--- conflicted
+++ resolved
@@ -1,14 +1,10 @@
 from dataclasses import dataclass
 from typing import Literal, TYPE_CHECKING
 
+import gstaichi as ti
 import numpy as np
 import numpy.typing as npt
-<<<<<<< HEAD
-import gstaichi as ti
-=======
-import taichi as ti
 import torch
->>>>>>> e064dbc8
 
 import genesis as gs
 import genesis.utils.geom as gu
