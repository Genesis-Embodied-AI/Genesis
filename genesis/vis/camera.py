--- conflicted
+++ resolved
@@ -543,22 +543,6 @@
         point_cloud = point_cloud[:, :3].reshape((*depth_arr.shape, 3))
         return point_cloud, mask
 
-<<<<<<< HEAD
-    # quat for Madrona needs to be transformed to y-forward
-    def _T_to_quat_for_madrona(self, T):
-        if isinstance(T, torch.Tensor):
-            _, quat = gu.T_to_trans_quat(T)
-            to_y_fwd = torch.tensor(
-                [1.0 / np.sqrt(2.0), -1.0 / np.sqrt(2.0), 0, 0], dtype=gs.tc_float, device=gs.device
-            ).expand(quat.shape[0], 4)
-            quat = gu.transform_quat_by_quat(to_y_fwd, quat)
-            return quat
-        else:
-            gs.raise_exception(f"the input must be torch.Tensor. got: {type(T)=}")
-
-    @gs.assert_built
-=======
->>>>>>> 7e5edb6e
     def set_pose(self, transform=None, pos=None, lookat=None, up=None, env_idx=None):
         """
         Set the pose of the camera.
