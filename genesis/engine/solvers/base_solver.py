--- conflicted
+++ resolved
@@ -31,7 +31,6 @@
     def _add_force_field(self, force_field):
         self._ffs.append(force_field)
 
-<<<<<<< HEAD
     def build(self):
         self._B = self._sim._B
 
@@ -45,7 +44,7 @@
         self._gravity.from_numpy(g_np)
 
         if self._B == 1:
-            self._gravity.to_numpy = lambda _orig=self._gravity.to_numpy: _orig().squeeze(0)  # noqa: E251
+            self._gravity.to_numpy = lambda _orig=self._gravity.to_numpy: _orig().squeeze(0)
 
     def set_gravity(self, gravity, envs_idx=None):
         if self._gravity is None:
@@ -54,7 +53,7 @@
             self._gravity.copy_from(gravity)
         else:
             self._gravity[envs_idx] = gravity
-=======
+            
     def dump_ckpt_to_numpy(self) -> dict[str, np.ndarray]:
         arrays: dict[str, np.ndarray] = {}
 
@@ -101,7 +100,6 @@
 
             arr = arr_dict[key_base]
             field.from_numpy(arr)
->>>>>>> 95c5a3e7
 
     # ------------------------------------------------------------------------------------
     # ----------------------------------- properties -------------------------------------
