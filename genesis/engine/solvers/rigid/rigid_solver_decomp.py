--- conflicted
+++ resolved
@@ -1925,15 +1925,11 @@
         elif name == "armature":
             rigid_solver_decomp_kernels.kernel_set_dofs_armature(tensor_list[0], dofs_idx, envs_idx, self.dofs_info, self._static_rigid_sim_config)
         elif name == "damping":
-<<<<<<< HEAD
             rigid_solver_decomp_kernels.kernel_set_dofs_damping(tensor_list[0], dofs_idx, envs_idx, self.dofs_info, self._static_rigid_sim_config)
-=======
-            kernel_set_dofs_damping(tensor_list[0], dofs_idx, envs_idx, self.dofs_info, self._static_rigid_sim_config)
         elif name == "frictionloss":
-            kernel_set_dofs_frictionloss(
+            rigid_solver_decomp_kernels.kernel_set_dofs_frictionloss(
                 tensor_list[0], dofs_idx, envs_idx, self.dofs_info, self._static_rigid_sim_config
             )
->>>>>>> 71ce3fc5
         elif name == "limit":
             rigid_solver_decomp_kernels.kernel_set_dofs_limit(
                 tensor_list[0], tensor_list[1], dofs_idx, envs_idx, self.dofs_info, self._static_rigid_sim_config
@@ -2568,4293 +2564,4 @@
     def equalities(self):
         if self.is_built:
             return self._equalities
-<<<<<<< HEAD
-        return gs.List(equality for entity in self._entities for equality in entity.equalities)
-=======
-        return gs.List(equality for entity in self._entities for equality in entity.equalities)
-
-
-@ti.kernel
-def kernel_compute_mass_matrix(
-    # taichi variables
-    links_state: array_class.LinksState,
-    links_info: array_class.LinksInfo,
-    dofs_state: array_class.DofsState,
-    dofs_info: array_class.DofsInfo,
-    entities_info: array_class.EntitiesInfo,
-    rigid_global_info: array_class.RigidGlobalInfo,
-    static_rigid_sim_config: ti.template(),
-    decompose: ti.i32,
-):
-    func_compute_mass_matrix(
-        implicit_damping=False,
-        links_state=links_state,
-        links_info=links_info,
-        dofs_state=dofs_state,
-        dofs_info=dofs_info,
-        entities_info=entities_info,
-        rigid_global_info=rigid_global_info,
-        static_rigid_sim_config=static_rigid_sim_config,
-    )
-    if decompose:
-        func_factor_mass(
-            implicit_damping=False,
-            entities_info=entities_info,
-            dofs_state=dofs_state,
-            dofs_info=dofs_info,
-            rigid_global_info=rigid_global_info,
-            static_rigid_sim_config=static_rigid_sim_config,
-        )
-
-
-@ti.kernel
-def kernel_init_invweight(
-    links_invweight: ti.types.ndarray(),
-    dofs_invweight: ti.types.ndarray(),
-    # taichi variables
-    links_info: array_class.LinksInfo,
-    dofs_info: array_class.DofsInfo,
-):
-    for I in ti.grouped(links_info.parent_idx):
-        for j in ti.static(range(2)):
-            if links_info.invweight[I][j] < gs.EPS:
-                links_info.invweight[I][j] = links_invweight[I[0], j]
-
-    for I in ti.grouped(dofs_info.dof_start):
-        if dofs_info.invweight[I] < gs.EPS:
-            dofs_info.invweight[I] = dofs_invweight[I[0]]
-
-
-@ti.kernel
-def kernel_init_meaninertia(
-    # taichi variables
-    rigid_global_info: array_class.RigidGlobalInfo,
-    entities_info: array_class.EntitiesInfo,
-    static_rigid_sim_config: ti.template(),
-):
-    n_dofs = rigid_global_info.mass_mat.shape[0]
-    _B = rigid_global_info.mass_mat.shape[2]
-    n_entities = entities_info.n_links.shape[0]
-    ti.loop_config(serialize=static_rigid_sim_config.para_level < gs.PARA_LEVEL.PARTIAL)
-    for i_b in range(_B):
-        if n_dofs > 0:
-            rigid_global_info.meaninertia[i_b] = 0.0
-            for i_e in range(n_entities):
-                for i_d in range(entities_info.dof_start[i_e], entities_info.dof_end[i_e]):
-                    I_d = [i_d, i_b] if ti.static(static_rigid_sim_config.batch_dofs_info) else i_d
-                    rigid_global_info.meaninertia[i_b] += rigid_global_info.mass_mat[i_d, i_d, i_b]
-                rigid_global_info.meaninertia[i_b] = rigid_global_info.meaninertia[i_b] / n_dofs
-        else:
-            rigid_global_info.meaninertia[i_b] = 1.0
-
-
-@ti.kernel
-def kernel_init_dof_fields(
-    # input np array
-    dofs_motion_ang: ti.types.ndarray(),
-    dofs_motion_vel: ti.types.ndarray(),
-    dofs_limit: ti.types.ndarray(),
-    dofs_invweight: ti.types.ndarray(),
-    dofs_stiffness: ti.types.ndarray(),
-    dofs_damping: ti.types.ndarray(),
-    dofs_frictionloss: ti.types.ndarray(),
-    dofs_armature: ti.types.ndarray(),
-    dofs_kp: ti.types.ndarray(),
-    dofs_kv: ti.types.ndarray(),
-    dofs_force_range: ti.types.ndarray(),
-    # taichi variables
-    dofs_info: array_class.DofsInfo,
-    dofs_state: array_class.DofsState,
-    # we will use RigidGlobalInfo as typing after Hugh adds array_struct feature to gstaichi
-    rigid_global_info: array_class.RigidGlobalInfo,
-    static_rigid_sim_config: ti.template(),
-):
-    n_dofs = dofs_state.ctrl_mode.shape[0]
-    _B = dofs_state.ctrl_mode.shape[1]
-    for I in ti.grouped(dofs_info.invweight):
-        i = I[0]  # batching (if any) will be the second dim
-
-        for j in ti.static(range(3)):
-            dofs_info.motion_ang[I][j] = dofs_motion_ang[i, j]
-            dofs_info.motion_vel[I][j] = dofs_motion_vel[i, j]
-
-        for j in ti.static(range(2)):
-            dofs_info.limit[I][j] = dofs_limit[i, j]
-            dofs_info.force_range[I][j] = dofs_force_range[i, j]
-
-        dofs_info.armature[I] = dofs_armature[i]
-        dofs_info.invweight[I] = dofs_invweight[i]
-        dofs_info.stiffness[I] = dofs_stiffness[i]
-        dofs_info.damping[I] = dofs_damping[i]
-        dofs_info.frictionloss[I] = dofs_frictionloss[i]
-        dofs_info.kp[I] = dofs_kp[i]
-        dofs_info.kv[I] = dofs_kv[i]
-
-    ti.loop_config(serialize=static_rigid_sim_config.para_level < gs.PARA_LEVEL.PARTIAL)
-    for i, b in ti.ndrange(n_dofs, _B):
-        dofs_state.ctrl_mode[i, b] = gs.CTRL_MODE.FORCE
-
-    if ti.static(static_rigid_sim_config.use_hibernation):
-        ti.loop_config(serialize=static_rigid_sim_config.para_level < gs.PARA_LEVEL.PARTIAL)
-        for i, b in ti.ndrange(n_dofs, _B):
-            dofs_state.hibernated[i, b] = False
-            rigid_global_info.awake_dofs[i, b] = i
-
-        ti.loop_config(serialize=static_rigid_sim_config.para_level < gs.PARA_LEVEL.PARTIAL)
-        for b in range(_B):
-            rigid_global_info.n_awake_dofs[b] = n_dofs
-
-
-@ti.kernel
-def kernel_init_link_fields(
-    links_parent_idx: ti.types.ndarray(),
-    links_root_idx: ti.types.ndarray(),
-    links_q_start: ti.types.ndarray(),
-    links_dof_start: ti.types.ndarray(),
-    links_joint_start: ti.types.ndarray(),
-    links_q_end: ti.types.ndarray(),
-    links_dof_end: ti.types.ndarray(),
-    links_joint_end: ti.types.ndarray(),
-    links_invweight: ti.types.ndarray(),
-    links_is_fixed: ti.types.ndarray(),
-    links_pos: ti.types.ndarray(),
-    links_quat: ti.types.ndarray(),
-    links_inertial_pos: ti.types.ndarray(),
-    links_inertial_quat: ti.types.ndarray(),
-    links_inertial_i: ti.types.ndarray(),
-    links_inertial_mass: ti.types.ndarray(),
-    links_entity_idx: ti.types.ndarray(),
-    # taichi variables
-    links_info: array_class.LinksInfo,
-    links_state: array_class.LinksState,
-    rigid_global_info: array_class.RigidGlobalInfo,
-    static_rigid_sim_config: ti.template(),
-):
-    n_links = links_parent_idx.shape[0]
-    _B = links_state.pos.shape[1]
-    for I in ti.grouped(links_info.invweight):
-        i = I[0]
-
-        links_info.parent_idx[I] = links_parent_idx[i]
-        links_info.root_idx[I] = links_root_idx[i]
-        links_info.q_start[I] = links_q_start[i]
-        links_info.joint_start[I] = links_joint_start[i]
-        links_info.dof_start[I] = links_dof_start[i]
-        links_info.q_end[I] = links_q_end[i]
-        links_info.dof_end[I] = links_dof_end[i]
-        links_info.joint_end[I] = links_joint_end[i]
-        links_info.n_dofs[I] = links_dof_end[i] - links_dof_start[i]
-        links_info.is_fixed[I] = links_is_fixed[i]
-        links_info.entity_idx[I] = links_entity_idx[i]
-
-        for j in ti.static(range(2)):
-            links_info.invweight[I][j] = links_invweight[i, j]
-
-        for j in ti.static(range(4)):
-            links_info.quat[I][j] = links_quat[i, j]
-            links_info.inertial_quat[I][j] = links_inertial_quat[i, j]
-
-        for j in ti.static(range(3)):
-            links_info.pos[I][j] = links_pos[i, j]
-            links_info.inertial_pos[I][j] = links_inertial_pos[i, j]
-
-        links_info.inertial_mass[I] = links_inertial_mass[i]
-        for j1 in ti.static(range(3)):
-            for j2 in ti.static(range(3)):
-                links_info.inertial_i[I][j1, j2] = links_inertial_i[i, j1, j2]
-
-    for i, b in ti.ndrange(n_links, _B):
-        I = [i, b] if ti.static(static_rigid_sim_config.batch_links_info) else i
-
-        # Update state for root fixed link. Their state will not be updated in forward kinematics later but can be manually changed by user.
-        if links_info.parent_idx[I] == -1 and links_info.is_fixed[I]:
-            for j in ti.static(range(4)):
-                links_state.quat[i, b][j] = links_quat[i, j]
-
-            for j in ti.static(range(3)):
-                links_state.pos[i, b][j] = links_pos[i, j]
-
-        for j in ti.static(range(3)):
-            links_state.i_pos_shift[i, b][j] = 0.0
-        links_state.mass_shift[i, b] = 0.0
-
-    if ti.static(static_rigid_sim_config.use_hibernation):
-        ti.loop_config(serialize=static_rigid_sim_config.para_level < gs.PARA_LEVEL.PARTIAL)
-        for i, b in ti.ndrange(n_links, _B):
-            links_state.hibernated[i, b] = False
-            rigid_global_info.awake_links[i, b] = i
-
-        ti.loop_config(serialize=static_rigid_sim_config.para_level < gs.PARA_LEVEL.PARTIAL)
-        for b in range(_B):
-            rigid_global_info.n_awake_links[b] = n_links
-
-
-@ti.kernel
-def kernel_init_joint_fields(
-    joints_type: ti.types.ndarray(),
-    joints_sol_params: ti.types.ndarray(),
-    joints_q_start: ti.types.ndarray(),
-    joints_dof_start: ti.types.ndarray(),
-    joints_q_end: ti.types.ndarray(),
-    joints_dof_end: ti.types.ndarray(),
-    joints_pos: ti.types.ndarray(),
-    # taichi variables
-    joints_info: array_class.JointsInfo,
-    static_rigid_sim_config: ti.template(),
-):
-    for I in ti.grouped(joints_info.type):
-        i = I[0]
-
-        joints_info.type[I] = joints_type[i]
-        joints_info.q_start[I] = joints_q_start[i]
-        joints_info.dof_start[I] = joints_dof_start[i]
-        joints_info.q_end[I] = joints_q_end[i]
-        joints_info.dof_end[I] = joints_dof_end[i]
-        joints_info.n_dofs[I] = joints_dof_end[i] - joints_dof_start[i]
-
-        for j in ti.static(range(7)):
-            joints_info.sol_params[I][j] = joints_sol_params[i, j]
-        for j in ti.static(range(3)):
-            joints_info.pos[I][j] = joints_pos[i, j]
-
-
-@ti.kernel
-def kernel_init_vert_fields(
-    verts: ti.types.ndarray(),
-    faces: ti.types.ndarray(),
-    edges: ti.types.ndarray(),
-    normals: ti.types.ndarray(),
-    verts_geom_idx: ti.types.ndarray(),
-    init_center_pos: ti.types.ndarray(),
-    verts_state_idx: ti.types.ndarray(),
-    is_free: ti.types.ndarray(),
-    # taichi variables
-    verts_info: array_class.VertsInfo,
-    faces_info: array_class.FacesInfo,
-    edges_info: array_class.EdgesInfo,
-    static_rigid_sim_config: ti.template(),
-):
-    n_verts = verts.shape[0]
-    n_faces = faces.shape[0]
-    n_edges = edges.shape[0]
-    ti.loop_config(serialize=static_rigid_sim_config.para_level < gs.PARA_LEVEL.PARTIAL)
-    for i in range(n_verts):
-        for j in ti.static(range(3)):
-            verts_info.init_pos[i][j] = verts[i, j]
-            verts_info.init_normal[i][j] = normals[i, j]
-            verts_info.init_center_pos[i][j] = init_center_pos[i, j]
-
-        verts_info.geom_idx[i] = verts_geom_idx[i]
-        verts_info.verts_state_idx[i] = verts_state_idx[i]
-        verts_info.is_free[i] = is_free[i]
-
-    ti.loop_config(serialize=static_rigid_sim_config.para_level < gs.PARA_LEVEL.PARTIAL)
-    for i in range(n_faces):
-        for j in ti.static(range(3)):
-            faces_info.verts_idx[i][j] = faces[i, j]
-        faces_info.geom_idx[i] = verts_geom_idx[faces[i, 0]]
-
-    ti.loop_config(serialize=static_rigid_sim_config.para_level < gs.PARA_LEVEL.PARTIAL)
-    for i in range(n_edges):
-        edges_info.v0[i] = edges[i, 0]
-        edges_info.v1[i] = edges[i, 1]
-        # minus = verts_info.init_pos[edges[i, 0]] - verts_info.init_pos[edges[i, 1]]
-        # edges_info.length[i] = minus.norm()
-        # FIXME: the line below does not work
-        edges_info.length[i] = (verts_info.init_pos[edges[i, 0]] - verts_info.init_pos[edges[i, 1]]).norm()
-
-
-@ti.kernel
-def kernel_init_vvert_fields(
-    vverts: ti.types.ndarray(),
-    vfaces: ti.types.ndarray(),
-    vnormals: ti.types.ndarray(),
-    vverts_vgeom_idx: ti.types.ndarray(),
-    # taichi variables
-    vverts_info: array_class.VVertsInfo,
-    vfaces_info: array_class.VFacesInfo,
-    static_rigid_sim_config: ti.template(),
-):
-    n_vverts = vverts.shape[0]
-    n_vfaces = vfaces.shape[0]
-    ti.loop_config(serialize=static_rigid_sim_config.para_level < gs.PARA_LEVEL.PARTIAL)
-    for i in range(n_vverts):
-        for j in ti.static(range(3)):
-            vverts_info.init_pos[i][j] = vverts[i, j]
-            vverts_info.init_vnormal[i][j] = vnormals[i, j]
-
-        vverts_info.vgeom_idx[i] = vverts_vgeom_idx[i]
-
-    ti.loop_config(serialize=static_rigid_sim_config.para_level < gs.PARA_LEVEL.PARTIAL)
-    for i in range(n_vfaces):
-        for j in ti.static(range(3)):
-            vfaces_info.vverts_idx[i][j] = vfaces[i, j]
-        vfaces_info.vgeom_idx[i] = vverts_vgeom_idx[vfaces[i, 0]]
-
-
-@ti.kernel
-def kernel_init_geom_fields(
-    geoms_pos: ti.types.ndarray(),
-    geoms_center: ti.types.ndarray(),
-    geoms_quat: ti.types.ndarray(),
-    geoms_link_idx: ti.types.ndarray(),
-    geoms_type: ti.types.ndarray(),
-    geoms_friction: ti.types.ndarray(),
-    geoms_sol_params: ti.types.ndarray(),
-    geoms_vert_start: ti.types.ndarray(),
-    geoms_face_start: ti.types.ndarray(),
-    geoms_edge_start: ti.types.ndarray(),
-    geoms_verts_state_start: ti.types.ndarray(),
-    geoms_vert_end: ti.types.ndarray(),
-    geoms_face_end: ti.types.ndarray(),
-    geoms_edge_end: ti.types.ndarray(),
-    geoms_verts_state_end: ti.types.ndarray(),
-    geoms_data: ti.types.ndarray(),
-    geoms_is_convex: ti.types.ndarray(),
-    geoms_needs_coup: ti.types.ndarray(),
-    geoms_contype: ti.types.ndarray(),
-    geoms_conaffinity: ti.types.ndarray(),
-    geoms_coup_softness: ti.types.ndarray(),
-    geoms_coup_friction: ti.types.ndarray(),
-    geoms_coup_restitution: ti.types.ndarray(),
-    geoms_is_free: ti.types.ndarray(),
-    geoms_is_decomp: ti.types.ndarray(),
-    # taichi variables
-    geoms_info: array_class.GeomsInfo,
-    geoms_state: array_class.GeomsState,
-    verts_info: array_class.VertsInfo,
-    geoms_init_AABB: array_class.GeomsInitAABB,  # TODO: move to rigid global info
-    static_rigid_sim_config: ti.template(),
-):
-    n_geoms = geoms_pos.shape[0]
-    _B = geoms_state.friction_ratio.shape[1]
-    ti.loop_config(serialize=static_rigid_sim_config.para_level < gs.PARA_LEVEL.PARTIAL)
-    for i in range(n_geoms):
-        for j in ti.static(range(3)):
-            geoms_info.pos[i][j] = geoms_pos[i, j]
-            geoms_info.center[i][j] = geoms_center[i, j]
-
-        for j in ti.static(range(4)):
-            geoms_info.quat[i][j] = geoms_quat[i, j]
-
-        for j in ti.static(range(7)):
-            geoms_info.data[i][j] = geoms_data[i, j]
-            geoms_info.sol_params[i][j] = geoms_sol_params[i, j]
-
-        geoms_info.vert_start[i] = geoms_vert_start[i]
-        geoms_info.vert_end[i] = geoms_vert_end[i]
-        geoms_info.vert_num[i] = geoms_vert_end[i] - geoms_vert_start[i]
-
-        geoms_info.face_start[i] = geoms_face_start[i]
-        geoms_info.face_end[i] = geoms_face_end[i]
-        geoms_info.face_num[i] = geoms_face_end[i] - geoms_face_start[i]
-
-        geoms_info.edge_start[i] = geoms_edge_start[i]
-        geoms_info.edge_end[i] = geoms_edge_end[i]
-        geoms_info.edge_num[i] = geoms_edge_end[i] - geoms_edge_start[i]
-
-        geoms_info.verts_state_start[i] = geoms_verts_state_start[i]
-        geoms_info.verts_state_end[i] = geoms_verts_state_end[i]
-
-        geoms_info.link_idx[i] = geoms_link_idx[i]
-        geoms_info.type[i] = geoms_type[i]
-        geoms_info.friction[i] = geoms_friction[i]
-
-        geoms_info.is_convex[i] = geoms_is_convex[i]
-        geoms_info.needs_coup[i] = geoms_needs_coup[i]
-        geoms_info.contype[i] = geoms_contype[i]
-        geoms_info.conaffinity[i] = geoms_conaffinity[i]
-
-        geoms_info.coup_softness[i] = geoms_coup_softness[i]
-        geoms_info.coup_friction[i] = geoms_coup_friction[i]
-        geoms_info.coup_restitution[i] = geoms_coup_restitution[i]
-
-        geoms_info.is_free[i] = geoms_is_free[i]
-        geoms_info.is_decomposed[i] = geoms_is_decomp[i]
-
-        # compute init AABB.
-        # Beware the ordering the this corners is critical and MUST NOT be changed as this order is used elsewhere
-        # in the codebase, e.g. overlap estimation between two convex geometries using there bounding boxes.
-        lower = gu.ti_vec3(ti.math.inf)
-        upper = gu.ti_vec3(-ti.math.inf)
-        for i_v in range(geoms_vert_start[i], geoms_vert_end[i]):
-            lower = ti.min(lower, verts_info.init_pos[i_v])
-            upper = ti.max(upper, verts_info.init_pos[i_v])
-        geoms_init_AABB[i, 0] = ti.Vector([lower[0], lower[1], lower[2]], dt=gs.ti_float)
-        geoms_init_AABB[i, 1] = ti.Vector([lower[0], lower[1], upper[2]], dt=gs.ti_float)
-        geoms_init_AABB[i, 2] = ti.Vector([lower[0], upper[1], lower[2]], dt=gs.ti_float)
-        geoms_init_AABB[i, 3] = ti.Vector([lower[0], upper[1], upper[2]], dt=gs.ti_float)
-        geoms_init_AABB[i, 4] = ti.Vector([upper[0], lower[1], lower[2]], dt=gs.ti_float)
-        geoms_init_AABB[i, 5] = ti.Vector([upper[0], lower[1], upper[2]], dt=gs.ti_float)
-        geoms_init_AABB[i, 6] = ti.Vector([upper[0], upper[1], lower[2]], dt=gs.ti_float)
-        geoms_init_AABB[i, 7] = ti.Vector([upper[0], upper[1], upper[2]], dt=gs.ti_float)
-
-    ti.loop_config(serialize=static_rigid_sim_config.para_level < gs.PARA_LEVEL.PARTIAL)
-    for i_g, i_b in ti.ndrange(n_geoms, _B):
-        geoms_state.friction_ratio[i_g, i_b] = 1.0
-
-
-@ti.kernel
-def kernel_adjust_link_inertia(
-    link_idx: ti.i32,
-    ratio: ti.f32,
-    links_info: array_class.LinksInfo,
-    static_rigid_sim_config: ti.template(),
-):
-    if ti.static(static_rigid_sim_config.batch_links_info):
-        _B = links_info.root_idx.shape[1]
-        for i_b in range(_B):
-            for j in ti.static(range(2)):
-                links_info.invweight[link_idx, i_b][j] /= ratio
-            links_info.inertial_mass[link_idx, i_b] *= ratio
-            for j1, j2 in ti.static(ti.ndrange(3, 3)):
-                links_info.inertial_i[link_idx, i_b][j1, j2] *= ratio
-    else:
-        for j in ti.static(range(2)):
-            links_info.invweight[link_idx][j] /= ratio
-        links_info.inertial_mass[link_idx] *= ratio
-        for j1, j2 in ti.static(ti.ndrange(3, 3)):
-            links_info.inertial_i[link_idx][j1, j2] *= ratio
-
-
-@ti.kernel
-def kernel_init_vgeom_fields(
-    vgeoms_pos: ti.types.ndarray(),
-    vgeoms_quat: ti.types.ndarray(),
-    vgeoms_link_idx: ti.types.ndarray(),
-    vgeoms_vvert_start: ti.types.ndarray(),
-    vgeoms_vface_start: ti.types.ndarray(),
-    vgeoms_vvert_end: ti.types.ndarray(),
-    vgeoms_vface_end: ti.types.ndarray(),
-    vgeoms_color: ti.types.ndarray(),
-    # taichi variables
-    vgeoms_info: array_class.VGeomsInfo,
-    static_rigid_sim_config: ti.template(),
-):
-    n_vgeoms = vgeoms_pos.shape[0]
-    ti.loop_config(serialize=static_rigid_sim_config.para_level < gs.PARA_LEVEL.PARTIAL)
-    for i in range(n_vgeoms):
-        for j in ti.static(range(3)):
-            vgeoms_info.pos[i][j] = vgeoms_pos[i, j]
-
-        for j in ti.static(range(4)):
-            vgeoms_info.quat[i][j] = vgeoms_quat[i, j]
-
-        vgeoms_info.vvert_start[i] = vgeoms_vvert_start[i]
-        vgeoms_info.vvert_end[i] = vgeoms_vvert_end[i]
-        vgeoms_info.vvert_num[i] = vgeoms_vvert_end[i] - vgeoms_vvert_start[i]
-
-        vgeoms_info.vface_start[i] = vgeoms_vface_start[i]
-        vgeoms_info.vface_end[i] = vgeoms_vface_end[i]
-        vgeoms_info.vface_num[i] = vgeoms_vface_end[i] - vgeoms_vface_start[i]
-
-        vgeoms_info.link_idx[i] = vgeoms_link_idx[i]
-        for j in ti.static(range(4)):
-            vgeoms_info.color[i][j] = vgeoms_color[i, j]
-
-
-@ti.kernel
-def kernel_init_entity_fields(
-    entities_dof_start: ti.types.ndarray(),
-    entities_dof_end: ti.types.ndarray(),
-    entities_link_start: ti.types.ndarray(),
-    entities_link_end: ti.types.ndarray(),
-    entities_geom_start: ti.types.ndarray(),
-    entities_geom_end: ti.types.ndarray(),
-    entities_gravity_compensation: ti.types.ndarray(),
-    entities_is_local_collision_mask: ti.types.ndarray(),
-    # taichi variables
-    entities_info: array_class.EntitiesInfo,
-    entities_state: array_class.EntitiesState,
-    dofs_info: array_class.DofsInfo,
-    rigid_global_info: array_class.RigidGlobalInfo,
-    static_rigid_sim_config: ti.template(),
-):
-    n_entities = entities_dof_start.shape[0]
-    _B = entities_state.hibernated.shape[1]
-
-    ti.loop_config(serialize=static_rigid_sim_config.para_level < gs.PARA_LEVEL.PARTIAL)
-    for i in range(n_entities):
-        entities_info.dof_start[i] = entities_dof_start[i]
-        entities_info.dof_end[i] = entities_dof_end[i]
-        entities_info.n_dofs[i] = entities_dof_end[i] - entities_dof_start[i]
-
-        entities_info.link_start[i] = entities_link_start[i]
-        entities_info.link_end[i] = entities_link_end[i]
-        entities_info.n_links[i] = entities_link_end[i] - entities_link_start[i]
-
-        entities_info.geom_start[i] = entities_geom_start[i]
-        entities_info.geom_end[i] = entities_geom_end[i]
-        entities_info.n_geoms[i] = entities_geom_end[i] - entities_geom_start[i]
-
-        entities_info.gravity_compensation[i] = entities_gravity_compensation[i]
-        entities_info.is_local_collision_mask[i] = entities_is_local_collision_mask[i]
-
-        if ti.static(static_rigid_sim_config.batch_dofs_info):
-            for i_d, i_b in ti.ndrange((entities_dof_start[i], entities_dof_end[i]), _B):
-                dofs_info.dof_start[i_d, i_b] = entities_dof_start[i]
-        else:
-            for i_d in range(entities_dof_start[i], entities_dof_end[i]):
-                dofs_info.dof_start[i_d] = entities_dof_start[i]
-
-    if ti.static(static_rigid_sim_config.use_hibernation):
-        ti.loop_config(serialize=static_rigid_sim_config.para_level < gs.PARA_LEVEL.PARTIAL)
-        for i, b in ti.ndrange(n_entities, _B):
-            entities_state.hibernated[i, b] = False
-            rigid_global_info.awake_entities[i, b] = i
-
-        ti.loop_config(serialize=static_rigid_sim_config.para_level < gs.PARA_LEVEL.PARTIAL)
-        for b in range(_B):
-            rigid_global_info.n_awake_entities[b] = n_entities
-
-
-@ti.kernel
-def kernel_init_equality_fields(
-    equalities_type: ti.types.ndarray(),
-    equalities_eq_obj1id: ti.types.ndarray(),
-    equalities_eq_obj2id: ti.types.ndarray(),
-    equalities_eq_data: ti.types.ndarray(),
-    equalities_eq_type: ti.types.ndarray(),
-    equalities_sol_params: ti.types.ndarray(),
-    # taichi variables
-    equalities_info: array_class.EqualitiesInfo,
-    static_rigid_sim_config: ti.template(),
-):
-    n_equalities = equalities_eq_obj1id.shape[0]
-    _B = equalities_info.eq_obj1id.shape[1]
-
-    ti.loop_config(serialize=static_rigid_sim_config.para_level < gs.PARA_LEVEL.PARTIAL)
-    for i, b in ti.ndrange(n_equalities, _B):
-        equalities_info.eq_obj1id[i, b] = equalities_eq_obj1id[i]
-        equalities_info.eq_obj2id[i, b] = equalities_eq_obj2id[i]
-        equalities_info.eq_type[i, b] = equalities_eq_type[i]
-        for j in ti.static(range(11)):
-            equalities_info.eq_data[i, b][j] = equalities_eq_data[i, j]
-        for j in ti.static(range(7)):
-            equalities_info.sol_params[i, b][j] = equalities_sol_params[i, j]
-
-
-@ti.kernel
-def kernel_forward_dynamics(
-    links_state: array_class.LinksState,
-    links_info: array_class.LinksInfo,
-    dofs_state: array_class.DofsState,
-    dofs_info: array_class.DofsInfo,
-    joints_info: array_class.JointsInfo,
-    entities_state: array_class.EntitiesState,
-    entities_info: array_class.EntitiesInfo,
-    geoms_state: array_class.GeomsState,
-    rigid_global_info: array_class.RigidGlobalInfo,
-    static_rigid_sim_config: ti.template(),
-    contact_island: ti.template(),  # ContactIsland
-):
-    func_forward_dynamics(
-        links_state=links_state,
-        links_info=links_info,
-        dofs_state=dofs_state,
-        dofs_info=dofs_info,
-        joints_info=joints_info,
-        entities_state=entities_state,
-        entities_info=entities_info,
-        geoms_state=geoms_state,
-        rigid_global_info=rigid_global_info,
-        static_rigid_sim_config=static_rigid_sim_config,
-        contact_island=contact_island,
-    )
-
-
-@ti.kernel
-def kernel_update_acc(
-    dofs_state: array_class.DofsState,
-    links_info: array_class.LinksInfo,
-    links_state: array_class.LinksState,
-    entities_info: array_class.EntitiesInfo,
-    rigid_global_info: array_class.RigidGlobalInfo,
-    static_rigid_sim_config: ti.template(),
-):
-    func_update_acc(
-        update_cacc=True,
-        dofs_state=dofs_state,
-        links_info=links_info,
-        links_state=links_state,
-        entities_info=entities_info,
-        rigid_global_info=rigid_global_info,
-        static_rigid_sim_config=static_rigid_sim_config,
-    )
-
-
-@ti.func
-def func_vel_at_point(pos_world, link_idx, i_b, links_state: array_class.LinksState):
-    """
-    Velocity of a certain point on a rigid link.
-    """
-    vel_rot = links_state.cd_ang[link_idx, i_b].cross(pos_world - links_state.COM[link_idx, i_b])
-    vel_lin = links_state.cd_vel[link_idx, i_b]
-    return vel_rot + vel_lin
-
-
-@ti.func
-def func_compute_mass_matrix(
-    implicit_damping: ti.template(),
-    # taichi variables
-    links_state: array_class.LinksState,
-    links_info: array_class.LinksInfo,
-    dofs_state: array_class.DofsState,
-    dofs_info: array_class.DofsInfo,
-    entities_info: array_class.EntitiesInfo,
-    rigid_global_info: array_class.RigidGlobalInfo,
-    static_rigid_sim_config: ti.template(),
-):
-    _B = links_state.pos.shape[1]
-    n_links = links_state.pos.shape[0]
-    n_entities = entities_info.n_links.shape[0]
-    n_dofs = dofs_state.f_ang.shape[0]
-
-    if ti.static(static_rigid_sim_config.use_hibernation):
-        # crb initialize
-        ti.loop_config(serialize=static_rigid_sim_config.para_level < gs.PARA_LEVEL.ALL)
-        for i_b in range(_B):
-            for i_l_ in range(rigid_global_info.n_awake_links[i_b]):
-                i_l = rigid_global_info.awake_links[i_l_, i_b]
-                links_state.crb_inertial[i_l, i_b] = links_state.cinr_inertial[i_l, i_b]
-                links_state.crb_pos[i_l, i_b] = links_state.cinr_pos[i_l, i_b]
-                links_state.crb_quat[i_l, i_b] = links_state.cinr_quat[i_l, i_b]
-                links_state.crb_mass[i_l, i_b] = links_state.cinr_mass[i_l, i_b]
-
-        # crb
-        ti.loop_config(serialize=static_rigid_sim_config.para_level < gs.PARA_LEVEL.ALL)
-        for i_b in range(_B):
-            for i_e_ in range(rigid_global_info.n_awake_entities[i_b]):
-                i_e = rigid_global_info.awake_entities[i_e_, i_b]
-                for i in range(entities_info.n_links[i_e]):
-                    i_l = entities_info.link_end[i_e] - 1 - i
-                    I_l = [i_l, i_b] if ti.static(static_rigid_sim_config.batch_links_info) else i_l
-                    i_p = links_info.parent_idx[I_l]
-
-                    if i_p != -1:
-                        links_state.crb_inertial[i_p, i_b] = (
-                            links_state.crb_inertial[i_p, i_b] + links_state.crb_inertial[i_l, i_b]
-                        )
-                        links_state.crb_mass[i_p, i_b] = links_state.crb_mass[i_p, i_b] + links_state.crb_mass[i_l, i_b]
-
-                        links_state.crb_pos[i_p, i_b] = links_state.crb_pos[i_p, i_b] + links_state.crb_pos[i_l, i_b]
-                        links_state.crb_quat[i_p, i_b] = links_state.crb_quat[i_p, i_b] + links_state.crb_quat[i_l, i_b]
-
-        # mass_mat
-        ti.loop_config(serialize=static_rigid_sim_config.para_level < gs.PARA_LEVEL.ALL)
-        for i_b in range(_B):
-            for i_l_ in range(rigid_global_info.n_awake_links[i_b]):
-                i_l = rigid_global_info.awake_links[i_l_, i_b]
-                I_l = [i_l, i_b] if ti.static(static_rigid_sim_config.batch_links_info) else i_l
-                for i_d in range(links_info.dof_start[I_l], links_info.dof_end[I_l]):
-                    dofs_state.f_ang[i_d, i_b], dofs_state.f_vel[i_d, i_b] = gu.inertial_mul(
-                        links_state.crb_pos[i_l, i_b],
-                        links_state.crb_inertial[i_l, i_b],
-                        links_state.crb_mass[i_l, i_b],
-                        dofs_state.cdof_vel[i_d, i_b],
-                        dofs_state.cdof_ang[i_d, i_b],
-                    )
-
-        ti.loop_config(serialize=static_rigid_sim_config.para_level < gs.PARA_LEVEL.PARTIAL)
-        for i_b in range(_B):
-            for i_e_ in range(rigid_global_info.n_awake_entities[i_b]):
-                i_e = rigid_global_info.awake_entities[i_e_, i_b]
-                for i_d in range(entities_info.dof_start[i_e], entities_info.dof_end[i_e]):
-                    for j_d in range(entities_info.dof_start[i_e], entities_info.dof_end[i_e]):
-                        rigid_global_info.mass_mat[i_d, j_d, i_b] = (
-                            dofs_state.f_ang[i_d, i_b].dot(dofs_state.cdof_ang[j_d, i_b])
-                            + dofs_state.f_vel[i_d, i_b].dot(dofs_state.cdof_vel[j_d, i_b])
-                        ) * rigid_global_info.mass_parent_mask[i_d, j_d]
-
-                # FIXME: Updating the lower-part of the mass matrix is irrelevant
-                for i_d in range(entities_info.dof_start[i_e], entities_info.dof_end[i_e]):
-                    for j_d in range(i_d + 1, entities_info.dof_end[i_e]):
-                        rigid_global_info.mass_mat[i_d, j_d, i_b] = rigid_global_info.mass_mat[j_d, i_d, i_b]
-
-                # Take into account motor armature
-                for i_d in range(entities_info.dof_start[i_e], entities_info.dof_end[i_e]):
-                    I_d = [i_d, i_b] if ti.static(static_rigid_sim_config.batch_dofs_info) else i_d
-                    rigid_global_info.mass_mat[i_d, i_d, i_b] = (
-                        rigid_global_info.mass_mat[i_d, i_d, i_b] + dofs_info.armature[I_d]
-                    )
-
-                # Take into account first-order correction terms for implicit integration scheme right away
-                if ti.static(implicit_damping):
-                    for i_d in range(entities_info.dof_start[i_e], entities_info.dof_end[i_e]):
-                        I_d = [i_d, i_b] if ti.static(static_rigid_sim_config.batch_dofs_info) else i_d
-                        rigid_global_info.mass_mat[i_d, i_d, i_b] += (
-                            dofs_info.damping[I_d] * static_rigid_sim_config.substep_dt
-                        )
-                        if (dofs_state.ctrl_mode[i_d, i_b] == gs.CTRL_MODE.POSITION) or (
-                            dofs_state.ctrl_mode[i_d, i_b] == gs.CTRL_MODE.VELOCITY
-                        ):
-                            # qM += d qfrc_actuator / d qvel
-                            rigid_global_info.mass_mat[i_d, i_d, i_b] += (
-                                dofs_info.kv[I_d] * static_rigid_sim_config.substep_dt
-                            )
-    else:
-        # crb initialize
-        ti.loop_config(serialize=static_rigid_sim_config.para_level < gs.PARA_LEVEL.ALL)
-        for i_l, i_b in ti.ndrange(n_links, _B):
-            links_state.crb_inertial[i_l, i_b] = links_state.cinr_inertial[i_l, i_b]
-            links_state.crb_pos[i_l, i_b] = links_state.cinr_pos[i_l, i_b]
-            links_state.crb_quat[i_l, i_b] = links_state.cinr_quat[i_l, i_b]
-            links_state.crb_mass[i_l, i_b] = links_state.cinr_mass[i_l, i_b]
-
-        # crb
-        ti.loop_config(serialize=static_rigid_sim_config.para_level < gs.PARA_LEVEL.ALL)
-        for i_e, i_b in ti.ndrange(n_entities, _B):
-            for i in range(entities_info.n_links[i_e]):
-                i_l = entities_info.link_end[i_e] - 1 - i
-                I_l = [i_l, i_b] if ti.static(static_rigid_sim_config.batch_links_info) else i_l
-                i_p = links_info.parent_idx[I_l]
-
-                if i_p != -1:
-                    links_state.crb_inertial[i_p, i_b] = (
-                        links_state.crb_inertial[i_p, i_b] + links_state.crb_inertial[i_l, i_b]
-                    )
-                    links_state.crb_mass[i_p, i_b] = links_state.crb_mass[i_p, i_b] + links_state.crb_mass[i_l, i_b]
-
-                    links_state.crb_pos[i_p, i_b] = links_state.crb_pos[i_p, i_b] + links_state.crb_pos[i_l, i_b]
-                    links_state.crb_quat[i_p, i_b] = links_state.crb_quat[i_p, i_b] + links_state.crb_quat[i_l, i_b]
-
-        # mass_mat
-        ti.loop_config(serialize=static_rigid_sim_config.para_level < gs.PARA_LEVEL.ALL)
-        for i_l, i_b in ti.ndrange(n_links, _B):
-            I_l = [i_l, i_b] if ti.static(static_rigid_sim_config.batch_links_info) else i_l
-            for i_d in range(links_info.dof_start[I_l], links_info.dof_end[I_l]):
-                dofs_state.f_ang[i_d, i_b], dofs_state.f_vel[i_d, i_b] = gu.inertial_mul(
-                    links_state.crb_pos[i_l, i_b],
-                    links_state.crb_inertial[i_l, i_b],
-                    links_state.crb_mass[i_l, i_b],
-                    dofs_state.cdof_vel[i_d, i_b],
-                    dofs_state.cdof_ang[i_d, i_b],
-                )
-
-        ti.loop_config(serialize=static_rigid_sim_config.para_level < gs.PARA_LEVEL.PARTIAL)
-        for i_e, i_b in ti.ndrange(n_entities, _B):
-            for i_d, j_d in ti.ndrange(
-                (entities_info.dof_start[i_e], entities_info.dof_end[i_e]),
-                (entities_info.dof_start[i_e], entities_info.dof_end[i_e]),
-            ):
-                rigid_global_info.mass_mat[i_d, j_d, i_b] = (
-                    dofs_state.f_ang[i_d, i_b].dot(dofs_state.cdof_ang[j_d, i_b])
-                    + dofs_state.f_vel[i_d, i_b].dot(dofs_state.cdof_vel[j_d, i_b])
-                ) * rigid_global_info.mass_parent_mask[i_d, j_d]
-
-            # FIXME: Updating the lower-part of the mass matrix is irrelevant
-            for i_d in range(entities_info.dof_start[i_e], entities_info.dof_end[i_e]):
-                for j_d in range(i_d + 1, entities_info.dof_end[i_e]):
-                    rigid_global_info.mass_mat[i_d, j_d, i_b] = rigid_global_info.mass_mat[j_d, i_d, i_b]
-
-        # Take into account motor armature
-        ti.loop_config(serialize=static_rigid_sim_config.para_level < gs.PARA_LEVEL.ALL)
-        for i_d, i_b in ti.ndrange(n_dofs, _B):
-            I_d = [i_d, i_b] if ti.static(static_rigid_sim_config.batch_dofs_info) else i_d
-            rigid_global_info.mass_mat[i_d, i_d, i_b] = (
-                rigid_global_info.mass_mat[i_d, i_d, i_b] + dofs_info.armature[I_d]
-            )
-
-        # Take into account first-order correction terms for implicit integration scheme right away
-        if ti.static(implicit_damping):
-            ti.loop_config(serialize=static_rigid_sim_config.para_level < gs.PARA_LEVEL.ALL)
-            for i_d, i_b in ti.ndrange(n_dofs, _B):
-                I_d = [i_d, i_b] if ti.static(static_rigid_sim_config.batch_dofs_info) else i_d
-                rigid_global_info.mass_mat[i_d, i_d, i_b] += dofs_info.damping[I_d] * static_rigid_sim_config.substep_dt
-                if (dofs_state.ctrl_mode[i_d, i_b] == gs.CTRL_MODE.POSITION) or (
-                    dofs_state.ctrl_mode[i_d, i_b] == gs.CTRL_MODE.VELOCITY
-                ):
-                    # qM += d qfrc_actuator / d qvel
-                    rigid_global_info.mass_mat[i_d, i_d, i_b] += dofs_info.kv[I_d] * static_rigid_sim_config.substep_dt
-
-
-@ti.func
-def func_factor_mass(
-    implicit_damping: ti.template(),
-    entities_info: array_class.EntitiesInfo,
-    dofs_state: array_class.DofsState,
-    dofs_info: array_class.DofsInfo,
-    rigid_global_info: array_class.RigidGlobalInfo,
-    static_rigid_sim_config: ti.template(),
-):
-    """
-    Compute Cholesky decomposition (L^T @ D @ L) of mass matrix.
-    """
-    _B = dofs_state.ctrl_mode.shape[1]
-    n_entities = entities_info.n_links.shape[0]
-
-    if ti.static(static_rigid_sim_config.use_hibernation):
-        ti.loop_config(serialize=static_rigid_sim_config.para_level < gs.PARA_LEVEL.PARTIAL)
-        for i_b in range(_B):
-            for i_e_ in range(rigid_global_info.n_awake_entities[i_b]):
-                i_e = rigid_global_info.awake_entities[i_e_, i_b]
-
-                if rigid_global_info._mass_mat_mask[i_e, i_b] == 1:
-                    entity_dof_start = entities_info.dof_start[i_e]
-                    entity_dof_end = entities_info.dof_end[i_e]
-                    n_dofs = entities_info.n_dofs[i_e]
-
-                    for i_d in range(entity_dof_start, entity_dof_end):
-                        for j_d in range(entity_dof_start, i_d + 1):
-                            rigid_global_info.mass_mat_L[i_d, j_d, i_b] = rigid_global_info.mass_mat[i_d, j_d, i_b]
-
-                        if ti.static(implicit_damping):
-                            I_d = [i_d, i_b] if ti.static(static_rigid_sim_config.batch_dofs_info) else i_d
-                            rigid_global_info.mass_mat_L[i_d, i_d, i_b] += (
-                                dofs_info.damping[I_d] * static_rigid_sim_config.substep_dt
-                            )
-                            if ti.static(static_rigid_sim_config.integrator == gs.integrator.implicitfast):
-                                if (dofs_state.ctrl_mode[i_d, i_b] == gs.CTRL_MODE.POSITION) or (
-                                    dofs_state.ctrl_mode[i_d, i_b] == gs.CTRL_MODE.VELOCITY
-                                ):
-                                    rigid_global_info.mass_mat_L[i_d, i_d, i_b] += (
-                                        dofs_info.kv[I_d] * static_rigid_sim_config.substep_dt
-                                    )
-
-                    for i_d_ in range(n_dofs):
-                        i_d = entity_dof_end - i_d_ - 1
-                        rigid_global_info.mass_mat_D_inv[i_d, i_b] = 1.0 / rigid_global_info.mass_mat_L[i_d, i_d, i_b]
-
-                        for j_d_ in range(i_d - entity_dof_start):
-                            j_d = i_d - j_d_ - 1
-                            a = rigid_global_info.mass_mat_L[i_d, j_d, i_b] * rigid_global_info.mass_mat_D_inv[i_d, i_b]
-                            for k_d in range(entity_dof_start, j_d + 1):
-                                rigid_global_info.mass_mat_L[j_d, k_d, i_b] -= (
-                                    a * rigid_global_info.mass_mat_L[i_d, k_d, i_b]
-                                )
-                            rigid_global_info.mass_mat_L[i_d, j_d, i_b] = a
-
-                        # FIXME: Diagonal coeffs of L are ignored in computations, so no need to update them.
-                        rigid_global_info.mass_mat_L[i_d, i_d, i_b] = 1.0
-    else:
-        ti.loop_config(serialize=static_rigid_sim_config.para_level < gs.PARA_LEVEL.PARTIAL)
-        for i_e, i_b in ti.ndrange(n_entities, _B):
-            if rigid_global_info._mass_mat_mask[i_e, i_b] == 1:
-                entity_dof_start = entities_info.dof_start[i_e]
-                entity_dof_end = entities_info.dof_end[i_e]
-                n_dofs = entities_info.n_dofs[i_e]
-
-                for i_d in range(entity_dof_start, entity_dof_end):
-                    for j_d in range(entity_dof_start, i_d + 1):
-                        rigid_global_info.mass_mat_L[i_d, j_d, i_b] = rigid_global_info.mass_mat[i_d, j_d, i_b]
-
-                    if ti.static(implicit_damping):
-                        I_d = [i_d, i_b] if ti.static(static_rigid_sim_config.batch_dofs_info) else i_d
-                        rigid_global_info.mass_mat_L[i_d, i_d, i_b] += (
-                            dofs_info.damping[I_d] * static_rigid_sim_config.substep_dt
-                        )
-                        if ti.static(static_rigid_sim_config.integrator == gs.integrator.implicitfast):
-                            if (dofs_state.ctrl_mode[i_d, i_b] == gs.CTRL_MODE.POSITION) or (
-                                dofs_state.ctrl_mode[i_d, i_b] == gs.CTRL_MODE.VELOCITY
-                            ):
-                                rigid_global_info.mass_mat_L[i_d, i_d, i_b] += (
-                                    dofs_info.kv[I_d] * static_rigid_sim_config.substep_dt
-                                )
-
-                for i_d_ in range(n_dofs):
-                    i_d = entity_dof_end - i_d_ - 1
-                    rigid_global_info.mass_mat_D_inv[i_d, i_b] = 1.0 / rigid_global_info.mass_mat_L[i_d, i_d, i_b]
-
-                    for j_d_ in range(i_d - entity_dof_start):
-                        j_d = i_d - j_d_ - 1
-                        a = rigid_global_info.mass_mat_L[i_d, j_d, i_b] * rigid_global_info.mass_mat_D_inv[i_d, i_b]
-                        for k_d in range(entity_dof_start, j_d + 1):
-                            rigid_global_info.mass_mat_L[j_d, k_d, i_b] -= (
-                                a * rigid_global_info.mass_mat_L[i_d, k_d, i_b]
-                            )
-                        rigid_global_info.mass_mat_L[i_d, j_d, i_b] = a
-
-                    # FIXME: Diagonal coeffs of L are ignored in computations, so no need to update them.
-                    rigid_global_info.mass_mat_L[i_d, i_d, i_b] = 1.0
-
-
-@ti.func
-def func_solve_mass_batched(
-    vec: array_class.V_ANNOTATION,
-    out: array_class.V_ANNOTATION,
-    i_b: ti.int32,
-    entities_info: array_class.EntitiesInfo,
-    rigid_global_info: array_class.RigidGlobalInfo,
-    static_rigid_sim_config: ti.template(),
-):
-
-    n_entities = entities_info.n_links.shape[0]
-    if ti.static(static_rigid_sim_config.use_hibernation):
-        ti.loop_config(serialize=static_rigid_sim_config.para_level < gs.PARA_LEVEL.PARTIAL)
-        for i_e_ in range(rigid_global_info.n_awake_entities[i_b]):
-            i_e = rigid_global_info.awake_entities[i_e_, i_b]
-
-            if rigid_global_info._mass_mat_mask[i_e, i_b] == 1:
-                entity_dof_start = entities_info.dof_start[i_e]
-                entity_dof_end = entities_info.dof_end[i_e]
-                n_dofs = entities_info.n_dofs[i_e]
-
-                # Step 1: Solve w st. L^T @ w = y
-                for i_d_ in range(n_dofs):
-                    i_d = entity_dof_end - i_d_ - 1
-                    out[i_d, i_b] = vec[i_d, i_b]
-                    for j_d in range(i_d + 1, entity_dof_end):
-                        out[i_d, i_b] -= rigid_global_info.mass_mat_L[j_d, i_d, i_b] * out[j_d, i_b]
-
-                # Step 2: z = D^{-1} w
-                for i_d in range(entity_dof_start, entity_dof_end):
-                    out[i_d, i_b] *= rigid_global_info.mass_mat_D_inv[i_d, i_b]
-
-                # Step 3: Solve x st. L @ x = z
-                for i_d in range(entity_dof_start, entity_dof_end):
-                    for j_d in range(entity_dof_start, i_d):
-                        out[i_d, i_b] -= rigid_global_info.mass_mat_L[i_d, j_d, i_b] * out[j_d, i_b]
-    else:
-        ti.loop_config(serialize=static_rigid_sim_config.para_level < gs.PARA_LEVEL.PARTIAL)
-        for i_e in range(n_entities):
-            if rigid_global_info._mass_mat_mask[i_e, i_b] == 1:
-                entity_dof_start = entities_info.dof_start[i_e]
-                entity_dof_end = entities_info.dof_end[i_e]
-                n_dofs = entities_info.n_dofs[i_e]
-
-                # Step 1: Solve w st. L^T @ w = y
-                for i_d_ in range(n_dofs):
-                    i_d = entity_dof_end - i_d_ - 1
-                    out[i_d, i_b] = vec[i_d, i_b]
-                    for j_d in range(i_d + 1, entity_dof_end):
-                        out[i_d, i_b] -= rigid_global_info.mass_mat_L[j_d, i_d, i_b] * out[j_d, i_b]
-
-                # Step 2: z = D^{-1} w
-                for i_d in range(entity_dof_start, entity_dof_end):
-                    out[i_d, i_b] *= rigid_global_info.mass_mat_D_inv[i_d, i_b]
-
-                # Step 3: Solve x st. L @ x = z
-                for i_d in range(entity_dof_start, entity_dof_end):
-                    for j_d in range(entity_dof_start, i_d):
-                        out[i_d, i_b] -= rigid_global_info.mass_mat_L[i_d, j_d, i_b] * out[j_d, i_b]
-
-
-@ti.func
-def func_solve_mass(
-    vec: array_class.V_ANNOTATION,
-    out: array_class.V_ANNOTATION,
-    entities_info: array_class.EntitiesInfo,
-    rigid_global_info: array_class.RigidGlobalInfo,
-    static_rigid_sim_config: ti.template(),
-):
-    _B = out.shape[1]
-    ti.loop_config(serialize=static_rigid_sim_config.para_level < gs.PARA_LEVEL.PARTIAL)
-    for i_b in range(_B):
-        func_solve_mass_batched(
-            vec,
-            out,
-            i_b,
-            entities_info=entities_info,
-            rigid_global_info=rigid_global_info,
-            static_rigid_sim_config=static_rigid_sim_config,
-        )
-
-
-@ti.kernel
-def kernel_rigid_entity_inverse_kinematics(
-    links_idx: ti.types.ndarray(),
-    poss: ti.types.ndarray(),
-    quats: ti.types.ndarray(),
-    n_links: ti.i32,
-    dofs_idx: ti.types.ndarray(),
-    n_dofs: ti.i32,
-    links_idx_by_dofs: ti.types.ndarray(),
-    n_links_by_dofs: ti.i32,
-    custom_init_qpos: ti.i32,
-    init_qpos: ti.types.ndarray(),
-    max_samples: ti.i32,
-    max_solver_iters: ti.i32,
-    damping: ti.f32,
-    pos_tol: ti.f32,
-    rot_tol: ti.f32,
-    pos_mask_: ti.types.ndarray(),
-    rot_mask_: ti.types.ndarray(),
-    link_pos_mask: ti.types.ndarray(),
-    link_rot_mask: ti.types.ndarray(),
-    max_step_size: ti.f32,
-    respect_joint_limit: ti.i32,
-    envs_idx: ti.types.ndarray(),
-    rigid_entity: ti.template(),
-    links_state: array_class.LinksState,
-    links_info: array_class.LinksInfo,
-    joints_state: array_class.JointsState,
-    joints_info: array_class.JointsInfo,
-    dofs_state: array_class.DofsState,
-    dofs_info: array_class.DofsInfo,
-    entities_info: array_class.EntitiesInfo,
-    rigid_global_info: array_class.RigidGlobalInfo,
-    static_rigid_sim_config: ti.template(),
-):
-    # convert to ti Vector
-    pos_mask = ti.Vector([pos_mask_[0], pos_mask_[1], pos_mask_[2]], dt=gs.ti_float)
-    rot_mask = ti.Vector([rot_mask_[0], rot_mask_[1], rot_mask_[2]], dt=gs.ti_float)
-    n_error_dims = 6 * n_links
-
-    for i_b_ in range(envs_idx.shape[0]):
-        i_b = envs_idx[i_b_]
-
-        # save original qpos
-        for i_q in range(rigid_entity.n_qs):
-            rigid_entity._IK_qpos_orig[i_q, i_b] = rigid_global_info.qpos[i_q + rigid_entity._q_start, i_b]
-
-        if custom_init_qpos:
-            for i_q in range(rigid_entity.n_qs):
-                rigid_global_info.qpos[i_q + rigid_entity._q_start, i_b] = init_qpos[i_b_, i_q]
-
-        for i_error in range(n_error_dims):
-            rigid_entity._IK_err_pose_best[i_error, i_b] = 1e4
-
-        solved = False
-        for i_sample in range(max_samples):
-            for _ in range(max_solver_iters):
-                # run FK to update link states using current q
-                func_forward_kinematics_entity(
-                    rigid_entity._idx_in_solver,
-                    i_b,
-                    links_state,
-                    links_info,
-                    joints_state,
-                    joints_info,
-                    dofs_state,
-                    dofs_info,
-                    entities_info,
-                    rigid_global_info,
-                    static_rigid_sim_config,
-                )
-                # compute error
-                solved = True
-                for i_ee in range(n_links):
-                    i_l_ee = links_idx[i_ee]
-
-                    tgt_pos_i = ti.Vector([poss[i_ee, i_b_, 0], poss[i_ee, i_b_, 1], poss[i_ee, i_b_, 2]])
-                    err_pos_i = tgt_pos_i - links_state.pos[i_l_ee, i_b]
-                    for k in range(3):
-                        err_pos_i[k] *= pos_mask[k] * link_pos_mask[i_ee]
-                    if err_pos_i.norm() > pos_tol:
-                        solved = False
-
-                    tgt_quat_i = ti.Vector(
-                        [quats[i_ee, i_b_, 0], quats[i_ee, i_b_, 1], quats[i_ee, i_b_, 2], quats[i_ee, i_b_, 3]]
-                    )
-                    err_rot_i = gu.ti_quat_to_rotvec(
-                        gu.ti_transform_quat_by_quat(gu.ti_inv_quat(links_state.quat[i_l_ee, i_b]), tgt_quat_i)
-                    )
-                    for k in range(3):
-                        err_rot_i[k] *= rot_mask[k] * link_rot_mask[i_ee]
-                    if err_rot_i.norm() > rot_tol:
-                        solved = False
-
-                    # put into multi-link error array
-                    for k in range(3):
-                        rigid_entity._IK_err_pose[i_ee * 6 + k, i_b] = err_pos_i[k]
-                        rigid_entity._IK_err_pose[i_ee * 6 + k + 3, i_b] = err_rot_i[k]
-
-                if solved:
-                    break
-
-                # compute multi-link jacobian
-                for i_ee in range(n_links):
-                    # update jacobian for ee link
-                    i_l_ee = links_idx[i_ee]
-                    rigid_entity._func_get_jacobian(
-                        i_l_ee, i_b, ti.Vector.zero(gs.ti_float, 3), pos_mask, rot_mask
-                    )  # NOTE: we still compute jacobian for all dofs as we haven't found a clean way to implement this
-
-                    # copy to multi-link jacobian (only for the effective n_dofs instead of self.n_dofs)
-                    for i_dof in range(n_dofs):
-                        for i_error in ti.static(range(6)):
-                            i_row = i_ee * 6 + i_error
-                            i_dof_ = dofs_idx[i_dof]
-                            rigid_entity._IK_jacobian[i_row, i_dof, i_b] = rigid_entity._jacobian[i_error, i_dof_, i_b]
-
-                # compute dq = jac.T @ inverse(jac @ jac.T + diag) @ error (only for the effective n_dofs instead of self.n_dofs)
-                lu.mat_transpose(rigid_entity._IK_jacobian, rigid_entity._IK_jacobian_T, n_error_dims, n_dofs, i_b)
-                lu.mat_mul(
-                    rigid_entity._IK_jacobian,
-                    rigid_entity._IK_jacobian_T,
-                    rigid_entity._IK_mat,
-                    n_error_dims,
-                    n_dofs,
-                    n_error_dims,
-                    i_b,
-                )
-                lu.mat_add_eye(rigid_entity._IK_mat, damping**2, n_error_dims, i_b)
-                lu.mat_inverse(
-                    rigid_entity._IK_mat,
-                    rigid_entity._IK_L,
-                    rigid_entity._IK_U,
-                    rigid_entity._IK_y,
-                    rigid_entity._IK_inv,
-                    n_error_dims,
-                    i_b,
-                )
-                lu.mat_mul_vec(
-                    rigid_entity._IK_inv,
-                    rigid_entity._IK_err_pose,
-                    rigid_entity._IK_vec,
-                    n_error_dims,
-                    n_error_dims,
-                    i_b,
-                )
-
-                for i in range(rigid_entity.n_dofs):  # IK_delta_qpos = IK_jacobian_T @ IK_vec
-                    rigid_entity._IK_delta_qpos[i, i_b] = 0
-                for i in range(n_dofs):
-                    for j in range(n_error_dims):
-                        i_ = dofs_idx[
-                            i
-                        ]  # NOTE: IK_delta_qpos uses the original indexing instead of the effective n_dofs
-                        rigid_entity._IK_delta_qpos[i_, i_b] += (
-                            rigid_entity._IK_jacobian_T[i, j, i_b] * rigid_entity._IK_vec[j, i_b]
-                        )
-
-                for i in range(rigid_entity.n_dofs):
-                    rigid_entity._IK_delta_qpos[i, i_b] = ti.math.clamp(
-                        rigid_entity._IK_delta_qpos[i, i_b], -max_step_size, max_step_size
-                    )
-
-                # update q
-                func_integrate_dq_entity(
-                    rigid_entity._IK_delta_qpos,
-                    rigid_entity._idx_in_solver,
-                    i_b,
-                    respect_joint_limit,
-                    links_info,
-                    joints_info,
-                    dofs_info,
-                    entities_info,
-                    rigid_global_info,
-                    static_rigid_sim_config,
-                )
-
-            if not solved:
-                # re-compute final error if exited not due to solved
-                func_forward_kinematics_entity(
-                    rigid_entity._idx_in_solver,
-                    i_b,
-                    links_state,
-                    links_info,
-                    joints_state,
-                    joints_info,
-                    dofs_state,
-                    dofs_info,
-                    entities_info,
-                    rigid_global_info,
-                    static_rigid_sim_config,
-                )
-                solved = True
-                for i_ee in range(n_links):
-                    i_l_ee = links_idx[i_ee]
-
-                    tgt_pos_i = ti.Vector([poss[i_ee, i_b_, 0], poss[i_ee, i_b_, 1], poss[i_ee, i_b_, 2]])
-                    err_pos_i = tgt_pos_i - links_state.pos[i_l_ee, i_b]
-                    for k in range(3):
-                        err_pos_i[k] *= pos_mask[k] * link_pos_mask[i_ee]
-                    if err_pos_i.norm() > pos_tol:
-                        solved = False
-
-                    tgt_quat_i = ti.Vector(
-                        [quats[i_ee, i_b_, 0], quats[i_ee, i_b_, 1], quats[i_ee, i_b_, 2], quats[i_ee, i_b_, 3]]
-                    )
-                    err_rot_i = gu.ti_quat_to_rotvec(
-                        gu.ti_transform_quat_by_quat(gu.ti_inv_quat(links_state.quat[i_l_ee, i_b]), tgt_quat_i)
-                    )
-                    for k in range(3):
-                        err_rot_i[k] *= rot_mask[k] * link_rot_mask[i_ee]
-                    if err_rot_i.norm() > rot_tol:
-                        solved = False
-
-                    # put into multi-link error array
-                    for k in range(3):
-                        rigid_entity._IK_err_pose[i_ee * 6 + k, i_b] = err_pos_i[k]
-                        rigid_entity._IK_err_pose[i_ee * 6 + k + 3, i_b] = err_rot_i[k]
-
-            if solved:
-                for i_q in range(rigid_entity.n_qs):
-                    rigid_entity._IK_qpos_best[i_q, i_b] = rigid_global_info.qpos[i_q + rigid_entity._q_start, i_b]
-                for i_error in range(n_error_dims):
-                    rigid_entity._IK_err_pose_best[i_error, i_b] = rigid_entity._IK_err_pose[i_error, i_b]
-                break
-
-            else:
-                # copy to _IK_qpos if this sample is better
-                improved = True
-                for i_ee in range(n_links):
-                    error_pos_i = ti.Vector(
-                        [rigid_entity._IK_err_pose[i_ee * 6 + i_error, i_b] for i_error in range(3)]
-                    )
-                    error_rot_i = ti.Vector(
-                        [rigid_entity._IK_err_pose[i_ee * 6 + i_error, i_b] for i_error in range(3, 6)]
-                    )
-                    error_pos_best = ti.Vector(
-                        [rigid_entity._IK_err_pose_best[i_ee * 6 + i_error, i_b] for i_error in range(3)]
-                    )
-                    error_rot_best = ti.Vector(
-                        [rigid_entity._IK_err_pose_best[i_ee * 6 + i_error, i_b] for i_error in range(3, 6)]
-                    )
-                    if error_pos_i.norm() > error_pos_best.norm() or error_rot_i.norm() > error_rot_best.norm():
-                        improved = False
-                        break
-
-                if improved:
-                    for i_q in range(rigid_entity.n_qs):
-                        rigid_entity._IK_qpos_best[i_q, i_b] = rigid_global_info.qpos[i_q + rigid_entity._q_start, i_b]
-                    for i_error in range(n_error_dims):
-                        rigid_entity._IK_err_pose_best[i_error, i_b] = rigid_entity._IK_err_pose[i_error, i_b]
-
-                # Resample init q
-                if respect_joint_limit and i_sample < max_samples - 1:
-                    for _i_l in range(n_links_by_dofs):
-                        i_l = links_idx_by_dofs[_i_l]
-                        I_l = [i_l, i_b] if ti.static(static_rigid_sim_config.batch_links_info) else i_l
-
-                        for i_j in range(links_info.joint_start[I_l], links_info.joint_end[I_l]):
-                            I_j = [i_j, i_b] if ti.static(static_rigid_sim_config.batch_joints_info) else i_j
-
-                            I_dof_start = (
-                                [joints_info.dof_start[I_j], i_b]
-                                if ti.static(static_rigid_sim_config.batch_dofs_info)
-                                else joints_info.dof_start[I_j]
-                            )
-                            q_start = joints_info.q_start[I_j]
-                            dof_limit = dofs_info.limit[I_dof_start]
-
-                            if joints_info.type[I_j] == gs.JOINT_TYPE.FREE:
-                                pass
-
-                            elif (
-                                joints_info.type[I_j] == gs.JOINT_TYPE.REVOLUTE
-                                or joints_info.type[I_j] == gs.JOINT_TYPE.PRISMATIC
-                            ):
-                                if ti.math.isinf(dof_limit[0]) or ti.math.isinf(dof_limit[1]):
-                                    pass
-                                else:
-                                    rigid_global_info.qpos[q_start, i_b] = dof_limit[0] + ti.random() * (
-                                        dof_limit[1] - dof_limit[0]
-                                    )
-                else:
-                    pass  # When respect_joint_limit=False, we can simply continue from the last solution
-
-        # restore original qpos and link state
-        for i_q in range(rigid_entity.n_qs):
-            rigid_global_info.qpos[i_q + rigid_entity._q_start, i_b] = rigid_entity._IK_qpos_orig[i_q, i_b]
-        func_forward_kinematics_entity(
-            rigid_entity._idx_in_solver,
-            i_b,
-            links_state,
-            links_info,
-            joints_state,
-            joints_info,
-            dofs_state,
-            dofs_info,
-            entities_info,
-            rigid_global_info,
-            static_rigid_sim_config,
-        )
-
-
-# @@@@@@@@@ Composer starts here
-# decomposed kernels should happen in the block below. This block will be handled by composer and composed into a single kernel
-@ti.func
-def func_forward_dynamics(
-    links_state: array_class.LinksState,
-    links_info: array_class.LinksInfo,
-    dofs_state: array_class.DofsState,
-    dofs_info: array_class.DofsInfo,
-    joints_info: array_class.JointsInfo,
-    entities_state: array_class.EntitiesState,
-    entities_info: array_class.EntitiesInfo,
-    geoms_state: array_class.GeomsState,
-    rigid_global_info: array_class.RigidGlobalInfo,
-    static_rigid_sim_config: ti.template(),
-    contact_island: ti.template(),
-):
-    func_compute_mass_matrix(
-        implicit_damping=ti.static(static_rigid_sim_config.integrator == gs.integrator.approximate_implicitfast),
-        links_state=links_state,
-        links_info=links_info,
-        dofs_state=dofs_state,
-        dofs_info=dofs_info,
-        entities_info=entities_info,
-        rigid_global_info=rigid_global_info,
-        static_rigid_sim_config=static_rigid_sim_config,
-    )
-    func_factor_mass(
-        implicit_damping=False,
-        entities_info=entities_info,
-        dofs_state=dofs_state,
-        dofs_info=dofs_info,
-        rigid_global_info=rigid_global_info,
-        static_rigid_sim_config=static_rigid_sim_config,
-    )
-    func_torque_and_passive_force(
-        entities_state=entities_state,
-        entities_info=entities_info,
-        dofs_state=dofs_state,
-        dofs_info=dofs_info,
-        links_state=links_state,
-        links_info=links_info,
-        joints_info=joints_info,
-        geoms_state=geoms_state,
-        rigid_global_info=rigid_global_info,
-        static_rigid_sim_config=static_rigid_sim_config,
-        contact_island=contact_island,
-    )
-    func_update_acc(
-        update_cacc=False,
-        dofs_state=dofs_state,
-        links_info=links_info,
-        links_state=links_state,
-        entities_info=entities_info,
-        rigid_global_info=rigid_global_info,
-        static_rigid_sim_config=static_rigid_sim_config,
-    )
-    func_update_force(
-        links_state=links_state,
-        links_info=links_info,
-        entities_info=entities_info,
-        rigid_global_info=rigid_global_info,
-        static_rigid_sim_config=static_rigid_sim_config,
-    )
-    # self._func_actuation()
-    func_bias_force(
-        dofs_state=dofs_state,
-        links_state=links_state,
-        links_info=links_info,
-        rigid_global_info=rigid_global_info,
-        static_rigid_sim_config=static_rigid_sim_config,
-    )
-    func_compute_qacc(
-        dofs_state=dofs_state,
-        entities_info=entities_info,
-        rigid_global_info=rigid_global_info,
-        static_rigid_sim_config=static_rigid_sim_config,
-    )
-
-
-@ti.kernel
-def kernel_clear_external_force(
-    links_state: array_class.LinksState,
-    rigid_global_info: array_class.RigidGlobalInfo,
-    static_rigid_sim_config: ti.template(),
-):
-    func_clear_external_force(
-        links_state=links_state,
-        rigid_global_info=rigid_global_info,
-        static_rigid_sim_config=static_rigid_sim_config,
-    )
-
-
-@ti.func
-def func_update_cartesian_space(
-    i_b,
-    links_state: array_class.LinksState,
-    links_info: array_class.LinksInfo,
-    joints_state: array_class.JointsState,
-    joints_info: array_class.JointsInfo,
-    dofs_state: array_class.DofsState,
-    dofs_info: array_class.DofsInfo,
-    geoms_info: array_class.GeomsInfo,
-    geoms_state: array_class.GeomsState,
-    entities_info: array_class.EntitiesInfo,
-    rigid_global_info: array_class.RigidGlobalInfo,
-    static_rigid_sim_config: ti.template(),
-):
-    func_forward_kinematics(
-        i_b,
-        links_state=links_state,
-        links_info=links_info,
-        joints_state=joints_state,
-        joints_info=joints_info,
-        dofs_state=dofs_state,
-        dofs_info=dofs_info,
-        entities_info=entities_info,
-        rigid_global_info=rigid_global_info,
-        static_rigid_sim_config=static_rigid_sim_config,
-    )
-    func_COM_links(
-        i_b,
-        links_state=links_state,
-        links_info=links_info,
-        joints_state=joints_state,
-        joints_info=joints_info,
-        dofs_state=dofs_state,
-        dofs_info=dofs_info,
-        entities_info=entities_info,
-        rigid_global_info=rigid_global_info,
-        static_rigid_sim_config=static_rigid_sim_config,
-    )
-    func_forward_velocity(
-        i_b,
-        entities_info=entities_info,
-        links_info=links_info,
-        links_state=links_state,
-        joints_info=joints_info,
-        dofs_state=dofs_state,
-        rigid_global_info=rigid_global_info,
-        static_rigid_sim_config=static_rigid_sim_config,
-    )
-
-    func_update_geoms(
-        i_b=i_b,
-        entities_info=entities_info,
-        geoms_info=geoms_info,
-        geoms_state=geoms_state,
-        links_state=links_state,
-        rigid_global_info=rigid_global_info,
-        static_rigid_sim_config=static_rigid_sim_config,
-    )
-
-
-@ti.kernel
-def kernel_step_1(
-    links_state: array_class.LinksState,
-    links_info: array_class.LinksInfo,
-    joints_state: array_class.JointsState,
-    joints_info: array_class.JointsInfo,
-    dofs_state: array_class.DofsState,
-    dofs_info: array_class.DofsInfo,
-    geoms_state: array_class.GeomsState,
-    geoms_info: array_class.GeomsInfo,
-    entities_state: array_class.EntitiesState,
-    entities_info: array_class.EntitiesInfo,
-    rigid_global_info: array_class.RigidGlobalInfo,
-    static_rigid_sim_config: ti.template(),
-    contact_island: ti.template(),
-):
-    if ti.static(static_rigid_sim_config.enable_mujoco_compatibility):
-        _B = links_state.pos.shape[1]
-        ti.loop_config(serialize=static_rigid_sim_config.para_level < gs.PARA_LEVEL.ALL)
-        for i_b in range(_B):
-            func_update_cartesian_space(
-                i_b=i_b,
-                links_state=links_state,
-                links_info=links_info,
-                joints_state=joints_state,
-                joints_info=joints_info,
-                dofs_state=dofs_state,
-                dofs_info=dofs_info,
-                geoms_info=geoms_info,
-                geoms_state=geoms_state,
-                entities_info=entities_info,
-                rigid_global_info=rigid_global_info,
-                static_rigid_sim_config=static_rigid_sim_config,
-            )
-
-    func_forward_dynamics(
-        links_state=links_state,
-        links_info=links_info,
-        dofs_state=dofs_state,
-        dofs_info=dofs_info,
-        joints_info=joints_info,
-        entities_state=entities_state,
-        entities_info=entities_info,
-        geoms_state=geoms_state,
-        rigid_global_info=rigid_global_info,
-        static_rigid_sim_config=static_rigid_sim_config,
-        contact_island=contact_island,
-    )
-
-
-@ti.func
-def func_implicit_damping(
-    dofs_state: array_class.DofsState,
-    dofs_info: array_class.DofsInfo,
-    entities_info: array_class.EntitiesInfo,
-    rigid_global_info: array_class.RigidGlobalInfo,
-    static_rigid_sim_config: ti.template(),
-):
-
-    n_entities = entities_info.dof_start.shape[0]
-    _B = dofs_state.ctrl_mode.shape[1]
-    # Determine whether the mass matrix must be re-computed to take into account first-order correction terms.
-    # Note that avoiding inverting the mass matrix twice would not only speed up simulation but also improving
-    # numerical stability as computing post-damping accelerations from forces is not necessary anymore.
-    if ti.static(
-        not static_rigid_sim_config.enable_mujoco_compatibility
-        or static_rigid_sim_config.integrator == gs.integrator.Euler
-    ):
-        for i_e, i_b in ti.ndrange(n_entities, _B):
-            rigid_global_info._mass_mat_mask[i_e, i_b] = 0
-
-        ti.loop_config(serialize=static_rigid_sim_config.para_level < gs.PARA_LEVEL.PARTIAL)
-        for i_e, i_b in ti.ndrange(n_entities, _B):
-            entity_dof_start = entities_info.dof_start[i_e]
-            entity_dof_end = entities_info.dof_end[i_e]
-            for i_d in range(entity_dof_start, entity_dof_end):
-                I_d = [i_d, i_b] if ti.static(static_rigid_sim_config.batch_dofs_info) else i_d
-                if dofs_info.damping[I_d] > gs.EPS:
-                    rigid_global_info._mass_mat_mask[i_e, i_b] = 1
-                if ti.static(static_rigid_sim_config.integrator != gs.integrator.Euler):
-                    if (
-                        (dofs_state.ctrl_mode[i_d, i_b] == gs.CTRL_MODE.POSITION)
-                        or (dofs_state.ctrl_mode[i_d, i_b] == gs.CTRL_MODE.VELOCITY)
-                    ) and dofs_info.kv[I_d] > gs.EPS:
-                        rigid_global_info._mass_mat_mask[i_e, i_b] = 1
-
-    func_factor_mass(
-        implicit_damping=True,
-        entities_info=entities_info,
-        dofs_state=dofs_state,
-        dofs_info=dofs_info,
-        rigid_global_info=rigid_global_info,
-        static_rigid_sim_config=static_rigid_sim_config,
-    )
-    func_solve_mass(
-        vec=dofs_state.force,
-        out=dofs_state.acc,
-        entities_info=entities_info,
-        rigid_global_info=rigid_global_info,
-        static_rigid_sim_config=static_rigid_sim_config,
-    )
-
-    # Disable pre-computed factorization mask right away
-    if ti.static(
-        not static_rigid_sim_config.enable_mujoco_compatibility
-        or static_rigid_sim_config.integrator == gs.integrator.Euler
-    ):
-        for i_e, i_b in ti.ndrange(n_entities, _B):
-            rigid_global_info._mass_mat_mask[i_e, i_b] = 1
-
-
-@ti.kernel
-def kernel_step_2(
-    dofs_state: array_class.DofsState,
-    dofs_info: array_class.DofsInfo,
-    links_info: array_class.LinksInfo,
-    links_state: array_class.LinksState,
-    joints_info: array_class.JointsInfo,
-    joints_state: array_class.JointsState,
-    entities_state: array_class.EntitiesState,
-    entities_info: array_class.EntitiesInfo,
-    geoms_info: array_class.GeomsInfo,
-    geoms_state: array_class.GeomsState,
-    collider_state: array_class.ColliderState,
-    rigid_global_info: array_class.RigidGlobalInfo,
-    static_rigid_sim_config: ti.template(),
-    contact_island: ti.template(),  # ContactIsland
-):
-    # Position, Velocity and Acceleration data must be consistent when computing links acceleration, otherwise it
-    # would not corresponds to anyting physical. There is no other way than doing this right before integration,
-    # because the acceleration at the end of the step is unknown for now as it may change discontinuous between
-    # before and after integration under the effect of external forces and constraints. This means that
-    # acceleration data will be shifted one timestep in the past, but there isn't really any way around.
-    func_update_acc(
-        update_cacc=True,
-        dofs_state=dofs_state,
-        links_info=links_info,
-        links_state=links_state,
-        entities_info=entities_info,
-        rigid_global_info=rigid_global_info,
-        static_rigid_sim_config=static_rigid_sim_config,
-    )
-
-    if ti.static(static_rigid_sim_config.integrator != gs.integrator.approximate_implicitfast):
-        func_implicit_damping(
-            dofs_state=dofs_state,
-            dofs_info=dofs_info,
-            entities_info=entities_info,
-            rigid_global_info=rigid_global_info,
-            static_rigid_sim_config=static_rigid_sim_config,
-        )
-
-    func_integrate(
-        dofs_state=dofs_state,
-        links_info=links_info,
-        joints_info=joints_info,
-        rigid_global_info=rigid_global_info,
-        static_rigid_sim_config=static_rigid_sim_config,
-    )
-
-    if ti.static(static_rigid_sim_config.use_hibernation):
-        func_hibernate__for_all_awake_islands_either_hiberanate_or_update_aabb_sort_buffer(
-            dofs_state=dofs_state,
-            entities_state=entities_state,
-            entities_info=entities_info,
-            links_state=links_state,
-            geoms_state=geoms_state,
-            collider_state=collider_state,
-            unused__rigid_global_info=rigid_global_info,
-            static_rigid_sim_config=static_rigid_sim_config,
-            contact_island=contact_island,
-        )
-        func_aggregate_awake_entities(
-            entities_state=entities_state,
-            entities_info=entities_info,
-            rigid_global_info=rigid_global_info,
-            static_rigid_sim_config=static_rigid_sim_config,
-        )
-
-    if ti.static(not static_rigid_sim_config.enable_mujoco_compatibility):
-        _B = links_state.pos.shape[1]
-        ti.loop_config(serialize=static_rigid_sim_config.para_level < gs.PARA_LEVEL.ALL)
-        for i_b in range(_B):
-            func_update_cartesian_space(
-                i_b=i_b,
-                links_state=links_state,
-                links_info=links_info,
-                joints_state=joints_state,
-                joints_info=joints_info,
-                dofs_state=dofs_state,
-                dofs_info=dofs_info,
-                geoms_info=geoms_info,
-                geoms_state=geoms_state,
-                entities_info=entities_info,
-                rigid_global_info=rigid_global_info,
-                static_rigid_sim_config=static_rigid_sim_config,
-            )
-
-
-@ti.kernel
-def kernel_forward_kinematics_links_geoms(
-    envs_idx: ti.types.ndarray(),
-    links_state: array_class.LinksState,
-    links_info: array_class.LinksInfo,
-    joints_state: array_class.JointsState,
-    joints_info: array_class.JointsInfo,
-    dofs_state: array_class.DofsState,
-    dofs_info: array_class.DofsInfo,
-    geoms_state: array_class.GeomsState,
-    geoms_info: array_class.GeomsInfo,
-    entities_info: array_class.EntitiesInfo,
-    rigid_global_info: array_class.RigidGlobalInfo,
-    static_rigid_sim_config: ti.template(),
-):
-    for i_b_ in range(envs_idx.shape[0]):
-        i_b = envs_idx[i_b_]
-
-        func_update_cartesian_space(
-            i_b=i_b,
-            links_state=links_state,
-            links_info=links_info,
-            joints_state=joints_state,
-            joints_info=joints_info,
-            dofs_state=dofs_state,
-            dofs_info=dofs_info,
-            geoms_info=geoms_info,
-            geoms_state=geoms_state,
-            entities_info=entities_info,
-            rigid_global_info=rigid_global_info,
-            static_rigid_sim_config=static_rigid_sim_config,
-        )
-
-
-@ti.func
-def func_COM_links(
-    i_b,
-    links_state: array_class.LinksState,
-    links_info: array_class.LinksInfo,
-    joints_state: array_class.JointsState,
-    joints_info: array_class.JointsInfo,
-    dofs_state: array_class.DofsState,
-    dofs_info: array_class.DofsInfo,
-    entities_info: array_class.EntitiesInfo,
-    rigid_global_info: array_class.RigidGlobalInfo,
-    static_rigid_sim_config: ti.template(),
-):
-
-    n_links = links_info.root_idx.shape[0]
-    if ti.static(static_rigid_sim_config.use_hibernation):
-        ti.loop_config(serialize=static_rigid_sim_config.para_level < gs.PARA_LEVEL.ALL)
-        for i_l_ in range(rigid_global_info.n_awake_links[i_b]):
-            i_l = rigid_global_info.awake_links[i_l_, i_b]
-
-            links_state.COM[i_l, i_b].fill(0.0)
-            links_state.mass_sum[i_l, i_b] = 0.0
-
-        ti.loop_config(serialize=static_rigid_sim_config.para_level < gs.PARA_LEVEL.ALL)
-        for i_l_ in range(rigid_global_info.n_awake_links[i_b]):
-            i_l = rigid_global_info.awake_links[i_l_, i_b]
-            I_l = [i_l, i_b] if ti.static(static_rigid_sim_config.batch_links_info) else i_l
-
-            mass = links_info.inertial_mass[I_l] + links_state.mass_shift[i_l, i_b]
-            (
-                links_state.i_pos[i_l, i_b],
-                links_state.i_quat[i_l, i_b],
-            ) = gu.ti_transform_pos_quat_by_trans_quat(
-                links_info.inertial_pos[I_l] + links_state.i_pos_shift[i_l, i_b],
-                links_info.inertial_quat[I_l],
-                links_state.pos[i_l, i_b],
-                links_state.quat[i_l, i_b],
-            )
-
-            i_r = links_info.root_idx[I_l]
-            links_state.mass_sum[i_r, i_b] += mass
-            links_state.COM[i_r, i_b] += mass * links_state.i_pos[i_l, i_b]
-
-        ti.loop_config(serialize=static_rigid_sim_config.para_level < gs.PARA_LEVEL.ALL)
-        for i_l_ in range(rigid_global_info.n_awake_links[i_b]):
-            i_l = rigid_global_info.awake_links[i_l_, i_b]
-            I_l = [i_l, i_b] if ti.static(static_rigid_sim_config.batch_links_info) else i_l
-
-            i_r = links_info.root_idx[I_l]
-            if i_l == i_r:
-                links_state.COM[i_l, i_b] = links_state.COM[i_l, i_b] / links_state.mass_sum[i_l, i_b]
-
-        ti.loop_config(serialize=static_rigid_sim_config.para_level < gs.PARA_LEVEL.ALL)
-        for i_l_ in range(rigid_global_info.n_awake_links[i_b]):
-            i_l = rigid_global_info.awake_links[i_l_, i_b]
-            I_l = [i_l, i_b] if ti.static(static_rigid_sim_config.batch_links_info) else i_l
-
-            i_r = links_info.root_idx[I_l]
-            links_state.COM[i_l, i_b] = links_state.COM[i_r, i_b]
-
-        ti.loop_config(serialize=static_rigid_sim_config.para_level < gs.PARA_LEVEL.ALL)
-        for i_l_ in range(rigid_global_info.n_awake_links[i_b]):
-            i_l = rigid_global_info.awake_links[i_l_, i_b]
-            I_l = [i_l, i_b] if ti.static(static_rigid_sim_config.batch_links_info) else i_l
-
-            i_r = links_info.root_idx[I_l]
-            links_state.i_pos[i_l, i_b] = links_state.i_pos[i_l, i_b] - links_state.COM[i_l, i_b]
-
-            i_inertial = links_info.inertial_i[I_l]
-            i_mass = links_info.inertial_mass[I_l] + links_state.mass_shift[i_l, i_b]
-            (
-                links_state.cinr_inertial[i_l, i_b],
-                links_state.cinr_pos[i_l, i_b],
-                links_state.cinr_quat[i_l, i_b],
-                links_state.cinr_mass[i_l, i_b],
-            ) = gu.ti_transform_inertia_by_trans_quat(
-                i_inertial, i_mass, links_state.i_pos[i_l, i_b], links_state.i_quat[i_l, i_b]
-            )
-
-        ti.loop_config(serialize=static_rigid_sim_config.para_level < gs.PARA_LEVEL.ALL)
-        for i_l_ in range(rigid_global_info.n_awake_links[i_b]):
-            i_l = rigid_global_info.awake_links[i_l_, i_b]
-            I_l = [i_l, i_b] if ti.static(static_rigid_sim_config.batch_links_info) else i_l
-            if links_info.n_dofs[I_l] == 0:
-                continue
-
-            i_p = links_info.parent_idx[I_l]
-
-            _i_j = links_info.joint_start[I_l]
-            _I_j = [_i_j, i_b] if ti.static(static_rigid_sim_config.batch_joints_info) else _i_j
-            joint_type = joints_info.type[_I_j]
-
-            p_pos = ti.Vector.zero(gs.ti_float, 3)
-            p_quat = gu.ti_identity_quat()
-            if i_p != -1:
-                p_pos = links_state.pos[i_p, i_b]
-                p_quat = links_state.quat[i_p, i_b]
-
-            if joint_type == gs.JOINT_TYPE.FREE or (links_info.is_fixed[I_l] and i_p == -1):
-                links_state.j_pos[i_l, i_b] = links_state.pos[i_l, i_b]
-                links_state.j_quat[i_l, i_b] = links_state.quat[i_l, i_b]
-            else:
-                (
-                    links_state.j_pos[i_l, i_b],
-                    links_state.j_quat[i_l, i_b],
-                ) = gu.ti_transform_pos_quat_by_trans_quat(links_info.pos[I_l], links_info.quat[I_l], p_pos, p_quat)
-
-                for i_j in range(links_info.joint_start[I_l], links_info.joint_end[I_l]):
-                    I_j = [i_j, i_b] if ti.static(static_rigid_sim_config.batch_joints_info) else i_j
-
-                    (
-                        links_state.j_pos[i_l, i_b],
-                        links_state.j_quat[i_l, i_b],
-                    ) = gu.ti_transform_pos_quat_by_trans_quat(
-                        joints_info.pos[I_j],
-                        gu.ti_identity_quat(),
-                        links_state.j_pos[i_l, i_b],
-                        links_state.j_quat[i_l, i_b],
-                    )
-
-        # cdof_fn
-        ti.loop_config(serialize=static_rigid_sim_config.para_level < gs.PARA_LEVEL.ALL)
-        for i_l_ in range(rigid_global_info.n_awake_links[i_b]):
-            i_l = rigid_global_info.awake_links[i_l_, i_b]
-            I_l = [i_l, i_b] if ti.static(static_rigid_sim_config.batch_links_info) else i_l
-            if links_info.n_dofs[I_l] == 0:
-                continue
-
-            i_j = links_info.joint_start[I_l]
-            I_j = [i_j, i_b] if ti.static(static_rigid_sim_config.batch_joints_info) else i_j
-            joint_type = joints_info.type[I_j]
-
-            if joint_type == gs.JOINT_TYPE.FREE:
-                for i_d in range(links_info.dof_start[I_l], links_info.dof_end[I_l]):
-                    I_d = [i_d, i_b] if ti.static(static_rigid_sim_config.batch_dofs_info) else i_d
-                    dofs_state.cdof_vel[i_d, i_b] = dofs_info.motion_vel[I_d]
-                    dofs_state.cdof_ang[i_d, i_b] = gu.ti_transform_by_quat(
-                        dofs_info.motion_ang[I_d], links_state.j_quat[i_l, i_b]
-                    )
-
-                    offset_pos = links_state.COM[i_l, i_b] - links_state.j_pos[i_l, i_b]
-                    (
-                        dofs_state.cdof_ang[i_d, i_b],
-                        dofs_state.cdof_vel[i_d, i_b],
-                    ) = gu.ti_transform_motion_by_trans_quat(
-                        dofs_state.cdof_ang[i_d, i_b],
-                        dofs_state.cdof_vel[i_d, i_b],
-                        offset_pos,
-                        gu.ti_identity_quat(),
-                    )
-
-                    dofs_state.cdofvel_ang[i_d, i_b] = dofs_state.cdof_ang[i_d, i_b] * dofs_state.vel[i_d, i_b]
-                    dofs_state.cdofvel_vel[i_d, i_b] = dofs_state.cdof_vel[i_d, i_b] * dofs_state.vel[i_d, i_b]
-
-            elif joint_type == gs.JOINT_TYPE.FIXED:
-                pass
-            else:
-                for i_d in range(links_info.dof_start[I_l], links_info.dof_end[I_l]):
-                    I_d = [i_d, i_b] if ti.static(static_rigid_sim_config.batch_dofs_info) else i_d
-                    motion_vel = dofs_info.motion_vel[I_d]
-                    motion_ang = dofs_info.motion_ang[I_d]
-
-                    dofs_state.cdof_ang[i_d, i_b] = gu.ti_transform_by_quat(motion_ang, links_state.j_quat[i_l, i_b])
-                    dofs_state.cdof_vel[i_d, i_b] = gu.ti_transform_by_quat(motion_vel, links_state.j_quat[i_l, i_b])
-
-                    offset_pos = links_state.COM[i_l, i_b] - links_state.j_pos[i_l, i_b]
-                    (
-                        dofs_state.cdof_ang[i_d, i_b],
-                        dofs_state.cdof_vel[i_d, i_b],
-                    ) = gu.ti_transform_motion_by_trans_quat(
-                        dofs_state.cdof_ang[i_d, i_b],
-                        dofs_state.cdof_vel[i_d, i_b],
-                        offset_pos,
-                        gu.ti_identity_quat(),
-                    )
-
-                    dofs_state.cdofvel_ang[i_d, i_b] = dofs_state.cdof_ang[i_d, i_b] * dofs_state.vel[i_d, i_b]
-                    dofs_state.cdofvel_vel[i_d, i_b] = dofs_state.cdof_vel[i_d, i_b] * dofs_state.vel[i_d, i_b]
-    else:
-        ti.loop_config(serialize=static_rigid_sim_config.para_level < gs.PARA_LEVEL.ALL)
-        for i_l in range(n_links):
-            links_state.COM[i_l, i_b].fill(0.0)
-            links_state.mass_sum[i_l, i_b] = 0.0
-
-        ti.loop_config(serialize=static_rigid_sim_config.para_level < gs.PARA_LEVEL.ALL)
-        for i_l in range(n_links):
-            I_l = [i_l, i_b] if ti.static(static_rigid_sim_config.batch_links_info) else i_l
-
-            mass = links_info.inertial_mass[I_l] + links_state.mass_shift[i_l, i_b]
-            (
-                links_state.i_pos[i_l, i_b],
-                links_state.i_quat[i_l, i_b],
-            ) = gu.ti_transform_pos_quat_by_trans_quat(
-                links_info.inertial_pos[I_l] + links_state.i_pos_shift[i_l, i_b],
-                links_info.inertial_quat[I_l],
-                links_state.pos[i_l, i_b],
-                links_state.quat[i_l, i_b],
-            )
-
-            i_r = links_info.root_idx[I_l]
-            links_state.mass_sum[i_r, i_b] += mass
-            links_state.COM[i_r, i_b] += mass * links_state.i_pos[i_l, i_b]
-
-        ti.loop_config(serialize=static_rigid_sim_config.para_level < gs.PARA_LEVEL.ALL)
-        for i_l in range(n_links):
-            I_l = [i_l, i_b] if ti.static(static_rigid_sim_config.batch_links_info) else i_l
-
-            i_r = links_info.root_idx[I_l]
-            if i_l == i_r:
-                if links_state.mass_sum[i_l, i_b] > 0.0:
-                    links_state.COM[i_l, i_b] = links_state.COM[i_l, i_b] / links_state.mass_sum[i_l, i_b]
-
-        ti.loop_config(serialize=static_rigid_sim_config.para_level < gs.PARA_LEVEL.ALL)
-        for i_l in range(n_links):
-            I_l = [i_l, i_b] if ti.static(static_rigid_sim_config.batch_links_info) else i_l
-
-            i_r = links_info.root_idx[I_l]
-            links_state.COM[i_l, i_b] = links_state.COM[i_r, i_b]
-
-        ti.loop_config(serialize=static_rigid_sim_config.para_level < gs.PARA_LEVEL.ALL)
-        for i_l in range(n_links):
-            I_l = [i_l, i_b] if ti.static(static_rigid_sim_config.batch_links_info) else i_l
-
-            i_r = links_info.root_idx[I_l]
-            links_state.i_pos[i_l, i_b] = links_state.i_pos[i_l, i_b] - links_state.COM[i_l, i_b]
-
-            i_inertial = links_info.inertial_i[I_l]
-            i_mass = links_info.inertial_mass[I_l] + links_state.mass_shift[i_l, i_b]
-            (
-                links_state.cinr_inertial[i_l, i_b],
-                links_state.cinr_pos[i_l, i_b],
-                links_state.cinr_quat[i_l, i_b],
-                links_state.cinr_mass[i_l, i_b],
-            ) = gu.ti_transform_inertia_by_trans_quat(
-                i_inertial, i_mass, links_state.i_pos[i_l, i_b], links_state.i_quat[i_l, i_b]
-            )
-
-        ti.loop_config(serialize=static_rigid_sim_config.para_level < gs.PARA_LEVEL.ALL)
-        for i_l in range(n_links):
-            I_l = [i_l, i_b] if ti.static(static_rigid_sim_config.batch_links_info) else i_l
-            if links_info.n_dofs[I_l] == 0:
-                continue
-
-            i_p = links_info.parent_idx[I_l]
-
-            _i_j = links_info.joint_start[I_l]
-            _I_j = [_i_j, i_b] if ti.static(static_rigid_sim_config.batch_joints_info) else _i_j
-            joint_type = joints_info.type[_I_j]
-
-            p_pos = ti.Vector.zero(gs.ti_float, 3)
-            p_quat = gu.ti_identity_quat()
-            if i_p != -1:
-                p_pos = links_state.pos[i_p, i_b]
-                p_quat = links_state.quat[i_p, i_b]
-
-            if joint_type == gs.JOINT_TYPE.FREE or (links_info.is_fixed[I_l] and i_p == -1):
-                links_state.j_pos[i_l, i_b] = links_state.pos[i_l, i_b]
-                links_state.j_quat[i_l, i_b] = links_state.quat[i_l, i_b]
-            else:
-                (
-                    links_state.j_pos[i_l, i_b],
-                    links_state.j_quat[i_l, i_b],
-                ) = gu.ti_transform_pos_quat_by_trans_quat(links_info.pos[I_l], links_info.quat[I_l], p_pos, p_quat)
-
-                for i_j in range(links_info.joint_start[I_l], links_info.joint_end[I_l]):
-                    I_j = [i_j, i_b] if ti.static(static_rigid_sim_config.batch_joints_info) else i_j
-
-                    (
-                        links_state.j_pos[i_l, i_b],
-                        links_state.j_quat[i_l, i_b],
-                    ) = gu.ti_transform_pos_quat_by_trans_quat(
-                        joints_info.pos[I_j],
-                        gu.ti_identity_quat(),
-                        links_state.j_pos[i_l, i_b],
-                        links_state.j_quat[i_l, i_b],
-                    )
-
-        # cdof_fn
-        ti.loop_config(serialize=static_rigid_sim_config.para_level < gs.PARA_LEVEL.ALL)
-        for i_l in range(n_links):
-            I_l = [i_l, i_b] if ti.static(static_rigid_sim_config.batch_links_info) else i_l
-            if links_info.n_dofs[I_l] == 0:
-                continue
-
-            for i_j in range(links_info.joint_start[I_l], links_info.joint_end[I_l]):
-                offset_pos = links_state.COM[i_l, i_b] - joints_state.xanchor[i_j, i_b]
-                I_j = [i_j, i_b] if ti.static(static_rigid_sim_config.batch_joints_info) else i_j
-                joint_type = joints_info.type[I_j]
-
-                dof_start = joints_info.dof_start[I_j]
-
-                if joint_type == gs.JOINT_TYPE.REVOLUTE:
-                    dofs_state.cdof_ang[dof_start, i_b] = joints_state.xaxis[i_j, i_b]
-                    dofs_state.cdof_vel[dof_start, i_b] = joints_state.xaxis[i_j, i_b].cross(offset_pos)
-                elif joint_type == gs.JOINT_TYPE.PRISMATIC:
-                    dofs_state.cdof_ang[dof_start, i_b] = ti.Vector.zero(gs.ti_float, 3)
-                    dofs_state.cdof_vel[dof_start, i_b] = joints_state.xaxis[i_j, i_b]
-                elif joint_type == gs.JOINT_TYPE.SPHERICAL:
-                    xmat_T = gu.ti_quat_to_R(links_state.quat[i_l, i_b]).transpose()
-                    for i in ti.static(range(3)):
-                        dofs_state.cdof_ang[i + dof_start, i_b] = xmat_T[i, :]
-                        dofs_state.cdof_vel[i + dof_start, i_b] = xmat_T[i, :].cross(offset_pos)
-                elif joint_type == gs.JOINT_TYPE.FREE:
-                    for i in ti.static(range(3)):
-                        dofs_state.cdof_ang[i + dof_start, i_b] = ti.Vector.zero(gs.ti_float, 3)
-                        dofs_state.cdof_vel[i + dof_start, i_b] = ti.Vector.zero(gs.ti_float, 3)
-                        dofs_state.cdof_vel[i + dof_start, i_b][i] = 1.0
-
-                    xmat_T = gu.ti_quat_to_R(links_state.quat[i_l, i_b]).transpose()
-                    for i in ti.static(range(3)):
-                        dofs_state.cdof_ang[i + dof_start + 3, i_b] = xmat_T[i, :]
-                        dofs_state.cdof_vel[i + dof_start + 3, i_b] = xmat_T[i, :].cross(offset_pos)
-
-                for i_d in range(dof_start, joints_info.dof_end[I_j]):
-                    dofs_state.cdofvel_ang[i_d, i_b] = dofs_state.cdof_ang[i_d, i_b] * dofs_state.vel[i_d, i_b]
-                    dofs_state.cdofvel_vel[i_d, i_b] = dofs_state.cdof_vel[i_d, i_b] * dofs_state.vel[i_d, i_b]
-
-
-@ti.func
-def func_forward_kinematics(
-    i_b,
-    links_state: array_class.LinksState,
-    links_info: array_class.LinksInfo,
-    joints_state: array_class.JointsState,
-    joints_info: array_class.JointsInfo,
-    dofs_state: array_class.DofsState,
-    dofs_info: array_class.DofsInfo,
-    entities_info: array_class.EntitiesInfo,
-    rigid_global_info: array_class.RigidGlobalInfo,
-    static_rigid_sim_config: ti.template(),
-):
-    n_entities = entities_info.n_links.shape[0]
-    if ti.static(static_rigid_sim_config.use_hibernation):
-        ti.loop_config(serialize=static_rigid_sim_config.para_level < gs.PARA_LEVEL.ALL)
-        for i_e_ in range(rigid_global_info.n_awake_entities[i_b]):
-            i_e = rigid_global_info.awake_entities[i_e_, i_b]
-            func_forward_kinematics_entity(
-                i_e,
-                i_b,
-                links_state,
-                links_info,
-                joints_state,
-                joints_info,
-                dofs_state,
-                dofs_info,
-                entities_info,
-                rigid_global_info,
-                static_rigid_sim_config,
-            )
-    else:
-        ti.loop_config(serialize=static_rigid_sim_config.para_level < gs.PARA_LEVEL.ALL)
-        for i_e in range(n_entities):
-            func_forward_kinematics_entity(
-                i_e,
-                i_b,
-                links_state,
-                links_info,
-                joints_state,
-                joints_info,
-                dofs_state,
-                dofs_info,
-                entities_info,
-                rigid_global_info,
-                static_rigid_sim_config,
-            )
-
-
-@ti.func
-def func_forward_velocity(
-    i_b,
-    entities_info: array_class.EntitiesInfo,
-    links_info: array_class.LinksInfo,
-    links_state: array_class.LinksState,
-    joints_info: array_class.JointsInfo,
-    dofs_state: array_class.DofsState,
-    rigid_global_info: array_class.RigidGlobalInfo,
-    static_rigid_sim_config: ti.template(),
-):
-    n_entities = entities_info.n_links.shape[0]
-    if ti.static(static_rigid_sim_config.use_hibernation):
-        ti.loop_config(serialize=static_rigid_sim_config.para_level < gs.PARA_LEVEL.ALL)
-        for i_e_ in range(rigid_global_info.n_awake_entities[i_b]):
-            i_e = rigid_global_info.awake_entities[i_e_, i_b]
-            func_forward_velocity_entity(
-                i_e=i_e,
-                i_b=i_b,
-                entities_info=entities_info,
-                links_info=links_info,
-                links_state=links_state,
-                joints_info=joints_info,
-                dofs_state=dofs_state,
-                rigid_global_info=rigid_global_info,
-                static_rigid_sim_config=static_rigid_sim_config,
-            )
-    else:
-        ti.loop_config(serialize=static_rigid_sim_config.para_level < gs.PARA_LEVEL.ALL)
-        for i_e in range(n_entities):
-            func_forward_velocity_entity(
-                i_e=i_e,
-                i_b=i_b,
-                entities_info=entities_info,
-                links_info=links_info,
-                links_state=links_state,
-                joints_info=joints_info,
-                dofs_state=dofs_state,
-                rigid_global_info=rigid_global_info,
-                static_rigid_sim_config=static_rigid_sim_config,
-            )
-
-
-@ti.kernel
-def kernel_forward_kinematics_entity(
-    i_e: ti.int32,
-    envs_idx: ti.types.ndarray(),
-    links_state: array_class.LinksState,
-    links_info: array_class.LinksInfo,
-    joints_state: array_class.JointsState,
-    joints_info: array_class.JointsInfo,
-    dofs_state: array_class.DofsState,
-    dofs_info: array_class.DofsInfo,
-    entities_info: array_class.EntitiesInfo,
-    rigid_global_info: array_class.RigidGlobalInfo,
-    static_rigid_sim_config: ti.template(),
-):
-    for i_b_ in range(envs_idx.shape[0]):
-        i_b = envs_idx[i_b_]
-
-        func_forward_kinematics_entity(
-            i_e,
-            i_b,
-            links_state,
-            links_info,
-            joints_state,
-            joints_info,
-            dofs_state,
-            dofs_info,
-            entities_info,
-            rigid_global_info,
-            static_rigid_sim_config,
-        )
-
-
-@ti.func
-def func_forward_kinematics_entity(
-    i_e,
-    i_b,
-    links_state: array_class.LinksState,
-    links_info: array_class.LinksInfo,
-    joints_state: array_class.JointsState,
-    joints_info: array_class.JointsInfo,
-    dofs_state: array_class.DofsState,
-    dofs_info: array_class.DofsInfo,
-    entities_info: array_class.EntitiesInfo,
-    rigid_global_info: array_class.RigidGlobalInfo,
-    static_rigid_sim_config: ti.template(),
-):
-    for i_l in range(entities_info.link_start[i_e], entities_info.link_end[i_e]):
-        I_l = [i_l, i_b] if ti.static(static_rigid_sim_config.batch_links_info) else i_l
-
-        pos = links_info.pos[I_l]
-        quat = links_info.quat[I_l]
-        if links_info.parent_idx[I_l] != -1:
-            parent_pos = links_state.pos[links_info.parent_idx[I_l], i_b]
-            parent_quat = links_state.quat[links_info.parent_idx[I_l], i_b]
-            pos = parent_pos + gu.ti_transform_by_quat(pos, parent_quat)
-            quat = gu.ti_transform_quat_by_quat(quat, parent_quat)
-
-        for i_j in range(links_info.joint_start[I_l], links_info.joint_end[I_l]):
-            I_j = [i_j, i_b] if ti.static(static_rigid_sim_config.batch_joints_info) else i_j
-            joint_type = joints_info.type[I_j]
-            q_start = joints_info.q_start[I_j]
-            dof_start = joints_info.dof_start[I_j]
-            I_d = [dof_start, i_b] if ti.static(static_rigid_sim_config.batch_dofs_info) else dof_start
-
-            # compute axis and anchor
-            if joint_type == gs.JOINT_TYPE.FREE:
-                joints_state.xanchor[i_j, i_b] = ti.Vector(
-                    [
-                        rigid_global_info.qpos[q_start, i_b],
-                        rigid_global_info.qpos[q_start + 1, i_b],
-                        rigid_global_info.qpos[q_start + 2, i_b],
-                    ]
-                )
-                joints_state.xaxis[i_j, i_b] = ti.Vector([0.0, 0.0, 1.0])
-            elif joint_type == gs.JOINT_TYPE.FIXED:
-                pass
-            else:
-                axis = ti.Vector([0.0, 0.0, 1.0], dt=gs.ti_float)
-                if joint_type == gs.JOINT_TYPE.REVOLUTE:
-                    axis = dofs_info.motion_ang[I_d]
-                elif joint_type == gs.JOINT_TYPE.PRISMATIC:
-                    axis = dofs_info.motion_vel[I_d]
-
-                joints_state.xanchor[i_j, i_b] = gu.ti_transform_by_quat(joints_info.pos[I_j], quat) + pos
-                joints_state.xaxis[i_j, i_b] = gu.ti_transform_by_quat(axis, quat)
-
-            if joint_type == gs.JOINT_TYPE.FREE:
-                pos = ti.Vector(
-                    [
-                        rigid_global_info.qpos[q_start, i_b],
-                        rigid_global_info.qpos[q_start + 1, i_b],
-                        rigid_global_info.qpos[q_start + 2, i_b],
-                    ],
-                    dt=gs.ti_float,
-                )
-                quat = ti.Vector(
-                    [
-                        rigid_global_info.qpos[q_start + 3, i_b],
-                        rigid_global_info.qpos[q_start + 4, i_b],
-                        rigid_global_info.qpos[q_start + 5, i_b],
-                        rigid_global_info.qpos[q_start + 6, i_b],
-                    ],
-                    dt=gs.ti_float,
-                )
-                quat = gu.ti_normalize(quat)
-                xyz = gu.ti_quat_to_xyz(quat)
-                for i in ti.static(range(3)):
-                    dofs_state.pos[dof_start + i, i_b] = pos[i]
-                    dofs_state.pos[dof_start + 3 + i, i_b] = xyz[i]
-            elif joint_type == gs.JOINT_TYPE.FIXED:
-                pass
-            elif joint_type == gs.JOINT_TYPE.SPHERICAL:
-                qloc = ti.Vector(
-                    [
-                        rigid_global_info.qpos[q_start, i_b],
-                        rigid_global_info.qpos[q_start + 1, i_b],
-                        rigid_global_info.qpos[q_start + 2, i_b],
-                        rigid_global_info.qpos[q_start + 3, i_b],
-                    ],
-                    dt=gs.ti_float,
-                )
-                xyz = gu.ti_quat_to_xyz(qloc)
-                for i in ti.static(range(3)):
-                    dofs_state.pos[dof_start + i, i_b] = xyz[i]
-                quat = gu.ti_transform_quat_by_quat(qloc, quat)
-                pos = joints_state.xanchor[i_j, i_b] - gu.ti_transform_by_quat(joints_info.pos[I_j], quat)
-            elif joint_type == gs.JOINT_TYPE.REVOLUTE:
-                axis = dofs_info.motion_ang[I_d]
-                dofs_state.pos[dof_start, i_b] = (
-                    rigid_global_info.qpos[q_start, i_b] - rigid_global_info.qpos0[q_start, i_b]
-                )
-                qloc = gu.ti_rotvec_to_quat(axis * dofs_state.pos[dof_start, i_b])
-                quat = gu.ti_transform_quat_by_quat(qloc, quat)
-                pos = joints_state.xanchor[i_j, i_b] - gu.ti_transform_by_quat(joints_info.pos[I_j], quat)
-            else:  # joint_type == gs.JOINT_TYPE.PRISMATIC:
-                dofs_state.pos[dof_start, i_b] = (
-                    rigid_global_info.qpos[q_start, i_b] - rigid_global_info.qpos0[q_start, i_b]
-                )
-                pos = pos + joints_state.xaxis[i_j, i_b] * dofs_state.pos[dof_start, i_b]
-
-        # Skip link pose update for fixed root links to let users manually overwrite them
-        if not (links_info.parent_idx[I_l] == -1 and links_info.is_fixed[I_l]):
-            links_state.pos[i_l, i_b] = pos
-            links_state.quat[i_l, i_b] = quat
-
-
-@ti.func
-def func_forward_velocity_entity(
-    i_e,
-    i_b,
-    entities_info: array_class.EntitiesInfo,
-    links_info: array_class.LinksInfo,
-    links_state: array_class.LinksState,
-    joints_info: array_class.JointsInfo,
-    dofs_state: array_class.DofsState,
-    rigid_global_info: array_class.RigidGlobalInfo,
-    static_rigid_sim_config: ti.template(),
-):
-    for i_l in range(entities_info.link_start[i_e], entities_info.link_end[i_e]):
-        I_l = [i_l, i_b] if ti.static(static_rigid_sim_config.batch_links_info) else i_l
-
-        cvel_vel = ti.Vector.zero(gs.ti_float, 3)
-        cvel_ang = ti.Vector.zero(gs.ti_float, 3)
-        if links_info.parent_idx[I_l] != -1:
-            cvel_vel = links_state.cd_vel[links_info.parent_idx[I_l], i_b]
-            cvel_ang = links_state.cd_ang[links_info.parent_idx[I_l], i_b]
-
-        for i_j in range(links_info.joint_start[I_l], links_info.joint_end[I_l]):
-            I_j = [i_j, i_b] if ti.static(static_rigid_sim_config.batch_joints_info) else i_j
-            joint_type = joints_info.type[I_j]
-            q_start = joints_info.q_start[I_j]
-            dof_start = joints_info.dof_start[I_j]
-
-            if joint_type == gs.JOINT_TYPE.FREE:
-                for i_3 in ti.static(range(3)):
-                    cvel_vel = (
-                        cvel_vel + dofs_state.cdof_vel[dof_start + i_3, i_b] * dofs_state.vel[dof_start + i_3, i_b]
-                    )
-                    cvel_ang = (
-                        cvel_ang + dofs_state.cdof_ang[dof_start + i_3, i_b] * dofs_state.vel[dof_start + i_3, i_b]
-                    )
-
-                for i_3 in ti.static(range(3)):
-                    (
-                        dofs_state.cdofd_ang[dof_start + i_3, i_b],
-                        dofs_state.cdofd_vel[dof_start + i_3, i_b],
-                    ) = ti.Vector.zero(gs.ti_float, 3), ti.Vector.zero(gs.ti_float, 3)
-
-                    (
-                        dofs_state.cdofd_ang[dof_start + i_3 + 3, i_b],
-                        dofs_state.cdofd_vel[dof_start + i_3 + 3, i_b],
-                    ) = gu.motion_cross_motion(
-                        cvel_ang,
-                        cvel_vel,
-                        dofs_state.cdof_ang[dof_start + i_3 + 3, i_b],
-                        dofs_state.cdof_vel[dof_start + i_3 + 3, i_b],
-                    )
-
-                for i_3 in ti.static(range(3)):
-                    cvel_vel = (
-                        cvel_vel
-                        + dofs_state.cdof_vel[dof_start + i_3 + 3, i_b] * dofs_state.vel[dof_start + i_3 + 3, i_b]
-                    )
-                    cvel_ang = (
-                        cvel_ang
-                        + dofs_state.cdof_ang[dof_start + i_3 + 3, i_b] * dofs_state.vel[dof_start + i_3 + 3, i_b]
-                    )
-
-            else:
-                for i_d in range(dof_start, joints_info.dof_end[I_j]):
-                    dofs_state.cdofd_ang[i_d, i_b], dofs_state.cdofd_vel[i_d, i_b] = gu.motion_cross_motion(
-                        cvel_ang,
-                        cvel_vel,
-                        dofs_state.cdof_ang[i_d, i_b],
-                        dofs_state.cdof_vel[i_d, i_b],
-                    )
-                for i_d in range(dof_start, joints_info.dof_end[I_j]):
-                    cvel_vel = cvel_vel + dofs_state.cdof_vel[i_d, i_b] * dofs_state.vel[i_d, i_b]
-                    cvel_ang = cvel_ang + dofs_state.cdof_ang[i_d, i_b] * dofs_state.vel[i_d, i_b]
-
-        links_state.cd_vel[i_l, i_b] = cvel_vel
-        links_state.cd_ang[i_l, i_b] = cvel_ang
-
-
-@ti.kernel
-def kernel_update_geoms(
-    envs_idx: ti.types.ndarray(),
-    entities_info: array_class.EntitiesInfo,
-    geoms_info: array_class.GeomsInfo,
-    geoms_state: array_class.GeomsState,
-    links_state: array_class.LinksState,
-    rigid_global_info: array_class.RigidGlobalInfo,
-    static_rigid_sim_config: ti.template(),
-):
-    for i_b_ in range(envs_idx.shape[0]):
-        i_b = envs_idx[i_b_]
-
-        func_update_geoms(
-            i_b,
-            entities_info,
-            geoms_info,
-            geoms_state,
-            links_state,
-            rigid_global_info,
-            static_rigid_sim_config,
-        )
-
-
-@ti.func
-def func_update_geoms(
-    i_b,
-    entities_info: array_class.EntitiesInfo,
-    geoms_info: array_class.GeomsInfo,
-    geoms_state: array_class.GeomsState,
-    links_state: array_class.LinksState,
-    rigid_global_info: array_class.RigidGlobalInfo,
-    static_rigid_sim_config: ti.template(),
-):
-    """
-    NOTE: this only update geom pose, not its verts and else.
-    """
-    n_geoms = geoms_info.pos.shape[0]
-    if ti.static(static_rigid_sim_config.use_hibernation):
-        ti.loop_config(serialize=static_rigid_sim_config.para_level < gs.PARA_LEVEL.PARTIAL)
-        for i_e_ in range(rigid_global_info.n_awake_entities[i_b]):
-            i_e = rigid_global_info.awake_entities[i_e_, i_b]
-            for i_g in range(entities_info.geom_start[i_e], entities_info.geom_end[i_e]):
-                (
-                    geoms_state.pos[i_g, i_b],
-                    geoms_state.quat[i_g, i_b],
-                ) = gu.ti_transform_pos_quat_by_trans_quat(
-                    geoms_info.pos[i_g],
-                    geoms_info.quat[i_g],
-                    links_state.pos[geoms_info.link_idx[i_g], i_b],
-                    links_state.quat[geoms_info.link_idx[i_g], i_b],
-                )
-
-                geoms_state.verts_updated[i_g, i_b] = 0
-    else:
-        ti.loop_config(serialize=static_rigid_sim_config.para_level < gs.PARA_LEVEL.PARTIAL)
-        for i_g in range(n_geoms):
-            (
-                geoms_state.pos[i_g, i_b],
-                geoms_state.quat[i_g, i_b],
-            ) = gu.ti_transform_pos_quat_by_trans_quat(
-                geoms_info.pos[i_g],
-                geoms_info.quat[i_g],
-                links_state.pos[geoms_info.link_idx[i_g], i_b],
-                links_state.quat[geoms_info.link_idx[i_g], i_b],
-            )
-
-            geoms_state.verts_updated[i_g, i_b] = 0
-
-
-@ti.kernel
-def kernel_update_verts_for_geom(
-    i_g: ti.i32,
-    geoms_state: array_class.GeomsState,
-    geoms_info: array_class.GeomsInfo,
-    verts_info: array_class.VertsInfo,
-    free_verts_state: array_class.FreeVertsState,
-    fixed_verts_state: array_class.FixedVertsState,
-):
-    _B = geoms_state.verts_updated.shape[1]
-    for i_b in range(_B):
-        func_update_verts_for_geom(i_g, i_b, geoms_state, geoms_info, verts_info, free_verts_state, fixed_verts_state)
-
-
-@ti.func
-def func_update_verts_for_geom(
-    i_g: ti.i32,
-    i_b: ti.i32,
-    geoms_state: array_class.GeomsState,
-    geoms_info: array_class.GeomsInfo,
-    verts_info: array_class.VertsInfo,
-    free_verts_state: array_class.FreeVertsState,
-    fixed_verts_state: array_class.FixedVertsState,
-):
-    if not geoms_state.verts_updated[i_g, i_b]:
-        if geoms_info.is_free[i_g]:
-            for i_v in range(geoms_info.vert_start[i_g], geoms_info.vert_end[i_g]):
-                verts_state_idx = verts_info.verts_state_idx[i_v]
-                free_verts_state.pos[verts_state_idx, i_b] = gu.ti_transform_by_trans_quat(
-                    verts_info.init_pos[i_v], geoms_state.pos[i_g, i_b], geoms_state.quat[i_g, i_b]
-                )
-            geoms_state.verts_updated[i_g, i_b] = 1
-        elif i_b == 0:
-            for i_v in range(geoms_info.vert_start[i_g], geoms_info.vert_end[i_g]):
-                verts_state_idx = verts_info.verts_state_idx[i_v]
-                fixed_verts_state.pos[verts_state_idx] = gu.ti_transform_by_trans_quat(
-                    verts_info.init_pos[i_v], geoms_state.pos[i_g, i_b], geoms_state.quat[i_g, i_b]
-                )
-            geoms_state.verts_updated[i_g, 0] = 1
-
-
-@ti.func
-def func_update_all_verts(self):
-    ti.loop_config(serialize=self._para_level < gs.PARA_LEVEL.PARTIAL)
-    for i_v, i_b in ti.ndrange(self.n_verts, self._B):
-        g_pos = self.geoms_state.pos[self.verts_info.geom_idx[i_v], i_b]
-        g_quat = self.geoms_state.quat[self.verts_info.geom_idx[i_v], i_b]
-        verts_state_idx = self.verts_info.verts_state_idx[i_v]
-        if self.verts_info.is_free[i_v]:
-            self.free_verts_state.pos[verts_state_idx, i_b] = gu.ti_transform_by_trans_quat(
-                self.verts_info.init_pos[i_v], g_pos, g_quat
-            )
-        elif i_b == 0:
-            self.fixed_verts_state.pos[verts_state_idx] = gu.ti_transform_by_trans_quat(
-                self.verts_info.init_pos[i_v], g_pos, g_quat
-            )
-
-
-@ti.kernel
-def kernel_update_geom_aabbs(
-    geoms_state: array_class.GeomsState,
-    geoms_init_AABB: array_class.GeomsInitAABB,
-    static_rigid_sim_config: ti.template(),
-):
-    n_geoms = geoms_state.pos.shape[0]
-    _B = geoms_state.pos.shape[1]
-    ti.loop_config(serialize=static_rigid_sim_config.para_level < gs.PARA_LEVEL.PARTIAL)
-    for i_g, i_b in ti.ndrange(n_geoms, _B):
-        g_pos = geoms_state.pos[i_g, i_b]
-        g_quat = geoms_state.quat[i_g, i_b]
-
-        lower = gu.ti_vec3(ti.math.inf)
-        upper = gu.ti_vec3(-ti.math.inf)
-        for i_corner in ti.static(range(8)):
-            corner_pos = gu.ti_transform_by_trans_quat(geoms_init_AABB[i_g, i_corner], g_pos, g_quat)
-            lower = ti.min(lower, corner_pos)
-            upper = ti.max(upper, corner_pos)
-
-        geoms_state.aabb_min[i_g, i_b] = lower
-        geoms_state.aabb_max[i_g, i_b] = upper
-
-
-@ti.kernel
-def kernel_update_vgeoms(
-    vgeoms_info: array_class.VGeomsInfo,
-    vgeoms_state: array_class.VGeomsState,
-    links_state: array_class.LinksState,
-    static_rigid_sim_config: ti.template(),
-):
-    """
-    Vgeoms are only for visualization purposes.
-    """
-    n_vgeoms = vgeoms_info.link_idx.shape[0]
-    _B = links_state.pos.shape[1]
-    ti.loop_config(serialize=static_rigid_sim_config.para_level < gs.PARA_LEVEL.PARTIAL)
-    for i_g, i_b in ti.ndrange(n_vgeoms, _B):
-        vgeoms_state.pos[i_g, i_b], vgeoms_state.quat[i_g, i_b] = gu.ti_transform_pos_quat_by_trans_quat(
-            vgeoms_info.pos[i_g],
-            vgeoms_info.quat[i_g],
-            links_state.pos[vgeoms_info.link_idx[i_g], i_b],
-            links_state.quat[vgeoms_info.link_idx[i_g], i_b],
-        )
-
-
-@ti.func
-def func_hibernate__for_all_awake_islands_either_hiberanate_or_update_aabb_sort_buffer(
-    dofs_state: array_class.DofsState,
-    entities_state: array_class.EntitiesState,
-    entities_info: array_class.EntitiesInfo,
-    links_state: array_class.LinksState,
-    geoms_state: array_class.GeomsState,
-    collider_state: array_class.ColliderState,
-    unused__rigid_global_info: array_class.RigidGlobalInfo,
-    static_rigid_sim_config: ti.template(),
-    contact_island: ti.template(),  # ContactIsland,
-) -> None:
-
-    n_entities = entities_state.hibernated.shape[0]
-    _B = entities_state.hibernated.shape[1]
-    ci = contact_island
-
-    ti.loop_config(serialize=static_rigid_sim_config.para_level < gs.PARA_LEVEL.PARTIAL)
-    for i_b in range(_B):
-        for island_idx in range(ci.n_islands[i_b]):
-            was_island_hibernated = ci.island_hibernated[island_idx, i_b]
-
-            if not was_island_hibernated:
-                are_all_entities_okay_for_hibernation = True
-                entity_ref_range = ci.island_entity[island_idx, i_b]
-                for i_entity_ref_offset_ in range(entity_ref_range.n):
-                    entity_ref = entity_ref_range.start + i_entity_ref_offset_
-                    entity_idx = ci.entity_id[entity_ref, i_b]
-
-                    # Hibernated entities already have zero dofs_state.acc/vel
-                    is_entity_hibernated = entities_state.hibernated[entity_idx, i_b]
-                    if is_entity_hibernated:
-                        continue
-
-                    for i_d in range(entities_info.dof_start[entity_idx], entities_info.dof_end[entity_idx]):
-                        max_acc = static_rigid_sim_config.hibernation_thresh_acc
-                        max_vel = static_rigid_sim_config.hibernation_thresh_vel
-                        if ti.abs(dofs_state.acc[i_d, i_b]) > max_acc or ti.abs(dofs_state.vel[i_d, i_b]) > max_vel:
-                            are_all_entities_okay_for_hibernation = False
-                            break
-
-                    if not are_all_entities_okay_for_hibernation:
-                        break
-
-                if not are_all_entities_okay_for_hibernation:
-                    # update collider sort_buffer with aabb extents along x-axis
-                    for i_entity_ref_offset_ in range(entity_ref_range.n):
-                        entity_ref = entity_ref_range.start + i_entity_ref_offset_
-                        entity_idx = ci.entity_id[entity_ref, i_b]
-                        for i_g in range(entities_info.geom_start[entity_idx], entities_info.geom_end[entity_idx]):
-                            min_idx, min_val = geoms_state.min_buffer_idx[i_g, i_b], geoms_state.aabb_min[i_g, i_b][0]
-                            max_idx, max_val = geoms_state.max_buffer_idx[i_g, i_b], geoms_state.aabb_max[i_g, i_b][0]
-                            collider_state.sort_buffer.value[min_idx, i_b] = min_val
-                            collider_state.sort_buffer.value[max_idx, i_b] = max_val
-                else:
-                    # perform hibernation
-                    prev_entity_ref = entity_ref_range.start + entity_ref_range.n - 1
-                    prev_entity_idx = ci.entity_id[prev_entity_ref, i_b]
-
-                    for i_entity_ref_offset_ in range(entity_ref_range.n):
-                        entity_ref = entity_ref_range.start + i_entity_ref_offset_
-                        entity_idx = ci.entity_id[entity_ref, i_b]
-
-                        func_hibernate_entity_and_zero_dof_velocities(
-                            entity_idx,
-                            i_b,
-                            entities_state=entities_state,
-                            entities_info=entities_info,
-                            dofs_state=dofs_state,
-                            links_state=links_state,
-                            geoms_state=geoms_state,
-                        )
-
-                        # store entities in the hibernated islands by daisy chaining them
-                        ci.entity_idx_to_next_entity_idx_in_hibernated_island[prev_entity_idx, i_b] = entity_idx
-                        prev_entity_idx = entity_idx
-
-
-@ti.func
-def func_aggregate_awake_entities(
-    entities_state: array_class.EntitiesState,
-    entities_info: array_class.EntitiesInfo,
-    rigid_global_info: array_class.RigidGlobalInfo,
-    static_rigid_sim_config: ti.template(),
-):
-
-    n_entities = entities_state.hibernated.shape[0]
-    _B = entities_state.hibernated.shape[1]
-    rigid_global_info.n_awake_entities.fill(0)
-    rigid_global_info.n_awake_links.fill(0)
-    rigid_global_info.n_awake_dofs.fill(0)
-    ti.loop_config(serialize=static_rigid_sim_config.para_level < gs.PARA_LEVEL.PARTIAL)
-    for i_e, i_b in ti.ndrange(n_entities, _B):
-        if entities_state.hibernated[i_e, i_b] or entities_info.n_dofs[i_e] == 0:
-            continue
-
-        next_awake_entity_idx = ti.atomic_add(rigid_global_info.n_awake_entities[i_b], 1)
-        rigid_global_info.awake_entities[next_awake_entity_idx, i_b] = i_e
-
-        n_dofs = entities_info.n_dofs[i_e]
-        entity_dofs_base_idx: ti.int32 = entities_info.dof_start[i_e]
-        awake_dofs_base_idx = ti.atomic_add(rigid_global_info.n_awake_dofs[i_b], n_dofs)
-        for i in range(n_dofs):
-            rigid_global_info.awake_dofs[awake_dofs_base_idx + i, i_b] = entity_dofs_base_idx + i
-
-        n_links = entities_info.n_links[i_e]
-        entity_links_base_idx: ti.int32 = entities_info.link_start[i_e]
-        awake_links_base_idx = ti.atomic_add(rigid_global_info.n_awake_links[i_b], n_links)
-        for i in range(n_links):
-            rigid_global_info.awake_links[awake_links_base_idx + i, i_b] = entity_links_base_idx + i
-
-
-@ti.func
-def func_hibernate_entity_and_zero_dof_velocities(
-    i_e: int,
-    i_b: int,
-    entities_state: array_class.EntitiesState,
-    entities_info: array_class.EntitiesInfo,
-    dofs_state: array_class.DofsState,
-    links_state: array_class.LinksState,
-    geoms_state: array_class.GeomsState,
-) -> None:
-    """
-    Mark RigidEnity, individual DOFs in DofsState, RigidLinks, and RigidGeoms as hibernated.
-
-    Also, zero out DOF velocitities and accelerations.
-    """
-    entities_state.hibernated[i_e, i_b] = True
-
-    for i_d in range(entities_info.dof_start[i_e], entities_info.dof_end[i_e]):
-        dofs_state.hibernated[i_d, i_b] = True
-        dofs_state.vel[i_d, i_b] = 0.0
-        dofs_state.acc[i_d, i_b] = 0.0
-
-    for i_l in range(entities_info.link_start[i_e], entities_info.link_end[i_e]):
-        links_state.hibernated[i_l, i_b] = True
-
-    for i_g in range(entities_info.geom_start[i_e], entities_info.geom_end[i_e]):
-        geoms_state.hibernated[i_g, i_b] = True
-
-
-@ti.kernel
-def kernel_apply_links_external_force(
-    force: ti.types.ndarray(),
-    links_idx: ti.types.ndarray(),
-    envs_idx: ti.types.ndarray(),
-    ref: ti.template(),
-    local: ti.template(),
-    links_state: array_class.LinksState,
-    static_rigid_sim_config: ti.template(),
-):
-    ti.loop_config(serialize=static_rigid_sim_config.para_level < gs.PARA_LEVEL.PARTIAL)
-    for i_l_, i_b_ in ti.ndrange(links_idx.shape[0], envs_idx.shape[0]):
-        force_i = ti.Vector([force[i_b_, i_l_, 0], force[i_b_, i_l_, 1], force[i_b_, i_l_, 2]], dt=gs.ti_float)
-        func_apply_link_external_force(force_i, links_idx[i_l_], envs_idx[i_b_], ref, local, links_state)
-
-
-@ti.kernel
-def kernel_apply_links_external_torque(
-    torque: ti.types.ndarray(),
-    links_idx: ti.types.ndarray(),
-    envs_idx: ti.types.ndarray(),
-    ref: ti.template(),
-    local: ti.template(),
-    links_state: array_class.LinksState,
-    static_rigid_sim_config: ti.template(),
-):
-    ti.loop_config(serialize=static_rigid_sim_config.para_level < gs.PARA_LEVEL.PARTIAL)
-    for i_l_, i_b_ in ti.ndrange(links_idx.shape[0], envs_idx.shape[0]):
-        torque_i = ti.Vector([torque[i_b_, i_l_, 0], torque[i_b_, i_l_, 1], torque[i_b_, i_l_, 2]], dt=gs.ti_float)
-        func_apply_link_external_torque(torque_i, links_idx[i_l_], envs_idx[i_b_], ref, local, links_state)
-
-
-@ti.func
-def func_apply_external_force(pos, force, link_idx, env_idx, links_state: array_class.LinksState):
-    torque = (pos - links_state.COM[link_idx, env_idx]).cross(force)
-    links_state.cfrc_applied_ang[link_idx, env_idx] -= torque
-    links_state.cfrc_applied_vel[link_idx, env_idx] -= force
-
-
-@ti.func
-def func_apply_link_external_force(
-    force,
-    link_idx,
-    env_idx,
-    ref: ti.template(),
-    local: ti.template(),
-    links_state: array_class.LinksState,
-):
-    torque = ti.Vector.zero(gs.ti_float, 3)
-    if ti.static(ref == 1):  # link's CoM
-        if ti.static(local == 1):
-            force = gu.ti_transform_by_quat(force, links_state.i_quat[link_idx, env_idx])
-        torque = links_state.i_pos[link_idx, env_idx].cross(force)
-    if ti.static(ref == 2):  # link's origin
-        if ti.static(local == 1):
-            force = gu.ti_transform_by_quat(force, links_state.i_quat[link_idx, env_idx])
-        torque = (links_state.pos[link_idx, env_idx] - links_state.COM[link_idx, env_idx]).cross(force)
-
-    links_state.cfrc_applied_vel[link_idx, env_idx] -= force
-    links_state.cfrc_applied_ang[link_idx, env_idx] -= torque
-
-
-@ti.func
-def func_apply_external_torque(self, torque, link_idx, env_idx):
-    self.links_state.cfrc_applied_ang[link_idx, env_idx] -= torque
-
-
-@ti.func
-def func_apply_link_external_torque(
-    torque,
-    link_idx,
-    env_idx,
-    ref: ti.template(),
-    local: ti.template(),
-    links_state: array_class.LinksState,
-):
-    if ti.static(ref == 1 and local == 1):  # link's CoM
-        torque = gu.ti_transform_by_quat(torque, links_state.i_quat[link_idx, env_idx])
-    if ti.static(ref == 2 and local == 1):  # link's origin
-        torque = gu.ti_transform_by_quat(torque, links_state.quat[link_idx, env_idx])
-
-    links_state.cfrc_applied_ang[link_idx, env_idx] -= torque
-
-
-@ti.func
-def func_clear_external_force(
-    links_state: array_class.LinksState,
-    rigid_global_info: array_class.RigidGlobalInfo,
-    static_rigid_sim_config: ti.template(),
-):
-    _B = links_state.pos.shape[1]
-    n_links = links_state.pos.shape[0]
-
-    if ti.static(static_rigid_sim_config.use_hibernation):
-        ti.loop_config(serialize=static_rigid_sim_config.para_level < gs.PARA_LEVEL.PARTIAL)
-        for i_b in range(_B):
-            for i_l_ in range(rigid_global_info.n_awake_links[i_b]):
-                i_l = rigid_global_info.awake_links[i_l_, i_b]
-                links_state.cfrc_applied_ang[i_l, i_b] = ti.Vector.zero(gs.ti_float, 3)
-                links_state.cfrc_applied_vel[i_l, i_b] = ti.Vector.zero(gs.ti_float, 3)
-    else:
-        ti.loop_config(serialize=static_rigid_sim_config.para_level < gs.PARA_LEVEL.PARTIAL)
-        for i_l, i_b in ti.ndrange(n_links, _B):
-            links_state.cfrc_applied_ang[i_l, i_b] = ti.Vector.zero(gs.ti_float, 3)
-            links_state.cfrc_applied_vel[i_l, i_b] = ti.Vector.zero(gs.ti_float, 3)
-
-
-@ti.func
-def func_torque_and_passive_force(
-    entities_state: array_class.EntitiesState,
-    entities_info: array_class.EntitiesInfo,
-    dofs_state: array_class.DofsState,
-    dofs_info: array_class.DofsInfo,
-    links_state: array_class.LinksState,
-    links_info: array_class.LinksInfo,
-    joints_info: array_class.JointsInfo,
-    geoms_state: array_class.GeomsState,
-    rigid_global_info: array_class.RigidGlobalInfo,
-    static_rigid_sim_config: ti.template(),
-    contact_island: ti.template(),
-):
-    n_entities = entities_info.n_links.shape[0]
-    _B = dofs_state.ctrl_mode.shape[1]
-    n_dofs = dofs_state.ctrl_mode.shape[0]
-    n_links = links_info.root_idx.shape[0]
-
-    # compute force based on each dof's ctrl mode
-    ti.loop_config(serialize=static_rigid_sim_config.para_level < gs.PARA_LEVEL.ALL)
-    for i_e, i_b in ti.ndrange(n_entities, _B):
-        wakeup = False
-        for i_l in range(entities_info.link_start[i_e], entities_info.link_end[i_e]):
-            I_l = [i_l, i_b] if ti.static(static_rigid_sim_config.batch_links_info) else i_l
-            if links_info.n_dofs[I_l] == 0:
-                continue
-
-            i_j = links_info.joint_start[I_l]
-            I_j = [i_j, i_b] if ti.static(static_rigid_sim_config.batch_joints_info) else i_j
-            joint_type = joints_info.type[I_j]
-
-            for i_d in range(links_info.dof_start[I_l], links_info.dof_end[I_l]):
-                I_d = [i_d, i_b] if ti.static(static_rigid_sim_config.batch_dofs_info) else i_d
-                force = gs.ti_float(0.0)
-                if dofs_state.ctrl_mode[i_d, i_b] == gs.CTRL_MODE.FORCE:
-                    force = dofs_state.ctrl_force[i_d, i_b]
-                elif dofs_state.ctrl_mode[i_d, i_b] == gs.CTRL_MODE.VELOCITY:
-                    force = dofs_info.kv[I_d] * (dofs_state.ctrl_vel[i_d, i_b] - dofs_state.vel[i_d, i_b])
-                elif dofs_state.ctrl_mode[i_d, i_b] == gs.CTRL_MODE.POSITION and not (
-                    joint_type == gs.JOINT_TYPE.FREE and i_d >= links_info.dof_start[I_l] + 3
-                ):
-                    force = (
-                        dofs_info.kp[I_d] * (dofs_state.ctrl_pos[i_d, i_b] - dofs_state.pos[i_d, i_b])
-                        - dofs_info.kv[I_d] * dofs_state.vel[i_d, i_b]
-                    )
-
-                dofs_state.qf_applied[i_d, i_b] = ti.math.clamp(
-                    force,
-                    dofs_info.force_range[I_d][0],
-                    dofs_info.force_range[I_d][1],
-                )
-
-                if ti.abs(force) > gs.EPS:
-                    wakeup = True
-
-            dof_start = links_info.dof_start[I_l]
-            if joint_type == gs.JOINT_TYPE.FREE and (
-                dofs_state.ctrl_mode[dof_start + 3, i_b] == gs.CTRL_MODE.POSITION
-                or dofs_state.ctrl_mode[dof_start + 4, i_b] == gs.CTRL_MODE.POSITION
-                or dofs_state.ctrl_mode[dof_start + 5, i_b] == gs.CTRL_MODE.POSITION
-            ):
-                xyz = ti.Vector(
-                    [
-                        dofs_state.pos[0 + 3 + dof_start, i_b],
-                        dofs_state.pos[1 + 3 + dof_start, i_b],
-                        dofs_state.pos[2 + 3 + dof_start, i_b],
-                    ],
-                    dt=gs.ti_float,
-                )
-
-                ctrl_xyz = ti.Vector(
-                    [
-                        dofs_state.ctrl_pos[0 + 3 + dof_start, i_b],
-                        dofs_state.ctrl_pos[1 + 3 + dof_start, i_b],
-                        dofs_state.ctrl_pos[2 + 3 + dof_start, i_b],
-                    ],
-                    dt=gs.ti_float,
-                )
-
-                quat = gu.ti_xyz_to_quat(xyz)
-                ctrl_quat = gu.ti_xyz_to_quat(ctrl_xyz)
-
-                q_diff = gu.ti_transform_quat_by_quat(ctrl_quat, gu.ti_inv_quat(quat))
-                rotvec = gu.ti_quat_to_rotvec(q_diff)
-
-                for j in ti.static(range(3)):
-                    i_d = dof_start + 3 + j
-                    I_d = [i_d, i_b] if ti.static(static_rigid_sim_config.batch_dofs_info) else i_d
-                    force = dofs_info.kp[I_d] * rotvec[j] - dofs_info.kv[I_d] * dofs_state.vel[i_d, i_b]
-
-                    dofs_state.qf_applied[i_d, i_b] = ti.math.clamp(
-                        force, dofs_info.force_range[I_d][0], dofs_info.force_range[I_d][1]
-                    )
-
-                    if ti.abs(force) > gs.EPS:
-                        wakeup = True
-
-        if ti.static(static_rigid_sim_config.use_hibernation) and entities_state.hibernated[i_e, i_b] and wakeup:
-            func_wakeup_entity_and_its_temp_island(
-                i_e,
-                i_b,
-                entities_state,
-                entities_info,
-                dofs_state,
-                links_state,
-                geoms_state,
-                rigid_global_info,
-                contact_island,
-            )
-
-    if ti.static(static_rigid_sim_config.use_hibernation):
-        ti.loop_config(serialize=static_rigid_sim_config.para_level < gs.PARA_LEVEL.ALL)
-        for i_b in range(_B):
-            for i_d_ in range(rigid_global_info.n_awake_dofs[i_b]):
-                i_d = rigid_global_info.awake_dofs[i_d_, i_b]
-                I_d = [i_d, i_b] if ti.static(static_rigid_sim_config.batch_dofs_info) else i_d
-
-                dofs_state.qf_passive[i_d, i_b] = -dofs_info.damping[I_d] * dofs_state.vel[i_d, i_b]
-
-        ti.loop_config(serialize=static_rigid_sim_config.para_level < gs.PARA_LEVEL.ALL)
-        for i_b in range(_B):
-            for i_l_ in range(rigid_global_info.n_awake_links[i_b]):
-                i_l = rigid_global_info.awake_links[i_l_, i_b]
-                I_l = [i_l, i_b] if ti.static(static_rigid_sim_config.batch_links_info) else i_l
-                if links_info.n_dofs[I_l] == 0:
-                    continue
-
-                i_j = links_info.joint_start[I_l]
-                I_j = [i_j, i_b] if ti.static(static_rigid_sim_config.batch_joints_info) else i_j
-                joint_type = joints_info.type[I_j]
-
-                if joint_type != gs.JOINT_TYPE.FREE and joint_type != gs.JOINT_TYPE.FIXED:
-                    q_start = links_info.q_start[I_l]
-                    dof_start = links_info.dof_start[I_l]
-                    dof_end = links_info.dof_end[I_l]
-
-                    for j_d in range(dof_end - dof_start):
-                        I_d = (
-                            [dof_start + j_d, i_b]
-                            if ti.static(static_rigid_sim_config.batch_dofs_info)
-                            else dof_start + j_d
-                        )
-                        dofs_state.qf_passive[dof_start + j_d, i_b] += (
-                            -rigid_global_info.qpos[q_start + j_d, i_b] * dofs_info.stiffness[I_d]
-                        )
-    else:
-        ti.loop_config(serialize=static_rigid_sim_config.para_level < gs.PARA_LEVEL.ALL)
-        for i_d, i_b in ti.ndrange(n_dofs, _B):
-            I_d = [i_d, i_b] if ti.static(static_rigid_sim_config.batch_dofs_info) else i_d
-            dofs_state.qf_passive[i_d, i_b] = -dofs_info.damping[I_d] * dofs_state.vel[i_d, i_b]
-
-        ti.loop_config(serialize=static_rigid_sim_config.para_level < gs.PARA_LEVEL.ALL)
-        for i_l, i_b in ti.ndrange(n_links, _B):
-            I_l = [i_l, i_b] if ti.static(static_rigid_sim_config.batch_links_info) else i_l
-            if links_info.n_dofs[I_l] == 0:
-                continue
-
-            i_j = links_info.joint_start[I_l]
-            I_j = [i_j, i_b] if ti.static(static_rigid_sim_config.batch_joints_info) else i_j
-            joint_type = joints_info.type[I_j]
-
-            if joint_type != gs.JOINT_TYPE.FREE and joint_type != gs.JOINT_TYPE.FIXED:
-                q_start = links_info.q_start[I_l]
-                dof_start = links_info.dof_start[I_l]
-                dof_end = links_info.dof_end[I_l]
-
-                for j_d in range(dof_end - dof_start):
-                    I_d = (
-                        [dof_start + j_d, i_b]
-                        if ti.static(static_rigid_sim_config.batch_dofs_info)
-                        else dof_start + j_d
-                    )
-                    dofs_state.qf_passive[dof_start + j_d, i_b] += (
-                        -rigid_global_info.qpos[q_start + j_d, i_b] * dofs_info.stiffness[I_d]
-                    )
-
-
-@ti.func
-def func_update_acc(
-    update_cacc: ti.template(),
-    dofs_state: array_class.DofsState,
-    links_info: array_class.LinksInfo,
-    links_state: array_class.LinksState,
-    entities_info: array_class.EntitiesInfo,
-    rigid_global_info: array_class.RigidGlobalInfo,
-    static_rigid_sim_config: ti.template(),
-):
-    _B = dofs_state.ctrl_mode.shape[1]
-    n_links = links_info.root_idx.shape[0]
-    n_entities = entities_info.n_links.shape[0]
-
-    if ti.static(static_rigid_sim_config.use_hibernation):
-        ti.loop_config(serialize=static_rigid_sim_config.para_level < gs.PARA_LEVEL.ALL)
-        for i_b in range(_B):
-            for i_e_ in range(rigid_global_info.n_awake_entities[i_b]):
-                i_e = rigid_global_info.awake_entities[i_e_, i_b]
-                for i_l in range(entities_info.link_start[i_e], entities_info.link_end[i_e]):
-                    I_l = [i_l, i_b] if ti.static(static_rigid_sim_config.batch_links_info) else i_l
-                    i_p = links_info.parent_idx[I_l]
-
-                    if i_p == -1:
-                        links_state.cdd_vel[i_l, i_b] = -rigid_global_info.gravity[i_b] * (
-                            1 - entities_info.gravity_compensation[i_e]
-                        )
-                        links_state.cdd_ang[i_l, i_b] = ti.Vector.zero(gs.ti_float, 3)
-                        if ti.static(update_cacc):
-                            links_state.cacc_lin[i_l, i_b] = ti.Vector.zero(gs.ti_float, 3)
-                            links_state.cacc_ang[i_l, i_b] = ti.Vector.zero(gs.ti_float, 3)
-                    else:
-                        links_state.cdd_vel[i_l, i_b] = links_state.cdd_vel[i_p, i_b]
-                        links_state.cdd_ang[i_l, i_b] = links_state.cdd_ang[i_p, i_b]
-                        if ti.static(update_cacc):
-                            links_state.cacc_lin[i_l, i_b] = links_state.cacc_lin[i_p, i_b]
-                            links_state.cacc_ang[i_l, i_b] = links_state.cacc_ang[i_p, i_b]
-
-                    for i_d in range(links_info.dof_start[I_l], links_info.dof_end[I_l]):
-                        local_cdd_vel = dofs_state.cdofd_vel[i_d, i_b] * dofs_state.vel[i_d, i_b]
-                        local_cdd_ang = dofs_state.cdofd_ang[i_d, i_b] * dofs_state.vel[i_d, i_b]
-                        links_state.cdd_vel[i_l, i_b] = links_state.cdd_vel[i_l, i_b] + local_cdd_vel
-                        links_state.cdd_ang[i_l, i_b] = links_state.cdd_ang[i_l, i_b] + local_cdd_ang
-                        if ti.static(update_cacc):
-                            links_state.cacc_lin[i_l, i_b] = (
-                                links_state.cacc_lin[i_l, i_b]
-                                + local_cdd_vel
-                                + dofs_state.cdof_vel[i_d, i_b] * dofs_state.acc[i_d, i_b]
-                            )
-                            links_state.cacc_ang[i_l, i_b] = (
-                                links_state.cacc_ang[i_l, i_b]
-                                + local_cdd_ang
-                                + dofs_state.cdof_ang[i_d, i_b] * dofs_state.acc[i_d, i_b]
-                            )
-    else:
-        ti.loop_config(serialize=static_rigid_sim_config.para_level < gs.PARA_LEVEL.ALL)
-        for i_e, i_b in ti.ndrange(n_entities, _B):
-            for i_l in range(entities_info.link_start[i_e], entities_info.link_end[i_e]):
-                I_l = [i_l, i_b] if ti.static(static_rigid_sim_config.batch_links_info) else i_l
-                i_p = links_info.parent_idx[I_l]
-
-                if i_p == -1:
-                    links_state.cdd_vel[i_l, i_b] = -rigid_global_info.gravity[i_b] * (
-                        1 - entities_info.gravity_compensation[i_e]
-                    )
-                    links_state.cdd_ang[i_l, i_b] = ti.Vector.zero(gs.ti_float, 3)
-                    if ti.static(update_cacc):
-                        links_state.cacc_lin[i_l, i_b] = ti.Vector.zero(gs.ti_float, 3)
-                        links_state.cacc_ang[i_l, i_b] = ti.Vector.zero(gs.ti_float, 3)
-                else:
-                    links_state.cdd_vel[i_l, i_b] = links_state.cdd_vel[i_p, i_b]
-                    links_state.cdd_ang[i_l, i_b] = links_state.cdd_ang[i_p, i_b]
-                    if ti.static(update_cacc):
-                        links_state.cacc_lin[i_l, i_b] = links_state.cacc_lin[i_p, i_b]
-                        links_state.cacc_ang[i_l, i_b] = links_state.cacc_ang[i_p, i_b]
-
-                for i_d in range(links_info.dof_start[I_l], links_info.dof_end[I_l]):
-                    # cacc = cacc_parent + cdofdot * qvel + cdof * qacc
-                    local_cdd_vel = dofs_state.cdofd_vel[i_d, i_b] * dofs_state.vel[i_d, i_b]
-                    local_cdd_ang = dofs_state.cdofd_ang[i_d, i_b] * dofs_state.vel[i_d, i_b]
-                    links_state.cdd_vel[i_l, i_b] = links_state.cdd_vel[i_l, i_b] + local_cdd_vel
-                    links_state.cdd_ang[i_l, i_b] = links_state.cdd_ang[i_l, i_b] + local_cdd_ang
-                    if ti.static(update_cacc):
-                        links_state.cacc_lin[i_l, i_b] = (
-                            links_state.cacc_lin[i_l, i_b]
-                            + local_cdd_vel
-                            + dofs_state.cdof_vel[i_d, i_b] * dofs_state.acc[i_d, i_b]
-                        )
-                        links_state.cacc_ang[i_l, i_b] = (
-                            links_state.cacc_ang[i_l, i_b]
-                            + local_cdd_ang
-                            + dofs_state.cdof_ang[i_d, i_b] * dofs_state.acc[i_d, i_b]
-                        )
-
-
-@ti.func
-def func_update_force(
-    links_state: array_class.LinksState,
-    links_info: array_class.LinksInfo,
-    entities_info: array_class.EntitiesInfo,
-    rigid_global_info: array_class.RigidGlobalInfo,
-    static_rigid_sim_config: ti.template(),
-):
-    _B = links_state.pos.shape[1]
-    n_links = links_info.root_idx.shape[0]
-    n_entities = entities_info.n_links.shape[0]
-
-    if ti.static(static_rigid_sim_config.use_hibernation):
-        ti.loop_config(serialize=static_rigid_sim_config.para_level < gs.PARA_LEVEL.ALL)
-        for i_b in range(_B):
-            for i_l_ in range(rigid_global_info.n_awake_links[i_b]):
-                i_l = rigid_global_info.awake_links[i_l_, i_b]
-
-                f1_ang, f1_vel = gu.inertial_mul(
-                    links_state.cinr_pos[i_l, i_b],
-                    links_state.cinr_inertial[i_l, i_b],
-                    links_state.cinr_mass[i_l, i_b],
-                    links_state.cdd_vel[i_l, i_b],
-                    links_state.cdd_ang[i_l, i_b],
-                )
-                f2_ang, f2_vel = gu.inertial_mul(
-                    links_state.cinr_pos[i_l, i_b],
-                    links_state.cinr_inertial[i_l, i_b],
-                    links_state.cinr_mass[i_l, i_b],
-                    links_state.cd_vel[i_l, i_b],
-                    links_state.cd_ang[i_l, i_b],
-                )
-                f2_ang, f2_vel = gu.motion_cross_force(
-                    links_state.cd_ang[i_l, i_b], links_state.cd_vel[i_l, i_b], f2_ang, f2_vel
-                )
-
-                links_state.cfrc_vel[i_l, i_b] = f1_vel + f2_vel + links_state.cfrc_applied_vel[i_l, i_b]
-                links_state.cfrc_ang[i_l, i_b] = f1_ang + f2_ang + links_state.cfrc_applied_ang[i_l, i_b]
-
-        for i_b in range(_B):
-            for i_e_ in range(rigid_global_info.n_awake_entities[i_b]):
-                i_e = rigid_global_info.awake_entities[i_e_, i_b]
-                for i in range(entities_info.n_links[i_e]):
-                    i_l = entities_info.link_end[i_e] - 1 - i
-                    I_l = [i_l, i_b] if ti.static(static_rigid_sim_config.batch_links_info) else i_l
-                    i_p = links_info.parent_idx[I_l]
-                    if i_p != -1:
-                        links_state.cfrc_vel[i_p, i_b] = links_state.cfrc_vel[i_p, i_b] + links_state.cfrc_vel[i_l, i_b]
-                        links_state.cfrc_ang[i_p, i_b] = links_state.cfrc_ang[i_p, i_b] + links_state.cfrc_ang[i_l, i_b]
-    else:
-        ti.loop_config(serialize=static_rigid_sim_config.para_level < gs.PARA_LEVEL.ALL)
-        for i_l, i_b in ti.ndrange(n_links, _B):
-            f1_ang, f1_vel = gu.inertial_mul(
-                links_state.cinr_pos[i_l, i_b],
-                links_state.cinr_inertial[i_l, i_b],
-                links_state.cinr_mass[i_l, i_b],
-                links_state.cdd_vel[i_l, i_b],
-                links_state.cdd_ang[i_l, i_b],
-            )
-            f2_ang, f2_vel = gu.inertial_mul(
-                links_state.cinr_pos[i_l, i_b],
-                links_state.cinr_inertial[i_l, i_b],
-                links_state.cinr_mass[i_l, i_b],
-                links_state.cd_vel[i_l, i_b],
-                links_state.cd_ang[i_l, i_b],
-            )
-            f2_ang, f2_vel = gu.motion_cross_force(
-                links_state.cd_ang[i_l, i_b], links_state.cd_vel[i_l, i_b], f2_ang, f2_vel
-            )
-
-            links_state.cfrc_vel[i_l, i_b] = f1_vel + f2_vel + links_state.cfrc_applied_vel[i_l, i_b]
-            links_state.cfrc_ang[i_l, i_b] = f1_ang + f2_ang + links_state.cfrc_applied_ang[i_l, i_b]
-
-        ti.loop_config(serialize=static_rigid_sim_config.para_level < gs.PARA_LEVEL.ALL)
-        for i_e, i_b in ti.ndrange(n_entities, _B):
-            for i in range(entities_info.n_links[i_e]):
-                i_l = entities_info.link_end[i_e] - 1 - i
-                I_l = [i_l, i_b] if ti.static(static_rigid_sim_config.batch_links_info) else i_l
-                i_p = links_info.parent_idx[I_l]
-                if i_p != -1:
-                    links_state.cfrc_vel[i_p, i_b] = links_state.cfrc_vel[i_p, i_b] + links_state.cfrc_vel[i_l, i_b]
-                    links_state.cfrc_ang[i_p, i_b] = links_state.cfrc_ang[i_p, i_b] + links_state.cfrc_ang[i_l, i_b]
-
-
-@ti.func
-def func_actuation(self):
-    if ti.static(self._use_hibernation):
-        pass
-    else:
-        ti.loop_config(serialize=self._para_level < gs.PARA_LEVEL.ALL)
-        for i_l, i_b in ti.ndrange(self.n_links, self._B):
-            I_l = [i_l, i_b] if ti.static(self._options.batch_links_info) else i_l
-            for i_j in range(self.links_info.joint_start[I_l], self.links_info.joint_end[I_l]):
-                I_j = [i_j, i_b] if ti.static(self._options.batch_joints_info) else i_j
-                joint_type = self.joints_info.type[I_j]
-                q_start = self.joints_info.q_start[I_j]
-
-                if joint_type == gs.JOINT_TYPE.REVOLUTE or joint_type == gs.JOINT_TYPE.PRISMATIC:
-                    gear = -1  # TODO
-                    i_d = self.links_info.dof_start[I_l]
-                    self.dofs_state.act_length[i_d, i_b] = gear * self.qpos[q_start, i_b]
-                    self.dofs_state.qf_actuator[i_d, i_b] = self.dofs_state.act_length[i_d, i_b]
-                else:
-                    for i_d in range(self.links_info.dof_start[I_l], self.links_info.dof_end[I_l]):
-                        self.dofs_state.act_length[i_d, i_b] = 0.0
-                        self.dofs_state.qf_actuator[i_d, i_b] = self.dofs_state.act_length[i_d, i_b]
-
-
-@ti.func
-def func_bias_force(
-    dofs_state: array_class.DofsState,
-    links_state: array_class.LinksState,
-    links_info: array_class.LinksInfo,
-    rigid_global_info: array_class.RigidGlobalInfo,
-    static_rigid_sim_config: ti.template(),
-):
-    _B = dofs_state.ctrl_mode.shape[1]
-    n_links = links_info.root_idx.shape[0]
-
-    if ti.static(static_rigid_sim_config.use_hibernation):
-        ti.loop_config(serialize=static_rigid_sim_config.para_level < gs.PARA_LEVEL.ALL)
-        for i_b in range(_B):
-            for i_l_ in range(rigid_global_info.n_awake_links[i_b]):
-                i_l = rigid_global_info.awake_links[i_l_, i_b]
-                I_l = [i_l, i_b] if ti.static(static_rigid_sim_config.batch_links_info) else i_l
-
-                for i_d in range(links_info.dof_start[I_l], links_info.dof_end[I_l]):
-                    dofs_state.qf_bias[i_d, i_b] = dofs_state.cdof_ang[i_d, i_b].dot(
-                        links_state.cfrc_ang[i_l, i_b]
-                    ) + dofs_state.cdof_vel[i_d, i_b].dot(links_state.cfrc_vel[i_l, i_b])
-
-                    dofs_state.force[i_d, i_b] = (
-                        dofs_state.qf_passive[i_d, i_b]
-                        - dofs_state.qf_bias[i_d, i_b]
-                        + dofs_state.qf_applied[i_d, i_b]
-                        # + self.dofs_state.qf_actuator[i_d, i_b]
-                    )
-
-                    dofs_state.qf_smooth[i_d, i_b] = dofs_state.force[i_d, i_b]
-
-    else:
-        ti.loop_config(serialize=static_rigid_sim_config.para_level < gs.PARA_LEVEL.ALL)
-        for i_l, i_b in ti.ndrange(n_links, _B):
-            I_l = [i_l, i_b] if ti.static(static_rigid_sim_config.batch_links_info) else i_l
-
-            for i_d in range(links_info.dof_start[I_l], links_info.dof_end[I_l]):
-                dofs_state.qf_bias[i_d, i_b] = dofs_state.cdof_ang[i_d, i_b].dot(
-                    links_state.cfrc_ang[i_l, i_b]
-                ) + dofs_state.cdof_vel[i_d, i_b].dot(links_state.cfrc_vel[i_l, i_b])
-
-                dofs_state.force[i_d, i_b] = (
-                    dofs_state.qf_passive[i_d, i_b]
-                    - dofs_state.qf_bias[i_d, i_b]
-                    + dofs_state.qf_applied[i_d, i_b]
-                    # + self.dofs_state.qf_actuator[i_d, i_b]
-                )
-
-                dofs_state.qf_smooth[i_d, i_b] = dofs_state.force[i_d, i_b]
-
-
-@ti.func
-def func_compute_qacc(
-    dofs_state: array_class.DofsState,
-    entities_info: array_class.EntitiesInfo,
-    rigid_global_info: array_class.RigidGlobalInfo,
-    static_rigid_sim_config: ti.template(),
-):
-    _B = dofs_state.ctrl_mode.shape[1]
-    n_entities = entities_info.n_links.shape[0]
-
-    func_solve_mass(
-        vec=dofs_state.force,
-        out=dofs_state.acc_smooth,
-        entities_info=entities_info,
-        rigid_global_info=rigid_global_info,
-        static_rigid_sim_config=static_rigid_sim_config,
-    )
-
-    if ti.static(static_rigid_sim_config.use_hibernation):
-        ti.loop_config(serialize=static_rigid_sim_config.para_level < gs.PARA_LEVEL.PARTIAL)
-        for i_b in range(_B):
-            for i_e_ in range(rigid_global_info.n_awake_entities[i_b]):
-                i_e = rigid_global_info.awake_entities[i_e_, i_b]
-                for i_d1_ in range(entities_info.n_dofs[i_e]):
-                    i_d1 = entities_info.dof_start[i_e] + i_d1_
-                    dofs_state.acc[i_d1, i_b] = dofs_state.acc_smooth[i_d1, i_b]
-    else:
-        ti.loop_config(serialize=static_rigid_sim_config.para_level < gs.PARA_LEVEL.PARTIAL)
-        for i_e, i_b in ti.ndrange(n_entities, _B):
-            for i_d1_ in range(entities_info.n_dofs[i_e]):
-                i_d1 = entities_info.dof_start[i_e] + i_d1_
-                dofs_state.acc[i_d1, i_b] = dofs_state.acc_smooth[i_d1, i_b]
-
-
-@ti.func
-def func_integrate(
-    dofs_state: array_class.DofsState,
-    links_info: array_class.LinksInfo,
-    joints_info: array_class.JointsInfo,
-    rigid_global_info: array_class.RigidGlobalInfo,
-    static_rigid_sim_config: ti.template(),
-):
-
-    _B = dofs_state.ctrl_mode.shape[1]
-    n_dofs = dofs_state.ctrl_mode.shape[0]
-    n_links = links_info.root_idx.shape[0]
-    if ti.static(static_rigid_sim_config.use_hibernation):
-        ti.loop_config(serialize=static_rigid_sim_config.para_level < gs.PARA_LEVEL.ALL)
-        for i_b in range(_B):
-            for i_d_ in range(rigid_global_info.n_awake_dofs[i_b]):
-                i_d = rigid_global_info.awake_dofs[i_d_, i_b]
-                dofs_state.vel[i_d, i_b] = (
-                    dofs_state.vel[i_d, i_b] + dofs_state.acc[i_d, i_b] * static_rigid_sim_config.substep_dt
-                )
-
-        ti.loop_config(serialize=static_rigid_sim_config.para_level < gs.PARA_LEVEL.ALL)
-        for i_b in range(_B):
-            for i_l_ in range(rigid_global_info.n_awake_links[i_b]):
-                i_l = rigid_global_info.awake_links[i_l_, i_b]
-                I_l = [i_l, i_b] if ti.static(static_rigid_sim_config.batch_links_info) else i_l
-
-                for i_j in range(links_info.joint_start[I_l], links_info.joint_end[I_l]):
-                    I_j = [i_j, i_b] if ti.static(static_rigid_sim_config.batch_joints_info) else i_j
-                    dof_start = joints_info.dof_start[I_j]
-                    q_start = joints_info.q_start[I_j]
-                    q_end = joints_info.q_end[I_j]
-
-                    joint_type = joints_info.type[I_j]
-
-                    if joint_type == gs.JOINT_TYPE.FREE:
-                        rot = ti.Vector(
-                            [
-                                rigid_global_info.qpos[q_start + 3, i_b],
-                                rigid_global_info.qpos[q_start + 4, i_b],
-                                rigid_global_info.qpos[q_start + 5, i_b],
-                                rigid_global_info.qpos[q_start + 6, i_b],
-                            ]
-                        )
-                        ang = (
-                            ti.Vector(
-                                [
-                                    dofs_state.vel[dof_start + 3, i_b],
-                                    dofs_state.vel[dof_start + 4, i_b],
-                                    dofs_state.vel[dof_start + 5, i_b],
-                                ]
-                            )
-                            * static_rigid_sim_config.substep_dt
-                        )
-                        qrot = gu.ti_rotvec_to_quat(ang)
-                        rot = gu.ti_transform_quat_by_quat(qrot, rot)
-                        pos = ti.Vector(
-                            [
-                                rigid_global_info.qpos[q_start, i_b],
-                                rigid_global_info.qpos[q_start + 1, i_b],
-                                rigid_global_info.qpos[q_start + 2, i_b],
-                            ]
-                        )
-                        vel = ti.Vector(
-                            [
-                                dofs_state.vel[dof_start, i_b],
-                                dofs_state.vel[dof_start + 1, i_b],
-                                dofs_state.vel[dof_start + 2, i_b],
-                            ]
-                        )
-                        pos = pos + vel * static_rigid_sim_config.substep_dt
-                        for j in ti.static(range(3)):
-                            rigid_global_info.qpos[q_start + j, i_b] = pos[j]
-                        for j in ti.static(range(4)):
-                            rigid_global_info.qpos[q_start + j + 3, i_b] = rot[j]
-                    elif joint_type == gs.JOINT_TYPE.FIXED:
-                        pass
-                    elif joint_type == gs.JOINT_TYPE.SPHERICAL:
-                        rot = ti.Vector(
-                            [
-                                rigid_global_info.qpos[q_start + 0, i_b],
-                                rigid_global_info.qpos[q_start + 1, i_b],
-                                rigid_global_info.qpos[q_start + 2, i_b],
-                                rigid_global_info.qpos[q_start + 3, i_b],
-                            ]
-                        )
-                        ang = (
-                            ti.Vector(
-                                [
-                                    dofs_state.vel[dof_start + 3, i_b],
-                                    dofs_state.vel[dof_start + 4, i_b],
-                                    dofs_state.vel[dof_start + 5, i_b],
-                                ]
-                            )
-                            * static_rigid_sim_config.substep_dt
-                        )
-                        qrot = gu.ti_rotvec_to_quat(ang)
-                        rot = gu.ti_transform_quat_by_quat(qrot, rot)
-                        for j in ti.static(range(4)):
-                            rigid_global_info.qpos[q_start + j, i_b] = rot[j]
-
-                    else:
-                        for j in range(q_end - q_start):
-                            rigid_global_info.qpos[q_start + j, i_b] = (
-                                rigid_global_info.qpos[q_start + j, i_b]
-                                + dofs_state.vel[dof_start + j, i_b] * static_rigid_sim_config.substep_dt
-                            )
-
-    else:
-        ti.loop_config(serialize=static_rigid_sim_config.para_level < gs.PARA_LEVEL.ALL)
-        for i_d, i_b in ti.ndrange(n_dofs, _B):
-            dofs_state.vel[i_d, i_b] = (
-                dofs_state.vel[i_d, i_b] + dofs_state.acc[i_d, i_b] * static_rigid_sim_config.substep_dt
-            )
-
-        ti.loop_config(serialize=static_rigid_sim_config.para_level < gs.PARA_LEVEL.ALL)
-        for i_l, i_b in ti.ndrange(n_links, _B):
-            I_l = [i_l, i_b] if ti.static(static_rigid_sim_config.batch_links_info) else i_l
-            if links_info.n_dofs[I_l] == 0:
-                continue
-
-            dof_start = links_info.dof_start[I_l]
-            q_start = links_info.q_start[I_l]
-            q_end = links_info.q_end[I_l]
-
-            i_j = links_info.joint_start[I_l]
-            I_j = [i_j, i_b] if ti.static(static_rigid_sim_config.batch_joints_info) else i_j
-            joint_type = joints_info.type[I_j]
-
-            if joint_type == gs.JOINT_TYPE.FREE:
-                pos = ti.Vector(
-                    [
-                        rigid_global_info.qpos[q_start, i_b],
-                        rigid_global_info.qpos[q_start + 1, i_b],
-                        rigid_global_info.qpos[q_start + 2, i_b],
-                    ]
-                )
-                vel = ti.Vector(
-                    [
-                        dofs_state.vel[dof_start, i_b],
-                        dofs_state.vel[dof_start + 1, i_b],
-                        dofs_state.vel[dof_start + 2, i_b],
-                    ]
-                )
-                pos = pos + vel * static_rigid_sim_config.substep_dt
-                for j in ti.static(range(3)):
-                    rigid_global_info.qpos[q_start + j, i_b] = pos[j]
-            if joint_type == gs.JOINT_TYPE.SPHERICAL or joint_type == gs.JOINT_TYPE.FREE:
-                rot_offset = 3 if joint_type == gs.JOINT_TYPE.FREE else 0
-                rot = ti.Vector(
-                    [
-                        rigid_global_info.qpos[q_start + rot_offset + 0, i_b],
-                        rigid_global_info.qpos[q_start + rot_offset + 1, i_b],
-                        rigid_global_info.qpos[q_start + rot_offset + 2, i_b],
-                        rigid_global_info.qpos[q_start + rot_offset + 3, i_b],
-                    ]
-                )
-                ang = (
-                    ti.Vector(
-                        [
-                            dofs_state.vel[dof_start + rot_offset + 0, i_b],
-                            dofs_state.vel[dof_start + rot_offset + 1, i_b],
-                            dofs_state.vel[dof_start + rot_offset + 2, i_b],
-                        ]
-                    )
-                    * static_rigid_sim_config.substep_dt
-                )
-                qrot = gu.ti_rotvec_to_quat(ang)
-                rot = gu.ti_transform_quat_by_quat(qrot, rot)
-                for j in ti.static(range(4)):
-                    rigid_global_info.qpos[q_start + j + rot_offset, i_b] = rot[j]
-            else:
-                for j in range(q_end - q_start):
-                    rigid_global_info.qpos[q_start + j, i_b] = (
-                        rigid_global_info.qpos[q_start + j, i_b]
-                        + dofs_state.vel[dof_start + j, i_b] * static_rigid_sim_config.substep_dt
-                    )
-
-
-@ti.func
-def func_integrate_dq_entity(
-    dq,
-    i_e,
-    i_b,
-    respect_joint_limit,
-    links_info: array_class.LinksInfo,
-    joints_info: array_class.JointsInfo,
-    dofs_info: array_class.DofsInfo,
-    entities_info: array_class.EntitiesInfo,
-    rigid_global_info: array_class.RigidGlobalInfo,
-    static_rigid_sim_config: ti.template(),
-):
-    for i_l in range(entities_info.link_start[i_e], entities_info.link_end[i_e]):
-        I_l = [i_l, i_b] if ti.static(static_rigid_sim_config.batch_links_info) else i_l
-        if links_info.n_dofs[I_l] == 0:
-            continue
-
-        i_j = links_info.joint_start[I_l]
-        I_j = [i_j, i_b] if ti.static(static_rigid_sim_config.batch_joints_info) else i_j
-        joint_type = joints_info.type[I_j]
-
-        q_start = links_info.q_start[I_l]
-        dof_start = links_info.dof_start[I_l]
-        dq_start = links_info.dof_start[I_l] - entities_info.dof_start[i_e]
-
-        if joint_type == gs.JOINT_TYPE.FREE:
-            pos = ti.Vector(
-                [
-                    rigid_global_info.qpos[q_start, i_b],
-                    rigid_global_info.qpos[q_start + 1, i_b],
-                    rigid_global_info.qpos[q_start + 2, i_b],
-                ]
-            )
-            dpos = ti.Vector([dq[dq_start, i_b], dq[dq_start + 1, i_b], dq[dq_start + 2, i_b]])
-            pos = pos + dpos
-
-            quat = ti.Vector(
-                [
-                    rigid_global_info.qpos[q_start + 3, i_b],
-                    rigid_global_info.qpos[q_start + 4, i_b],
-                    rigid_global_info.qpos[q_start + 5, i_b],
-                    rigid_global_info.qpos[q_start + 6, i_b],
-                ]
-            )
-            dquat = gu.ti_rotvec_to_quat(
-                ti.Vector([dq[dq_start + 3, i_b], dq[dq_start + 4, i_b], dq[dq_start + 5, i_b]])
-            )
-            quat = gu.ti_transform_quat_by_quat(
-                quat, dquat
-            )  # Note that this order is different from integrateing vel. Here dq is w.r.t to world.
-
-            for j in ti.static(range(3)):
-                rigid_global_info.qpos[q_start + j, i_b] = pos[j]
-
-            for j in ti.static(range(4)):
-                rigid_global_info.qpos[q_start + j + 3, i_b] = quat[j]
-
-        elif joint_type == gs.JOINT_TYPE.FIXED:
-            pass
-
-        else:
-            for i_d_ in range(links_info.n_dofs[I_l]):
-                rigid_global_info.qpos[q_start + i_d_, i_b] = (
-                    rigid_global_info.qpos[q_start + i_d_, i_b] + dq[dq_start + i_d_, i_b]
-                )
-
-                if respect_joint_limit:
-                    I_d = (
-                        [dof_start + i_d_, i_b]
-                        if ti.static(static_rigid_sim_config.batch_dofs_info)
-                        else dof_start + i_d_
-                    )
-                    rigid_global_info.qpos[q_start + i_d_, i_b] = ti.math.clamp(
-                        rigid_global_info.qpos[q_start + i_d_, i_b],
-                        dofs_info.limit[I_d][0],
-                        dofs_info.limit[I_d][1],
-                    )
-
-
-@ti.kernel
-def kernel_update_geoms_render_T(
-    geoms_render_T: ti.types.ndarray(),
-    geoms_state: array_class.GeomsState,
-    rigid_global_info: array_class.RigidGlobalInfo,
-    static_rigid_sim_config: ti.template(),
-):
-    n_geoms = geoms_state.pos.shape[0]
-    _B = geoms_state.pos.shape[1]
-    ti.loop_config(serialize=static_rigid_sim_config.para_level < gs.PARA_LEVEL.ALL)
-    for i_g, i_b in ti.ndrange(n_geoms, _B):
-        geom_T = gu.ti_trans_quat_to_T(
-            geoms_state.pos[i_g, i_b] + rigid_global_info.envs_offset[i_b],
-            geoms_state.quat[i_g, i_b],
-        )
-        for i, j in ti.static(ti.ndrange(4, 4)):
-            geoms_render_T[i_g, i_b, i, j] = ti.cast(geom_T[i, j], ti.float32)
-
-
-@ti.kernel
-def kernel_update_vgeoms_render_T(
-    vgeoms_render_T: ti.types.ndarray(),
-    vgeoms_info: array_class.VGeomsInfo,
-    vgeoms_state: array_class.VGeomsState,
-    links_state: array_class.LinksState,
-    rigid_global_info: array_class.RigidGlobalInfo,
-    static_rigid_sim_config: ti.template(),
-):
-    n_vgeoms = vgeoms_info.link_idx.shape[0]
-    _B = links_state.pos.shape[1]
-    ti.loop_config(serialize=static_rigid_sim_config.para_level < gs.PARA_LEVEL.ALL)
-    for i_g, i_b in ti.ndrange(n_vgeoms, _B):
-        geom_T = gu.ti_trans_quat_to_T(
-            vgeoms_state.pos[i_g, i_b] + rigid_global_info.envs_offset[i_b],
-            vgeoms_state.quat[i_g, i_b],
-        )
-        for i, j in ti.static(ti.ndrange(4, 4)):
-            vgeoms_render_T[i_g, i_b, i, j] = ti.cast(geom_T[i, j], ti.float32)
-
-
-@ti.kernel
-def kernel_get_state(
-    qpos: ti.types.ndarray(),
-    vel: ti.types.ndarray(),
-    links_pos: ti.types.ndarray(),
-    links_quat: ti.types.ndarray(),
-    i_pos_shift: ti.types.ndarray(),
-    mass_shift: ti.types.ndarray(),
-    friction_ratio: ti.types.ndarray(),
-    links_state: array_class.LinksState,
-    dofs_state: array_class.DofsState,
-    geoms_state: array_class.GeomsState,
-    rigid_global_info: array_class.RigidGlobalInfo,
-    static_rigid_sim_config: ti.template(),
-):
-
-    n_qs = qpos.shape[1]
-    n_dofs = vel.shape[1]
-    n_links = links_pos.shape[1]
-    n_geoms = friction_ratio.shape[1]
-    _B = qpos.shape[0]
-
-    ti.loop_config(serialize=static_rigid_sim_config.para_level < gs.PARA_LEVEL.ALL)
-    for i_q, i_b in ti.ndrange(n_qs, _B):
-        qpos[i_b, i_q] = rigid_global_info.qpos[i_q, i_b]
-
-    ti.loop_config(serialize=static_rigid_sim_config.para_level < gs.PARA_LEVEL.ALL)
-    for i_d, i_b in ti.ndrange(n_dofs, _B):
-        vel[i_b, i_d] = dofs_state.vel[i_d, i_b]
-
-    ti.loop_config(serialize=static_rigid_sim_config.para_level < gs.PARA_LEVEL.ALL)
-    for i_l, i_b in ti.ndrange(n_links, _B):
-        for i in ti.static(range(3)):
-            links_pos[i_b, i_l, i] = links_state.pos[i_l, i_b][i]
-            i_pos_shift[i_b, i_l, i] = links_state.i_pos_shift[i_l, i_b][i]
-        for i in ti.static(range(4)):
-            links_quat[i_b, i_l, i] = links_state.quat[i_l, i_b][i]
-        mass_shift[i_b, i_l] = links_state.mass_shift[i_l, i_b]
-
-    ti.loop_config(serialize=static_rigid_sim_config.para_level < gs.PARA_LEVEL.ALL)
-    for i_l, i_b in ti.ndrange(n_geoms, _B):
-        friction_ratio[i_b, i_l] = geoms_state.friction_ratio[i_l, i_b]
-
-
-@ti.kernel
-def kernel_set_state(
-    qpos: ti.types.ndarray(),
-    dofs_vel: ti.types.ndarray(),
-    links_pos: ti.types.ndarray(),
-    links_quat: ti.types.ndarray(),
-    i_pos_shift: ti.types.ndarray(),
-    mass_shift: ti.types.ndarray(),
-    friction_ratio: ti.types.ndarray(),
-    envs_idx: ti.types.ndarray(),
-    links_state: array_class.LinksState,
-    dofs_state: array_class.DofsState,
-    geoms_state: array_class.GeomsState,
-    rigid_global_info: array_class.RigidGlobalInfo,
-    static_rigid_sim_config: ti.template(),
-):
-
-    n_qs = qpos.shape[1]
-    n_dofs = dofs_vel.shape[1]
-    n_links = links_pos.shape[1]
-    n_geoms = friction_ratio.shape[1]
-
-    ti.loop_config(serialize=static_rigid_sim_config.para_level < gs.PARA_LEVEL.ALL)
-    for i_q, i_b_ in ti.ndrange(n_qs, envs_idx.shape[0]):
-        rigid_global_info.qpos[i_q, envs_idx[i_b_]] = qpos[envs_idx[i_b_], i_q]
-
-    ti.loop_config(serialize=static_rigid_sim_config.para_level < gs.PARA_LEVEL.ALL)
-    for i_d, i_b_ in ti.ndrange(n_dofs, envs_idx.shape[0]):
-        dofs_state.vel[i_d, envs_idx[i_b_]] = dofs_vel[envs_idx[i_b_], i_d]
-
-    ti.loop_config(serialize=static_rigid_sim_config.para_level < gs.PARA_LEVEL.ALL)
-    for i_l, i_b_ in ti.ndrange(n_links, envs_idx.shape[0]):
-        for i in ti.static(range(3)):
-            links_state.pos[i_l, envs_idx[i_b_]][i] = links_pos[envs_idx[i_b_], i_l, i]
-            links_state.i_pos_shift[i_l, envs_idx[i_b_]][i] = i_pos_shift[envs_idx[i_b_], i_l, i]
-        for i in ti.static(range(4)):
-            links_state.quat[i_l, envs_idx[i_b_]][i] = links_quat[envs_idx[i_b_], i_l, i]
-        links_state.mass_shift[i_l, envs_idx[i_b_]] = mass_shift[envs_idx[i_b_], i_l]
-
-    ti.loop_config(serialize=static_rigid_sim_config.para_level < gs.PARA_LEVEL.ALL)
-    for i_l, i_b_ in ti.ndrange(n_geoms, envs_idx.shape[0]):
-        geoms_state.friction_ratio[i_l, envs_idx[i_b_]] = friction_ratio[envs_idx[i_b_], i_l]
-
-
-@ti.kernel
-def kernel_set_links_pos(
-    relative: ti.i32,
-    pos: ti.types.ndarray(),
-    links_idx: ti.types.ndarray(),
-    envs_idx: ti.types.ndarray(),
-    links_info: array_class.LinksInfo,
-    links_state: array_class.LinksState,
-    rigid_global_info: array_class.RigidGlobalInfo,
-    static_rigid_sim_config: ti.template(),
-):
-
-    ti.loop_config(serialize=static_rigid_sim_config.para_level < gs.PARA_LEVEL.ALL)
-    for i_l_, i_b_ in ti.ndrange(links_idx.shape[0], envs_idx.shape[0]):
-        i_b = envs_idx[i_b_]
-        i_l = links_idx[i_l_]
-        I_l = [i_l, i_b] if ti.static(static_rigid_sim_config.batch_links_info) else i_l
-
-        if links_info.parent_idx[I_l] == -1 and links_info.is_fixed[I_l]:
-            for i in ti.static(range(3)):
-                links_state.pos[i_l, i_b][i] = pos[i_b_, i_l_, i]
-            if relative:
-                for i in ti.static(range(3)):
-                    links_state.pos[i_l, i_b][i] = links_state.pos[i_l, i_b][i] + links_info.pos[I_l][i]
-        else:
-            q_start = links_info.q_start[I_l]
-            for i in ti.static(range(3)):
-                rigid_global_info.qpos[q_start + i, i_b] = pos[i_b_, i_l_, i]
-            if relative:
-                for i in ti.static(range(3)):
-                    rigid_global_info.qpos[q_start + i, i_b] = (
-                        rigid_global_info.qpos[q_start + i, i_b] + rigid_global_info.qpos0[q_start + i, i_b]
-                    )
-
-
-@ti.kernel
-def kernel_set_links_quat(
-    relative: ti.i32,
-    quat: ti.types.ndarray(),
-    links_idx: ti.types.ndarray(),
-    envs_idx: ti.types.ndarray(),
-    links_info: array_class.LinksInfo,
-    links_state: array_class.LinksState,
-    rigid_global_info: array_class.RigidGlobalInfo,
-    static_rigid_sim_config: ti.template(),
-):
-
-    ti.loop_config(serialize=static_rigid_sim_config.para_level < gs.PARA_LEVEL.ALL)
-    for i_l_, i_b_ in ti.ndrange(links_idx.shape[0], envs_idx.shape[0]):
-        i_b = envs_idx[i_b_]
-        i_l = links_idx[i_l_]
-        I_l = [i_l, i_b] if ti.static(static_rigid_sim_config.batch_links_info) else i_l
-
-        if relative:
-            quat_ = ti.Vector(
-                [
-                    quat[i_b_, i_l_, 0],
-                    quat[i_b_, i_l_, 1],
-                    quat[i_b_, i_l_, 2],
-                    quat[i_b_, i_l_, 3],
-                ],
-                dt=gs.ti_float,
-            )
-            if links_info.parent_idx[I_l] == -1 and links_info.is_fixed[I_l]:
-                links_state.quat[i_l, i_b] = gu.ti_transform_quat_by_quat(links_info.quat[I_l], quat_)
-            else:
-                q_start = links_info.q_start[I_l]
-                quat0 = ti.Vector(
-                    [
-                        rigid_global_info.qpos0[q_start + 3, i_b],
-                        rigid_global_info.qpos0[q_start + 4, i_b],
-                        rigid_global_info.qpos0[q_start + 5, i_b],
-                        rigid_global_info.qpos0[q_start + 6, i_b],
-                    ],
-                    dt=gs.ti_float,
-                )
-                quat_ = gu.ti_transform_quat_by_quat(quat0, quat_)
-                for i in ti.static(range(4)):
-                    rigid_global_info.qpos[q_start + i + 3, i_b] = quat_[i]
-        else:
-            if links_info.parent_idx[I_l] == -1 and links_info.is_fixed[I_l]:
-                for i in ti.static(range(4)):
-                    links_state.quat[i_l, i_b][i] = quat[i_b_, i_l_, i]
-            else:
-                q_start = links_info.q_start[I_l]
-                for i in ti.static(range(4)):
-                    rigid_global_info.qpos[q_start + i + 3, i_b] = quat[i_b_, i_l_, i]
-
-
-@ti.kernel
-def kernel_set_links_mass_shift(
-    mass: ti.types.ndarray(),
-    links_idx: ti.types.ndarray(),
-    envs_idx: ti.types.ndarray(),
-    links_state: array_class.LinksState,
-    static_rigid_sim_config: ti.template(),
-):
-    ti.loop_config(serialize=static_rigid_sim_config.para_level < gs.PARA_LEVEL.ALL)
-    for i_l_, i_b_ in ti.ndrange(links_idx.shape[0], envs_idx.shape[0]):
-        links_state.mass_shift[links_idx[i_l_], envs_idx[i_b_]] = mass[i_b_, i_l_]
-
-
-@ti.kernel
-def kernel_set_links_COM_shift(
-    com: ti.types.ndarray(),
-    links_idx: ti.types.ndarray(),
-    envs_idx: ti.types.ndarray(),
-    links_state: array_class.LinksState,
-    static_rigid_sim_config: ti.template(),
-):
-    ti.loop_config(serialize=static_rigid_sim_config.para_level < gs.PARA_LEVEL.ALL)
-    for i_l_, i_b_ in ti.ndrange(links_idx.shape[0], envs_idx.shape[0]):
-        for i in ti.static(range(3)):
-            links_state.i_pos_shift[links_idx[i_l_], envs_idx[i_b_]][i] = com[i_b_, i_l_, i]
-
-
-@ti.kernel
-def kernel_set_links_inertial_mass(
-    inertial_mass: ti.types.ndarray(),
-    links_idx: ti.types.ndarray(),
-    envs_idx: ti.types.ndarray(),
-    links_info: array_class.LinksInfo,
-    static_rigid_sim_config: ti.template(),
-):
-    ti.loop_config(serialize=static_rigid_sim_config.para_level < gs.PARA_LEVEL.ALL)
-    if ti.static(static_rigid_sim_config.batch_links_info):
-        for i_l_, i_b_ in ti.ndrange(links_idx.shape[0], envs_idx.shape[0]):
-            links_info.inertial_mass[links_idx[i_l_], envs_idx[i_b_]] = inertial_mass[i_b_, i_l_]
-    else:
-        for i_l_ in range(links_idx.shape[0]):
-            links_info.inertial_mass[links_idx[i_l_]] = inertial_mass[i_l_]
-
-
-@ti.kernel
-def kernel_set_links_invweight(
-    invweight: ti.types.ndarray(),
-    links_idx: ti.types.ndarray(),
-    envs_idx: ti.types.ndarray(),
-    links_info: array_class.LinksInfo,
-    static_rigid_sim_config: ti.template(),
-):
-    ti.loop_config(serialize=static_rigid_sim_config.para_level < gs.PARA_LEVEL.ALL)
-    if ti.static(static_rigid_sim_config.batch_links_info):
-        for i_l_, i_b_, j in ti.ndrange(links_idx.shape[0], envs_idx.shape[0], 2):
-            links_info.invweight[links_idx[i_l_], envs_idx[i_b_]][j] = invweight[i_b_, i_l_, j]
-    else:
-        for i_l_, j in ti.ndrange(links_idx.shape[0], 2):
-            links_info.invweight[links_idx[i_l_]][j] = invweight[i_l_, j]
-
-
-@ti.kernel
-def kernel_set_geoms_friction_ratio(
-    friction_ratio: ti.types.ndarray(),
-    geoms_idx: ti.types.ndarray(),
-    envs_idx: ti.types.ndarray(),
-    geoms_state: array_class.GeomsState,
-    static_rigid_sim_config: ti.template(),
-):
-    ti.loop_config(serialize=static_rigid_sim_config.para_level < gs.PARA_LEVEL.ALL)
-    for i_g_, i_b_ in ti.ndrange(geoms_idx.shape[0], envs_idx.shape[0]):
-        geoms_state.friction_ratio[geoms_idx[i_g_], envs_idx[i_b_]] = friction_ratio[i_b_, i_g_]
-
-
-@ti.kernel
-def kernel_set_qpos(
-    qpos: ti.types.ndarray(),
-    qs_idx: ti.types.ndarray(),
-    envs_idx: ti.types.ndarray(),
-    rigid_global_info: array_class.RigidGlobalInfo,
-    static_rigid_sim_config: ti.template(),
-):
-    ti.loop_config(serialize=static_rigid_sim_config.para_level < gs.PARA_LEVEL.ALL)
-    for i_q_, i_b_ in ti.ndrange(qs_idx.shape[0], envs_idx.shape[0]):
-        rigid_global_info.qpos[qs_idx[i_q_], envs_idx[i_b_]] = qpos[i_b_, i_q_]
-
-
-@ti.kernel
-def kernel_set_global_sol_params(
-    sol_params: ti.types.ndarray(),
-    geoms_info: array_class.GeomsInfo,
-    joints_info: array_class.JointsInfo,
-    equalities_info: array_class.EqualitiesInfo,
-    static_rigid_sim_config: ti.template(),
-):
-    ti.loop_config(serialize=static_rigid_sim_config.para_level < gs.PARA_LEVEL.PARTIAL)
-    n_geoms = geoms_info.sol_params.shape[0]
-    n_joints = joints_info.sol_params.shape[0]
-    n_equalities = equalities_info.sol_params.shape[0]
-    _B = equalities_info.sol_params.shape[1]
-
-    for i_g in range(n_geoms):
-        for i in ti.static(range(7)):
-            geoms_info.sol_params[i_g][i] = sol_params[i]
-
-    ti.loop_config(serialize=static_rigid_sim_config.para_level < gs.PARA_LEVEL.PARTIAL)
-    for i_j, i_b in ti.ndrange(n_joints, _B):
-        I_j = [i_j, i_b] if ti.static(static_rigid_sim_config.batch_joints_info) else i_j
-        for i in ti.static(range(7)):
-            joints_info.sol_params[I_j][i] = sol_params[i]
-
-    ti.loop_config(serialize=static_rigid_sim_config.para_level < gs.PARA_LEVEL.PARTIAL)
-    for i_eq, i_b in ti.ndrange(n_equalities, _B):
-        for i in ti.static(range(7)):
-            equalities_info.sol_params[i_eq, i_b][i] = sol_params[i]
-
-
-@ti.kernel
-def kernel_set_sol_params(
-    constraint_type: ti.template(),
-    sol_params: ti.types.ndarray(),
-    inputs_idx: ti.types.ndarray(),
-    envs_idx: ti.types.ndarray(),
-    geoms_info: array_class.GeomsInfo,
-    joints_info: array_class.JointsInfo,
-    equalities_info: array_class.EqualitiesInfo,
-    static_rigid_sim_config: ti.template(),
-):
-    if ti.static(constraint_type == 0):  # geometries
-        ti.loop_config(serialize=static_rigid_sim_config.para_level < gs.PARA_LEVEL.PARTIAL)
-        for i_g_ in range(inputs_idx.shape[0]):
-            for i in ti.static(range(7)):
-                geoms_info.sol_params[inputs_idx[i_g_]][i] = sol_params[i_g_, i]
-    elif ti.static(constraint_type == 1):  # joints
-        ti.loop_config(serialize=static_rigid_sim_config.para_level < gs.PARA_LEVEL.PARTIAL)
-        if ti.static(static_rigid_sim_config.batch_joints_info):
-            for i_j_, i_b_ in ti.ndrange(inputs_idx.shape[0], envs_idx.shape[0]):
-                for i in ti.static(range(7)):
-                    joints_info.sol_params[inputs_idx[i_j_], envs_idx[i_b_]][i] = sol_params[i_b_, i_j_, i]
-        else:
-            for i_j_ in range(inputs_idx.shape[0]):
-                for i in ti.static(range(7)):
-                    joints_info.sol_params[inputs_idx[i_j_]][i] = sol_params[i_j_, i]
-    else:  # equalities
-        ti.loop_config(serialize=static_rigid_sim_config.para_level < gs.PARA_LEVEL.PARTIAL)
-        for i_eq_, i_b_ in ti.ndrange(inputs_idx.shape[0], envs_idx.shape[0]):
-            for i in ti.static(range(7)):
-                equalities_info.sol_params[inputs_idx[i_eq_], envs_idx[i_b_]][i] = sol_params[i_b_, i_eq_, i]
-
-
-@ti.kernel
-def kernel_set_dofs_kp(
-    kp: ti.types.ndarray(),
-    dofs_idx: ti.types.ndarray(),
-    envs_idx: ti.types.ndarray(),
-    dofs_info: array_class.DofsInfo,
-    static_rigid_sim_config: ti.template(),
-):
-    ti.loop_config(serialize=static_rigid_sim_config.para_level < gs.PARA_LEVEL.PARTIAL)
-    if ti.static(static_rigid_sim_config.batch_dofs_info):
-        for i_d_, i_b_ in ti.ndrange(dofs_idx.shape[0], envs_idx.shape[0]):
-            dofs_info.kp[dofs_idx[i_d_], envs_idx[i_b_]] = kp[i_b_, i_d_]
-    else:
-        for i_d_ in range(dofs_idx.shape[0]):
-            dofs_info.kp[dofs_idx[i_d_]] = kp[i_d_]
-
-
-@ti.kernel
-def kernel_set_dofs_kv(
-    kv: ti.types.ndarray(),
-    dofs_idx: ti.types.ndarray(),
-    envs_idx: ti.types.ndarray(),
-    dofs_info: array_class.DofsInfo,
-    static_rigid_sim_config: ti.template(),
-):
-    ti.loop_config(serialize=static_rigid_sim_config.para_level < gs.PARA_LEVEL.PARTIAL)
-    if ti.static(static_rigid_sim_config.batch_dofs_info):
-        for i_d_, i_b_ in ti.ndrange(dofs_idx.shape[0], envs_idx.shape[0]):
-            dofs_info.kv[dofs_idx[i_d_], envs_idx[i_b_]] = kv[i_b_, i_d_]
-    else:
-        for i_d_ in range(dofs_idx.shape[0]):
-            dofs_info.kv[dofs_idx[i_d_]] = kv[i_d_]
-
-
-@ti.kernel
-def kernel_set_dofs_force_range(
-    lower: ti.types.ndarray(),
-    upper: ti.types.ndarray(),
-    dofs_idx: ti.types.ndarray(),
-    envs_idx: ti.types.ndarray(),
-    dofs_info: array_class.DofsInfo,
-    static_rigid_sim_config: ti.template(),
-):
-    ti.loop_config(serialize=static_rigid_sim_config.para_level < gs.PARA_LEVEL.PARTIAL)
-    if ti.static(static_rigid_sim_config.batch_dofs_info):
-        for i_d_, i_b_ in ti.ndrange(dofs_idx.shape[0], envs_idx.shape[0]):
-            dofs_info.force_range[dofs_idx[i_d_], envs_idx[i_b_]][0] = lower[i_b_, i_d_]
-            dofs_info.force_range[dofs_idx[i_d_], envs_idx[i_b_]][1] = upper[i_b_, i_d_]
-    else:
-        for i_d_ in range(dofs_idx.shape[0]):
-            dofs_info.force_range[dofs_idx[i_d_]][0] = lower[i_d_]
-            dofs_info.force_range[dofs_idx[i_d_]][1] = upper[i_d_]
-
-
-@ti.kernel
-def kernel_set_dofs_stiffness(
-    stiffness: ti.types.ndarray(),
-    dofs_idx: ti.types.ndarray(),
-    envs_idx: ti.types.ndarray(),
-    dofs_info: array_class.DofsInfo,
-    static_rigid_sim_config: ti.template(),
-):
-    ti.loop_config(serialize=static_rigid_sim_config.para_level < gs.PARA_LEVEL.PARTIAL)
-    if ti.static(static_rigid_sim_config.batch_dofs_info):
-        for i_d_, i_b_ in ti.ndrange(dofs_idx.shape[0], envs_idx.shape[0]):
-            dofs_info.stiffness[dofs_idx[i_d_], envs_idx[i_b_]] = stiffness[i_b_, i_d_]
-    else:
-        for i_d_ in range(dofs_idx.shape[0]):
-            dofs_info.stiffness[dofs_idx[i_d_]] = stiffness[i_d_]
-
-
-@ti.kernel
-def kernel_set_dofs_invweight(
-    invweight: ti.types.ndarray(),
-    dofs_idx: ti.types.ndarray(),
-    envs_idx: ti.types.ndarray(),
-    dofs_info: array_class.DofsInfo,
-    static_rigid_sim_config: ti.template(),
-):
-    ti.loop_config(serialize=static_rigid_sim_config.para_level < gs.PARA_LEVEL.PARTIAL)
-    if ti.static(static_rigid_sim_config.batch_dofs_info):
-        for i_d_, i_b_ in ti.ndrange(dofs_idx.shape[0], envs_idx.shape[0]):
-            dofs_info.invweight[dofs_idx[i_d_], envs_idx[i_b_]] = invweight[i_b_, i_d_]
-    else:
-        for i_d_ in range(dofs_idx.shape[0]):
-            dofs_info.invweight[dofs_idx[i_d_]] = invweight[i_d_]
-
-
-@ti.kernel
-def kernel_set_dofs_armature(
-    armature: ti.types.ndarray(),
-    dofs_idx: ti.types.ndarray(),
-    envs_idx: ti.types.ndarray(),
-    dofs_info: array_class.DofsInfo,
-    static_rigid_sim_config: ti.template(),
-):
-    ti.loop_config(serialize=static_rigid_sim_config.para_level < gs.PARA_LEVEL.PARTIAL)
-    if ti.static(static_rigid_sim_config.batch_dofs_info):
-        for i_d_, i_b_ in ti.ndrange(dofs_idx.shape[0], envs_idx.shape[0]):
-            dofs_info.armature[dofs_idx[i_d_], envs_idx[i_b_]] = armature[i_b_, i_d_]
-    else:
-        for i_d_ in range(dofs_idx.shape[0]):
-            dofs_info.armature[dofs_idx[i_d_]] = armature[i_d_]
-
-
-@ti.kernel
-def kernel_set_dofs_damping(
-    damping: ti.types.ndarray(),
-    dofs_idx: ti.types.ndarray(),
-    envs_idx: ti.types.ndarray(),
-    dofs_info: array_class.DofsInfo,
-    static_rigid_sim_config: ti.template(),
-):
-    ti.loop_config(serialize=static_rigid_sim_config.para_level < gs.PARA_LEVEL.PARTIAL)
-    if ti.static(static_rigid_sim_config.batch_dofs_info):
-        for i_d_, i_b_ in ti.ndrange(dofs_idx.shape[0], envs_idx.shape[0]):
-            dofs_info.damping[dofs_idx[i_d_], envs_idx[i_b_]] = damping[i_b_, i_d_]
-    else:
-        for i_d_ in range(dofs_idx.shape[0]):
-            dofs_info.damping[dofs_idx[i_d_]] = damping[i_d_]
-
-
-@ti.kernel
-def kernel_set_dofs_frictionloss(
-    frictionloss: ti.types.ndarray(),
-    dofs_idx: ti.types.ndarray(),
-    envs_idx: ti.types.ndarray(),
-    dofs_info: array_class.DofsInfo,
-    static_rigid_sim_config: ti.template(),
-):
-    ti.loop_config(serialize=static_rigid_sim_config.para_level < gs.PARA_LEVEL.PARTIAL)
-    if ti.static(static_rigid_sim_config.batch_dofs_info):
-        for i_d_, i_b_ in ti.ndrange(dofs_idx.shape[0], envs_idx.shape[0]):
-            dofs_info.frictionloss[dofs_idx[i_d_], envs_idx[i_b_]] = frictionloss[i_b_, i_d_]
-    else:
-        for i_d_ in range(dofs_idx.shape[0]):
-            dofs_info.frictionloss[dofs_idx[i_d_]] = frictionloss[i_d_]
-
-
-@ti.kernel
-def kernel_set_dofs_limit(
-    lower: ti.types.ndarray(),
-    upper: ti.types.ndarray(),
-    dofs_idx: ti.types.ndarray(),
-    envs_idx: ti.types.ndarray(),
-    dofs_info: array_class.DofsInfo,
-    static_rigid_sim_config: ti.template(),
-):
-    ti.loop_config(serialize=static_rigid_sim_config.para_level < gs.PARA_LEVEL.PARTIAL)
-    if ti.static(static_rigid_sim_config.batch_dofs_info):
-        for i_d_, i_b_ in ti.ndrange(dofs_idx.shape[0], envs_idx.shape[0]):
-            dofs_info.limit[dofs_idx[i_d_], envs_idx[i_b_]][0] = lower[i_b_, i_d_]
-            dofs_info.limit[dofs_idx[i_d_], envs_idx[i_b_]][1] = upper[i_b_, i_d_]
-    else:
-        for i_d_ in range(dofs_idx.shape[0]):
-            dofs_info.limit[dofs_idx[i_d_]][0] = lower[i_d_]
-            dofs_info.limit[dofs_idx[i_d_]][1] = upper[i_d_]
-
-
-@ti.kernel
-def kernel_set_dofs_velocity(
-    velocity: ti.types.ndarray(),
-    dofs_idx: ti.types.ndarray(),
-    envs_idx: ti.types.ndarray(),
-    dofs_state: array_class.DofsState,
-    static_rigid_sim_config: ti.template(),
-):
-    ti.loop_config(serialize=static_rigid_sim_config.para_level < gs.PARA_LEVEL.PARTIAL)
-    for i_d_, i_b_ in ti.ndrange(dofs_idx.shape[0], envs_idx.shape[0]):
-        dofs_state.vel[dofs_idx[i_d_], envs_idx[i_b_]] = velocity[i_b_, i_d_]
-
-
-@ti.kernel
-def kernel_set_dofs_zero_velocity(
-    dofs_idx: ti.types.ndarray(),
-    envs_idx: ti.types.ndarray(),
-    dofs_state: array_class.DofsState,
-    static_rigid_sim_config: ti.template(),
-):
-    ti.loop_config(serialize=static_rigid_sim_config.para_level < gs.PARA_LEVEL.PARTIAL)
-    for i_d_, i_b_ in ti.ndrange(dofs_idx.shape[0], envs_idx.shape[0]):
-        dofs_state.vel[dofs_idx[i_d_], envs_idx[i_b_]] = 0.0
-
-
-@ti.kernel
-def kernel_set_dofs_position(
-    position: ti.types.ndarray(),
-    dofs_idx: ti.types.ndarray(),
-    envs_idx: ti.types.ndarray(),
-    dofs_state: array_class.DofsState,
-    links_info: array_class.LinksInfo,
-    joints_info: array_class.JointsInfo,
-    entities_info: array_class.EntitiesInfo,
-    rigid_global_info: array_class.RigidGlobalInfo,
-    static_rigid_sim_config: ti.template(),
-):
-    n_entities = entities_info.link_start.shape[0]
-
-    ti.loop_config(serialize=static_rigid_sim_config.para_level < gs.PARA_LEVEL.PARTIAL)
-    for i_d_, i_b_ in ti.ndrange(dofs_idx.shape[0], envs_idx.shape[0]):
-        dofs_state.pos[dofs_idx[i_d_], envs_idx[i_b_]] = position[i_b_, i_d_]
-
-    # also need to update qpos, as dofs_state.pos is not used for actual IK
-    # TODO: make this more efficient by only taking care of releavant qs/dofs
-
-    ti.loop_config(serialize=static_rigid_sim_config.para_level < gs.PARA_LEVEL.PARTIAL)
-    for i_e, i_b_ in ti.ndrange(n_entities, envs_idx.shape[0]):
-        i_b = envs_idx[i_b_]
-        for i_l in range(entities_info.link_start[i_e], entities_info.link_end[i_e]):
-            I_l = [i_l, i_b] if ti.static(static_rigid_sim_config.batch_links_info) else i_l
-            if links_info.n_dofs[I_l] == 0:
-                continue
-
-            dof_start = links_info.dof_start[I_l]
-            q_start = links_info.q_start[I_l]
-
-            i_j = links_info.joint_start[I_l]
-            I_j = [i_j, i_b] if ti.static(static_rigid_sim_config.batch_joints_info) else i_j
-            joint_type = joints_info.type[I_j]
-
-            if joint_type == gs.JOINT_TYPE.FREE:
-                xyz = ti.Vector(
-                    [
-                        dofs_state.pos[0 + 3 + dof_start, i_b],
-                        dofs_state.pos[1 + 3 + dof_start, i_b],
-                        dofs_state.pos[2 + 3 + dof_start, i_b],
-                    ],
-                    dt=gs.ti_float,
-                )
-                quat = gu.ti_xyz_to_quat(xyz)
-
-                for i_q in ti.static(range(3)):
-                    rigid_global_info.qpos[i_q + q_start, i_b] = dofs_state.pos[i_q + dof_start, i_b]
-
-                for i_q in ti.static(range(4)):
-                    rigid_global_info.qpos[i_q + 3 + q_start, i_b] = quat[i_q]
-            elif joint_type == gs.JOINT_TYPE.SPHERICAL:
-                xyz = ti.Vector(
-                    [
-                        dofs_state.pos[0 + dof_start, i_b],
-                        dofs_state.pos[1 + dof_start, i_b],
-                        dofs_state.pos[2 + dof_start, i_b],
-                    ],
-                    dt=gs.ti_float,
-                )
-                quat = gu.ti_xyz_to_quat(xyz)
-                for i_q_ in ti.static(range(4)):
-                    i_q = q_start + i_q_
-                    rigid_global_info.qpos[i_q, i_b] = quat[i_q - q_start]
-            else:
-                for i_q in range(q_start, links_info.q_end[I_l]):
-                    rigid_global_info.qpos[i_q, i_b] = dofs_state.pos[dof_start + i_q - q_start, i_b]
-
-
-@ti.kernel
-def kernel_control_dofs_force(
-    force: ti.types.ndarray(),
-    dofs_idx: ti.types.ndarray(),
-    envs_idx: ti.types.ndarray(),
-    dofs_state: array_class.DofsState,
-    static_rigid_sim_config: ti.template(),
-):
-    ti.loop_config(serialize=static_rigid_sim_config.para_level < gs.PARA_LEVEL.PARTIAL)
-    for i_d_, i_b_ in ti.ndrange(dofs_idx.shape[0], envs_idx.shape[0]):
-        dofs_state.ctrl_mode[dofs_idx[i_d_], envs_idx[i_b_]] = gs.CTRL_MODE.FORCE
-        dofs_state.ctrl_force[dofs_idx[i_d_], envs_idx[i_b_]] = force[i_b_, i_d_]
-
-
-@ti.kernel
-def kernel_control_dofs_velocity(
-    velocity: ti.types.ndarray(),
-    dofs_idx: ti.types.ndarray(),
-    envs_idx: ti.types.ndarray(),
-    dofs_state: array_class.DofsState,
-    dofs_info: array_class.DofsInfo,
-    static_rigid_sim_config: ti.template(),
-) -> ti.i32:
-    has_gains = gs.ti_bool(False)
-    ti.loop_config(serialize=static_rigid_sim_config.para_level < gs.PARA_LEVEL.PARTIAL)
-    for i_d_, i_b_ in ti.ndrange(dofs_idx.shape[0], envs_idx.shape[0]):
-        i_d = dofs_idx[i_d_]
-        i_b = envs_idx[i_b_]
-
-        I_d = [i_d, i_b] if ti.static(static_rigid_sim_config.batch_dofs_info) else i_d
-        dofs_state.ctrl_mode[i_d, i_b] = gs.CTRL_MODE.VELOCITY
-        dofs_state.ctrl_vel[i_d, i_b] = velocity[i_b_, i_d_]
-        if (dofs_info.kp[I_d] > gs.EPS) | (dofs_info.kv[I_d] > gs.EPS):
-            has_gains = True
-    return has_gains
-
-
-@ti.kernel
-def kernel_control_dofs_position(
-    position: ti.types.ndarray(),
-    dofs_idx: ti.types.ndarray(),
-    envs_idx: ti.types.ndarray(),
-    dofs_state: array_class.DofsState,
-    dofs_info: array_class.DofsInfo,
-    static_rigid_sim_config: ti.template(),
-) -> ti.i32:
-    has_gains = gs.ti_bool(False)
-    ti.loop_config(serialize=static_rigid_sim_config.para_level < gs.PARA_LEVEL.PARTIAL)
-    for i_d_, i_b_ in ti.ndrange(dofs_idx.shape[0], envs_idx.shape[0]):
-        i_d = dofs_idx[i_d_]
-        i_b = envs_idx[i_b_]
-
-        I_d = [i_d, i_b] if ti.static(static_rigid_sim_config.batch_dofs_info) else i_d
-        dofs_state.ctrl_mode[i_d, i_b] = gs.CTRL_MODE.POSITION
-        dofs_state.ctrl_pos[i_d, i_b] = position[i_b_, i_d_]
-        if (dofs_info.kp[I_d] > gs.EPS) | (dofs_info.kv[I_d] > gs.EPS):
-            has_gains = True
-    return has_gains
-
-
-@ti.kernel
-def kernel_get_links_vel(
-    tensor: ti.types.ndarray(),
-    links_idx: ti.types.ndarray(),
-    envs_idx: ti.types.ndarray(),
-    ref: ti.template(),
-    links_state: array_class.LinksState,
-    static_rigid_sim_config: ti.template(),
-):
-    ti.loop_config(serialize=static_rigid_sim_config.para_level < gs.PARA_LEVEL.PARTIAL)
-    for i_l_, i_b_ in ti.ndrange(links_idx.shape[0], envs_idx.shape[0]):
-        # This is the velocity in world coordinates expressed at global com-position
-        vel = links_state.cd_vel[links_idx[i_l_], envs_idx[i_b_]]  # entity's CoM
-
-        # Translate to get the velocity expressed at a different position if necessary link-position
-        if ti.static(ref == 1):  # link's CoM
-            vel = vel + links_state.cd_ang[links_idx[i_l_], envs_idx[i_b_]].cross(
-                links_state.i_pos[links_idx[i_l_], envs_idx[i_b_]]
-            )
-        if ti.static(ref == 2):  # link's origin
-            vel = vel + links_state.cd_ang[links_idx[i_l_], envs_idx[i_b_]].cross(
-                links_state.pos[links_idx[i_l_], envs_idx[i_b_]] - links_state.COM[links_idx[i_l_], envs_idx[i_b_]]
-            )
-
-        for i in ti.static(range(3)):
-            tensor[i_b_, i_l_, i] = vel[i]
-
-
-@ti.kernel
-def kernel_get_links_acc(
-    tensor: ti.types.ndarray(),
-    links_idx: ti.types.ndarray(),
-    envs_idx: ti.types.ndarray(),
-    links_state: array_class.LinksState,
-    static_rigid_sim_config: ti.template(),
-):
-    ti.loop_config(serialize=static_rigid_sim_config.para_level < gs.PARA_LEVEL.PARTIAL)
-    for i_l_, i_b_ in ti.ndrange(links_idx.shape[0], envs_idx.shape[0]):
-        i_l = links_idx[i_l_]
-        i_b = envs_idx[i_b_]
-
-        # Compute links spatial acceleration expressed at links origin in world coordinates
-        cpos = links_state.pos[i_l, i_b] - links_state.COM[i_l, i_b]
-        acc_ang = links_state.cacc_ang[i_l, i_b]
-        acc_lin = links_state.cacc_lin[i_l, i_b] + acc_ang.cross(cpos)
-
-        # Compute links classical linear acceleration expressed at links origin in world coordinates
-        ang = links_state.cd_ang[i_l, i_b]
-        vel = links_state.cd_vel[i_l, i_b] + ang.cross(cpos)
-        acc_classic_lin = acc_lin + ang.cross(vel)
-
-        for i in ti.static(range(3)):
-            tensor[i_b_, i_l_, i] = acc_classic_lin[i]
-
-
-@ti.kernel
-def kernel_get_dofs_control_force(
-    tensor: ti.types.ndarray(),
-    dofs_idx: ti.types.ndarray(),
-    envs_idx: ti.types.ndarray(),
-    dofs_state: array_class.DofsState,
-    dofs_info: array_class.DofsInfo,
-    static_rigid_sim_config: ti.template(),
-):
-    # we need to compute control force here because this won't be computed until the next actual simulation step
-    ti.loop_config(serialize=static_rigid_sim_config.para_level < gs.PARA_LEVEL.PARTIAL)
-    for i_d_, i_b_ in ti.ndrange(dofs_idx.shape[0], envs_idx.shape[0]):
-        i_d = dofs_idx[i_d_]
-        i_b = envs_idx[i_b_]
-        I_d = [i_d, i_b] if ti.static(static_rigid_sim_config.batch_dofs_info) else i_d
-        force = gs.ti_float(0.0)
-        if dofs_state.ctrl_mode[i_d, i_b] == gs.CTRL_MODE.FORCE:
-            force = dofs_state.ctrl_force[i_d, i_b]
-        elif dofs_state.ctrl_mode[i_d, i_b] == gs.CTRL_MODE.VELOCITY:
-            force = dofs_info.kv[I_d] * (dofs_state.ctrl_vel[i_d, i_b] - dofs_state.vel[i_d, i_b])
-        elif dofs_state.ctrl_mode[i_d, i_b] == gs.CTRL_MODE.POSITION:
-            force = (
-                dofs_info.kp[I_d] * (dofs_state.ctrl_pos[i_d, i_b] - dofs_state.pos[i_d, i_b])
-                - dofs_info.kv[I_d] * dofs_state.vel[i_d, i_b]
-            )
-        tensor[i_b_, i_d_] = ti.math.clamp(
-            force,
-            dofs_info.force_range[I_d][0],
-            dofs_info.force_range[I_d][1],
-        )
-
-
-@ti.kernel
-def kernel_set_drone_rpm(
-    n_propellers: ti.i32,
-    propellers_link_idxs: ti.types.ndarray(),
-    propellers_rpm: ti.types.ndarray(),
-    propellers_spin: ti.types.ndarray(),
-    KF: ti.float32,
-    KM: ti.float32,
-    invert: ti.i32,
-    links_state: array_class.LinksState,
-):
-    """
-    Set the RPM of propellers of a drone entity.
-
-    This method should only be called by drone entities.
-    """
-    _B = propellers_rpm.shape[1]
-    for i_b in range(_B):
-        for i_prop in range(n_propellers):
-            i_l = propellers_link_idxs[i_prop]
-
-            force = ti.Vector([0.0, 0.0, propellers_rpm[i_prop, i_b] ** 2 * KF], dt=gs.ti_float)
-            torque = ti.Vector(
-                [0.0, 0.0, propellers_rpm[i_prop, i_b] ** 2 * KM * propellers_spin[i_prop]], dt=gs.ti_float
-            )
-            if invert:
-                torque = -torque
-
-            func_apply_link_external_force(force, i_l, i_b, 1, 1, links_state)
-            func_apply_link_external_torque(torque, i_l, i_b, 1, 1, links_state)
-
-
-@ti.kernel
-def kernel_update_drone_propeller_vgeoms(
-    n_propellers: ti.i32,
-    propellers_vgeom_idxs: ti.types.ndarray(),
-    propellers_revs: ti.types.ndarray(),
-    propellers_spin: ti.types.ndarray(),
-    vgeoms_state: array_class.VGeomsState,
-    static_rigid_sim_config: ti.template(),
-):
-    """
-    Update the angle of the vgeom in the propellers of a drone entity.
-    """
-    _B = propellers_revs.shape[1]
-    for i, b in ti.ndrange(n_propellers, _B):
-        rad = propellers_revs[i, b] * propellers_spin[i] * static_rigid_sim_config.substep_dt * np.pi / 30
-        vgeoms_state.quat[propellers_vgeom_idxs[i], b] = gu.ti_transform_quat_by_quat(
-            gu.ti_rotvec_to_quat(ti.Vector([0.0, 0.0, rad], dt=gs.ti_float)),
-            vgeoms_state.quat[propellers_vgeom_idxs[i], b],
-        )
-
-
-@ti.kernel
-def kernel_set_geom_friction(geoms_idx: ti.i32, friction: ti.f32, geoms_info: array_class.GeomsInfo):
-    geoms_info.friction[geoms_idx] = friction
-
-
-@ti.kernel
-def kernel_set_geoms_friction(
-    friction: ti.types.ndarray(),
-    geoms_idx: ti.types.ndarray(),
-    geoms_info: array_class.GeomsInfo,
-    static_rigid_sim_config: ti.template(),
-):
-    ti.loop_config(serialize=static_rigid_sim_config.para_level < gs.PARA_LEVEL.PARTIAL)
-    for i_g_ in ti.ndrange(geoms_idx.shape[0]):
-        geoms_info.friction[geoms_idx[i_g_]] = friction[i_g_]
->>>>>>> 71ce3fc5
+        return gs.List(equality for entity in self._entities for equality in entity.equalities)