from typing import TYPE_CHECKING
import numpy as np
import taichi as ti

import genesis as gs
from genesis.engine.entities.base_entity import Entity
from genesis.options.morphs import Morph
from genesis.options.solvers import (
    AvatarOptions,
    BaseCouplerOptions,
    LegacyCouplerOptions,
    SAPCouplerOptions,
    FEMOptions,
    MPMOptions,
    PBDOptions,
    RigidOptions,
    SFOptions,
    SPHOptions,
    SimOptions,
    ToolOptions,
)
from genesis.repr_base import RBC

<<<<<<< HEAD
from .couplers import SAPCoupler
from .coupler import Coupler
=======
from .couplers import LegacyCoupler, SAPCoupler
>>>>>>> 61c2f24a
from .entities import HybridEntity
from .solvers.base_solver import Solver
from .solvers import (
    AvatarSolver,
    FEMSolver,
    MPMSolver,
    PBDSolver,
    RigidSolver,
    SFSolver,
    SPHSolver,
    ToolSolver,
)
from .states.cache import QueriedStates
from .states.solvers import SimState

if TYPE_CHECKING:
    from genesis.engine.scene import Scene


@ti.data_oriented
class Simulator(RBC):
    """
    A simulator is a scene-level simulation manager, which manages all simulation-related operations in the scene, including multiple solvers and the inter-solver coupler.

    Parameters
    ----------
    scene : gs.Scene
        The scene object that the simulator is associated with.
    options : gs.SimOptions
        A SimOptions object that contains all simulator-level options.
    coupler_options : gs.CouplerOptions
        A CouplerOptions object that contains all the options for the coupler.
    tool_options : gs.ToolOptions
        A ToolOptions object that contains all the options for the ToolSolver.
    rigid_options : gs.RigidOptions
        A RigidOptions object that contains all the options for the RigidSolver.
    avatar_options : gs.AvatarOptions
        An AvatarOptions object that contains all the options for the AvatarSolver.
    mpm_options : gs.MPMOptions
        An MPMOptions object that contains all the options for the MPMSolver.
    sph_options : gs.SPHOptions
        An SPHOptions object that contains all the options for the SPHSolver.
    fem_options : gs.FEMOptions
        An FEMOptions object that contains all the options for the FEMSolver.
    sf_options : gs.SFOptions
        An SFOptions object that contains all the options for the SFSolver.
    pbd_options : gs.PBDOptions
        A PBDOptions object that contains all the options for the PBDSolver.
    """

    def __init__(
        self,
        scene: "Scene",
        options: SimOptions,
        coupler_options: BaseCouplerOptions,
        tool_options: ToolOptions,
        rigid_options: RigidOptions,
        avatar_options: AvatarOptions,
        mpm_options: MPMOptions,
        sph_options: SPHOptions,
        fem_options: FEMOptions,
        sf_options: SFOptions,
        pbd_options: PBDOptions,
    ):
        self._scene = scene

        # options
        self.options = options
        self.coupler_options = coupler_options
        self.tool_options = tool_options
        self.rigid_options = rigid_options
        self.avatar_options = avatar_options
        self.mpm_options = mpm_options
        self.sph_options = sph_options
        self.fem_options = fem_options
        self.sf_options = sf_options
        self.pbd_options = pbd_options

        self._dt = options.dt
        self._substep_dt = options.dt / options.substeps
        self._substeps = options.substeps
        self._substeps_local = options.substeps_local
        self._requires_grad = options.requires_grad
        self._steps_local = options._steps_local

        self._cur_substep_global = 0
        self._gravity = np.array(options.gravity)

        # solvers
        self.tool_solver = ToolSolver(self.scene, self, self.tool_options)
        self.rigid_solver = RigidSolver(self.scene, self, self.rigid_options)
        self.avatar_solver = AvatarSolver(self.scene, self, self.avatar_options)
        self.mpm_solver = MPMSolver(self.scene, self, self.mpm_options)
        self.sph_solver = SPHSolver(self.scene, self, self.sph_options)
        self.pbd_solver = PBDSolver(self.scene, self, self.pbd_options)
        self.fem_solver = FEMSolver(self.scene, self, self.fem_options)
        self.sf_solver = SFSolver(self.scene, self, self.sf_options)

        self._solvers: list[Solver] = gs.List(
            [
                self.tool_solver,
                self.rigid_solver,
                self.avatar_solver,
                self.mpm_solver,
                self.sph_solver,
                self.pbd_solver,
                self.fem_solver,
                self.sf_solver,
            ]
        )

        self._active_solvers: list[Solver] = gs.List()

        # coupler
        if isinstance(self.coupler_options, SAPCouplerOptions):
            self._coupler = SAPCoupler(self, self.coupler_options)
        elif isinstance(self.coupler_options, LegacyCouplerOptions):
            self._coupler = LegacyCoupler(self, self.coupler_options)
        else:
            gs.raise_exception(
                f"Coupler options {self.coupler_options} not supported. Please use SAPCouplerOptions or LegacyCouplerOptions."
            )

        # states
        self._queried_states = QueriedStates()

        # entities
        self._entities: list[Entity] = gs.List()

    def _add_entity(self, morph: Morph, material, surface, visualize_contact=False):
        if isinstance(material, gs.materials.Tool):
            entity = self.tool_solver.add_entity(self.n_entities, material, morph, surface)

        elif isinstance(material, gs.materials.Avatar):
            entity = self.avatar_solver.add_entity(self.n_entities, material, morph, surface, visualize_contact)

        elif isinstance(material, gs.materials.Rigid):
            entity = self.rigid_solver.add_entity(self.n_entities, material, morph, surface, visualize_contact)

        elif isinstance(material, gs.materials.MPM.Base):
            entity = self.mpm_solver.add_entity(self.n_entities, material, morph, surface)

        elif isinstance(material, gs.materials.SPH.Base):
            entity = self.sph_solver.add_entity(self.n_entities, material, morph, surface)

        elif isinstance(material, gs.materials.PBD.Base):
            entity = self.pbd_solver.add_entity(self.n_entities, material, morph, surface)

        elif isinstance(material, gs.materials.FEM.Base):
            entity = self.fem_solver.add_entity(self.n_entities, material, morph, surface)

        elif isinstance(material, gs.materials.Hybrid):
            entity = HybridEntity(
                self.n_entities, self.scene, material, morph, surface
            )  # adding to solver is handled in the hybrid entity

        else:
            gs.raise_exception(f"Material not supported.: {material}")

        self._entities.append(entity)
        return entity

    def _add_force_field(self, force_field):
        for solver in self._solvers:
            solver._add_force_field(force_field)

    def build(self):
        self.n_envs = self.scene.n_envs
        self._B = self.scene._B
        self._para_level = self.scene._para_level

        # solvers
        self._rigid_only = self.rigid_solver.is_active()
        for solver in self._solvers:
            solver.build()
            if solver.is_active():
                self._active_solvers.append(solver)
                if not isinstance(solver, RigidSolver):
                    self._rigid_only = False
        self._coupler.build()

        if self.n_envs > 0 and self.sf_solver.is_active():
            gs.raise_exception("Batching is not supported for SF solver as of now.")

        # hybrid
        for entity in self._entities:
            if isinstance(entity, HybridEntity):
                entity.build()

    def reset(self, state: SimState, envs_idx=None):
        for solver, solver_state in zip(self._solvers, state):
            if solver.n_entities > 0:
                solver.set_state(0, solver_state, envs_idx)

        self.coupler.reset(envs_idx=envs_idx)

        # TODO: keeping as is for now
        self.reset_grad()
        self._cur_substep_global = 0

    def reset_grad(self):
        for solver in self._active_solvers:
            solver.reset_grad()

        # clear up all queried scene states and free up memory
        self._queried_states.clear()

    # ------------------------------------------------------------------------------------
    # -------------------------------- step computation ----------------------------------
    # ------------------------------------------------------------------------------------
    """
    We use f to represent substep, and s to represent step.
    """

    def f_global_to_f_local(self, f_global):
        f_local = f_global % self._substeps_local
        return f_local

    def f_local_to_s_local(self, f_local):
        f_local = f_local // self._substeps
        return f_local

    def f_global_to_s_local(self, f_global):
        f_local = self.f_global_to_f_local(f_global)
        s_local = self.f_local_to_s_local(f_local)
        return s_local

    def f_global_to_s_global(self, f_global):
        s_global = f_global // self._substeps
        return s_global

    # ------------------------------------------------------------------------------------
    # ------------------------------------ stepping --------------------------------------
    # ------------------------------------------------------------------------------------

    def step(self, in_backward=False):
        if self._rigid_only:  # "Only Advance!" --Thomas Wade :P
            for _ in range(self._substeps):
                self.rigid_solver.substep()
                self._cur_substep_global += 1

        else:
            self.process_input(in_backward=in_backward)
            for _ in range(self._substeps):
                self.substep(self.cur_substep_local)

                self._cur_substep_global += 1
                if self.cur_substep_local == 0 and not in_backward:
                    self.save_ckpt()

        if self.rigid_solver.is_active():
            self.rigid_solver._kernel_clear_external_force(
                links_state=self.rigid_solver.links_state,
                rigid_global_info=self.rigid_solver._rigid_global_info,
                static_rigid_sim_config=self.rigid_solver._static_rigid_sim_config,
            )

    def _step_grad(self):
        for _ in range(self._substeps - 1, -1, -1):

            if self.cur_substep_local == 0:
                self.load_ckpt()
            self._cur_substep_global -= 1

            self.sub_step_grad(self.cur_substep_local)

        self.process_input_grad()

    def process_input(self, in_backward=False):
        """
        setting _tgt state using external commands
        note that external inputs are given at step level, not substep
        """
        for solver in self._active_solvers:
            solver.process_input(in_backward=in_backward)

    def process_input_grad(self):
        for solver in reversed(self._active_solvers):
            solver.process_input_grad()

    def substep(self, f):
        self._coupler.preprocess(f)
        self.substep_pre_coupling(f)
        self._coupler.couple(f)
        self.substep_post_coupling(f)

    def sub_step_grad(self, f):
        self.substep_post_coupling_grad(f)
        self._coupler.couple_grad(f)
        self.substep_pre_coupling_grad(f)

    # -------------- pre coupling --------------
    def substep_pre_coupling(self, f):
        for solver in self._active_solvers:
            solver.substep_pre_coupling(f)

    def substep_pre_coupling_grad(self, f):
        for solver in reversed(self._active_solvers):
            solver.substep_pre_coupling_grad(f)

    # -------------- post coupling --------------
    def substep_post_coupling(self, f):
        for solver in self._active_solvers:
            solver.substep_post_coupling(f)

    def substep_post_coupling_grad(self, f):
        for solver in reversed(self._active_solvers):
            solver.substep_post_coupling_grad(f)

    # ------------------------------------------------------------------------------------
    # ------------------------------------ gradient --------------------------------------
    # ------------------------------------------------------------------------------------

    def add_grad_from_state(self, state):
        for solver, solver_state in zip(self._solvers, state):
            solver.add_grad_from_state(solver_state)

    def collect_output_grads(self):
        """
        Collect gradients from downstream queried states.
        """

        # simulator-level states
        if self.cur_step_global in self._queried_states:
            # one step could have multiple states
            for state in self._queried_states[self.cur_step_global]:
                self.add_grad_from_state(state)

        # each solver will have their own entities, each of which stores a set of _queried_states
        for solver in self._active_solvers:
            solver.collect_output_grads()

    def save_ckpt(self):
        """
        This function refreshes the gpu memory (copy the last frame to the first frame in the local memory), and then saves the checkpoint.
        This function is called every `substeps_local` steps, which means it's called only once per step when `requires_grad` is True.
        """
        ckpt_start_substep = self._cur_substep_global - self._substeps_local
        ckpt_end_step = self._cur_substep_global - 1
        ckpt_name = f"{ckpt_start_substep}"

        for solver in self._active_solvers:
            solver.save_ckpt(ckpt_name)

        if self._requires_grad:
            gs.logger.debug(
                f"Forward: Saved checkpoint for global substep {ckpt_start_substep} to {ckpt_end_step}. Now starts from substep {self._cur_substep_global}."
            )

    def load_ckpt(self):
        ckpt_start_substep = self._cur_substep_global - self._substeps_local
        ckpt_end_step = self._cur_substep_global - 1
        ckpt_name = f"{ckpt_start_substep}"

        for solver in self._active_solvers:
            solver.load_ckpt(ckpt_name)

        # now that we loaded the first frame, we do a forward pass to fill up the rest
        self._cur_substep_global = ckpt_start_substep
        for _ in range(self._steps_local):
            self.step(in_backward=True)

        gs.logger.debug(
            f"Backward: Loaded checkpoint for global substep {ckpt_start_substep} to {ckpt_end_step}. Now starts from substep {ckpt_start_substep}."
        )

    # ------------------------------------------------------------------------------------
    # --------------------------------------- io -----------------------------------------
    # ------------------------------------------------------------------------------------

    def get_state(self):
        state = SimState(
            scene=self.scene,
            s_global=self.cur_step_global,
            f_local=self.cur_substep_local,
            solvers=self._solvers,
        )

        # store all queried states to track gradient flow
        self._queried_states.append(state)

        return state

    def set_gravity(self, gravity, envs_idx=None):
        for solver in self._solvers:
            solver.set_gravity(gravity, envs_idx)

    # ------------------------------------------------------------------------------------
    # ----------------------------------- properties -------------------------------------
    # ------------------------------------------------------------------------------------

    @property
    def dt(self):
        """The time duration for each simulation step."""
        return self._dt

    @property
    def substeps(self):
        """The number of substeps per simulation step."""
        return self._substeps

    @property
    def scene(self):
        """The scene object that the simulator is associated with."""
        return self._scene

    @property
    def gravity(self):
        """The gravity vector."""
        return self._gravity

    @property
    def requires_grad(self):
        """Whether the simulator requires gradients."""
        return self._requires_grad

    @property
    def n_entities(self):
        """The number of entities in the simulator."""
        return len(self._entities)

    @property
    def entities(self):
        """The list of entities in the simulator."""
        return self._entities

    @property
    def substeps_local(self):
        """The number of substeps stored in local memory."""
        return self._substeps_local

    @property
    def cur_substep_global(self):
        """The current substep of the simulation."""
        return self._cur_substep_global

    @property
    def cur_substep_local(self):
        """The current substep of the simulation in local memory."""
        return self.f_global_to_f_local(self._cur_substep_global)

    @property
    def cur_step_local(self):
        """The current step of the simulation in local memory."""
        return self.f_global_to_s_local(self._cur_substep_global)

    @property
    def cur_step_global(self):
        """The current step of the simulation."""
        return self.f_global_to_s_global(self._cur_substep_global)

    @property
    def cur_t(self):
        """The current time of the simulation."""
        return self._cur_substep_global * self._substep_dt

    @property
    def coupler(self):
        """The coupler object that manages the inter-solver coupling."""
        return self._coupler

    @property
    def solvers(self):
        """The list of solvers in the simulator."""
        return self._solvers

    @property
    def active_solvers(self):
        """The list of active solvers in the simulator."""
        return self._active_solvers<|MERGE_RESOLUTION|>--- conflicted
+++ resolved
@@ -21,12 +21,7 @@
 )
 from genesis.repr_base import RBC
 
-<<<<<<< HEAD
-from .couplers import SAPCoupler
-from .coupler import Coupler
-=======
 from .couplers import LegacyCoupler, SAPCoupler
->>>>>>> 61c2f24a
 from .entities import HybridEntity
 from .solvers.base_solver import Solver
 from .solvers import (
