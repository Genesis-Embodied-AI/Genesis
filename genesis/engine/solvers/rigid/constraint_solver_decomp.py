import numpy as np
import taichi as ti

import genesis as gs
import genesis.utils.geom as gu


@ti.data_oriented
class ConstraintSolver:
    def __init__(self, rigid_solver):
        self._solver = rigid_solver
        self._collider = rigid_solver.collider
        self._B = rigid_solver._B
        self._para_level = rigid_solver._para_level

        self._solver_type = rigid_solver._options.constraint_solver
        self.iterations = rigid_solver._options.iterations
        self.tolerance = rigid_solver._options.tolerance
        self.ls_iterations = rigid_solver._options.ls_iterations
        self.ls_tolerance = rigid_solver._options.ls_tolerance
        self.sparse_solve = rigid_solver._options.sparse_solve

        # 4 constraints per contact, 1 constraints per joint limit (upper and lower, if not inf), and 3 constraints per equality
        self.len_constraints = (
            5 * self._collider._max_contact_pairs
            + np.logical_not(np.isinf(self._solver.dofs_info.limit.to_numpy()[:, 0])).sum()
            + self._solver.n_equalities * 3
        )
        self.len_constraints_ = max(1, self.len_constraints)

        self.jac = ti.field(
            dtype=gs.ti_float, shape=self._solver._batch_shape((self.len_constraints_, self._solver.n_dofs_))
        )
        self.diag = ti.field(dtype=gs.ti_float, shape=self._solver._batch_shape(self.len_constraints_))
        self.aref = ti.field(dtype=gs.ti_float, shape=self._solver._batch_shape(self.len_constraints_))

        if self.sparse_solve:
            self.jac_relevant_dofs = ti.field(
                gs.ti_int, shape=self._solver._batch_shape((self.len_constraints_, self._solver.n_dofs_))
            )
            self.jac_n_relevant_dofs = ti.field(gs.ti_int, shape=self._solver._batch_shape(self.len_constraints_))

        self.n_constraints = ti.field(gs.ti_int, shape=self._solver._batch_shape())
        self.n_constraints_equality = ti.field(gs.ti_int, shape=self._solver._batch_shape())
        self.improved = ti.field(gs.ti_int, shape=self._solver._batch_shape())

        self.Jaref = ti.field(dtype=gs.ti_float, shape=self._solver._batch_shape(self.len_constraints_))
        self.Ma = ti.field(dtype=gs.ti_float, shape=self._solver._batch_shape(self._solver.n_dofs_))
        self.Ma_ws = ti.field(dtype=gs.ti_float, shape=self._solver._batch_shape(self._solver.n_dofs_))
        self.grad = ti.field(dtype=gs.ti_float, shape=self._solver._batch_shape(self._solver.n_dofs_))
        self.Mgrad = ti.field(dtype=gs.ti_float, shape=self._solver._batch_shape(self._solver.n_dofs_))
        self.search = ti.field(dtype=gs.ti_float, shape=self._solver._batch_shape(self._solver.n_dofs_))

        self.efc_D = ti.field(dtype=gs.ti_float, shape=self._solver._batch_shape(self.len_constraints_))
        self.efc_force = ti.field(dtype=gs.ti_float, shape=self._solver._batch_shape(self.len_constraints_))
        self.active = ti.field(dtype=gs.ti_int, shape=self._solver._batch_shape(self.len_constraints_))
        self.prev_active = ti.field(dtype=gs.ti_int, shape=self._solver._batch_shape(self.len_constraints_))
        self.qfrc_constraint = ti.field(dtype=gs.ti_float, shape=self._solver._batch_shape(self._solver.n_dofs_))
        self.qacc = ti.field(dtype=gs.ti_float, shape=self._solver._batch_shape(self._solver.n_dofs_))
        self.qacc_ws = ti.field(dtype=gs.ti_float, shape=self._solver._batch_shape(self._solver.n_dofs_))
        self.qacc_prev = ti.field(dtype=gs.ti_float, shape=self._solver._batch_shape(self._solver.n_dofs_))

        self.cost_ws = ti.field(gs.ti_float, shape=self._solver._batch_shape())

        self.gauss = ti.field(gs.ti_float, shape=self._solver._batch_shape())
        self.cost = ti.field(gs.ti_float, shape=self._solver._batch_shape())
        self.prev_cost = ti.field(gs.ti_float, shape=self._solver._batch_shape())

        ## line search
        self.gtol = ti.field(gs.ti_float, shape=self._solver._batch_shape())

        self.mv = ti.field(dtype=gs.ti_float, shape=self._solver._batch_shape(self._solver.n_dofs_))
        self.jv = ti.field(dtype=gs.ti_float, shape=self._solver._batch_shape(self.len_constraints_))
        self.quad_gauss = ti.field(dtype=gs.ti_float, shape=self._solver._batch_shape(3))
        self.quad = ti.field(dtype=gs.ti_float, shape=self._solver._batch_shape((self.len_constraints_, 3)))

        self.candidates = ti.field(dtype=gs.ti_float, shape=self._solver._batch_shape(12))
        self.ls_its = ti.field(gs.ti_float, shape=self._solver._batch_shape())
        self.ls_result = ti.field(gs.ti_int, shape=self._solver._batch_shape())

        if self._solver_type == gs.constraint_solver.CG:
            self.cg_prev_grad = ti.field(dtype=gs.ti_float, shape=self._solver._batch_shape(self._solver.n_dofs_))
            self.cg_prev_Mgrad = ti.field(dtype=gs.ti_float, shape=self._solver._batch_shape(self._solver.n_dofs_))
            self.cg_beta = ti.field(gs.ti_float, shape=self._solver._batch_shape())
            self.cg_pg_dot_pMg = ti.field(gs.ti_float, shape=self._solver._batch_shape())

        if self._solver_type == gs.constraint_solver.Newton:
            self.nt_H = ti.field(
                dtype=gs.ti_float, shape=self._solver._batch_shape((self._solver.n_dofs_, self._solver.n_dofs_))
            )
            self.nt_vec = ti.field(dtype=gs.ti_float, shape=self._solver._batch_shape(self._solver.n_dofs_))

        self.reset()

    def clear(self, envs_idx=None):
        if envs_idx is None:
            envs_idx = self._solver._scene._envs_idx
        self._kernel_clear(envs_idx)

    @ti.kernel
    def _kernel_clear(self, envs_idx: ti.types.ndarray()):
        ti.loop_config(serialize=self._solver._para_level < gs.PARA_LEVEL.ALL)
        for i_b_ in range(envs_idx.shape[0]):
            i_b = envs_idx[i_b_]
            self.n_constraints[i_b] = 0
            self.n_constraints_equality[i_b] = 0

    @ti.kernel
    def add_collision_constraints(self):
        ti.loop_config(serialize=self._para_level < gs.PARA_LEVEL.ALL)
        for i_b in range(self._B):
            for i_col in range(self._collider.n_contacts[i_b]):
                impact = self._collider.contact_data[i_col, i_b]
                link_a = impact.link_a
                link_b = impact.link_b
                link_a_maybe_batch = [link_a, i_b] if ti.static(self._solver._options.batch_links_info) else link_a
                link_b_maybe_batch = [link_b, i_b] if ti.static(self._solver._options.batch_links_info) else link_b
                f = impact.friction
                pos = impact.pos

                d1, d2 = gu.orthogonals(impact.normal)

                t = self._solver.links_info[link_a_maybe_batch].invweight + self._solver.links_info[
                    link_b_maybe_batch
                ].invweight * (link_b > -1)
                for i in range(4):
                    n = -d1 * f - impact.normal
                    if i == 1:
                        n = d1 * f - impact.normal
                    elif i == 2:
                        n = -d2 * f - impact.normal
                    elif i == 3:
                        n = d2 * f - impact.normal

                    n_con = ti.atomic_add(self.n_constraints[i_b], 1)
                    if ti.static(self.sparse_solve):
                        for i_d_ in range(self.jac_n_relevant_dofs[n_con, i_b]):
                            i_d = self.jac_relevant_dofs[n_con, i_d_, i_b]
                            self.jac[n_con, i_d, i_b] = gs.ti_float(0.0)
                    else:
                        for i_d in range(self._solver.n_dofs):
                            self.jac[n_con, i_d, i_b] = gs.ti_float(0.0)

                    con_n_relevant_dofs = 0

                    jac_qvel = gs.ti_float(0.0)

                    for i_ab in range(2):
                        sign = gs.ti_float(-1.0)
                        link = link_a
                        if i_ab == 1:
                            sign = gs.ti_float(1.0)
                            link = link_b

                        while link > -1:
                            link_maybe_batch = (
                                [link, i_b] if ti.static(self._solver._options.batch_links_info) else link
                            )

                            # reverse order to make sure dofs in each row of self.jac_relevant_dofs is strictly descending
                            for i_d_ in range(self._solver.links_info[link_maybe_batch].n_dofs):
                                i_d = self._solver.links_info[link_maybe_batch].dof_end - 1 - i_d_

                                cdof_ang = self._solver.dofs_state[i_d, i_b].cdof_ang
                                cdot_vel = self._solver.dofs_state[i_d, i_b].cdof_vel

                                t_quat = gu.ti_identity_quat()
                                t_pos = pos - self._solver.links_state[link, i_b].root_COM
                                ang, vel = gu.ti_transform_motion_by_trans_quat(cdof_ang, cdot_vel, t_pos, t_quat)

                                diff = sign * vel
                                jac = diff @ n
                                jac_qvel = jac_qvel + jac * self._solver.dofs_state[i_d, i_b].vel
                                self.jac[n_con, i_d, i_b] = self.jac[n_con, i_d, i_b] + jac

                                if ti.static(self.sparse_solve):
                                    self.jac_relevant_dofs[n_con, con_n_relevant_dofs, i_b] = i_d
                                    con_n_relevant_dofs += 1

                            link = self._solver.links_info[link_maybe_batch].parent_idx

                    if ti.static(self.sparse_solve):
                        self.jac_n_relevant_dofs[n_con, i_b] = con_n_relevant_dofs
                    imp, aref = gu.imp_aref(impact.sol_params, -impact.penetration, jac_qvel, -impact.penetration)

                    diag = t + impact.friction * impact.friction * t
                    diag *= 2 * impact.friction * impact.friction * (1 - imp) / ti.max(imp, gs.EPS)

                    self.diag[n_con, i_b] = diag
                    self.aref[n_con, i_b] = aref

                    self.efc_D[n_con, i_b] = 1 / ti.max(diag, gs.EPS)

    @ti.kernel
    def add_equality_constraints(self):
        ti.loop_config(serialize=self._para_level < gs.PARA_LEVEL.PARTIAL)
        for i_b in range(self._B):
            for i_e in range(self._solver.n_equalities):
                eq_info = self._solver.equality_info[i_e]
                link1_idx = eq_info.link1_idx
                link2_idx = eq_info.link2_idx
                anchor1_pos = eq_info.anchor1_pos
                anchor2_pos = eq_info.anchor2_pos
                sol_params = eq_info.sol_params

                # Transform anchor positions to global coordinates
                global_anchor1 = gu.ti_transform_by_trans_quat(
                    pos=anchor1_pos,
                    trans=self._solver.links_state[link1_idx, i_b].pos,
                    quat=self._solver.links_state[link1_idx, i_b].quat,
                )
                global_anchor2 = gu.ti_transform_by_trans_quat(
                    pos=anchor2_pos,
                    trans=self._solver.links_state[link2_idx, i_b].pos,
                    quat=self._solver.links_state[link2_idx, i_b].quat,
                )

                link_a_maybe_batch = (
                    [link1_idx, i_b] if ti.static(self._solver._options.batch_links_info) else link1_idx
                )
                link_b_maybe_batch = (
                    [link2_idx, i_b] if ti.static(self._solver._options.batch_links_info) else link2_idx
                )
                invweight = (
                    self._solver.links_info[link_a_maybe_batch].invweight
                    + self._solver.links_info[link_b_maybe_batch].invweight
                )

                for i_3 in range(3):
                    n_con = ti.atomic_add(self.n_constraints[i_b], 1)
                    ti.atomic_add(self.n_constraints_equality[i_b], 1)

                    if ti.static(self.sparse_solve):
                        for i_d_ in range(self.jac_n_relevant_dofs[n_con, i_b]):
                            i_d = self.jac_relevant_dofs[n_con, i_d_, i_b]
                            self.jac[n_con, i_d, i_b] = gs.ti_float(0.0)
                    else:
                        for i_d in range(self._solver.n_dofs):
                            self.jac[n_con, i_d, i_b] = gs.ti_float(0.0)

                    jac_qvel = gs.ti_float(0.0)
                    for i_ab in range(2):
                        sign = gs.ti_float(1.0)
                        link = link1_idx
                        pos = global_anchor1
                        if i_ab == 1:
                            sign = gs.ti_float(-1.0)
                            link = link2_idx
                            pos = global_anchor2

                        while link > -1:
                            link_maybe_batch = (
                                [link, i_b] if ti.static(self._solver._options.batch_links_info) else link
                            )

                            for i_d_ in range(self._solver.links_info[link_maybe_batch].n_dofs):
                                i_d = self._solver.links_info[link_maybe_batch].dof_end - 1 - i_d_

                                cdof_ang = self._solver.dofs_state[i_d, i_b].cdof_ang
                                cdot_vel = self._solver.dofs_state[i_d, i_b].cdof_vel

                                t_quat = gu.ti_identity_quat()
                                t_pos = pos - self._solver.links_state[link, i_b].root_COM
                                ang, vel = gu.ti_transform_motion_by_trans_quat(cdof_ang, cdot_vel, t_pos, t_quat)

                                diff = sign * vel
                                jac = diff[i_3]
                                jac_qvel = jac_qvel + jac * self._solver.dofs_state[i_d, i_b].vel
                                self.jac[n_con, i_d, i_b] = self.jac[n_con, i_d, i_b] + jac

                                if ti.static(self.sparse_solve):
                                    self.jac_relevant_dofs[n_con, con_n_relevant_dofs, i_b] = i_d
                                    con_n_relevant_dofs += 1

                            link = self._solver.links_info[link_maybe_batch].parent_idx

                    if ti.static(self.sparse_solve):
                        self.jac_n_relevant_dofs[n_con, i_b] = con_n_relevant_dofs

                    pos_diff = global_anchor1 - global_anchor2
                    penetration = pos_diff.norm()

                    imp, aref = gu.imp_aref(sol_params, -penetration, jac_qvel, pos_diff[i_3])

                    diag = invweight * (1 - imp) / (imp + gs.EPS)

                    self.diag[n_con, i_b] = diag
                    self.aref[n_con, i_b] = aref

                    self.efc_D[n_con, i_b] = 1 / ti.max(diag, gs.EPS)

    @ti.kernel
    def add_joint_limit_constraints(self):
        ti.loop_config(serialize=self._para_level < gs.PARA_LEVEL.PARTIAL)
        for i_b in range(self._B):
            for i_l in range(self._solver.n_links):
                I_l = [i_l, i_b] if ti.static(self._solver._options.batch_links_info) else i_l
                l_info = self._solver.links_info[I_l]
                if l_info.joint_type == gs.JOINT_TYPE.REVOLUTE or l_info.joint_type == gs.JOINT_TYPE.PRISMATIC:
                    i_q = l_info.q_start
                    i_d = l_info.dof_start
                    I_d = [i_d, i_b] if ti.static(self._solver._options.batch_dofs_info) else i_d
                    pos_min = self._solver.qpos[i_q, i_b] - self._solver.dofs_info[I_d].limit[0]
                    pos_max = self._solver.dofs_info[I_d].limit[1] - self._solver.qpos[i_q, i_b]
                    pos = min(min(pos_min, pos_max), 0)

                    side = ((pos_min < pos_max) * 2 - 1) * (pos < 0)

                    jac = side
                    jac_qvel = jac * self._solver.dofs_state[i_d, i_b].vel
                    imp, aref = gu.imp_aref(self._solver.dofs_info[I_d].sol_params, pos, jac_qvel, pos)
                    diag = self._solver.dofs_info[I_d].invweight * (pos < 0) * (1 - imp) / (imp + gs.EPS)
                    aref = aref * (pos < 0)
                    if pos < 0:
                        n_con = self.n_constraints[i_b]
                        self.n_constraints[i_b] = n_con + 1
                        self.diag[n_con, i_b] = diag
                        self.aref[n_con, i_b] = aref

                        if ti.static(self.sparse_solve):
                            for i_d2_ in range(self.jac_n_relevant_dofs[n_con, i_b]):
                                i_d2 = self.jac_relevant_dofs[n_con, i_d2_, i_b]
                                self.jac[n_con, i_d2, i_b] = gs.ti_float(0.0)
                        else:
                            for i_d2 in range(self._solver.n_dofs):
                                self.jac[n_con, i_d2, i_b] = gs.ti_float(0.0)
                        self.jac[n_con, i_d, i_b] = jac

                        if ti.static(self.sparse_solve):
                            self.jac_n_relevant_dofs[n_con, i_b] = 1
                            self.jac_relevant_dofs[n_con, 0, i_b] = i_d

                        self.efc_D[n_con, i_b] = 1 / ti.max(gs.EPS, diag)

    @ti.func
    def _func_nt_hessian_incremental(self, i_b):
        rank = self._solver.n_dofs
        updated = False

        for i_c in range(self.n_constraints[i_b]):
            if not updated:
                flag_update = -1
                # add quad
                if self.prev_active[i_c, i_b] == 0 and self.active[i_c, i_b] == 1:
                    flag_update = 1
                # sub quad
                if self.prev_active[i_c, i_b] == 1 and self.active[i_c, i_b] == 0:
                    flag_update = 0

                if ti.static(self.sparse_solve):
                    if flag_update != -1:
                        for i_d_ in range(self.jac_n_relevant_dofs[i_c, i_b]):
                            i_d = self.jac_relevant_dofs[i_c, i_d_, i_b]
                            self.nt_vec[i_d, i_b] = self.jac[i_c, i_d, i_b] * ti.sqrt(self.efc_D[i_c, i_b])

                        rank = self._solver.n_dofs
                        for k_ in range(self.jac_n_relevant_dofs[i_c, i_b]):
                            k = self.jac_relevant_dofs[i_c, k_, i_b]
                            Lkk = self.nt_H[k, k, i_b]
                            tmp = Lkk * Lkk + self.nt_vec[k, i_b] * self.nt_vec[k, i_b] * (flag_update * 2 - 1)
                            if tmp < gs.EPS:
                                tmp = gs.EPS
                                rank = rank - 1
                            r = ti.sqrt(tmp)
                            c = r / Lkk
                            cinv = 1 / c
                            s = self.nt_vec[k, i_b] / Lkk
                            self.nt_H[k, k, i_b] = r
                            for i_ in range(k_):
                                i = self.jac_relevant_dofs[i_c, i_, i_b]  # i is strictly > k
                                self.nt_H[i, k, i_b] = (
                                    self.nt_H[i, k, i_b] + s * self.nt_vec[i, i_b] * (flag_update * 2 - 1)
                                ) * cinv

                            for i_ in range(k_):
                                i = self.jac_relevant_dofs[i_c, i_, i_b]  # i is strictly > k
                                self.nt_vec[i, i_b] = self.nt_vec[i, i_b] * c - s * self.nt_H[i, k, i_b]

                        if rank < self._solver.n_dofs:
                            self._func_nt_hessian_direct(i_b)
                            updated = True
                else:
                    if flag_update != -1:
                        for i_d in range(self._solver.n_dofs):
                            self.nt_vec[i_d, i_b] = self.jac[i_c, i_d, i_b] * ti.sqrt(self.efc_D[i_c, i_b])

                        rank = self._solver.n_dofs
                        for k in range(self._solver.n_dofs):
                            if ti.abs(self.nt_vec[k, i_b]) > gs.EPS:
                                Lkk = self.nt_H[k, k, i_b]
                                tmp = Lkk * Lkk + self.nt_vec[k, i_b] * self.nt_vec[k, i_b] * (flag_update * 2 - 1)
                                if tmp < gs.EPS:
                                    tmp = gs.EPS
                                    rank = rank - 1
                                r = ti.sqrt(tmp)
                                c = r / Lkk
                                cinv = 1 / c
                                s = self.nt_vec[k, i_b] / Lkk
                                self.nt_H[k, k, i_b] = r
                                for i in range(k + 1, self._solver.n_dofs):
                                    self.nt_H[i, k, i_b] = (
                                        self.nt_H[i, k, i_b] + s * self.nt_vec[i, i_b] * (flag_update * 2 - 1)
                                    ) * cinv

                                for i in range(k + 1, self._solver.n_dofs):
                                    self.nt_vec[i, i_b] = self.nt_vec[i, i_b] * c - s * self.nt_H[i, k, i_b]

                        if rank < self._solver.n_dofs:
                            self._func_nt_hessian_direct(i_b)
                            updated = True

    @ti.func
    def _func_nt_hessian_direct(self, i_b):
        # H = M + J'*D*J
        for i_d1 in range(self._solver.n_dofs):
            for i_d2 in range(self._solver.n_dofs):
                self.nt_H[i_d1, i_d2, i_b] = gs.ti_float(0.0)

        if ti.static(self.sparse_solve):
            for i_c in range(self.n_constraints[i_b]):
                jac_n_relevant_dofs = self.jac_n_relevant_dofs[i_c, i_b]
                for i_d1_ in range(jac_n_relevant_dofs):
                    i_d1 = self.jac_relevant_dofs[i_c, i_d1_, i_b]
                    if ti.abs(self.jac[i_c, i_d1, i_b]) > gs.EPS:
                        for i_d2_ in range(i_d1_, jac_n_relevant_dofs):
                            i_d2 = self.jac_relevant_dofs[i_c, i_d2_, i_b]  # i_d2 is strictly <= i_d1
                            self.nt_H[i_d1, i_d2, i_b] = (
                                self.nt_H[i_d1, i_d2, i_b]
                                + self.jac[i_c, i_d2, i_b]
                                * self.jac[i_c, i_d1, i_b]
                                * self.efc_D[i_c, i_b]
                                * self.active[i_c, i_b]
                            )
        else:
            for i_c in range(self.n_constraints[i_b]):
                for i_d1 in range(self._solver.n_dofs):
                    if ti.abs(self.jac[i_c, i_d1, i_b]) > 1e-8:
                        for i_d2 in range(i_d1 + 1):
                            self.nt_H[i_d1, i_d2, i_b] = (
                                self.nt_H[i_d1, i_d2, i_b]
                                + self.jac[i_c, i_d2, i_b]
                                * self.jac[i_c, i_d1, i_b]
                                * self.efc_D[i_c, i_b]
                                * self.active[i_c, i_b]
                            )

        for i_d1 in range(self._solver.n_dofs):
            for i_d2 in range(i_d1 + 1, self._solver.n_dofs):
                self.nt_H[i_d1, i_d2, i_b] = self.nt_H[i_d2, i_d1, i_b]

        for i_e in range(self._solver.n_entities):
            e_info = self._solver.entities_info[i_e]
            for i_d1 in range(e_info.dof_start, e_info.dof_end):
                for i_d2 in range(e_info.dof_start, e_info.dof_end):
                    self.nt_H[i_d1, i_d2, i_b] = self.nt_H[i_d1, i_d2, i_b] + self._solver.mass_mat[i_d1, i_d2, i_b]
                # self.nt_ori_H[i_d1, i_d2, i_b] = self.nt_H[i_d1, i_d2, i_b]

        self._func_nt_chol_factor(i_b)

    @ti.func
    def _func_nt_chol_factor(self, i_b):
        rank = self._solver.n_dofs
        for i_d in range(self._solver.n_dofs):
            tmp = self.nt_H[i_d, i_d, i_b]
            for j_d in range(i_d):
                tmp = tmp - (self.nt_H[i_d, j_d, i_b] * self.nt_H[i_d, j_d, i_b])

            mindiag = 1e-8
            if tmp < mindiag:
                tmp = mindiag
                rank = rank - 1
            self.nt_H[i_d, i_d, i_b] = ti.sqrt(tmp)

            tmp = 1 / self.nt_H[i_d, i_d, i_b]

            for j_d in range(i_d + 1, self._solver.n_dofs):
                dot = gs.ti_float(0.0)
                for k_d in range(i_d):
                    dot = dot + self.nt_H[j_d, k_d, i_b] * self.nt_H[i_d, k_d, i_b]

                self.nt_H[j_d, i_d, i_b] = (self.nt_H[j_d, i_d, i_b] - dot) * tmp

    @ti.func
    def _func_nt_chol_solve(self, i_b):
        for i_d in range(self._solver.n_dofs):
            self.Mgrad[i_d, i_b] = self.grad[i_d, i_b]

        for i_d in range(self._solver.n_dofs):
            for j_d in range(i_d):
                self.Mgrad[i_d, i_b] = self.Mgrad[i_d, i_b] - (self.nt_H[i_d, j_d, i_b] * self.Mgrad[j_d, i_b])
            self.Mgrad[i_d, i_b] = self.Mgrad[i_d, i_b] / self.nt_H[i_d, i_d, i_b]

        for i_d_ in range(self._solver.n_dofs):
            i_d = self._solver.n_dofs - 1 - i_d_
            for j_d in range(i_d + 1, self._solver.n_dofs):
                self.Mgrad[i_d, i_b] = self.Mgrad[i_d, i_b] - self.nt_H[j_d, i_d, i_b] * self.Mgrad[j_d, i_b]

            self.Mgrad[i_d, i_b] = self.Mgrad[i_d, i_b] / self.nt_H[i_d, i_d, i_b]

    def reset(self, envs_idx=None):
        if envs_idx is None:
            envs_idx = self._solver._scene._envs_idx
        self._kernel_reset(envs_idx)

    @ti.kernel
    def _kernel_reset(self, envs_idx: ti.types.ndarray()):
        ti.loop_config(serialize=self._solver._para_level < gs.PARA_LEVEL.ALL)
        for i_b_ in range(envs_idx.shape[0]):
            i_b = envs_idx[i_b_]
<<<<<<< HEAD
            self.meaninertia[i_b] = 1.0  # TODO: this is not used
=======
>>>>>>> 8ea732b1
            for i_d in range(self._solver.n_dofs_):
                self.qacc_ws[i_d, i_b] = 0
                for i_c in range(self.len_constraints_):
                    self.jac[i_c, i_d, i_b] = 0
            if ti.static(self.sparse_solve):
                for i_c in range(self.len_constraints_):
                    self.jac_n_relevant_dofs[i_c, i_b] = 0

    def handle_constraints(self):
        self.add_equality_constraints()

        if self._solver._enable_collision:
            self.add_collision_constraints()

        if self._solver._enable_joint_limit:
            self.add_joint_limit_constraints()

        if self._solver._enable_collision or self._solver._enable_joint_limit:
            self.resolve()

    def resolve(self):
        from genesis.utils.tools import create_timer

        timer = create_timer(name="resolve", level=3, ti_sync=True, skip_first_call=True)
        self._func_init_solver()
        timer.stamp("_func_init_solver")
        self._func_solve()
        timer.stamp("_func_solve")
        self._func_update_qacc()
        timer.stamp("_func_update_qacc")
        self._func_update_contact_force()
        timer.stamp("compute force")

    @ti.kernel
    def _func_update_contact_force(self):
        ti.loop_config(serialize=self._para_level < gs.PARA_LEVEL.ALL)
        for i_l, i_b in ti.ndrange(self._solver.n_links, self._B):
            self._solver.links_state[i_l, i_b].contact_force = ti.Vector.zero(gs.ti_float, 3)

        ti.loop_config(serialize=self._para_level < gs.PARA_LEVEL.ALL)
        for i_b in range(self._B):
            for i_col in range(self._collider.n_contacts[i_b]):
                impact = self._collider.contact_data[i_col, i_b]

                f = impact.friction
                force = ti.Vector.zero(gs.ti_float, 3)
                d1, d2 = gu.orthogonals(impact.normal)
                for i in range(4):
                    n = -d1 * f - impact.normal
                    if i == 1:
                        n = d1 * f - impact.normal
                    elif i == 2:
                        n = -d2 * f - impact.normal
                    elif i == 3:
                        n = d2 * f - impact.normal
                    force += n * self.efc_force[i_col * 4 + i, i_b]

                self._collider.contact_data[i_col, i_b].force = force

                self._solver.links_state[impact.link_a, i_b].contact_force = (
                    self._solver.links_state[impact.link_a, i_b].contact_force - force
                )
                self._solver.links_state[impact.link_b, i_b].contact_force = (
                    self._solver.links_state[impact.link_b, i_b].contact_force + force
                )

    @ti.kernel
    def _func_update_qacc(self):
        ti.loop_config(serialize=self._para_level < gs.PARA_LEVEL.ALL)
        for i_d, i_b in ti.ndrange(self._solver.n_dofs, self._B):
            self._solver.dofs_state[i_d, i_b].acc = self.qacc[i_d, i_b]
            self.qacc_ws[i_d, i_b] = self.qacc[i_d, i_b]

            self._solver.dofs_state[i_d, i_b].qf_constraint = self.qfrc_constraint[i_d, i_b]

    @ti.kernel
    def _func_solve(self):
        ti.loop_config(serialize=self._para_level < gs.PARA_LEVEL.ALL)
        for i_b in range(self._B):
            # this safeguard seems not necessary in normal execution
            # if self.n_constraints[i_b] > 0 or self.cost_ws[i_b] < self.cost[i_b]:
            if self.n_constraints[i_b] > 0:
                # cnt = 0
                tol_scaled = (self._solver.meaninertia[i_b] * ti.max(1, self._solver.n_dofs)) * self.tolerance
                for it in range(self.iterations):
                    # cnt += 1
                    self._func_solve_body(i_b)
                    if self.improved[i_b] < 1:
                        break

                    gradient = gs.ti_float(0.0)
                    for i_d in range(self._solver.n_dofs):
                        gradient += self.grad[i_d, i_b] * self.grad[i_d, i_b]

                    gradient = ti.sqrt(gradient)
                    improvement = self.prev_cost[i_b] - self.cost[i_b]
                    if gradient < tol_scaled or improvement < tol_scaled:
                        break
                # print(cnt)

    @ti.func
    def _func_ls_init(self, i_b):
        # mv and jv
        for i_e in range(self._solver.n_entities):
            e_info = self._solver.entities_info[i_e]
            for i_d1 in range(e_info.dof_start, e_info.dof_end):
                mv = gs.ti_float(0.0)
                for i_d2 in range(e_info.dof_start, e_info.dof_end):
                    mv += self._solver.mass_mat[i_d1, i_d2, i_b] * self.search[i_d2, i_b]
                self.mv[i_d1, i_b] = mv

        for i_c in range(self.n_constraints[i_b]):
            jv = gs.ti_float(0.0)
            if ti.static(self.sparse_solve):
                for i_d_ in range(self.jac_n_relevant_dofs[i_c, i_b]):
                    i_d = self.jac_relevant_dofs[i_c, i_d_, i_b]
                    jv += self.jac[i_c, i_d, i_b] * self.search[i_d, i_b]
            else:
                for i_d in range(self._solver.n_dofs):
                    jv += self.jac[i_c, i_d, i_b] * self.search[i_d, i_b]
            self.jv[i_c, i_b] = jv

        # quad and quad_gauss
        quad_gauss_1 = gs.ti_float(0.0)
        quad_gauss_2 = gs.ti_float(0.0)
        for i_d in range(self._solver.n_dofs):
            quad_gauss_1 += (
                self.search[i_d, i_b] * self.Ma[i_d, i_b]
                - self.search[i_d, i_b] * self._solver.dofs_state[i_d, i_b].force
            )
            quad_gauss_2 += 0.5 * self.search[i_d, i_b] * self.mv[i_d, i_b]
        for _i0 in range(1):
            self.quad_gauss[_i0 + 0, i_b] = self.gauss[i_b]
            self.quad_gauss[_i0 + 1, i_b] = quad_gauss_1
            self.quad_gauss[_i0 + 2, i_b] = quad_gauss_2

            for i_c in range(self.n_constraints[i_b]):
                self.quad[i_c, _i0 + 0, i_b] = self.efc_D[i_c, i_b] * (
                    0.5 * self.Jaref[i_c, i_b] * self.Jaref[i_c, i_b]
                )
                self.quad[i_c, _i0 + 1, i_b] = self.efc_D[i_c, i_b] * (self.jv[i_c, i_b] * self.Jaref[i_c, i_b])
                self.quad[i_c, _i0 + 2, i_b] = self.efc_D[i_c, i_b] * (0.5 * self.jv[i_c, i_b] * self.jv[i_c, i_b])

    @ti.func
    def _func_ls_point_fn(self, i_b, alpha):
        tmp_quad_total0, tmp_quad_total1, tmp_quad_total2 = gs.ti_float(0.0), gs.ti_float(0.0), gs.ti_float(0.0)
        for _i0 in range(1):
            tmp_quad_total0 = self.quad_gauss[_i0 + 0, i_b]
            tmp_quad_total1 = self.quad_gauss[_i0 + 1, i_b]
            tmp_quad_total2 = self.quad_gauss[_i0 + 2, i_b]
            for i_c in range(self.n_constraints[i_b]):
                active = 1
                if i_c >= self.n_constraints_equality[i_b]:
                    active = self.Jaref[i_c, i_b] + alpha * self.jv[i_c, i_b] < 0
                tmp_quad_total0 += self.quad[i_c, _i0 + 0, i_b] * active
                tmp_quad_total1 += self.quad[i_c, _i0 + 1, i_b] * active
                tmp_quad_total2 += self.quad[i_c, _i0 + 2, i_b] * active

        cost = alpha * alpha * tmp_quad_total2 + alpha * tmp_quad_total1 + tmp_quad_total0

        deriv_0 = 2 * alpha * tmp_quad_total2 + tmp_quad_total1
        deriv_1 = 2 * tmp_quad_total2 + gs.EPS * (ti.abs(tmp_quad_total2) < gs.EPS)

        self.ls_its[i_b] = self.ls_its[i_b] + 1

        return alpha, cost, deriv_0, deriv_1

    @ti.func
    def _func_no_linesearch(self, i_b):
        self._func_ls_init(i_b)
        improved = 1

        self.improved[i_b] = improved
        alpha = 1.0

        for i_d in range(self._solver.n_dofs):
            self.qacc[i_d, i_b] = self.qacc[i_d, i_b] + improved * self.search[i_d, i_b] * alpha
            self.Ma[i_d, i_b] = self.Ma[i_d, i_b] + improved * self.mv[i_d, i_b] * alpha
        for i_c in range(self.n_constraints[i_b]):
            self.Jaref[i_c, i_b] = self.Jaref[i_c, i_b] + improved * self.jv[i_c, i_b] * alpha

    @ti.func
    def _func_linesearch(self, i_b):
        ## use adaptive linesearch tolerance
        snorm = gs.ti_float(0.0)
        for jd in range(self._solver.n_dofs):
            snorm += self.search[jd, i_b] ** 2
        snorm = ti.sqrt(snorm / self._solver.n_dofs_) * self._solver.meaninertia[i_b] * self._solver.n_dofs
        self.gtol[i_b] = self.tolerance * self.ls_tolerance * snorm
        gtol = self.tolerance * self.ls_tolerance * snorm
        ## use adaptive linesearch tolerance

        self.ls_its[i_b] = 0
        self.ls_result[i_b] = 0
        ls_slope = gs.ti_float(1.0)

        res_alpha = gs.ti_float(0.0)
        done = False

        if snorm < 1e-8:
            self.ls_result[i_b] = 1
            res_alpha = 0.0
        else:
            scale = 1 / (self._solver.meaninertia[i_b] * ti.max(1, self._solver.n_dofs))
            gtol = self.tolerance * self.ls_tolerance * snorm
            slopescl = scale / snorm

            self._func_ls_init(i_b)

            p0_alpha, p0_cost, p0_deriv_0, p0_deriv_1 = self._func_ls_point_fn(i_b, gs.ti_float(0.0))
            p1_alpha, p1_cost, p1_deriv_0, p1_deriv_1 = self._func_ls_point_fn(i_b, p0_alpha - p0_deriv_0 / p0_deriv_1)

            if p0_cost < p1_cost:
                p1_alpha, p1_cost, p1_deriv_0, p1_deriv_1 = p0_alpha, p0_cost, p0_deriv_0, p0_deriv_1

            if ti.abs(p1_deriv_0) < gtol:
                if ti.abs(p1_alpha) < gs.EPS:
                    self.ls_result[i_b] = 2
                else:
                    self.ls_result[i_b] = 0
                ls_slope = ti.abs(p1_deriv_0) * slopescl
                res_alpha = p1_alpha
            else:
                direction = (p1_deriv_0 < 0) * 2 - 1
                p2update = 0
                p2_alpha, p2_cost, p2_deriv_0, p2_deriv_1 = p1_alpha, p1_cost, p1_deriv_0, p1_deriv_1
                while p1_deriv_0 * direction <= -gtol and self.ls_its[i_b] < self.ls_iterations:
                    p2_alpha, p2_cost, p2_deriv_0, p2_deriv_1 = p1_alpha, p1_cost, p1_deriv_0, p1_deriv_1
                    p2update = 1

                    p1_alpha, p1_cost, p1_deriv_0, p1_deriv_1 = self._func_ls_point_fn(
                        i_b, p1_alpha - p1_deriv_0 / p1_deriv_1
                    )
                    if ti.abs(p1_deriv_0) < gtol:
                        ls_slope = ti.abs(p1_deriv_0) * slopescl
                        res_alpha = p1_alpha
                        done = True
                        break
                if not done:
                    if self.ls_its[i_b] >= self.ls_iterations:
                        self.ls_result[i_b] = 3
                        ls_slope = ti.abs(p1_deriv_0) * slopescl
                        res_alpha = p1_alpha
                        done = True

                    if not p2update and not done:
                        self.ls_result[i_b] = 6
                        ls_slope = ti.abs(p1_deriv_0) * slopescl
                        res_alpha = p1_alpha
                        done = True

                    if not done:
                        p2_next_alpha, p2_next_cost, p2_next_deriv_0, p2_next_deriv_1 = (
                            p1_alpha,
                            p1_cost,
                            p1_deriv_0,
                            p1_deriv_1,
                        )

                        p1_next_alpha, p1_next_cost, p1_next_deriv_0, p1_next_deriv_1 = self._func_ls_point_fn(
                            i_b, p1_alpha - p1_deriv_0 / p1_deriv_1
                        )

                        while self.ls_its[i_b] < self.ls_iterations:
                            pmid_alpha, pmid_cost, pmid_deriv_0, pmid_deriv_1 = self._func_ls_point_fn(
                                i_b, (p1_alpha + p2_alpha) * 0.5
                            )

                            i = 0
                            (
                                self.candidates[4 * i + 0, i_b],
                                self.candidates[4 * i + 1, i_b],
                                self.candidates[4 * i + 2, i_b],
                                self.candidates[4 * i + 3, i_b],
                            ) = (p1_next_alpha, p1_next_cost, p1_next_deriv_0, p1_next_deriv_1)
                            i = 1
                            (
                                self.candidates[4 * i + 0, i_b],
                                self.candidates[4 * i + 1, i_b],
                                self.candidates[4 * i + 2, i_b],
                                self.candidates[4 * i + 3, i_b],
                            ) = (p2_next_alpha, p2_next_cost, p2_next_deriv_0, p2_next_deriv_1)
                            i = 2
                            (
                                self.candidates[4 * i + 0, i_b],
                                self.candidates[4 * i + 1, i_b],
                                self.candidates[4 * i + 2, i_b],
                                self.candidates[4 * i + 3, i_b],
                            ) = (pmid_alpha, pmid_cost, pmid_deriv_0, pmid_deriv_1)

                            best_i = -1
                            best_cost = gs.ti_float(0.0)
                            for ii in range(3):
                                if ti.abs(self.candidates[4 * ii + 2, i_b]) < gtol and (
                                    best_i < 0 or self.candidates[4 * ii + 1, i_b] < best_cost
                                ):
                                    best_cost = self.candidates[4 * ii + 1, i_b]
                                    best_i = ii
                            if best_i >= 0:
                                ls_slope = ti.abs(self.candidates[4 * i + 2, i_b]) * slopescl
                                res_alpha = self.candidates[4 * best_i + 0, i_b]
                                done = True
                            else:
                                (
                                    b1,
                                    p1_alpha,
                                    p1_cost,
                                    p1_deriv_0,
                                    p1_deriv_1,
                                    p1_next_alpha,
                                    p1_next_cost,
                                    p1_next_deriv_0,
                                    p1_next_deriv_1,
                                ) = self.update_bracket(p1_alpha, p1_cost, p1_deriv_0, p1_deriv_1, i_b)
                                (
                                    b2,
                                    p2_alpha,
                                    p2_cost,
                                    p2_deriv_0,
                                    p2_deriv_1,
                                    p2_next_alpha,
                                    p2_next_cost,
                                    p2_next_deriv_0,
                                    p2_next_deriv_1,
                                ) = self.update_bracket(p2_alpha, p2_cost, p2_deriv_0, p2_deriv_1, i_b)

                                if b1 == 0 and b2 == 0:
                                    if pmid_cost < p0_cost:
                                        self.ls_result[i_b] = 0
                                    else:
                                        self.ls_result[i_b] = 7

                                    ls_slope = ti.abs(pmid_deriv_0) * slopescl

                                    res_alpha = pmid_alpha
                                    done = True

                        if not done:
                            if p1_cost <= p2_cost and p1_cost < p0_cost:
                                self.ls_result[i_b] = 4
                                ls_slope = ti.abs(p1_deriv_0) * slopescl
                                res_alpha = p1_alpha
                            elif p2_cost <= p1_cost and p2_cost < p1_cost:
                                self.ls_result[i_b] = 4
                                ls_slope = ti.abs(p2_deriv_0) * slopescl
                                res_alpha = p2_alpha
                            else:
                                self.ls_result[i_b] = 5
                                res_alpha = 0.0
        return res_alpha

    @ti.func
    def update_bracket(self, p_alpha, p_cost, p_deriv_0, p_deriv_1, i_b):
        flag = 0

        for i in range(3):
            if p_deriv_0 < 0 and self.candidates[4 * i + 2, i_b] < 0 and p_deriv_0 < self.candidates[4 * i + 2, i_b]:
                p_alpha, p_cost, p_deriv_0, p_deriv_1 = (
                    self.candidates[4 * i + 0, i_b],
                    self.candidates[4 * i + 1, i_b],
                    self.candidates[4 * i + 2, i_b],
                    self.candidates[4 * i + 3, i_b],
                )

                flag = 1

            elif p_deriv_0 > 0 and self.candidates[4 * i + 2, i_b] > 0 and p_deriv_0 > self.candidates[4 * i + 2, i_b]:
                p_alpha, p_cost, p_deriv_0, p_deriv_1 = (
                    self.candidates[4 * i + 0, i_b],
                    self.candidates[4 * i + 1, i_b],
                    self.candidates[4 * i + 2, i_b],
                    self.candidates[4 * i + 3, i_b],
                )
                flag = 2
            else:
                pass

        p_next_alpha, p_next_cost, p_next_deriv_0, p_next_deriv_1 = p_alpha, p_cost, p_deriv_0, p_deriv_1

        if flag > 0:
            p_next_alpha, p_next_cost, p_next_deriv_0, p_next_deriv_1 = self._func_ls_point_fn(
                i_b, p_alpha - p_deriv_0 / p_deriv_1
            )
        return flag, p_alpha, p_cost, p_deriv_0, p_deriv_1, p_next_alpha, p_next_cost, p_next_deriv_0, p_next_deriv_1

    @ti.func
    def _func_solve_body(self, i_b):
        alpha = self._func_linesearch(i_b)

        if ti.abs(alpha) < gs.EPS:
            self.improved[i_b] = 0
        else:
            self.improved[i_b] = 1
            for i_d in range(self._solver.n_dofs):
                self.qacc[i_d, i_b] = self.qacc[i_d, i_b] + self.search[i_d, i_b] * alpha
                self.Ma[i_d, i_b] = self.Ma[i_d, i_b] + self.mv[i_d, i_b] * alpha

            for i_c in range(self.n_constraints[i_b]):
                self.Jaref[i_c, i_b] = self.Jaref[i_c, i_b] + self.jv[i_c, i_b] * alpha

            if ti.static(self._solver_type == gs.constraint_solver.CG):
                for i_d in range(self._solver.n_dofs):
                    self.cg_prev_grad[i_d, i_b] = self.grad[i_d, i_b]
                    self.cg_prev_Mgrad[i_d, i_b] = self.Mgrad[i_d, i_b]

            self._func_update_constraint(i_b, self.qacc, self.Ma, self.cost)

            if ti.static(self._solver_type == gs.constraint_solver.CG):
                self._func_update_gradient(i_b)

                self.cg_beta[i_b] = gs.ti_float(0.0)
                self.cg_pg_dot_pMg[i_b] = gs.ti_float(0.0)

                for i_d in range(self._solver.n_dofs):
                    self.cg_beta[i_b] += self.grad[i_d, i_b] * (self.Mgrad[i_d, i_b] - self.cg_prev_Mgrad[i_d, i_b])
                    self.cg_pg_dot_pMg[i_b] += self.cg_prev_Mgrad[i_d, i_b] * self.cg_prev_grad[i_d, i_b]

                self.cg_beta[i_b] = self.cg_beta[i_b] / ti.max(gs.EPS, self.cg_pg_dot_pMg[i_b])
                self.cg_beta[i_b] = ti.max(0.0, self.cg_beta[i_b])
                for i_d in range(self._solver.n_dofs):
                    self.search[i_d, i_b] = -self.Mgrad[i_d, i_b] + self.cg_beta[i_b] * self.search[i_d, i_b]

            elif ti.static(self._solver_type == gs.constraint_solver.Newton):
                improvement = self.prev_cost[i_b] - self.cost[i_b]
                if improvement > 0:
                    self._func_nt_hessian_incremental(i_b)
                    self._func_update_gradient(i_b)
                    for i_d in range(self._solver.n_dofs):
                        self.search[i_d, i_b] = -self.Mgrad[i_d, i_b]

    @ti.func
    def _func_update_constraint(self, i_b, qacc, Ma, cost):
        self.prev_cost[i_b] = cost[i_b]
        cost[i_b] = gs.ti_float(0.0)
        self.gauss[i_b] = gs.ti_float(0.0)

        for i_c in range(self.n_constraints[i_b]):
            if ti.static(self._solver_type == gs.constraint_solver.Newton):
                self.prev_active[i_c, i_b] = self.active[i_c, i_b]
            self.active[i_c, i_b] = 1
            if i_c >= self.n_constraints_equality[i_b]:
                self.active[i_c, i_b] = self.Jaref[i_c, i_b] < 0
            self.efc_force[i_c, i_b] = -self.efc_D[i_c, i_b] * self.Jaref[i_c, i_b] * self.active[i_c, i_b]

        if ti.static(self.sparse_solve):
            for i_d in range(self._solver.n_dofs):
                self.qfrc_constraint[i_d, i_b] = gs.ti_float(0.0)
            for i_c in range(self.n_constraints[i_b]):
                for i_d_ in range(self.jac_n_relevant_dofs[i_c, i_b]):
                    i_d = self.jac_relevant_dofs[i_c, i_d_, i_b]
                    self.qfrc_constraint[i_d, i_b] = (
                        self.qfrc_constraint[i_d, i_b] + self.jac[i_c, i_d, i_b] * self.efc_force[i_c, i_b]
                    )
        else:
            for i_d in range(self._solver.n_dofs):
                qfrc_constraint = gs.ti_float(0.0)
                for i_c in range(self.n_constraints[i_b]):
                    qfrc_constraint += self.jac[i_c, i_d, i_b] * self.efc_force[i_c, i_b]
                self.qfrc_constraint[i_d, i_b] = qfrc_constraint
        # (Mx - Mx') * (x - x')
        for i_d in range(self._solver.n_dofs):
            v = (
                0.5
                * (Ma[i_d, i_b] - self._solver.dofs_state[i_d, i_b].force)
                * (qacc[i_d, i_b] - self._solver.dofs_state[i_d, i_b].acc_smooth)
            )
            self.gauss[i_b] = self.gauss[i_b] + v
            cost[i_b] = cost[i_b] + v

        # D * (Jx - aref) ** 2
        for i_c in range(self.n_constraints[i_b]):
            cost[i_b] = cost[i_b] + 0.5 * (
                self.efc_D[i_c, i_b] * self.Jaref[i_c, i_b] * self.Jaref[i_c, i_b] * self.active[i_c, i_b]
            )

    @ti.func
    def _func_update_gradient(self, i_b):
        for i_d in range(self._solver.n_dofs):
            self.grad[i_d, i_b] = (
                self.Ma[i_d, i_b] - self._solver.dofs_state[i_d, i_b].force - self.qfrc_constraint[i_d, i_b]
            )

        if ti.static(self._solver_type == gs.constraint_solver.CG):
            for i_e in range(self._solver.n_entities):
                e_info = self._solver.entities_info[i_e]
                for i_d1 in range(e_info.dof_start, e_info.dof_end):
                    Mgrad = gs.ti_float(0.0)
                    for i_d2 in range(e_info.dof_start, e_info.dof_end):
                        Mgrad += self._solver.mass_mat_inv[i_d1, i_d2, i_b] * self.grad[i_d2, i_b]
                    self.Mgrad[i_d1, i_b] = Mgrad

        elif ti.static(self._solver_type == gs.constraint_solver.Newton):
            self._func_nt_chol_solve(i_b)

    @ti.func
    def initialize_Jaref(self, qacc):
        ti.loop_config(serialize=self._para_level < gs.PARA_LEVEL.ALL)
        for i_b in range(self._B):
            for i_c in range(self.n_constraints[i_b]):
                Jaref = -self.aref[i_c, i_b]
                if ti.static(self.sparse_solve):
                    for i_d_ in range(self.jac_n_relevant_dofs[i_c, i_b]):
                        i_d = self.jac_relevant_dofs[i_c, i_d_, i_b]
                        Jaref += self.jac[i_c, i_d, i_b] * qacc[i_d, i_b]
                else:
                    for i_d in range(self._solver.n_dofs):
                        Jaref += self.jac[i_c, i_d, i_b] * qacc[i_d, i_b]
                self.Jaref[i_c, i_b] = Jaref

    @ti.func
    def initialize_Ma(self, Ma, qacc):
        ti.loop_config(serialize=self._para_level < gs.PARA_LEVEL.PARTIAL)
        for i_e, i_d1_, i_b in ti.ndrange(self._solver.n_entities, self._solver.entity_max_dofs, self._B):
            e_info = self._solver.entities_info[i_e]
            if i_d1_ < e_info.n_dofs:
                i_d1 = e_info.dof_start + i_d1_
                Ma_ = gs.ti_float(0.0)
                for i_d2 in range(e_info.dof_start, e_info.dof_end):
                    Ma_ += self._solver.mass_mat[i_d1, i_d2, i_b] * qacc[i_d2, i_b]
                Ma[i_d1, i_b] = Ma_

    @ti.kernel
    def _func_init_solver(self):
        # check if warm start
        self.initialize_Jaref(self.qacc_ws)
        self.initialize_Ma(self.Ma_ws, self.qacc_ws)
        ti.loop_config(serialize=self._para_level < gs.PARA_LEVEL.ALL)
        for i_b in range(self._B):
            self._func_update_constraint(i_b, self.qacc_ws, self.Ma_ws, self.cost_ws)

        self.initialize_Jaref(self._solver.dofs_state.acc)
        self.initialize_Ma(self.Ma, self._solver.dofs_state.acc)
        ti.loop_config(serialize=self._para_level < gs.PARA_LEVEL.ALL)
        for i_b in range(self._B):
            self._func_update_constraint(i_b, self._solver.dofs_state.acc, self.Ma, self.cost)

        ti.loop_config(serialize=self._para_level < gs.PARA_LEVEL.ALL)
        for i_d, i_b in ti.ndrange(self._solver.n_dofs, self._B):
            if self.cost_ws[i_b] < self.cost[i_b]:
                self.qacc[i_d, i_b] = self.qacc_ws[i_d, i_b]
                self.Ma[i_d, i_b] = self.Ma_ws[i_d, i_b]
            else:
                self.qacc[i_d, i_b] = self._solver.dofs_state.acc[i_d, i_b]
        self.initialize_Jaref(self.qacc)
        # end warm start

        ti.loop_config(serialize=self._para_level < gs.PARA_LEVEL.ALL)
        for i_b in range(self._B):
            self._func_update_constraint(i_b, self.qacc, self.Ma, self.cost)

            if ti.static(self._solver_type == gs.constraint_solver.Newton):
                self._func_nt_hessian_direct(i_b)

            self._func_update_gradient(i_b)

        ti.loop_config(serialize=self._para_level < gs.PARA_LEVEL.ALL)
        for i_d, i_b in ti.ndrange(self._solver.n_dofs, self._B):
            self.search[i_d, i_b] = -self.Mgrad[i_d, i_b]<|MERGE_RESOLUTION|>--- conflicted
+++ resolved
@@ -507,10 +507,6 @@
         ti.loop_config(serialize=self._solver._para_level < gs.PARA_LEVEL.ALL)
         for i_b_ in range(envs_idx.shape[0]):
             i_b = envs_idx[i_b_]
-<<<<<<< HEAD
-            self.meaninertia[i_b] = 1.0  # TODO: this is not used
-=======
->>>>>>> 8ea732b1
             for i_d in range(self._solver.n_dofs_):
                 self.qacc_ws[i_d, i_b] = 0
                 for i_c in range(self.len_constraints_):
