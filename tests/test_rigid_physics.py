--- conflicted
+++ resolved
@@ -468,7 +468,35 @@
     np.testing.assert_allclose(gs_qpos[0], gs_qpos[1], atol=1e-9)
 
 
-<<<<<<< HEAD
+@pytest.mark.parametrize("backend", [gs.cpu], indirect=True)
+def test_urdf_mimic_panda(show_viewer):
+    # create and build the scene
+    scene = gs.Scene(
+        show_viewer=show_viewer,
+    )
+
+    hand = scene.add_entity(
+        gs.morphs.URDF(file="urdf/panda_bullet/hand.urdf"),
+    )
+    scene.build()
+
+    rigid = scene.sim.rigid_solver
+    assert rigid.n_equalities == 1
+
+    qvel = rigid.dofs_state.vel.to_numpy()
+    qvel[-1] = 1
+    rigid.dofs_state.vel.from_numpy(qvel)
+
+    for i in range(200):
+        scene.step()
+
+    gs_qpos = rigid.qpos.to_numpy()[:, 0]
+    np.testing.assert_allclose(gs_qpos[-1], gs_qpos[-2], atol=1e-9)
+
+    if show_viewer:
+        scene.viewer.stop()
+
+
 @pytest.mark.parametrize("xml_path", ["xml/four_bar_linkage_weld.xml"])
 @pytest.mark.parametrize("gs_solver", [gs.constraint_solver.CG])
 @pytest.mark.parametrize("gs_integrator", [gs.integrator.Euler])
@@ -484,33 +512,4 @@
 
     # check if the two joints are equal
     # gs_qpos = gs_sim.rigid_solver.qpos.to_numpy()[:, 0]
-    # np.testing.assert_allclose(gs_qpos[0], gs_qpos[1], atol=1e-9)
-=======
-@pytest.mark.parametrize("backend", [gs.cpu], indirect=True)
-def test_urdf_mimic_panda(show_viewer):
-    # create and build the scene
-    scene = gs.Scene(
-        show_viewer=show_viewer,
-    )
-
-    hand = scene.add_entity(
-        gs.morphs.URDF(file="urdf/panda_bullet/hand.urdf"),
-    )
-    scene.build()
-
-    rigid = scene.sim.rigid_solver
-    assert rigid.n_equalities == 1
-
-    qvel = rigid.dofs_state.vel.to_numpy()
-    qvel[-1] = 1
-    rigid.dofs_state.vel.from_numpy(qvel)
-
-    for i in range(200):
-        scene.step()
-
-    gs_qpos = rigid.qpos.to_numpy()[:, 0]
-    np.testing.assert_allclose(gs_qpos[-1], gs_qpos[-2], atol=1e-9)
-
-    if show_viewer:
-        scene.viewer.stop()
->>>>>>> 53b475f4
+    # np.testing.assert_allclose(gs_qpos[0], gs_qpos[1], atol=1e-9)