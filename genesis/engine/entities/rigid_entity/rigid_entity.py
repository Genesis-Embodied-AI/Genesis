--- conflicted
+++ resolved
@@ -2140,7 +2140,6 @@
                     "pos": pos,
                     "envs_idx": envs_idx,
                     "relative": relative,
-                    "zero_velocity": zero_velocity,
                     "unsafe": unsafe,
                 },
             )
@@ -2156,7 +2155,6 @@
         )
 
     @gs.assert_built
-<<<<<<< HEAD
     def set_pos_grad(self, envs_idx, relative, unsafe, pos_grad):
         self._solver.set_base_links_pos_grad(
             self._base_links_idx_,
@@ -2167,10 +2165,7 @@
         )
 
     @gs.assert_built
-    def set_quat(self, quat, envs_idx=None, *, relative=False, zero_velocity=True, unsafe=False):
-=======
     def set_quat(self, quat, envs_idx=None, *, relative=False, unsafe=False):
->>>>>>> 83f4fed4
         """
         Set quaternion of the entity's base link.
 
@@ -2195,7 +2190,6 @@
                     "quat": quat,
                     "envs_idx": envs_idx,
                     "relative": relative,
-                    "zero_velocity": zero_velocity,
                     "unsafe": unsafe,
                 },
             )
@@ -2387,6 +2381,23 @@
         envs_idx : None | array_like, optional
             The indices of the environments. If None, all environments will be considered. Defaults to None.
         """
+        dofs_idx = self._get_idx(dofs_idx_local, self.n_dofs, self._dof_start, unsafe=True)
+        self._solver.set_dofs_frictionloss(frictionloss, dofs_idx, envs_idx, unsafe=unsafe)
+
+    @gs.assert_built
+    def set_dofs_velocity(self, velocity=None, dofs_idx_local=None, envs_idx=None, *, skip_forward=False, unsafe=False):
+        """
+        Set the entity's dofs' velocity.
+
+        Parameters
+        ----------
+        velocity : array_like | None
+            The velocity to set. Zero if not specified.
+        dofs_idx_local : None | array_like, optional
+            The indices of the dofs to set. If None, all dofs will be set. Note that here this uses the local `q_idx`, not the scene-level one. Defaults to None.
+        envs_idx : None | array_like, optional
+            The indices of the environments. If None, all environments will be considered. Defaults to None.
+        """
         # Save in [tgt] for backward pass
         if self._update_tgt_while_set:
             self._update_tgt(
@@ -2395,37 +2406,17 @@
                     "velocity": velocity,
                     "dofs_idx_local": dofs_idx_local,
                     "envs_idx": envs_idx,
+                    "skip_forward": skip_forward,
                     "unsafe": unsafe,
                 },
             )
         dofs_idx = self._get_idx(dofs_idx_local, self.n_dofs, self._dof_start, unsafe=True)
-        self._solver.set_dofs_frictionloss(frictionloss, dofs_idx, envs_idx, unsafe=unsafe)
-
-    @gs.assert_built
-<<<<<<< HEAD
+        self._solver.set_dofs_velocity(velocity, dofs_idx, envs_idx, skip_forward=skip_forward, unsafe=unsafe)
+
+    @gs.assert_built
     def set_dofs_velocity_grad(self, dofs_idx_local, envs_idx, unsafe, velocity_grad):
         dofs_idx = self._get_idx(dofs_idx_local, self.n_dofs, self._dof_start, unsafe=True)
         self._solver.set_dofs_velocity_grad(dofs_idx, envs_idx, unsafe, velocity_grad.data)
-
-    @gs.assert_built
-    def set_dofs_frictionloss(self, frictionloss, dofs_idx_local=None, envs_idx=None, *, unsafe=False):
-=======
-    def set_dofs_velocity(self, velocity=None, dofs_idx_local=None, envs_idx=None, *, skip_forward=False, unsafe=False):
->>>>>>> 83f4fed4
-        """
-        Set the entity's dofs' velocity.
-
-        Parameters
-        ----------
-        velocity : array_like | None
-            The velocity to set. Zero if not specified.
-        dofs_idx_local : None | array_like, optional
-            The indices of the dofs to set. If None, all dofs will be set. Note that here this uses the local `q_idx`, not the scene-level one. Defaults to None.
-        envs_idx : None | array_like, optional
-            The indices of the environments. If None, all environments will be considered. Defaults to None.
-        """
-        dofs_idx = self._get_idx(dofs_idx_local, self.n_dofs, self._dof_start, unsafe=True)
-        self._solver.set_dofs_velocity(velocity, dofs_idx, envs_idx, skip_forward=skip_forward, unsafe=unsafe)
 
     @gs.assert_built
     def set_dofs_position(self, position, dofs_idx_local=None, envs_idx=None, *, zero_velocity=True, unsafe=False):
