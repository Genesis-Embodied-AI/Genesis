--- conflicted
+++ resolved
@@ -394,7 +394,10 @@
             dtype=np.uint32,
         )
 
-<<<<<<< HEAD
+        # Post-processing:
+        # * Remove alpha channel from RGBA
+        # * Squeeze env and channel dims if necessary
+        # * Split along camera dim
         rendered = self._renderer.render(cameras_pos, cameras_quat, render_flags)
         rendered = [
             tensor_to_array(rendered[t][..., :3].flip(-1).squeeze(-1).swapaxes(0, 1)) if need[t] else None
@@ -416,22 +419,10 @@
             seg_geoms[~mask] = 0
 
         for t, data in enumerate(rendered):
-=======
-        # Post-processing:
-        # * Remove alpha channel from RGBA
-        # * Squeeze env and channel dims if necessary
-        # * Split along camera dim
-        buffers = [rgba_arr_all, depth_arr_all]
-        for i, data in enumerate(buffers):
->>>>>>> bdea10c4
             if data is not None:
                 if self._visualizer.scene.n_envs == 0:
                     data = data.squeeze(1)
-<<<<<<< HEAD
                 rendered[t] = tuple(data)
-=======
-                buffers[i] = tuple(data[..., :3].squeeze(-1))
->>>>>>> bdea10c4
 
         self._t = self._visualizer.scene.t
         for t in TYPES:
