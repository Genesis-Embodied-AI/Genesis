from typing import TYPE_CHECKING

import numpy as np
import taichi as ti

import genesis as gs
from genesis.options.solvers import SAPCouplerOptions
from genesis.repr_base import RBC
from genesis.engine.bvh import AABB, LBVH, FEMSurfaceTetLBVH

if TYPE_CHECKING:
    from genesis.engine.simulator import Simulator


@ti.func
def tet_barycentric(p, tet_vertices):
    """
    Compute the barycentric coordinates of point p with respect to the tetrahedron defined by tet_vertices.
    tet_vertices is a matrix of shape (3, 4) where each column is a vertex of the tetrahedron.
    """
    v0 = tet_vertices[:, 0]
    v1 = tet_vertices[:, 1]
    v2 = tet_vertices[:, 2]
    v3 = tet_vertices[:, 3]

    # Compute the volumes of the tetrahedra formed by the point and the vertices
    vol_tet_inv = 1.0 / ((v1 - v0).dot((v2 - v0).cross(v3 - v0)))

    # Compute the barycentric coordinates
    b0 = (p - v1).dot((v3 - v1).cross(v2 - v1)) * vol_tet_inv
    b1 = (p - v2).dot((v3 - v2).cross(v0 - v2)) * vol_tet_inv
    b2 = (p - v3).dot((v1 - v3).cross(v0 - v3)) * vol_tet_inv
    b3 = 1.0 - b0 - b1 - b2

    return ti.Vector([b0, b1, b2, b3], dt=gs.ti_float)


@ti.data_oriented
class SAPCoupler(RBC):
    """
    This class handles all the coupling between different solvers using the
    Semi-Analytic Primal (SAP) contact solver used in Drake.

    Note
    ----
    Paper reference: https://arxiv.org/abs/2110.10107
    Drake reference: https://drake.mit.edu/release_notes/v1.5.0.html
    Code reference: https://github.com/RobotLocomotion/drake/blob/d7a5096c6d0f131705c374390202ad95d0607fd4/multibody/plant/sap_driver.cc
    """

    # ------------------------------------------------------------------------------------
    # --------------------------------- Initialization -----------------------------------
    # ------------------------------------------------------------------------------------

    def __init__(
        self,
        simulator: "Simulator",
        options: "SAPCouplerOptions",
    ) -> None:
        self.sim = simulator
        self.options = options
        self.rigid_solver = self.sim.rigid_solver
        self.fem_solver = self.sim.fem_solvers
        self._B = self.sim._B
        self._n_sap_iterations = options.n_sap_iterations
        self._n_pcg_iterations = options.n_pcg_iterations
        self._n_linesearch_iterations = options.n_linesearch_iterations
        self._sap_convergence_atol = options.sap_convergence_atol
        self._sap_convergence_rtol = options.sap_convergence_rtol
        self._sap_taud = options.sap_taud
        self._sap_beta = options.sap_beta
        self._sap_sigma = options.sap_sigma
        self._pcg_threshold = options.pcg_threshold
        self._use_exact_linesearch = options.use_exact_linesearch
        self._linesearch_c = options.linesearch_c
        self._linesearch_tau = options.linesearch_tau
        self._linesearch_ftol = options.linesearch_ftol
        self._linesearch_max_step_size = options.linesearch_max_step_size
        self._hydroelastic_stiffness = options.hydroelastic_stiffness
        self._point_contact_stiffness = options.point_contact_stiffness
        self._fem_floor_type = options.fem_floor_type
        self._fem_self_tet = options.fem_self_tet
        self._rigid_floor_vert = options.rigid_floor_vert

    # ------------------------------------------------------------------------------------
    # --------------------------------- Initialization -----------------------------------
    # ------------------------------------------------------------------------------------

    def build(self) -> None:
        self.contacts = []
        self._init_bvh()

        if self.fem_solver.is_active():
            if self.fem_solver._use_implicit_solver is False:
                gs.raise_exception(
                    "SAPCoupler requires FEM to use implicit solver. "
                    "Please set `use_implicit_solver=True` in FEM options."
                )
            if self._fem_floor_type == "tet" or self._fem_self_tet:
                # Hydroelastic
                self._init_hydroelastic_fem_fields_and_info()

            if self._fem_floor_type == "tet":
                self.fem_floor_tet_contact = FEMFloorTetContact(self.sim)
                self.contacts.append(self.fem_floor_tet_contact)

            if self._fem_floor_type == "vert":
                self.fem_floor_vert_contact = FEMFloorVertContact(self.sim)
                self.contacts.append(self.fem_floor_vert_contact)

            if self._fem_self_tet:
                self.fem_self_tet_contact = FEMSelfTetContact(self.sim)
                self.contacts.append(self.fem_self_tet_contact)

<<<<<<< HEAD
            self.init_fem_fields()

        if self.rigid_solver.is_active():
            if self._rigid_floor_vert:
                self.rigid_floor_vert_contact = RigidFloorVertContact(self.sim)
                self.contacts.append(self.rigid_floor_vert_contact)

            self.init_rigid_fields()

        self.init_sap_fields()
        self.init_pcg_fields()
        self.init_linesearch_fields()
=======
        self._init_sap_fields()
        self._init_pcg_fields()
        self._init_linesearch_fields()
>>>>>>> 995cb7c2

    def reset(self, envs_idx=None):
        pass

    def _init_hydroelastic_fem_fields_and_info(self):
        fem_solver = self.fem_solver
        self.fem_pressure = ti.field(gs.ti_float, shape=(fem_solver.n_vertices))
        fem_pressure_np = np.concatenate([fem_entity.pressure_field_np for fem_entity in fem_solver.entities])
        self.fem_pressure.from_numpy(fem_pressure_np)
        self.fem_pressure_gradient = ti.field(gs.ti_vec3, shape=(fem_solver._B, fem_solver.n_elements))

        # Lookup table for marching tetrahedra edges
        kMarchingTetsEdgeTable_np = np.array(
            [
                [-1, -1, -1, -1],
                [0, 3, 2, -1],
                [0, 1, 4, -1],
                [4, 3, 2, 1],
                [1, 2, 5, -1],
                [0, 3, 5, 1],
                [0, 2, 5, 4],
                [3, 5, 4, -1],
                [3, 4, 5, -1],
                [4, 5, 2, 0],
                [1, 5, 3, 0],
                [1, 5, 2, -1],
                [1, 2, 3, 4],
                [0, 4, 1, -1],
                [0, 2, 3, -1],
                [-1, -1, -1, -1],
            ]
        )
        self.kMarchingTetsEdgeTable = ti.field(gs.ti_ivec4, shape=kMarchingTetsEdgeTable_np.shape[0])
        self.kMarchingTetsEdgeTable.from_numpy(kMarchingTetsEdgeTable_np)

        kTetEdges_np = np.array([[0, 1], [1, 2], [2, 0], [0, 3], [1, 3], [2, 3]])
        self.kTetEdges = ti.field(gs.ti_ivec2, shape=kTetEdges_np.shape[0])
        self.kTetEdges.from_numpy(kTetEdges_np)

    def _init_bvh(self):
        if self.fem_solver.is_active() and self._fem_self_tet:
            fem_solver = self.fem_solver
            self.fem_surface_tet_aabb = AABB(fem_solver._B, fem_solver.n_surface_elements)
            self.fem_surface_tet_bvh = FEMSurfaceTetLBVH(
                fem_solver, self.fem_surface_tet_aabb, max_n_query_result_per_aabb=32
            )

    def _init_sap_fields(self):
        self.batch_active = ti.field(
            dtype=ti.u1,
            shape=self.sim._B,
            needs_grad=False,
        )
        sap_state = ti.types.struct(
            gradient_norm=gs.ti_float,  # norm of the gradient
            momentum_norm=gs.ti_float,  # norm of the momentum
            impulse_norm=gs.ti_float,  # norm of the impulse
        )

        self.sap_state = sap_state.field(
            shape=self.sim._B,
            needs_grad=False,
            layout=ti.Layout.SOA,
        )

    def init_fem_fields(self):
        fem_state_v = ti.types.struct(
            v=gs.ti_vec3,  # vertex velocity
            v_diff=gs.ti_vec3,  # difference between current and previous velocity
            gradient=gs.ti_vec3,  # gradient vector
            impulse=gs.ti_vec3,  # impulse vector
        )

        self.fem_state_v = fem_state_v.field(
            shape=(self.sim._B, self.fem_solver.n_vertices),
            needs_grad=False,
            layout=ti.Layout.SOA,
        )

        pcg_fem_state_v = ti.types.struct(
            diag3x3=gs.ti_mat3,  # diagonal 3-by-3 block of the hessian
            prec=gs.ti_mat3,  # preconditioner
            x=gs.ti_vec3,  # solution vector
            r=gs.ti_vec3,  # residual vector
            z=gs.ti_vec3,  # preconditioned residual vector
            p=gs.ti_vec3,  # search direction vector
            Ap=gs.ti_vec3,  # matrix-vector product
        )

        self.pcg_fem_state_v = pcg_fem_state_v.field(
            shape=(self.sim._B, self.fem_solver.n_vertices),
            needs_grad=False,
            layout=ti.Layout.SOA,
        )

<<<<<<< HEAD
        linesearch_fem_state_v = ti.types.struct(
            x_prev=gs.ti_vec3,  # solution vector
            dp=gs.ti_vec3,  # A @ dv
        )

        self.linesearch_fem_state_v = linesearch_fem_state_v.field(
            shape=(self.sim._B, self.fem_solver.n_vertices),
            needs_grad=False,
            layout=ti.Layout.SOA,
        )

    def init_rigid_fields(self):
        rigid_state_dof = ti.types.struct(
            v=gs.ti_float,  # vertex velocity
            v_diff=gs.ti_float,  # difference between current and previous velocity
            gradient=gs.ti_float,  # gradient vector
            impulse=gs.ti_float,  # impulse vector
        )

        self.rigid_state_dof = rigid_state_dof.field(
            shape=(self.sim._B, self.rigid_solver.n_dofs),
            needs_grad=False,
            layout=ti.Layout.SOA,
        )

        pcg_rigid_state_dof = ti.types.struct(
            x=gs.ti_float,  # solution vector
            r=gs.ti_float,  # residual vector
            z=gs.ti_float,  # preconditioned residual vector
            p=gs.ti_float,  # search direction vector
            Ap=gs.ti_float,  # matrix-vector product
        )

        self.pcg_rigid_state_dof = pcg_rigid_state_dof.field(
            shape=(self.sim._B, self.rigid_solver.n_dofs),
            needs_grad=False,
            layout=ti.Layout.SOA,
        )

    def init_pcg_fields(self):
=======
    def _init_pcg_fields(self):
>>>>>>> 995cb7c2
        self.batch_pcg_active = ti.field(
            dtype=ti.u1,
            shape=self.sim._B,
            needs_grad=False,
        )

        pcg_state = ti.types.struct(
            rTr=gs.ti_float,
            rTz=gs.ti_float,
            rTr_new=gs.ti_float,
            rTz_new=gs.ti_float,
            pTAp=gs.ti_float,
            alpha=gs.ti_float,
            beta=gs.ti_float,
        )

        self.pcg_state = pcg_state.field(
            shape=self.sim._B,
            needs_grad=False,
            layout=ti.Layout.SOA,
        )

<<<<<<< HEAD
    def init_linesearch_fields(self):
=======
        pcg_state_v = ti.types.struct(
            diag3x3=gs.ti_mat3,  # diagonal 3-by-3 block of the hessian
            prec=gs.ti_mat3,  # preconditioner
            x=gs.ti_vec3,  # solution vector
            r=gs.ti_vec3,  # residual vector
            z=gs.ti_vec3,  # preconditioned residual vector
            p=gs.ti_vec3,  # search direction vector
            Ap=gs.ti_vec3,  # matrix-vector product
        )

        self.pcg_state_v = pcg_state_v.field(
            shape=(self.sim._B, self.fem_solver.n_vertices),
            needs_grad=False,
            layout=ti.Layout.SOA,
        )

    def _init_linesearch_fields(self):
>>>>>>> 995cb7c2
        self.batch_linesearch_active = ti.field(
            dtype=ti.u1,
            shape=self.sim._B,
            needs_grad=False,
        )

        linesearch_state = ti.types.struct(
            prev_energy=gs.ti_float,
            energy=gs.ti_float,
            step_size=gs.ti_float,
            m=gs.ti_float,
            dell_dalpha=gs.ti_float,  # first derivative of the total energy w.r.t. alpha
            d2ellA_dalpha2=gs.ti_float,  # second derivative of the dynamic energy w.r.t. alpha
            d2ell_dalpha2=gs.ti_float,  # second derivative of the total energy w.r.t. alpha
            dell_scale=gs.ti_float,  # scale factor for the first derivative
            alpha_min=gs.ti_float,  # minimum stepsize value
            alpha_max=gs.ti_float,  # maximum stepsize value
            alpha_tol=gs.ti_float,  # stepsize tolerance for convergence
            f_lower=gs.ti_float,  # minimum f value
            f_upper=gs.ti_float,  # maximum f value
            f=gs.ti_float,  # f value
            df=gs.ti_float,  # f gradient
            minus_dalpha=gs.ti_float,  # negative stepsize
            minus_dalpha_prev=gs.ti_float,  # previous negative stepsize
        )

        self.linesearch_state = linesearch_state.field(
            shape=self.sim._B,
            needs_grad=False,
            layout=ti.Layout.SOA,
        )

    # ------------------------------------------------------------------------------------
    # -------------------------------------- Main ----------------------------------------
    # ------------------------------------------------------------------------------------

    def preprocess(self, f):
        self.has_contact = False
        if self.fem_solver.is_active():
            if self._fem_floor_type == "tet" or self._fem_self_tet:
                self.fem_compute_pressure_gradient(f)

        for contact in self.contacts:
            contact.detection(f)
            contact.update_has_contact()
            self.has_contact = self.has_contact or contact.has_contact

    def couple(self, f):
        if self.has_contact:
            self.sap_solve(f)
            if self.fem_solver.is_active():
                self.update_fem_vel(f)

    def couple_grad(self, f):
        gs.raise_exception("couple_grad is not available for SAPCoupler. Please use Coupler instead.")

    @ti.kernel
    def update_fem_vel(self, f: ti.i32):
        fem_solver = self.fem_solver
        for i_b, i_v in ti.ndrange(fem_solver._B, fem_solver.n_vertices):
            self.fem_solver.elements_v[f + 1, i_v, i_b].vel = self.fem_state_v.v[i_b, i_v]

    @ti.kernel
    def fem_compute_pressure_gradient(self, f: ti.i32):
        fem_solver = self.fem_solver
        for i_b, i_e in ti.ndrange(fem_solver._B, fem_solver.n_elements):
            grad = ti.static(self.fem_pressure_gradient)
            grad[i_b, i_e].fill(0.0)

            for i in ti.static(range(4)):
                i_v0 = fem_solver.elements_i[i_e].el2v[i]
                i_v1 = fem_solver.elements_i[i_e].el2v[(i + 1) % 4]
                i_v2 = fem_solver.elements_i[i_e].el2v[(i + 2) % 4]
                i_v3 = fem_solver.elements_i[i_e].el2v[(i + 3) % 4]
                pos_v0 = fem_solver.elements_v[f, i_v0, i_b].pos
                pos_v1 = fem_solver.elements_v[f, i_v1, i_b].pos
                pos_v2 = fem_solver.elements_v[f, i_v2, i_b].pos
                pos_v3 = fem_solver.elements_v[f, i_v3, i_b].pos

                e10 = pos_v0 - pos_v1
                e12 = pos_v2 - pos_v1
                e13 = pos_v3 - pos_v1

                area_vector = e12.cross(e13)
                signed_volume = area_vector.dot(e10)
                if ti.abs(signed_volume) > gs.EPS:
                    grad_i = area_vector / signed_volume
                    grad[i_b, i_e] += grad_i * self.fem_pressure[i_v0]

    # ------------------------------------------------------------------------------------
    # ------------------------------------- Solve ----------------------------------------
    # ------------------------------------------------------------------------------------

    def sap_solve(self, f):
        self._init_sap_solve(f)
        for iter in range(self._n_sap_iterations):
            # init gradient and preconditioner
            self.compute_non_contact_gradient_diag(f, iter)

            # compute contact hessian and gradient
            self.compute_contact_gradient_hessian_diag_prec()
            self.check_sap_convergence()
            # solve for the vertex velocity
            self.pcg_solve()

            # line search
            if self._use_exact_linesearch:
                self.exact_linesearch(f)
            else:
                self.linesearch(f)

    def check_sap_convergence(self):
        self.clear_sap_norms()
        if self.fem_solver.is_active():
            self.add_fem_norms()
        if self.rigid_solver.is_active():
            self.add_rigid_norms()
        self.update_batch_active()

    @ti.kernel
    def clear_sap_norms(self):
        for i_b in range(self._B):
            if not self.batch_active[i_b]:
                continue
            self.sap_state[i_b].gradient_norm = 0.0
            self.sap_state[i_b].momentum_norm = 0.0
            self.sap_state[i_b].impulse_norm = 0.0

    @ti.kernel
    def add_fem_norms(self):
        fem_solver = self.fem_solver
        for i_b, i_v in ti.ndrange(self._B, fem_solver.n_vertices):
            if not self.batch_active[i_b]:
                continue
            self.sap_state[i_b].gradient_norm += (
<<<<<<< HEAD
                self.fem_state_v.gradient[i_b, i_v].norm_sqr() / fem_solver.elements_v_info[i_v].mass
            )
            self.sap_state[i_b].momentum_norm += (
                self.fem_state_v.v[i_b, i_v].norm_sqr() * fem_solver.elements_v_info[i_v].mass
=======
                self.gradient[i_b, i_v].norm_sqr() * fem_solver.elements_v_info[i_v].mass_inv
>>>>>>> 995cb7c2
            )
            self.sap_state[i_b].impulse_norm += (
<<<<<<< HEAD
                self.fem_state_v.impulse[i_b, i_v].norm_sqr() / fem_solver.elements_v_info[i_v].mass
=======
                self.sap_state_v.impulse[i_b, i_v].norm_sqr() * fem_solver.elements_v_info[i_v].mass_inv
>>>>>>> 995cb7c2
            )

    @ti.kernel
    def add_rigid_norms(self):
        rigid_solver = self.rigid_solver
        for i_b, i_d in ti.ndrange(self._B, rigid_solver.n_dofs):
            if not self.batch_active[i_b]:
                continue
            self.sap_state[i_b].gradient_norm += (
                self.rigid_state_dof.gradient[i_b, i_d].norm_sqr() / rigid_solver.mass_mat[i_d, i_d, i_b]
            )
            self.sap_state[i_b].momentum_norm += (
                self.rigid_state_dof.v[i_b, i_d].norm_sqr() * rigid_solver.mass_mat[i_d, i_d, i_b]
            )
            self.sap_state[i_b].impulse_norm += (
                self.rigid_state_dof.impulse[i_b, i_d].norm_sqr() / rigid_solver.mass_mat[i_d, i_d, i_b]
            )

    @ti.kernel
    def update_batch_active(self):
        a_tol = 1e-6
        r_tol = 1e-5
        for i_b in range(self._B):
            if not self.batch_active[i_b]:
                continue
            self.batch_active[i_b] = self.sap_state[i_b].gradient_norm >= a_tol + r_tol * ti.max(
                self.sap_state[i_b].momentum_norm, self.sap_state[i_b].impulse_norm
            )

    def _init_sap_solve(self, f: ti.i32):
        self._init_v(f)
        self.batch_active.fill(True)
        for contact in self.contacts:
            if contact.has_contact:
                contact.compute_regularization()

<<<<<<< HEAD
    def init_v(self, f: ti.i32):
        if self.fem_solver.is_active():
            self.init_v_fem(f)
        if self.rigid_solver.is_active():
            self.init_v_rigid(f)

    @ti.kernel
    def init_v_fem(self, f: ti.i32):
=======
    @ti.kernel
    def _init_v(self, f: ti.i32):
>>>>>>> 995cb7c2
        fem_solver = self.fem_solver
        for i_b, i_v in ti.ndrange(fem_solver._B, fem_solver.n_vertices):
            self.fem_state_v.v[i_b, i_v] = fem_solver.elements_v[f + 1, i_v, i_b].vel

    @ti.kernel
    def init_v_rigid(self, f: ti.i32):
        rigid_solver = self.rigid_solver
        for i_b, i_d in ti.ndrange(rigid_solver._B, rigid_solver.n_dofs):
            self.rigid_state_dof.v[i_b, i_d] = rigid_solver.dofs_state[i_d, i_b].vel

    def compute_non_contact_gradient_diag(self, f: ti.i32, iter: int):
        self.init_non_contact_gradient_diag(f)
        # No need to do this for iter=0 because v=v* and A(v-v*) = 0
        if iter > 0:
            self.compute_non_contact_gradient()

    def init_non_contact_gradient_diag(self, f: ti.i32):
        if self.fem_solver.is_active():
            self.init_fem_non_contact_gradient_diag(f)
        if self.rigid_solver.is_active():
            self.init_rigid_non_contact_gradient(f)

    @ti.kernel
    def init_fem_non_contact_gradient_diag(self, f: ti.i32):
        fem_solver = self.fem_solver
        dt2 = fem_solver._substep_dt**2
        for i_b, i_v in ti.ndrange(fem_solver._B, fem_solver.n_vertices):
            self.fem_state_v.gradient[i_b, i_v].fill(0.0)
            # was using position now using velocity, need to multiply dt^2
            self.pcg_fem_state_v[i_b, i_v].diag3x3 = fem_solver.pcg_state_v[i_b, i_v].diag3x3 * dt2
            self.fem_state_v.v_diff[i_b, i_v] = (
                self.fem_state_v.v[i_b, i_v] - fem_solver.elements_v[f + 1, i_v, i_b].vel
            )

    @ti.kernel
    def init_rigid_non_contact_gradient(self, f: ti.i32):
        rigid_solver = self.rigid_solver
        for i_b, i_d in ti.ndrange(rigid_solver._B, rigid_solver.n_dofs):
            self.rigid_state_dof.gradient[i_b, i_d].fill(0.0)
            self.rigid_state_dof.v_diff[i_b, i_d] = (
                self.rigid_state_dof.v[i_b, i_d] - rigid_solver.dofs_state[i_d, i_b].vel
            )

    def compute_non_contact_gradient(self):
        if self.fem_solver.is_active():
            self.compute_fem_non_contact_gradient()
        if self.rigid_solver.is_active():
            self.compute_rigid_non_contact_gradient()

    @ti.kernel
<<<<<<< HEAD
    def compute_fem_non_contact_gradient(self):
        fem_solver = self.fem_solver
        dt2 = fem_solver._substep_dt**2
        damping_alpha_dt = fem_solver._damping_alpha * fem_solver._substep_dt
        damping_alpha_factor = damping_alpha_dt + 1.0
        damping_beta_over_dt = fem_solver._damping_beta / fem_solver._substep_dt
        damping_beta_factor = damping_beta_over_dt + 1.0

        for i_b, i_v in ti.ndrange(fem_solver._B, fem_solver.n_vertices):
            self.fem_state_v.gradient[i_b, i_v] = (
                fem_solver.elements_v_info[i_v].mass_over_dt2
                * self.fem_state_v.v_diff[i_b, i_v]
                * dt2
                * damping_alpha_factor
            )

        for i_b, i_e in ti.ndrange(fem_solver._B, fem_solver.n_elements):
            V_dt2 = fem_solver.elements_i[i_e].V * dt2
            B = fem_solver.elements_i[i_e].B
            s = -B[0, :] - B[1, :] - B[2, :]  # s is the negative sum of B rows
            p9 = ti.Vector([0.0] * 9, dt=gs.ti_float)
            i_v0, i_v1, i_v2, i_v3 = fem_solver.elements_i[i_e].el2v

            for i in ti.static(range(3)):
                p9[i * 3 : i * 3 + 3] = (
                    B[0, i] * self.fem_state_v.v_diff[i_b, i_v0]
                    + B[1, i] * self.fem_state_v.v_diff[i_b, i_v1]
                    + B[2, i] * self.fem_state_v.v_diff[i_b, i_v2]
                    + s[i] * self.fem_state_v.v_diff[i_b, i_v3]
                )

            new_p9 = ti.Vector([0.0] * 9, dt=gs.ti_float)

            for i in ti.static(range(3)):
                new_p9[i * 3 : i * 3 + 3] = (
                    fem_solver.elements_el_hessian[i_b, i, 0, i_e] @ p9[0:3]
                    + fem_solver.elements_el_hessian[i_b, i, 1, i_e] @ p9[3:6]
                    + fem_solver.elements_el_hessian[i_b, i, 2, i_e] @ p9[6:9]
                )

            # atomic
            self.fem_state_v.gradient[i_b, i_v0] += (
                (B[0, 0] * new_p9[0:3] + B[0, 1] * new_p9[3:6] + B[0, 2] * new_p9[6:9]) * V_dt2 * damping_beta_factor
            )
            self.fem_state_v.gradient[i_b, i_v1] += (
                (B[1, 0] * new_p9[0:3] + B[1, 1] * new_p9[3:6] + B[1, 2] * new_p9[6:9]) * V_dt2 * damping_beta_factor
            )
            self.fem_state_v.gradient[i_b, i_v2] += (
                (B[2, 0] * new_p9[0:3] + B[2, 1] * new_p9[3:6] + B[2, 2] * new_p9[6:9]) * V_dt2 * damping_beta_factor
            )
            self.fem_state_v.gradient[i_b, i_v3] += (
                (s[0] * new_p9[0:3] + s[1] * new_p9[3:6] + s[2] * new_p9[6:9]) * V_dt2 * damping_beta_factor
            )
=======
    def compute_inertia_elastic_gradient(self):
        self._func_compute_inertia_elastic_Ap(
            self.v_diff,
            self.gradient,
            self.batch_active,
        )
>>>>>>> 995cb7c2

    @ti.kernel
    def compute_rigid_non_contact_gradient(self):
        rigid_solver = self.rigid_solver
        for i_b, i_d0, i_d1 in ti.ndrange(rigid_solver._B, rigid_solver.n_dofs, rigid_solver.n_dofs):
            self.rigid_state_dof.gradient[i_b, i_d1] += (
                rigid_solver.mass_mat[i_d1, i_d0, i_b] * self.rigid_state_dof.v_diff[i_b, i_d0]
            )

    def compute_contact_gradient_hessian_diag_prec(self):
        self.clear_impulses()
        for contact in self.contacts:
            if contact.has_contact:
                contact.compute_gradient_hessian_diag()
        self.compute_preconditioner()

    def clear_impulses(self):
        if self.fem_solver.is_active():
            self.clear_fem_impulses()
        if self.rigid_solver.is_active():
            self.clear_rigid_impulses()

    @ti.kernel
    def clear_fem_impulses(self):
        for i_b, i_v in ti.ndrange(self.fem_solver._B, self.fem_solver.n_vertices):
            if not self.batch_active[i_b]:
                continue
            self.fem_state_v[i_b, i_v].impulse.fill(0.0)

    @ti.kernel
    def clear_rigid_impulses(self):
        for i_b, i_d in ti.ndrange(self.rigid_solver._B, self.rigid_solver.n_dofs):
            if not self.batch_active[i_b]:
                continue
            self.rigid_state_dof[i_b, i_d].impulse.fill(0.0)

    def compute_preconditioner(self):
        if self.fem_solver.is_active():
            self.compute_fem_preconditioner()

    @ti.kernel
    def compute_fem_preconditioner(self):
        fem_solver = self.fem_solver
        for i_b, i_v in ti.ndrange(fem_solver._B, fem_solver.n_vertices):
            if not self.batch_active[i_b]:
                continue
            self.pcg_fem_state_v[i_b, i_v].prec = self.pcg_fem_state_v[i_b, i_v].diag3x3.inverse()

    def compute_Ap(self):
        self.compute_inertia_elastic_Ap()
        # Contact
        for contact in self.contacts:
            if contact.has_contact:
                contact.compute_Ap()

    @ti.kernel
    def compute_inertia_elastic_Ap(self):
        self._func_compute_inertia_elastic_Ap(
            self.pcg_fem_state_v.p,
            self.pcg_fem_state_v.Ap,
            self.batch_pcg_active,
        )

    @ti.func
    def compute_elastic_products(self, i_b, i_e, B, s, i_v0, i_v1, i_v2, i_v3, src):
        fem_solver = self.fem_solver
        p9 = ti.Vector.zero(gs.ti_float, 9)
        for i in ti.static(range(3)):
            p9[i * 3 : i * 3 + 3] = (
                B[0, i] * src[i_b, i_v0] + B[1, i] * src[i_b, i_v1] + B[2, i] * src[i_b, i_v2] + s[i] * src[i_b, i_v3]
            )
        H9_p9 = ti.Vector.zero(gs.ti_float, 9)
        for i in ti.static(range(3)):
            H9_p9[i * 3 : i * 3 + 3] = (
                fem_solver.elements_el_hessian[i_b, i, 0, i_e] @ p9[0:3]
                + fem_solver.elements_el_hessian[i_b, i, 1, i_e] @ p9[3:6]
                + fem_solver.elements_el_hessian[i_b, i, 2, i_e] @ p9[6:9]
            )
        return p9, H9_p9

    @ti.func
    def _func_compute_inertia_elastic_Ap(self, src, dst, active):
        fem_solver = self.fem_solver
        dt2 = fem_solver._substep_dt**2
        damping_alpha_factor = fem_solver._damping_alpha * fem_solver._substep_dt + 1.0
        damping_beta_factor = fem_solver._damping_beta / fem_solver._substep_dt + 1.0

        # Inerita
        for i_b, i_v in ti.ndrange(fem_solver._B, fem_solver.n_vertices):
            if not active[i_b]:
                continue
            dst[i_b, i_v] = fem_solver.elements_v_info[i_v].mass_over_dt2 * src[i_b, i_v] * dt2 * damping_alpha_factor

        # Elasticity
        for i_b, i_e in ti.ndrange(fem_solver._B, fem_solver.n_elements):
            if not active[i_b]:
                continue
            V_dt2 = fem_solver.elements_i[i_e].V * dt2
            B = fem_solver.elements_i[i_e].B
            s = -B[0, :] - B[1, :] - B[2, :]  # s is the negative sum of B rows
            i_v0, i_v1, i_v2, i_v3 = fem_solver.elements_i[i_e].el2v

            _, new_p9 = self.compute_elastic_products(i_b, i_e, B, s, i_v0, i_v1, i_v2, i_v3, src)
            # atomic
            scale = V_dt2 * damping_beta_factor
            dst[i_b, i_v0] += (B[0, 0] * new_p9[0:3] + B[0, 1] * new_p9[3:6] + B[0, 2] * new_p9[6:9]) * scale
            dst[i_b, i_v1] += (B[1, 0] * new_p9[0:3] + B[1, 1] * new_p9[3:6] + B[1, 2] * new_p9[6:9]) * scale
            dst[i_b, i_v2] += (B[2, 0] * new_p9[0:3] + B[2, 1] * new_p9[3:6] + B[2, 2] * new_p9[6:9]) * scale
            dst[i_b, i_v3] += (s[0] * new_p9[0:3] + s[1] * new_p9[3:6] + s[2] * new_p9[6:9]) * scale

    def init_pcg_solve(self):
        self.init_pcg_state()
        if self.fem_solver.is_active():
            self.init_fem_pcg_solve()
        if self.rigid_solver.is_active():
            self.init_rigid_pcg_solve()
        self.init_pcg_active()

    @ti.kernel
    def init_pcg_state(self):
        for i_b in ti.ndrange(self._B):
            self.batch_pcg_active[i_b] = self.batch_active[i_b]
            if not self.batch_pcg_active[i_b]:
                continue
            self.pcg_state[i_b].rTr = 0.0
            self.pcg_state[i_b].rTz = 0.0

    @ti.kernel
    def init_fem_pcg_solve(self):
        fem_solver = self.fem_solver
        for i_b, i_v in ti.ndrange(self._B, fem_solver.n_vertices):
            if not self.batch_pcg_active[i_b]:
                continue
<<<<<<< HEAD
            self.pcg_fem_state_v[i_b, i_v].x = 0
            self.pcg_fem_state_v[i_b, i_v].r = -self.fem_state_v.gradient[i_b, i_v]
            self.pcg_fem_state_v[i_b, i_v].z = self.pcg_fem_state_v[i_b, i_v].prec @ self.pcg_fem_state_v[i_b, i_v].r
            self.pcg_fem_state_v[i_b, i_v].p = self.pcg_fem_state_v[i_b, i_v].z
            ti.atomic_add(
                self.pcg_state[i_b].rTr, self.pcg_fem_state_v[i_b, i_v].r.dot(self.pcg_fem_state_v[i_b, i_v].r)
            )
            ti.atomic_add(
                self.pcg_state[i_b].rTz, self.pcg_fem_state_v[i_b, i_v].r.dot(self.pcg_fem_state_v[i_b, i_v].z)
            )

    @ti.kernel
    def init_rigid_pcg_solve(self):
        rigid_solver = self.rigid_solver
        for i_b, i_d in ti.ndrange(self._B, rigid_solver.n_dofs):
            if not self.batch_pcg_active[i_b]:
                continue
            self.pcg_rigid_state_dof[i_b, i_d].x = 0
            self.pcg_rigid_state_dof[i_b, i_d].r = -self.rigid_state_dof.gradient[i_b, i_d]
            self.pcg_rigid_state_dof[i_b, i_d].z = self.pcg_rigid_state_dof[i_b, i_d].r
            self.pcg_rigid_state_dof[i_b, i_d].p = self.pcg_rigid_state_dof[i_b, i_d].z
            ti.atomic_add(
                self.pcg_state[i_b].rTr, self.pcg_rigid_state_dof[i_b, i_d].r * self.pcg_rigid_state_dof[i_b, i_d].r
            )
            ti.atomic_add(
                self.pcg_state[i_b].rTz, self.pcg_rigid_state_dof[i_b, i_d].r * self.pcg_rigid_state_dof[i_b, i_d].z
            )

    @ti.kernel
    def init_pcg_active(self):
=======
            self.pcg_state_v[i_b, i_v].x = 0.0
            self.pcg_state_v[i_b, i_v].r = -self.gradient[i_b, i_v]
            self.pcg_state_v[i_b, i_v].z = self.pcg_state_v[i_b, i_v].prec @ self.pcg_state_v[i_b, i_v].r
            self.pcg_state_v[i_b, i_v].p = self.pcg_state_v[i_b, i_v].z
            self.pcg_state[i_b].rTr += self.pcg_state_v[i_b, i_v].r.dot(self.pcg_state_v[i_b, i_v].r)
            self.pcg_state[i_b].rTz += self.pcg_state_v[i_b, i_v].r.dot(self.pcg_state_v[i_b, i_v].z)
>>>>>>> 995cb7c2
        for i_b in ti.ndrange(self._B):
            if not self.batch_pcg_active[i_b]:
                continue
            self.batch_pcg_active[i_b] = self.pcg_state[i_b].rTr > self._pcg_threshold

    def one_pcg_iter(self):
        self.compute_Ap()
        self._kernel_one_pcg_iter()

    @ti.kernel
    def _kernel_one_pcg_iter(self):
        fem_solver = self.fem_solver
        # compute pTAp
        for i_b in ti.ndrange(self._B):
            if not self.batch_pcg_active[i_b]:
                continue
            self.pcg_state[i_b].pTAp = 0.0
        for i_b, i_v in ti.ndrange(self._B, fem_solver.n_vertices):
            if not self.batch_pcg_active[i_b]:
                continue
            ti.atomic_add(
                self.pcg_state[i_b].pTAp, self.pcg_fem_state_v[i_b, i_v].p.dot(self.pcg_fem_state_v[i_b, i_v].Ap)
            )

        # compute alpha and update x, r, z, rTr, rTz
        for i_b in ti.ndrange(self._B):
            if not self.batch_pcg_active[i_b]:
                continue
            self.pcg_state[i_b].alpha = self.pcg_state[i_b].rTz / self.pcg_state[i_b].pTAp
            self.pcg_state[i_b].rTr_new = 0.0
            self.pcg_state[i_b].rTz_new = 0.0
        for i_b, i_v in ti.ndrange(self._B, fem_solver.n_vertices):
            if not self.batch_pcg_active[i_b]:
                continue
            self.pcg_fem_state_v[i_b, i_v].x = (
                self.pcg_fem_state_v[i_b, i_v].x + self.pcg_state[i_b].alpha * self.pcg_fem_state_v[i_b, i_v].p
            )
            self.pcg_fem_state_v[i_b, i_v].r = (
                self.pcg_fem_state_v[i_b, i_v].r - self.pcg_state[i_b].alpha * self.pcg_fem_state_v[i_b, i_v].Ap
            )
            self.pcg_fem_state_v[i_b, i_v].z = self.pcg_fem_state_v[i_b, i_v].r
            ti.atomic_add(
                self.pcg_state[i_b].rTr_new, self.pcg_fem_state_v[i_b, i_v].r.dot(self.pcg_fem_state_v[i_b, i_v].r)
            )
            ti.atomic_add(
                self.pcg_state[i_b].rTz_new, self.pcg_fem_state_v[i_b, i_v].r.dot(self.pcg_fem_state_v[i_b, i_v].z)
            )
<<<<<<< HEAD
=======
            self.pcg_state_v[i_b, i_v].z = self.pcg_state_v[i_b, i_v].prec @ self.pcg_state_v[i_b, i_v].r
            self.pcg_state[i_b].rTr_new += self.pcg_state_v[i_b, i_v].r.dot(self.pcg_state_v[i_b, i_v].r)
            self.pcg_state[i_b].rTz_new += self.pcg_state_v[i_b, i_v].r.dot(self.pcg_state_v[i_b, i_v].z)
>>>>>>> 995cb7c2

        # check convergence
        for i_b in ti.ndrange(self._B):
            if not self.batch_pcg_active[i_b]:
                continue
            self.batch_pcg_active[i_b] = self.pcg_state[i_b].rTr_new > self._pcg_threshold
        # update beta, rTr, rTz
        for i_b in ti.ndrange(self._B):
            if not self.batch_pcg_active[i_b]:
                continue
            self.pcg_state[i_b].beta = self.pcg_state[i_b].rTz_new / self.pcg_state[i_b].rTz
            self.pcg_state[i_b].rTr = self.pcg_state[i_b].rTr_new
            self.pcg_state[i_b].rTz = self.pcg_state[i_b].rTz_new

        # update p
        for i_b, i_v in ti.ndrange(self._B, fem_solver.n_vertices):
            if not self.batch_pcg_active[i_b]:
                continue
            self.pcg_fem_state_v[i_b, i_v].p = (
                self.pcg_fem_state_v[i_b, i_v].z + self.pcg_state[i_b].beta * self.pcg_fem_state_v[i_b, i_v].p
            )

    def pcg_solve(self):
        self.init_pcg_solve()
        for i in range(self._n_pcg_iterations):
            self.one_pcg_iter()

    def compute_total_energy(self, f: ti.i32, energy):
        self.compute_inertia_elastic_energy(f, energy)
        # Contact
        for contact in self.contacts:
            if contact.has_contact:
                contact.compute_energy(energy)

    @ti.kernel
    def compute_inertia_elastic_energy(self, f: ti.i32, energy: ti.template()):
        fem_solver = self.fem_solver
        dt2 = fem_solver._substep_dt**2
        damping_alpha_factor = fem_solver._damping_alpha * fem_solver._substep_dt + 1.0
        damping_beta_factor = fem_solver._damping_beta / fem_solver._substep_dt + 1.0

        for i_b in ti.ndrange(self._B):
            energy[i_b] = 0.0
            if not self.batch_linesearch_active[i_b]:
                continue

        # Inertia
        for i_b, i_v in ti.ndrange(self._B, fem_solver.n_vertices):
            if not self.batch_linesearch_active[i_b]:
                continue
            self.fem_state_v.v_diff[i_b, i_v] = (
                self.fem_state_v.v[i_b, i_v] - fem_solver.elements_v[f + 1, i_v, i_b].vel
            )
            energy[i_b] += (
                0.5
                * fem_solver.elements_v_info[i_v].mass_over_dt2
                * self.fem_state_v.v_diff[i_b, i_v].dot(self.fem_state_v.v_diff[i_b, i_v])
                * dt2
                * damping_alpha_factor
            )

        # Elastic
        for i_b, i_e in ti.ndrange(self._B, fem_solver.n_elements):
            if not self.batch_linesearch_active[i_b]:
                continue

            V_dt2 = fem_solver.elements_i[i_e].V * dt2
            B = fem_solver.elements_i[i_e].B
            s = -B[0, :] - B[1, :] - B[2, :]  # s is the negative sum of B rows
            i_v0, i_v1, i_v2, i_v3 = fem_solver.elements_i[i_e].el2v

<<<<<<< HEAD
            for i in ti.static(range(3)):
                p9[i * 3 : i * 3 + 3] = (
                    B[0, i] * self.fem_state_v.v_diff[i_b, i_v0]
                    + B[1, i] * self.fem_state_v.v_diff[i_b, i_v1]
                    + B[2, i] * self.fem_state_v.v_diff[i_b, i_v2]
                    + s[i] * self.fem_state_v.v_diff[i_b, i_v3]
                )

            H9_p9 = ti.Vector.zero(gs.ti_float, 9)

            for i in ti.static(range(3)):
                H9_p9[i * 3 : i * 3 + 3] = (
                    fem_solver.elements_el_hessian[i_b, i, 0, i_e] @ p9[0:3]
                    + fem_solver.elements_el_hessian[i_b, i, 1, i_e] @ p9[3:6]
                    + fem_solver.elements_el_hessian[i_b, i, 2, i_e] @ p9[6:9]
                )

            energy[i_b] += 0.5 * V_dt2 * p9.dot(H9_p9) * damping_beta_factor
=======
            p9, H9_p9 = self.compute_elastic_products(i_b, i_e, B, s, i_v0, i_v1, i_v2, i_v3, self.v_diff)
            energy[i_b] += 0.5 * p9.dot(H9_p9) * damping_beta_factor * V_dt2
>>>>>>> 995cb7c2

    def init_linesearch(self, f: ti.i32):
        self._kernel_init_linesearch()
        self.compute_total_energy(f, self.linesearch_state.prev_energy)

    def init_exact_linesearch(self, f: ti.i32):
        self._kernel_init_exact_linesearch()
        self.prepare_search_direction_data()
        self.compute_inertia_elastic_energy(f, self.linesearch_state.prev_energy)
        self.update_velocity_linesearch()
        self.compute_line_energy_gradient_hessian(f)
        self.check_initial_exact_linesearch_convergence()
        self.init_newton_linesearch()

    @ti.kernel
    def init_newton_linesearch(self):
        for i_b in ti.ndrange(self._B):
            if not self.batch_linesearch_active[i_b]:
                continue
            self.linesearch_state[i_b].dell_scale = -self.linesearch_state[i_b].m
            self.linesearch_state[i_b].step_size = ti.min(
                -self.linesearch_state[i_b].m / self.linesearch_state[i_b].d2ell_dalpha2, self._linesearch_max_step_size
            )
            self.linesearch_state[i_b].alpha_min = 0.0
            self.linesearch_state[i_b].alpha_max = self._linesearch_max_step_size
            self.linesearch_state[i_b].f_lower = -1.0
            self.linesearch_state[i_b].f_upper = (
                self.linesearch_state[i_b].dell_dalpha / self.linesearch_state[i_b].dell_scale
            )
            self.linesearch_state[i_b].alpha_tol = self._linesearch_ftol * self.linesearch_state[i_b].step_size
            self.linesearch_state[i_b].minus_dalpha = (
                self.linesearch_state[i_b].alpha_min - self.linesearch_state[i_b].alpha_max
            )
            self.linesearch_state[i_b].minus_dalpha_prev = self.linesearch_state[i_b].minus_dalpha
            if ti.abs(self.linesearch_state[i_b].f_lower) < self._linesearch_ftol:
                self.batch_linesearch_active[i_b] = False
                self.linesearch_state[i_b].step_size = self.linesearch_state[i_b].alpha_min
            if ti.abs(self.linesearch_state[i_b].f_upper) < self._linesearch_ftol:
                self.batch_linesearch_active[i_b] = False
                self.linesearch_state[i_b].step_size = self.linesearch_state[i_b].alpha_max

    def compute_line_energy_gradient_hessian(self, f: ti.i32):
        for contact in self.contacts:
            if contact.has_contact:
                contact.compute_energy_gamma_G()
        self.compute_inertia_elastic_energy_alpha(f, self.linesearch_state.energy)
        self.compute_inertia_elastic_gradient_alpha(f)
        self.compute_inertia_elastic_hessian_alpha(f)
        for contact in self.contacts:
            if contact.has_contact:
                contact.compute_gradient_hessian_alpha()

    @ti.kernel
    def compute_inertia_elastic_gradient_alpha(self, f: ti.i32):
        self.linesearch_state.dell_dalpha.fill(0.0)
        dp = ti.static(self.linesearch_fem_state_v.dp)
        v = ti.static(self.fem_state_v.v)
        v_star = ti.static(self.fem_solver.elements_v.vel)
        for i_b, i_v in ti.ndrange(self._B, self.fem_solver.n_vertices):
            if not self.batch_linesearch_active[i_b]:
                continue
            self.linesearch_state.dell_dalpha[i_b] += dp[i_b, i_v].dot(v[i_b, i_v] - v_star[f + 1, i_b, i_v])

    @ti.kernel
    def compute_inertia_elastic_hessian_alpha(self, f: ti.i32):
        for i_b in ti.ndrange(self._B):
            self.linesearch_state.d2ell_dalpha2[i_b] = self.linesearch_state.d2ellA_dalpha2[i_b]

    @ti.kernel
    def compute_inertia_elastic_energy_alpha(self, f: ti.i32, energy: ti.template()):
        alpha = ti.static(self.linesearch_state.step_size)
        dp = ti.static(self.linesearch_fem_state_v.dp)
        v = ti.static(self.fem_state_v.v)
        v_star = ti.static(self.fem_solver.elements_v.vel)
        for i_b in ti.ndrange(self._B):
            if not self.batch_linesearch_active[i_b]:
                continue
            energy[i_b] = (
                self.linesearch_state.prev_energy[i_b]
                + 0.5 * alpha[i_b] ** 2 * self.linesearch_state[i_b].d2ellA_dalpha2
            )

        for i_b, i_v in ti.ndrange(self._B, self.fem_solver.n_vertices):
            if not self.batch_linesearch_active[i_b]:
                continue
            energy[i_b] += alpha[i_b] * dp[i_b, i_v].dot(v[i_b, i_v] - v_star[f + 1, i_b, i_v])

    def prepare_search_direction_data(self):
        self.prepare_inertia_elastic_search_direction_data()
        for contact in self.contacts:
            if contact.has_contact:
                contact.prepare_search_direction_data()
        self.compute_d2ellA_dalpha2()

    @ti.kernel
    def compute_d2ellA_dalpha2(self):
        for i_b in ti.ndrange(self._B):
            self.linesearch_state[i_b].d2ellA_dalpha2 = 0.0

        for i_b, i_v in ti.ndrange(self._B, self.fem_solver.n_vertices):
            if not self.batch_linesearch_active[i_b]:
                continue
            self.linesearch_state[i_b].d2ellA_dalpha2 += self.pcg_fem_state_v[i_b, i_v].x.dot(
                self.linesearch_fem_state_v[i_b, i_v].dp
            )

    @ti.kernel
    def prepare_inertia_elastic_search_direction_data(self):
        self._func_compute_inertia_elastic_Ap(
<<<<<<< HEAD
            self.pcg_fem_state_v.x,
            self.linesearch_fem_state_v.dp,
            self.batch_linesearch_active,
=======
            self.pcg_state_v.x, self.linesearch_state_v.dp, self.batch_linesearch_active
>>>>>>> 995cb7c2
        )

    @ti.kernel
    def _kernel_init_linesearch(self):
        fem_solver = self.fem_solver
        for i_b in ti.ndrange(self._B):
            self.batch_linesearch_active[i_b] = self.batch_active[i_b]
            if not self.batch_linesearch_active[i_b]:
                continue
            self.linesearch_state[i_b].step_size = 1.0 / ti.static(self._linesearch_tau)
            self.linesearch_state[i_b].m = 0.0

        # x_prev, m
        for i_b, i_v in ti.ndrange(self._B, fem_solver.n_vertices):
            if not self.batch_linesearch_active[i_b]:
                continue
            self.linesearch_fem_state_v[i_b, i_v].x_prev = self.fem_state_v.v[i_b, i_v]
            self.linesearch_state[i_b].m += self.pcg_fem_state_v[i_b, i_v].x.dot(self.fem_state_v.gradient[i_b, i_v])

    @ti.kernel
    def _kernel_init_exact_linesearch(self):
        fem_solver = self.fem_solver
        for i_b in ti.ndrange(self._B):
            self.batch_linesearch_active[i_b] = self.batch_active[i_b]
            if not self.batch_linesearch_active[i_b]:
                continue
            self.linesearch_state[i_b].m = 0.0
            self.linesearch_state[i_b].step_size = self._linesearch_max_step_size

        # x_prev, m
        for i_b, i_v in ti.ndrange(self._B, fem_solver.n_vertices):
            if not self.batch_linesearch_active[i_b]:
                continue
            self.linesearch_state[i_b].m += self.pcg_fem_state_v[i_b, i_v].x.dot(self.fem_state_v.gradient[i_b, i_v])
            self.linesearch_fem_state_v[i_b, i_v].x_prev = self.fem_state_v.v[i_b, i_v]

    @ti.kernel
    def check_initial_exact_linesearch_convergence(self):
        fem_solver = self.fem_solver
        for i_b in ti.ndrange(self._B):
            if not self.batch_linesearch_active[i_b]:
                continue
            self.batch_linesearch_active[i_b] = self.linesearch_state[i_b].dell_dalpha > 0.0
        # When tolerance is small but gradient norm is small, take step 1.0 and end
        for i_b, i_v in ti.ndrange(self._B, fem_solver.n_vertices):
            if not self.batch_linesearch_active[i_b]:
                continue
<<<<<<< HEAD
            if -self.linesearch_state[i_b].m < atol + rtol * self.linesearch_state[i_b].prev_energy:
                self.fem_state_v.v[i_b, i_v] = (
                    self.linesearch_fem_state_v[i_b, i_v].x_prev + self.pcg_fem_state_v[i_b, i_v].x
                )
=======
            if (
                -self.linesearch_state[i_b].m
                < self._sap_convergence_atol + self._sap_convergence_rtol * self.linesearch_state[i_b].prev_energy
            ):
                self.v[i_b, i_v] = self.linesearch_state_v[i_b, i_v].x_prev + self.pcg_state_v[i_b, i_v].x
>>>>>>> 995cb7c2
        for i_b, i_v in ti.ndrange(self._B, fem_solver.n_vertices):
            if not self.batch_linesearch_active[i_b]:
                continue
            if (
                -self.linesearch_state[i_b].m
                < self._sap_convergence_atol + self._sap_convergence_rtol * self.linesearch_state[i_b].prev_energy
            ):
                self.batch_linesearch_active[i_b] = False
                self.linesearch_state[i_b].step_size = 1.0

    def one_linesearch_iter(self, f: ti.i32):
        self.update_velocity_linesearch()
        self.compute_total_energy(f, self.linesearch_state.energy)
        self.check_linesearch_convergence()

    @ti.kernel
    def update_velocity_linesearch(self):
        fem_solver = self.fem_solver

        # update vel
        for i_b, i_v in ti.ndrange(self._B, fem_solver.n_vertices):
            if not self.batch_linesearch_active[i_b]:
                continue
            self.fem_state_v.v[i_b, i_v] = (
                self.linesearch_fem_state_v[i_b, i_v].x_prev
                + self.linesearch_state[i_b].step_size * self.pcg_fem_state_v[i_b, i_v].x
            )

    @ti.kernel
    def check_linesearch_convergence(self):
        # check condition
        for i_b in ti.ndrange(self._B):
            if not self.batch_linesearch_active[i_b]:
                continue
            self.batch_linesearch_active[i_b] = (
                self.linesearch_state[i_b].energy
                > self.linesearch_state[i_b].prev_energy
                + self._linesearch_c * self.linesearch_state[i_b].step_size * self.linesearch_state[i_b].m
            )
            if not self.batch_linesearch_active[i_b]:
                continue
            self.linesearch_state[i_b].step_size *= self._linesearch_tau

    def linesearch(self, f: ti.i32):
        """
        Note
        ------
        https://en.wikipedia.org/wiki/Backtracking_line_search#Algorithm
        """
        self.init_linesearch(f)
        for i in range(self._n_linesearch_iterations):
            self.one_linesearch_iter(f)

    def exact_linesearch(self, f: ti.i32):
        """
        Note
        ------
        Exact line search using rtsafe
        https://github.com/RobotLocomotion/drake/blob/master/multibody/contact_solvers/sap/sap_solver.h#L393
        """
        self.init_exact_linesearch(f)
        for i in range(self._n_linesearch_iterations):
            self.one_exact_linesearch_iter(f)

    def one_exact_linesearch_iter(self, f: ti.i32):
        self.update_velocity_linesearch()
        self.compute_line_energy_gradient_hessian(f)
        self.compute_f_df_bracket()
        self.find_next_step_size()

    @ti.kernel
    def compute_f_df_bracket(self):
        for i_b in ti.ndrange(self._B):
            if not self.batch_linesearch_active[i_b]:
                continue
            self.linesearch_state[i_b].f = (
                self.linesearch_state[i_b].dell_dalpha / self.linesearch_state[i_b].dell_scale
            )
            self.linesearch_state[i_b].df = (
                self.linesearch_state[i_b].d2ell_dalpha2 / self.linesearch_state[i_b].dell_scale
            )
            if ti.math.sign(self.linesearch_state[i_b].f) != ti.math.sign(self.linesearch_state[i_b].f_upper):
                self.linesearch_state[i_b].alpha_min = self.linesearch_state[i_b].step_size
                self.linesearch_state[i_b].f_lower = self.linesearch_state[i_b].f
            else:
                self.linesearch_state[i_b].alpha_max = self.linesearch_state[i_b].step_size
                self.linesearch_state[i_b].f_upper = self.linesearch_state[i_b].f
            if ti.abs(self.linesearch_state[i_b].f) < self._linesearch_ftol:
                self.batch_linesearch_active[i_b] = False

    @ti.kernel
    def find_next_step_size(self):
        for i_b in ti.ndrange(self._B):
            if not self.batch_linesearch_active[i_b]:
                continue
            newton_is_slow = 2.0 * ti.abs(self.linesearch_state[i_b].f) > ti.abs(
                self.linesearch_state[i_b].minus_dalpha_prev * self.linesearch_state[i_b].df
            )
            self.linesearch_state[i_b].minus_dalpha_prev = self.linesearch_state[i_b].minus_dalpha
            if newton_is_slow:
                # bisect
                self.linesearch_state[i_b].minus_dalpha = 0.5 * (
                    self.linesearch_state[i_b].alpha_min - self.linesearch_state[i_b].alpha_max
                )
                self.linesearch_state[i_b].step_size = (
                    self.linesearch_state[i_b].alpha_min - self.linesearch_state[i_b].minus_dalpha
                )
            else:
                # newton
                self.linesearch_state[i_b].minus_dalpha = self.linesearch_state[i_b].f / self.linesearch_state[i_b].df
                self.linesearch_state[i_b].step_size = (
                    self.linesearch_state[i_b].step_size - self.linesearch_state[i_b].minus_dalpha
                )
                if (
                    self.linesearch_state[i_b].step_size <= self.linesearch_state[i_b].alpha_min
                    or self.linesearch_state[i_b].step_size >= self.linesearch_state[i_b].alpha_max
                ):
                    # bisect
                    self.linesearch_state[i_b].minus_dalpha = 0.5 * (
                        self.linesearch_state[i_b].alpha_min - self.linesearch_state[i_b].alpha_max
                    )
                    self.linesearch_state[i_b].step_size = (
                        self.linesearch_state[i_b].alpha_min - self.linesearch_state[i_b].minus_dalpha
                    )
            if ti.abs(self.linesearch_state[i_b].minus_dalpha) < self.linesearch_state[i_b].alpha_tol:
                self.batch_linesearch_active[i_b] = False

    # ------------------------------------------------------------------------------------
    # ----------------------------------- For Debug  -------------------------------------
    # ------------------------------------------------------------------------------------
    def save_contact_file(self, f):
        """
        Save the contact pairs for debugging purposes.

        This function is not used in the simulation but can be used for debugging.
        """
        for contact in self.contacts:
            if contact.has_contact:
                contact.save_contact_file(f)

    def save_pos_file(self, f):
        """
        Save the position for debugging purposes.

        This function is not used in the simulation but can be used for debugging.
        """
        if self.fem_solver.is_active():
            pos_np = self.fem_solver.elements_v.pos.to_numpy()[f, ...].reshape(-1, 3)
            np.save(f"contact_debug/V_{self.sim.cur_step_global}.npy", pos_np)

    def save_elements_file(self):
        """
        Save the elements for debugging purposes.

        This function is not used in the simulation but can be used for debugging.
        """
        if self.fem_solver.is_active():
            ele_np = self.fem_solver.elements_i.el2v.to_numpy().reshape(-1, 4)
            np.save(f"contact_debug/T.npy", ele_np)

    # ------------------------------------------------------------------------------------
    # ----------------------------------- Properties -------------------------------------
    # ------------------------------------------------------------------------------------
    @property
    def active_solvers(self):
        """All the active solvers managed by the scene's simulator."""
        return self.sim.active_solvers


@ti.data_oriented
class BaseContact(RBC):
    """
    Base class for contact handling in a simulation.

    This class provides a framework for managing contact pairs, computing gradients,
    and handling contact-related computations.

    """

    def __init__(
        self,
        simulator: "Simulator",
    ) -> None:
        self.sim = simulator
        self.coupler = simulator.coupler
        self.n_contact_pairs = ti.field(gs.ti_int, shape=())
        self._has_contact = True
        self.sap_contact_info_type = ti.types.struct(
            k=gs.ti_float,  # contact stiffness
            phi0=gs.ti_float,  # initial signed distance
            Rn=gs.ti_float,  # Regularization for normal
            Rt=gs.ti_float,  # Regularization for tangential
            Rn_inv=gs.ti_float,  # Inverse of Rn
            Rt_inv=gs.ti_float,  # Inverse of Rt
            vn_hat=gs.ti_float,  # Stablization for normal velocity
            mu=gs.ti_float,  # friction coefficient
            mu_hat=gs.ti_float,  # friction coefficient regularized
            mu_factor=gs.ti_float,  # friction coefficient factor, 1/(1+mu_tilde**2)
            energy=gs.ti_float,  # energy
            gamma=gs.ti_vec3,  # contact impulse
            G=gs.ti_mat3,  # Hessian matrix
            dvc=gs.ti_vec3,  # velocity change at contact point, for exact line search
        )

    @property
    def has_contact(self):
        return self._has_contact

    def update_has_contact(self):
        self._has_contact = self.n_contact_pairs[None] > 0

    @ti.kernel
    def compute_gradient_hessian_alpha(self):
        coupler = self.coupler
        dvc = ti.static(self.contact_pairs.sap_info.dvc)
        gamma = ti.static(self.contact_pairs.sap_info.gamma)
        G = ti.static(self.contact_pairs.sap_info.G)
        for i_p in ti.ndrange(self.n_contact_pairs[None]):
            i_b = self.contact_pairs[i_p].batch_idx
            if not coupler.batch_linesearch_active[i_b]:
                continue
            coupler.linesearch_state.dell_dalpha[i_b] -= dvc[i_p].dot(gamma[i_p])
            coupler.linesearch_state.d2ell_dalpha2[i_b] += dvc[i_p].dot(G[i_p] @ dvc[i_p])

    @ti.kernel
    def compute_regularization(self):
        pairs = ti.static(self.contact_pairs)
        sap_info = ti.static(pairs.sap_info)
        time_step = self.sim._substep_dt
        dt2_inv = 1.0 / (time_step**2)

        for i_p in range(self.n_contact_pairs[None]):
            W = self.compute_delassus(i_p)
            w_rms = W.norm() / 3.0 * dt2_inv
            self.compute_contact_regularization(sap_info, i_p, w_rms, time_step)

    @ti.kernel
    def compute_energy_gamma_G(self):
        pairs = ti.static(self.contact_pairs)
        sap_info = ti.static(pairs.sap_info)
        coupler = self.coupler
        for i_p in range(self.n_contact_pairs[None]):
            vc = self.compute_vc(i_p)
            self.compute_contact_energy_gamma_G(sap_info, i_p, vc)

    @ti.kernel
    def compute_energy(self, energy: ti.template()):
        pairs = ti.static(self.contact_pairs)
        sap_info = ti.static(pairs.sap_info)
        coupler = self.coupler
        for i_p in range(self.n_contact_pairs[None]):
            i_b = pairs[i_p].batch_idx
            if not self.batch_linesearch_active[i_b]:
                continue
            vc = self.compute_vc(i_p)
            self.compute_contact_energy(sap_info, i_p, vc)
            energy[i_b] += sap_info[i_p].energy

    @ti.func
    def compute_contact_gamma_G(self, sap_info, i_p, vc):
        y = ti.Vector([0.0, 0.0, sap_info[i_p].vn_hat]) - vc
        y[0] *= sap_info[i_p].Rt_inv
        y[1] *= sap_info[i_p].Rt_inv
        y[2] *= sap_info[i_p].Rn_inv
        yr = y[:2].norm(gs.EPS)
        yn = y[2]

        t_hat = y[:2] / yr
        contact_mode = self.compute_contact_mode(sap_info[i_p].mu, sap_info[i_p].mu_hat, yr, yn)
        sap_info[i_p].gamma.fill(0.0)
        sap_info[i_p].G.fill(0.0)
        if contact_mode == 0:  # Sticking
            sap_info[i_p].gamma = y
            sap_info[i_p].G[0, 0] = sap_info[i_p].Rt_inv
            sap_info[i_p].G[1, 1] = sap_info[i_p].Rt_inv
            sap_info[i_p].G[2, 2] = sap_info[i_p].Rn_inv
        elif contact_mode == 1:  # Sliding
            gn = (yn + sap_info[i_p].mu_hat * yr) * sap_info[i_p].mu_factor
            gt = sap_info[i_p].mu * gn * t_hat
            sap_info[i_p].gamma = ti.Vector([gt[0], gt[1], gn])
            P = t_hat.outer_product(t_hat)
            Pperp = ti.Matrix.identity(gs.ti_float, 2) - P
            dgt_dyt = sap_info[i_p].mu * (gn / yr * Pperp + sap_info[i_p].mu_hat * sap_info[i_p].mu_factor * P)
            dgt_dyn = sap_info[i_p].mu * sap_info[i_p].mu_factor * t_hat
            dgn_dyt = sap_info[i_p].mu_hat * sap_info[i_p].mu_factor * t_hat
            dgn_dyn = sap_info[i_p].mu_factor

            sap_info[i_p].G[:2, :2] = dgt_dyt * sap_info[i_p].Rt_inv
            sap_info[i_p].G[:2, 2] = dgt_dyn * sap_info[i_p].Rn_inv
            sap_info[i_p].G[2, :2] = dgn_dyt * sap_info[i_p].Rt_inv
            sap_info[i_p].G[2, 2] = dgn_dyn * sap_info[i_p].Rn_inv

        else:  # No contact
            pass

    @ti.func
    def compute_contact_energy_gamma_G(self, sap_info, i_p, vc):
        self.compute_contact_gamma_G(sap_info, i_p, vc)
        R_gamma = sap_info[i_p].gamma
        R_gamma[0] *= sap_info[i_p].Rt
        R_gamma[1] *= sap_info[i_p].Rt
        R_gamma[2] *= sap_info[i_p].Rn
        sap_info[i_p].energy = 0.5 * sap_info[i_p].gamma.dot(R_gamma)

    @ti.func
    def compute_contact_energy(self, sap_info, i_p, vc):
        y = ti.Vector([0.0, 0.0, sap_info[i_p].vn_hat]) - vc
        y[0] *= sap_info[i_p].Rt_inv
        y[1] *= sap_info[i_p].Rt_inv
        y[2] *= sap_info[i_p].Rn_inv
        yr = y[:2].norm(gs.EPS)
        yn = y[2]

        t_hat = y[:2] / yr
        contact_mode = self.compute_contact_mode(sap_info[i_p].mu, sap_info[i_p].mu_hat, yr, yn)
        sap_info[i_p].gamma.fill(0.0)
        if contact_mode == 0:  # Sticking
            sap_info[i_p].gamma = y
        elif contact_mode == 1:  # Sliding
            gn = (yn + sap_info[i_p].mu_hat * yr) * sap_info[i_p].mu_factor
            gt = sap_info[i_p].mu * gn * t_hat
            sap_info[i_p].gamma = ti.Vector([gt[0], gt[1], gn])

        else:  # No contact
            pass

        R_gamma = sap_info[i_p].gamma
        R_gamma[0] *= sap_info[i_p].Rt
        R_gamma[1] *= sap_info[i_p].Rt
        R_gamma[2] *= sap_info[i_p].Rn
        sap_info[i_p].energy = 0.5 * sap_info[i_p].gamma.dot(R_gamma)

    @ti.func
    def compute_contact_mode(self, mu, mu_hat, yr, yn):
        """
        Compute the contact mode based on the friction coefficients and the relative velocities.
        Returns:
            0: Sticking
            1: Sliding
            2: No contact
        """
        result = 2  # No contact
        if yr <= mu * yn:
            result = 0  # Sticking
        elif -mu_hat * yr < yn and yn < yr / mu:
            result = 1  # Sliding
        return result

    @ti.func
    def compute_contact_regularization(self, sap_info, i_p, w_rms, time_step):
        beta_factor = ti.static(self.coupler._sap_beta**2 / (4.0 * ti.math.pi**2))
        k = sap_info[i_p].k
        Rn = max(beta_factor * w_rms, 1.0 / (time_step * k * (time_step + self.coupler._sap_taud)))
        Rt = self.coupler._sap_sigma * w_rms
        vn_hat = -sap_info[i_p].phi0 / (time_step + self.coupler._sap_taud)
        sap_info[i_p].Rn = Rn
        sap_info[i_p].Rt = Rt
        sap_info[i_p].Rn_inv = 1.0 / Rn
        sap_info[i_p].Rt_inv = 1.0 / Rt
        sap_info[i_p].vn_hat = vn_hat
        sap_info[i_p].mu_hat = sap_info[i_p].mu * Rt * sap_info[i_p].Rn_inv
        sap_info[i_p].mu_factor = 1.0 / (1.0 + sap_info[i_p].mu * sap_info[i_p].mu_hat)

    def save_contact_file(self, f):
        self.compute_contact_pos(f)
        n_contact_pairs = int(self.n_contact_pairs[None])
        gamma_np = self.contact_pairs.sap_info.gamma.to_numpy()
        batch_idx_np = self.contact_pairs.batch_idx.to_numpy()
        contact_pos_np = self.contact_pairs.contact_pos.to_numpy()
        contact_pos = []
        contact_vec = []
        for i in range(n_contact_pairs):
            if batch_idx_np[i] != 0 or np.linalg.norm(gamma_np[i]) < gs.EPS:
                continue
            contact_vec.append(gamma_np[i])
            contact_pos.append(contact_pos_np[i])
        if len(contact_pos) == 0:
            return
        contact_pos = np.array(contact_pos)
        contact_vec = np.array(contact_vec)
        np.savez(
            f"contact_debug/{self.name}_{self.sim.cur_step_global}.npz",
            contact_pos=contact_pos,
            contact_vec=contact_vec,
        )


@ti.data_oriented
<<<<<<< HEAD
class RigidContact(BaseContact):
    def __init__(
        self,
        simulator: "Simulator",
    ) -> None:
        super().__init__(simulator)

    @ti.kernel
    def compute_gradient_hessian_diag(self):
        pairs = ti.static(self.contact_pairs)
        sap_info = ti.static(pairs.sap_info)
        coupler = self.coupler
        for i_p in range(self.n_contact_pairs[None]):
            vc = self.compute_vc(i_p)
            self.compute_contact_gamma_G(sap_info, i_p, vc)
            self.add_Jt_x(coupler.rigid_state_dof.gradient, i_p, -sap_info[i_p].gamma)
            self.add_Jt_x(coupler.rigid_state_dof.impulse, i_p, sap_info[i_p].gamma)

    @ti.kernel
    def compute_Ap(self):
        pairs = ti.static(self.contact_pairs)
        sap_info = ti.static(pairs.sap_info)
        coupler = self.coupler
        for i_p in range(self.n_contact_pairs[None]):
            # Jt @ G @ J @ p
            x = self.compute_Jx(i_p, coupler.pcg_rigid_state_dof.p)
            x = sap_info[i_p].G @ x
            self.add_Jt_x(coupler.pcg_rigid_state_dof.Ap, i_p, x)

    @ti.func
    def compute_vc(self, i_p):
        coupler = self.coupler
        return self.compute_Jx(i_p, coupler.rigid_state_dof.v)

    @ti.kernel
    def prepare_search_direction_data(self):
        pairs = ti.static(self.contact_pairs)
        sap_info = ti.static(pairs.sap_info)
        coupler = self.coupler
        for i_p in ti.ndrange(self.n_contact_pairs[None]):
            i_b = pairs[i_p].batch_idx
            if not coupler.batch_linesearch_active[i_b]:
                continue
            sap_info[i_p].dvc = self.compute_Jx(i_p, coupler.pcg_rigid_state_dof.x)


@ti.data_oriented
class FEMContact(BaseContact):
    def __init__(
        self,
        simulator: "Simulator",
    ) -> None:
        super().__init__(simulator)

    @ti.kernel
    def compute_gradient_hessian_diag(self):
        pairs = ti.static(self.contact_pairs)
        sap_info = ti.static(pairs.sap_info)
        coupler = self.coupler
        for i_p in range(self.n_contact_pairs[None]):
            vc = self.compute_Jx(i_p, coupler.fem_state_v.v)
            self.compute_contact_gamma_G(sap_info, i_p, vc)
            self.add_Jt_x(coupler.fem_state_v.gradient, i_p, -sap_info[i_p].gamma)
            self.add_Jt_x(coupler.fem_state_v.impulse, i_p, sap_info[i_p].gamma)

    @ti.kernel
    def prepare_search_direction_data(self):
        pairs = ti.static(self.contact_pairs)
        sap_info = ti.static(pairs.sap_info)
        coupler = self.coupler
        for i_p in ti.ndrange(self.n_contact_pairs[None]):
            i_b = pairs[i_p].batch_idx
            if not coupler.batch_linesearch_active[i_b]:
                continue
            sap_info[i_p].dvc = self.compute_Jx(i_p, coupler.pcg_fem_state_v.x)

    @ti.kernel
    def compute_Ap(self):
        pairs = ti.static(self.contact_pairs)
        sap_info = ti.static(pairs.sap_info)
        coupler = self.coupler
        for i_p in range(self.n_contact_pairs[None]):
            # Jt @ G @ J @ p
            x = self.compute_Jx(i_p, coupler.pcg_fem_state_v.p)
            x = sap_info[i_p].G @ x
            self.add_Jt_x(coupler.pcg_fem_state_v.Ap, i_p, x)

    @ti.kernel
    def compute_contact_pos(self, f: ti.i32):
        pairs = ti.static(self.contact_pairs)
        fem_solver = self.fem_solver
        for i_p in range(self.n_contact_pairs[None]):
            pairs[i_p].contact_pos = self.compute_contact_point(i_p, fem_solver.elements_v.pos, f)

    @ti.func
    def compute_vc(self, i_p):
        coupler = self.coupler
        return self.compute_Jx(i_p, coupler.fem_state_v.v)


@ti.data_oriented
class FEMFloorTetContact(FEMContact):
=======
class FEMFloorTetContact(BaseContact):
    """
    Class for handling contact between a tetrahedral mesh and a floor in a simulation using hydroelastic model.

    This class extends the BaseContact class and provides methods for detecting contact
    between the tetrahedral elements and the floor, computing contact pairs, and managing
    contact-related computations.
    """

>>>>>>> 995cb7c2
    def __init__(
        self,
        simulator: "Simulator",
    ) -> None:
        super().__init__(simulator)
        self.name = "FEMFloorTetContact"
        self.fem_solver = self.sim.fem_solver
        self.contact_candidate_type = ti.types.struct(
            batch_idx=gs.ti_int,  # batch index
            geom_idx=gs.ti_int,  # index of the FEM element
            intersection_code=gs.ti_int,  # intersection code for the element
            distance=gs.ti_vec4,  # distance vector for the element
        )
        self.n_contact_candidates = ti.field(gs.ti_int, shape=())
        self.max_contact_candidates = self.fem_solver.n_surface_elements * self.fem_solver._B
        self.contact_candidates = self.contact_candidate_type.field(shape=(self.max_contact_candidates,))

        self.contact_pair_type = ti.types.struct(
            batch_idx=gs.ti_int,  # batch index
            geom_idx=gs.ti_int,  # index of the FEM element
            barycentric=gs.ti_vec4,  # barycentric coordinates of the contact point
            contact_pos=gs.ti_vec3,  # contact position
            sap_info=self.sap_contact_info_type,  # contact info
        )
        self.max_contact_pairs = self.fem_solver.n_surface_elements * self.fem_solver._B
        self.contact_pairs = self.contact_pair_type.field(shape=(self.max_contact_pairs,))

    @ti.kernel
    def detection(self, f: ti.i32):
        fem_solver = self.fem_solver
        candidates = ti.static(self.contact_candidates)
        # Compute contact pairs
        self.n_contact_candidates[None] = 0
        # TODO Check surface element only instead of all elements
        for i_b, i_e in ti.ndrange(fem_solver._B, fem_solver.n_elements):
            intersection_code = ti.int32(0)
            distance = ti.Vector.zero(gs.ti_float, 4)
            for i in ti.static(range(4)):
                i_v = fem_solver.elements_i[i_e].el2v[i]
                pos_v = fem_solver.elements_v[f, i_v, i_b].pos
                distance[i] = pos_v.z - fem_solver.floor_height
                if distance[i] > 0.0:
                    intersection_code |= 1 << i

            # check if the element intersect with the floor
            if intersection_code != 0 and intersection_code != 15:
                i_c = ti.atomic_add(self.n_contact_candidates[None], 1)
                if i_c < self.max_contact_candidates:
                    candidates[i_c].batch_idx = i_b
                    candidates[i_c].geom_idx = i_e
                    candidates[i_c].intersection_code = intersection_code
                    candidates[i_c].distance = distance

        pairs = ti.static(self.contact_pairs)
        sap_info = ti.static(pairs.sap_info)
        coupler = self.coupler
        self.n_contact_pairs[None] = 0
        # Compute pair from candidates
        for i_c in range(self.n_contact_candidates[None]):
            candidate = candidates[i_c]
            i_b = candidate.batch_idx
            i_e = candidate.geom_idx
            intersection_code = candidate.intersection_code
            distance = candidate.distance
            intersected_edges = coupler.kMarchingTetsEdgeTable[intersection_code]
            tet_vertices = ti.Matrix.zero(gs.ti_float, 3, 4)  # 4 vertices
            tet_pressures = ti.Vector.zero(gs.ti_float, 4)  # pressures at the vertices

            for i in ti.static(range(4)):
                i_v = fem_solver.elements_i[i_e].el2v[i]
                tet_vertices[:, i] = fem_solver.elements_v[f, i_v, i_b].pos
                tet_pressures[i] = coupler.fem_pressure[i_v]

            polygon_vertices = ti.Matrix.zero(gs.ti_float, 3, 4)  # 3 or 4 vertices
            total_area = gs.EPS  # avoid division by zero
            total_area_weighted_centroid = ti.Vector([0.0, 0.0, 0.0])
            for i in range(4):
                if intersected_edges[i] >= 0:
                    edge = coupler.kTetEdges[intersected_edges[i]]
                    pos_v0 = tet_vertices[:, edge[0]]
                    pos_v1 = tet_vertices[:, edge[1]]
                    d_v0 = distance[edge[0]]
                    d_v1 = distance[edge[1]]
                    t = d_v0 / (d_v0 - d_v1)
                    polygon_vertices[:, i] = pos_v0 + t * (pos_v1 - pos_v0)

                    # Compute tirangle area and centroid
                    if i >= 2:
                        e1 = polygon_vertices[:, i - 1] - polygon_vertices[:, 0]
                        e2 = polygon_vertices[:, i] - polygon_vertices[:, 0]
                        area = 0.5 * e1.cross(e2).norm()
                        total_area += area
                        total_area_weighted_centroid += (
                            area * (polygon_vertices[:, 0] + polygon_vertices[:, i - 1] + polygon_vertices[:, i]) / 3.0
                        )

            centroid = total_area_weighted_centroid / total_area

            # Compute barycentric coordinates
            barycentric = tet_barycentric(centroid, tet_vertices)
            pressure = (
                barycentric[0] * tet_pressures[0]
                + barycentric[1] * tet_pressures[1]
                + barycentric[2] * tet_pressures[2]
                + barycentric[3] * tet_pressures[3]
            )

            deformable_g = self.coupler._hydroelastic_stiffness
            rigid_g = coupler.fem_pressure_gradient[i_b, i_e].z
            # TODO A better way to handle corner cases where pressure and pressure gradient are ill defined
            if total_area < gs.EPS or rigid_g < gs.EPS:
                continue
            g = 1.0 / (1.0 / deformable_g + 1.0 / rigid_g)  # harmonic average
            rigid_k = total_area * g
            rigid_phi0 = -pressure / g
            i_p = ti.atomic_add(self.n_contact_pairs[None], 1)
            if i_p < self.max_contact_pairs:
                pairs[i_p].batch_idx = i_b
                pairs[i_p].geom_idx = i_e
                pairs[i_p].barycentric = barycentric
                # TODO custom dissipation
                sap_info[i_p].k = rigid_k  # contact stiffness
                sap_info[i_p].phi0 = rigid_phi0
                sap_info[i_p].mu = fem_solver.elements_i[i_e].friction_mu  # friction coefficient

    @ti.func
    def compute_Jx(self, i_p, x):
        fem_solver = self.fem_solver
        pairs = ti.static(self.contact_pairs)
        i_b = pairs[i_p].batch_idx
        i_g = pairs[i_p].geom_idx
        Jx = ti.Vector.zero(gs.ti_float, 3)
        for i in ti.static(range(4)):
            i_v = fem_solver.elements_i[i_g].el2v[i]
            Jx += pairs[i_p].barycentric[i] * x[i_b, i_v]
        return Jx

    @ti.func
    def compute_contact_point(self, i_p, x, f):
        fem_solver = self.fem_solver
        pairs = ti.static(self.contact_pairs)
        i_b = pairs[i_p].batch_idx
        i_g = pairs[i_p].geom_idx
        Jx = ti.Vector.zero(gs.ti_float, 3)
        for i in ti.static(range(4)):
            i_v = fem_solver.elements_i[i_g].el2v[i]
            Jx += pairs[i_p].barycentric[i] * x[f, i_v, i_b]
        return Jx

    @ti.func
    def add_Jt_x(self, y, i_p, x):
        fem_solver = self.fem_solver
        pairs = ti.static(self.contact_pairs)
        i_b = pairs[i_p].batch_idx
        i_g = pairs[i_p].geom_idx
        for i in ti.static(range(4)):
            i_v = fem_solver.elements_i[i_g].el2v[i]
            y[i_b, i_v] += pairs[i_p].barycentric[i] * x

    @ti.func
    def add_Jt_A_J_diag3x3(self, y, i_p, A):
        pairs = ti.static(self.contact_pairs)
        fem_solver = self.fem_solver
        i_b = pairs[i_p].batch_idx
        i_g = pairs[i_p].geom_idx
        for i in ti.static(range(4)):
            i_v = fem_solver.elements_i[i_g].el2v[i]
            y[i_b, i_v] += pairs[i_p].barycentric[i] ** 2 * A

    @ti.func
    def compute_delassus(self, i_p):
        fem_solver = self.fem_solver
        pairs = ti.static(self.contact_pairs)
        i_b = pairs[i_p].batch_idx
        i_g = pairs[i_p].geom_idx
        W = ti.Matrix.zero(gs.ti_float, 3, 3)
        # W = sum (JA^-1J^T)
        # With floor, J is Identity times the barycentric coordinates
        for i in ti.static(range(4)):
            i_v = fem_solver.elements_i[i_g].el2v[i]
            W += pairs[i_p].barycentric[i] ** 2 * fem_solver.pcg_state_v[i_b, i_v].prec
        return W


@ti.data_oriented
<<<<<<< HEAD
class FEMSelfTetContact(FEMContact):
=======
class FEMSelfTetContact(BaseContact):
    """
    Class for handling self-contact between tetrahedral elements in a simulation using hydroelastic model.

    This class extends the BaseContact class and provides methods for detecting self-contact
    between tetrahedral elements, computing contact pairs, and managing contact-related computations.
    """

>>>>>>> 995cb7c2
    def __init__(
        self,
        simulator: "Simulator",
    ) -> None:
        super().__init__(simulator)
        self.name = "FEMSelfTetContact"
        self.fem_solver = self.sim.fem_solver
        self.contact_candidate_type = ti.types.struct(
            batch_idx=gs.ti_int,  # batch index
            geom_idx0=gs.ti_int,  # index of the FEM element0
            intersection_code0=gs.ti_int,  # intersection code for element0
            geom_idx1=gs.ti_int,  # index of the FEM element1
            normal=gs.ti_vec3,  # contact plane normal
            x=gs.ti_vec3,  # a point on the contact plane
            distance0=gs.ti_vec4,  # distance vector for element0
        )
        self.n_contact_candidates = ti.field(gs.ti_int, shape=())
        self.max_contact_candidates = self.fem_solver.n_surface_elements * self.fem_solver._B * 8
        self.contact_candidates = self.contact_candidate_type.field(shape=(self.max_contact_candidates,))

        self.contact_pair_type = ti.types.struct(
            batch_idx=gs.ti_int,  # batch index
            normal=gs.ti_vec3,  # contact plane normal
            tangent0=gs.ti_vec3,  # contact plane tangent0
            tangent1=gs.ti_vec3,  # contact plane tangent1
            geom_idx0=gs.ti_int,  # index of the FEM element0
            geom_idx1=gs.ti_int,  # index of the FEM element1
            barycentric0=gs.ti_vec4,  # barycentric coordinates of the contact point in tet 0
            barycentric1=gs.ti_vec4,  # barycentric coordinates of the contact point in tet 1
            contact_pos=gs.ti_vec3,  # contact position
            sap_info=self.sap_contact_info_type,  # contact info
        )
        self.max_contact_pairs = self.fem_solver.n_surface_elements * self.fem_solver._B
        self.contact_pairs = self.contact_pair_type.field(shape=(self.max_contact_pairs,))

    @ti.kernel
    def coupute_aabb(self, f: ti.i32):
        fem_solver = self.fem_solver
        aabbs = ti.static(self.coupler.fem_surface_tet_aabb.aabbs)
        for i_b, i_se in ti.ndrange(fem_solver._B, fem_solver.n_surface_elements):
            aabbs[i_b, i_se].min.fill(np.inf)
            aabbs[i_b, i_se].max.fill(-np.inf)
            i_e = fem_solver.surface_elements[i_se]
            i_v = fem_solver.elements_i[i_e].el2v

            for i in ti.static(range(4)):
                pos_v = fem_solver.elements_v[f, i_v[i], i_b].pos
                aabbs[i_b, i_se].min = ti.min(aabbs[i_b, i_se].min, pos_v)
                aabbs[i_b, i_se].max = ti.max(aabbs[i_b, i_se].max, pos_v)

    @ti.kernel
    def compute_candidates(self, f: ti.i32):
        fem_solver = self.fem_solver
        candidates = ti.static(self.contact_candidates)
        coupler = self.coupler
        self.n_contact_candidates[None] = 0
        for i_r in ti.ndrange(coupler.fem_surface_tet_bvh.query_result_count[None]):
            i_b, i_sa, i_sq = coupler.fem_surface_tet_bvh.query_result[i_r]
            i_a = fem_solver.surface_elements[i_sa]
            i_q = fem_solver.surface_elements[i_sq]
            i_v0 = fem_solver.elements_i[i_a].el2v[0]
            i_v1 = fem_solver.elements_i[i_q].el2v[0]
            x0 = fem_solver.elements_v[f, i_v0, i_b].pos
            x1 = fem_solver.elements_v[f, i_v1, i_b].pos
            p0 = coupler.fem_pressure[i_v0]
            p1 = coupler.fem_pressure[i_v1]
            g0 = coupler.fem_pressure_gradient[i_b, i_a]
            g1 = coupler.fem_pressure_gradient[i_b, i_q]
            g0_norm = g0.norm()
            g1_norm = g1.norm()
            if g0_norm < gs.EPS or g1_norm < gs.EPS:
                continue
            # Calculate the isosurface, i.e. equal pressure plane defined by x and normal
            # Solve for p0 + g0.dot(x - x0) = p1 + g1.dot(x - x1)
            normal = g0 - g1
            magnitude = normal.norm()
            if magnitude < gs.EPS:
                continue
            normal /= magnitude
            b = p1 - p0 - g1.dot(x1) + g0.dot(x0)
            x = b / magnitude * normal
            # Check that the normal is pointing along g0 and against g1, some allowance as used in Drake
            threshold = ti.static(np.cos(np.pi * 5.0 / 8.0))
            if normal.dot(g0) < threshold * g0_norm or normal.dot(g1) > -threshold * g1_norm:
                continue

            intersection_code0 = ti.int32(0)
            distance0 = ti.Vector([0.0, 0.0, 0.0, 0.0])
            intersection_code1 = ti.int32(0)
            distance1 = ti.Vector([0.0, 0.0, 0.0, 0.0])
            for i in ti.static(range(4)):
                i_v = fem_solver.elements_i[i_a].el2v[i]
                pos_v = fem_solver.elements_v[f, i_v, i_b].pos
                distance0[i] = (pos_v - x).dot(normal)  # signed distance
                if distance0[i] > 0:
                    intersection_code0 |= 1 << i
            for i in ti.static(range(4)):
                i_v = fem_solver.elements_i[i_q].el2v[i]
                pos_v = fem_solver.elements_v[f, i_v, i_b].pos
                distance1[i] = (pos_v - x).dot(normal)
                if distance1[i] > 0:
                    intersection_code1 |= 1 << i
            # Fast check for whether both tets intersect with the plane
            if (
                intersection_code0 == 0
                or intersection_code1 == 0
                or intersection_code0 == 15
                or intersection_code1 == 15
            ):
                continue
            i_c = ti.atomic_add(self.n_contact_candidates[None], 1)
            if i_c < self.max_contact_candidates:
                candidates[i_c].batch_idx = i_b
                candidates[i_c].normal = normal
                candidates[i_c].x = x
                candidates[i_c].geom_idx0 = i_a
                candidates[i_c].intersection_code0 = intersection_code0
                candidates[i_c].distance0 = distance0
                candidates[i_c].geom_idx1 = i_q

    @ti.kernel
    def compute_pairs(self, f: ti.i32):
        """
        Computes the FEM self contact pairs and their properties.
        Intersection code reference:
        https://github.com/RobotLocomotion/drake/blob/8c3a249184ed09f0faab3c678536d66d732809ce/geometry/proximity/field_intersection.cc#L87
        """
        fem_solver = self.fem_solver
        coupler = self.coupler
        candidates = ti.static(self.contact_candidates)
        pairs = ti.static(self.contact_pairs)
        sap_info = ti.static(pairs.sap_info)
        normal_signs = ti.Vector([1.0, -1.0, 1.0, -1.0])  # make normal point outward
        self.n_contact_pairs[None] = 0
        for i_c in range(self.n_contact_candidates[None]):
            i_b = candidates[i_c].batch_idx
            i_e0 = candidates[i_c].geom_idx0
            i_e1 = candidates[i_c].geom_idx1
            intersection_code0 = candidates[i_c].intersection_code0
            distance0 = candidates[i_c].distance0
            intersected_edges0 = coupler.kMarchingTetsEdgeTable[intersection_code0]
            tet_vertices0 = ti.Matrix.zero(gs.ti_float, 3, 4)  # 4 vertices of tet 0
            tet_pressures0 = ti.Vector.zero(gs.ti_float, 4)  # pressures at the vertices of tet 0
            tet_vertices1 = ti.Matrix.zero(gs.ti_float, 3, 4)  # 4 vertices of tet 1

            for i in ti.static(range(4)):
                i_v = fem_solver.elements_i[i_e0].el2v[i]
                tet_vertices0[:, i] = fem_solver.elements_v[f, i_v, i_b].pos
                tet_pressures0[i] = coupler.fem_pressure[i_v]

            for i in ti.static(range(4)):
                i_v = fem_solver.elements_i[i_e1].el2v[i]
                tet_vertices1[:, i] = fem_solver.elements_v[f, i_v, i_b].pos

            polygon_vertices = ti.Matrix.zero(gs.ti_float, 3, 8)  # maximum 8 vertices
            polygon_n_vertices = 0
            clipped_vertices = ti.Matrix.zero(gs.ti_float, 3, 8)  # maximum 8 vertices
            clipped_n_vertices = 0
            for i in range(4):
                if intersected_edges0[i] >= 0:
                    edge = coupler.kTetEdges[intersected_edges0[i]]
                    pos_v0 = tet_vertices0[:, edge[0]]
                    pos_v1 = tet_vertices0[:, edge[1]]
                    d_v0 = distance0[edge[0]]
                    d_v1 = distance0[edge[1]]
                    t = d_v0 / (d_v0 - d_v1)
                    polygon_vertices[:, polygon_n_vertices] = pos_v0 + t * (pos_v1 - pos_v0)
                    polygon_n_vertices += 1
            # Intersects the polygon with the four halfspaces of the four triangles
            # of the tetrahedral element1.
            for face in range(4):
                clipped_n_vertices = 0
                x = tet_vertices1[:, (face + 1) % 4]
                normal = (tet_vertices1[:, (face + 2) % 4] - x).cross(
                    tet_vertices1[:, (face + 3) % 4] - x
                ) * normal_signs[face]
                normal /= normal.norm()

                distances = ti.Vector.zero(gs.ti_float, 8)
                for i in range(polygon_n_vertices):
                    distances[i] = (polygon_vertices[:, i] - x).dot(normal)

                for i in range(polygon_n_vertices):
                    j = (i + 1) % polygon_n_vertices
                    if distances[i] <= 0.0:
                        clipped_vertices[:, clipped_n_vertices] = polygon_vertices[:, i]
                        clipped_n_vertices += 1
                        if distances[j] > 0.0:
                            wa = distances[j] / (distances[j] - distances[i])
                            wb = 1.0 - wa
                            clipped_vertices[:, clipped_n_vertices] = (
                                wa * polygon_vertices[:, i] + wb * polygon_vertices[:, j]
                            )
                            clipped_n_vertices += 1
                    elif distances[j] <= 0.0:
                        wa = distances[j] / (distances[j] - distances[i])
                        wb = 1.0 - wa
                        clipped_vertices[:, clipped_n_vertices] = (
                            wa * polygon_vertices[:, i] + wb * polygon_vertices[:, j]
                        )
                        clipped_n_vertices += 1
                polygon_n_vertices = clipped_n_vertices
                polygon_vertices = clipped_vertices

                if polygon_n_vertices < 3:
                    # If the polygon has less than 3 vertices, it is not a valid contact
                    break

            if polygon_n_vertices < 3:
                continue

            # compute centroid and area of the polygon
            total_area = gs.EPS  # avoid division by zero
            total_area_weighted_centroid = ti.Vector([0.0, 0.0, 0.0])
            for i in range(2, polygon_n_vertices):
                e1 = polygon_vertices[:, i - 1] - polygon_vertices[:, 0]
                e2 = polygon_vertices[:, i] - polygon_vertices[:, 0]
                area = 0.5 * e1.cross(e2).norm()
                total_area += area
                total_area_weighted_centroid += (
                    area * (polygon_vertices[:, 0] + polygon_vertices[:, i - 1] + polygon_vertices[:, i]) / 3.0
                )

            if total_area < gs.EPS:
                continue
            centroid = total_area_weighted_centroid / total_area
            barycentric0 = tet_barycentric(centroid, tet_vertices0)
            barycentric1 = tet_barycentric(centroid, tet_vertices1)
            tangent0 = polygon_vertices[:, 0] - centroid
            tangent0 /= tangent0.norm()
            tangent1 = candidates[i_c].normal.cross(tangent0)
            i_p = ti.atomic_add(self.n_contact_pairs[None], 1)
            if i_p < self.max_contact_pairs:
                pairs[i_p].batch_idx = i_b
                pairs[i_p].normal = candidates[i_c].normal
                pairs[i_p].tangent0 = tangent0
                pairs[i_p].tangent1 = tangent1
                pairs[i_p].geom_idx0 = i_e0
                pairs[i_p].geom_idx1 = i_e1
                pairs[i_p].barycentric0 = barycentric0
                pairs[i_p].barycentric1 = barycentric1
                pressure = (
                    barycentric0[0] * tet_pressures0[0]
                    + barycentric0[1] * tet_pressures0[1]
                    + barycentric0[2] * tet_pressures0[2]
                    + barycentric0[3] * tet_pressures0[3]
                )

                deformable_g = self.coupler._hydroelastic_stiffness
                deformable_k = total_area * deformable_g
                deformable_phi0 = (
                    -pressure / deformable_g * 2
                )  # This is a very approximated value, different from Drake
                # TODO custom dissipation
                sap_info[i_p].k = deformable_k  # contact stiffness
                sap_info[i_p].phi0 = deformable_phi0
                sap_info[i_p].mu = ti.sqrt(
                    fem_solver.elements_i[i_e0].friction_mu * fem_solver.elements_i[i_e1].friction_mu
                )  # friction coefficient

    def detection(self, f: ti.i32):
        coupler = self.coupler
        self.coupute_aabb(f)
        coupler.fem_surface_tet_bvh.build()
        coupler.fem_surface_tet_bvh.query(coupler.fem_surface_tet_aabb.aabbs)
        if coupler.fem_surface_tet_bvh.query_result_count[None] > coupler.fem_surface_tet_bvh.max_n_query_results:
            raise ValueError(
                f"Query result count {coupler.fem_surface_tet_bvh.query_result_count[None]} "
                f"exceeds max_n_query_results {coupler.fem_surface_tet_bvh.max_n_query_results}"
            )
        self.compute_candidates(f)
        if self.n_contact_candidates[None] > self.max_contact_candidates:
            raise ValueError(
                f"{self.name} number of contact candidates {self.n_contact_candidates[None]} "
                f"exceeds max_contact_candidates {self.max_contact_candidates}"
            )
        self.compute_pairs(f)
        if self.n_contact_pairs[None] > self.max_contact_pairs:
            raise ValueError(
                f"{self.name} number of contact pairs {self.n_contact_pairs[None]} "
                f"exceeds max_contact_pairs {self.max_contact_pairs}"
            )

    @ti.func
    def compute_Jx(self, i_p, x):
        fem_solver = self.fem_solver
        pairs = ti.static(self.contact_pairs)
        i_b = pairs[i_p].batch_idx
        i_g0 = pairs[i_p].geom_idx0
        i_g1 = pairs[i_p].geom_idx1
        Jx = ti.Vector.zero(gs.ti_float, 3)
        for i in ti.static(range(4)):
            i_v = fem_solver.elements_i[i_g0].el2v[i]
            Jx += pairs[i_p].barycentric0[i] * x[i_b, i_v]
        for i in ti.static(range(4)):
            i_v = fem_solver.elements_i[i_g1].el2v[i]
            Jx -= pairs[i_p].barycentric1[i] * x[i_b, i_v]
        Jx = ti.Vector([Jx.dot(pairs[i_p].tangent0), Jx.dot(pairs[i_p].tangent1), Jx.dot(pairs[i_p].normal)])
        return Jx

    @ti.func
    def compute_contact_point(self, i_p, x, f):
        fem_solver = self.fem_solver
        pairs = ti.static(self.contact_pairs)
        i_b = pairs[i_p].batch_idx
        i_g0 = pairs[i_p].geom_idx0
        i_g1 = pairs[i_p].geom_idx1
        Jx = ti.Vector.zero(gs.ti_float, 3)
        for i in ti.static(range(4)):
            i_v = fem_solver.elements_i[i_g0].el2v[i]
            Jx += pairs[i_p].barycentric0[i] * x[f, i_v, i_b]
        for i in ti.static(range(4)):
            i_v = fem_solver.elements_i[i_g1].el2v[i]
            Jx += pairs[i_p].barycentric1[i] * x[f, i_v, i_b]
        return Jx * 0.5

    @ti.func
    def add_Jt_x(self, y, i_p, x):
        fem_solver = self.fem_solver
        pairs = ti.static(self.contact_pairs)
        i_b = pairs[i_p].batch_idx
        i_g0 = pairs[i_p].geom_idx0
        i_g1 = pairs[i_p].geom_idx1
        world = ti.Matrix.cols([pairs[i_p].tangent0, pairs[i_p].tangent1, pairs[i_p].normal])
        x_ = world @ x
        for i in ti.static(range(4)):
            i_v = fem_solver.elements_i[i_g0].el2v[i]
            y[i_b, i_v] += pairs[i_p].barycentric0[i] * x_
        for i in ti.static(range(4)):
            i_v = fem_solver.elements_i[i_g1].el2v[i]
            y[i_b, i_v] -= pairs[i_p].barycentric1[i] * x_

    @ti.func
    def add_Jt_A_J_diag3x3(self, y, i_p, A):
        pairs = ti.static(self.contact_pairs)
        fem_solver = self.fem_solver
        i_b = pairs[i_p].batch_idx
        i_g0 = pairs[i_p].geom_idx0
        i_g1 = pairs[i_p].geom_idx1
        world = ti.Matrix.cols([pairs[i_p].tangent0, pairs[i_p].tangent1, pairs[i_p].normal])
        B_ = world @ A @ world.transpose()
        for i in ti.static(range(4)):
            i_v = fem_solver.elements_i[i_g0].el2v[i]
            y[i_b, i_v] += pairs[i_p].barycentric0[i] ** 2 * B_
        for i in ti.static(range(4)):
            i_v = fem_solver.elements_i[i_g1].el2v[i]
            y[i_b, i_v] += pairs[i_p].barycentric1[i] ** 2 * B_

    @ti.func
    def compute_delassus(self, i_p):
        fem_solver = self.fem_solver
        pairs = ti.static(self.contact_pairs)
        i_b = pairs[i_p].batch_idx
        i_g0 = pairs[i_p].geom_idx0
        i_g1 = pairs[i_p].geom_idx1
        world = ti.Matrix.cols([pairs[i_p].tangent0, pairs[i_p].tangent1, pairs[i_p].normal])
        W = ti.Matrix.zero(gs.ti_float, 3, 3)
        # W = sum (JA^-1J^T)
        # With floor, J is Identity times the barycentric coordinates
        for i in ti.static(range(4)):
            i_v = fem_solver.elements_i[i_g0].el2v[i]
            W += pairs[i_p].barycentric0[i] ** 2 * fem_solver.pcg_state_v[i_b, i_v].prec
        for i in ti.static(range(4)):
            i_v = fem_solver.elements_i[i_g1].el2v[i]
            W += pairs[i_p].barycentric1[i] ** 2 * fem_solver.pcg_state_v[i_b, i_v].prec
        W = world.transpose() @ W @ world
        return W


@ti.data_oriented
<<<<<<< HEAD
class FEMFloorVertContact(FEMContact):
=======
class FEMFloorVertContact(BaseContact):
    """
    Class for handling contact between tetrahedral elements and a floor in a simulation using point contact model.

    This class extends the BaseContact class and provides methods for detecting contact
    between the tetrahedral elements and the floor, computing contact pairs, and managing
    contact-related computations.
    """

>>>>>>> 995cb7c2
    def __init__(
        self,
        simulator: "Simulator",
    ) -> None:
        super().__init__(simulator)
        self.name = "FEMFloorVertContact"
        self.fem_solver = self.sim.fem_solver

        self.contact_pair_type = ti.types.struct(
            batch_idx=gs.ti_int,  # batch index
            geom_idx=gs.ti_int,  # index of the vertex
            contact_pos=gs.ti_vec3,  # contact position
            sap_info=self.sap_contact_info_type,  # contact info
        )
        self.max_contact_pairs = self.fem_solver.n_surface_elements * self.fem_solver._B
        self.contact_pairs = self.contact_pair_type.field(shape=(self.max_contact_pairs,))

    @ti.kernel
    def detection(self, f: ti.i32):
        fem_solver = self.fem_solver
        pairs = ti.static(self.contact_pairs)
        sap_info = ti.static(pairs.sap_info)
        # Compute contact pairs
        self.n_contact_pairs[None] = 0
        for i_b, i_sv in ti.ndrange(fem_solver._B, fem_solver.n_surface_vertices):
            i_v = fem_solver.surface_vertices[i_sv]
            pos_v = fem_solver.elements_v[f, i_v, i_b].pos
            distance = pos_v.z - fem_solver.floor_height
            if distance > 0:
                continue
            i_p = ti.atomic_add(self.n_contact_pairs[None], 1)
            if i_p < self.max_contact_pairs:
                pairs[i_p].batch_idx = i_b
                pairs[i_p].geom_idx = i_v
                sap_info[i_p].k = self.coupler._point_contact_stiffness * fem_solver.surface_vert_mass[i_v]
                sap_info[i_p].phi0 = distance
                sap_info[i_p].mu = fem_solver.elements_v_info[i_v].friction_mu

    @ti.func
    def compute_Jx(self, i_p, x):
        pairs = ti.static(self.contact_pairs)
        i_b = pairs[i_p].batch_idx
        i_g = pairs[i_p].geom_idx
        Jx = x[i_b, i_g]
        return Jx

    @ti.func
    def compute_contact_point(self, i_p, x, f):
        pairs = ti.static(self.contact_pairs)
        i_b = pairs[i_p].batch_idx
        i_g = pairs[i_p].geom_idx
        Jx = x[f, i_g, i_b]
        return Jx

    @ti.func
    def add_Jt_x(self, y, i_p, x):
        pairs = ti.static(self.contact_pairs)
        i_b = pairs[i_p].batch_idx
        i_g = pairs[i_p].geom_idx
        y[i_b, i_g] += x

    @ti.func
    def add_Jt_A_J_diag3x3(self, y, i_p, A):
        pairs = ti.static(self.contact_pairs)
        i_b = pairs[i_p].batch_idx
        i_g = pairs[i_p].geom_idx
        y[i_b, i_g] += A

    @ti.func
    def compute_delassus(self, i_p):
        pairs = ti.static(self.contact_pairs)
        i_b = pairs[i_p].batch_idx
        i_g = pairs[i_p].geom_idx
        fem_solver = self.fem_solver
        # W = sum (JA^-1J^T)
        # With floor, J is Identity
        W = fem_solver.pcg_state_v[i_b, i_g].prec
        return W


@ti.data_oriented
class RigidFloorVertContact(RigidContact):
    def __init__(
        self,
        simulator: "Simulator",
    ) -> None:
        super().__init__(simulator)
        self.name = "RigidFloorVertContact"
        self.rigid_solver = self.sim.rigid_solver
        self.fem_solver = self.sim.fem_solver
        self.contact_pair_type = ti.types.struct(
            batch_idx=gs.ti_int,  # batch index
            geom_idx=gs.ti_int,  # index of the vertex
            r=gs.ti_vec3,  # contact position relative to the rigid body
            dof_start=gs.ti_int,  # start index of the contact DOF
            contact_pos=gs.ti_vec3,  # contact position
            sap_info=self.sap_contact_info_type,  # contact info
        )
        self.max_contact_pairs = self.rigid_solver.n_free_verts * self.fem_solver._B
        self.contact_pairs = self.contact_pair_type.field(shape=(self.max_contact_pairs,))

    @ti.kernel
    def detection(self, f: ti.i32):
        rigid_solver = self.rigid_solver
        rigid_solver._func_update_all_verts()
        fem_solver = self.fem_solver
        pairs = ti.static(self.contact_pairs)
        sap_info = ti.static(pairs.sap_info)
        C = ti.static(1.0e6)
        # Compute contact pairs
        self.n_contact_pairs[None] = 0
        for i_b, i_v in ti.ndrange(rigid_solver._B, rigid_solver.n_verts):
            if not rigid_solver.verts_info.is_free[i_v]:
                continue
            i_fv = rigid_solver.verts_info.verts_state_idx[i_v]
            pos_v = rigid_solver.free_verts_state.pos[i_fv, i_b]
            distance = pos_v.z - fem_solver.floor_height
            if distance > 0:
                continue
            i_g = rigid_solver.verts_info.geom_idx[i_v]
            i_l = rigid_solver.geoms_info.link_idx[i_g]
            dof_start = rigid_solver.links_info.dof_start[i_l]
            COM = rigid_solver.links_state.COM[i_l, i_b]
            i_p = ti.atomic_add(self.n_contact_pairs[None], 1)
            if i_p < self.max_contact_pairs:
                pairs[i_p].batch_idx = i_b
                pairs[i_p].geom_idx = i_fv
                pairs[i_p].r = pos_v - COM
                pairs[i_p].dof_start = dof_start
                sap_info[i_p].k = C
                sap_info[i_p].phi0 = distance
                sap_info[i_p].taud = 0.1  # Drake uses 100ms as default
                sap_info[i_p].mu = rigid_solver.geoms_info.coup_friction[i_g]

    @ti.func
    def compute_delassus(self, i_p):
        pairs = ti.static(self.contact_pairs)
        i_b = pairs[i_p].batch_idx
        i_g = pairs[i_p].geom_idx
        fem_solver = self.fem_solver
        # W = sum (JA^-1J^T)
        # With floor, J is Identity
        W = fem_solver.pcg_state_v[i_b, i_g].prec
        return W

    @ti.func
    def compute_Jx(self, i_p, x):
        pairs = ti.static(self.contact_pairs)
        i_b = pairs[i_p].batch_idx
        r = pairs[i_p].r
        dof_start = pairs[i_p].dof_start
        v = ti.Vector([x[i_b, dof_start], x[i_b, dof_start + 1], x[i_b, dof_start + 2]])
        omega = ti.Vector([x[i_b, dof_start + 3], x[i_b, dof_start + 4], x[i_b, dof_start + 5]])
        Jx = v - r.cross(omega)
        return Jx

    @ti.func
    def add_Jt_x(self, y, i_p, x):
        pairs = ti.static(self.contact_pairs)
        i_b = pairs[i_p].batch_idx
        r = pairs[i_p].r
        dof_start = pairs[i_p].dof_start
        for i in ti.static(range(3)):
            y[i_b, dof_start + i] += x[i]
        z = r.cross(x)
        for i in ti.static(range(3)):
            y[i_b, dof_start + 3 + i] += z[i]<|MERGE_RESOLUTION|>--- conflicted
+++ resolved
@@ -112,7 +112,6 @@
                 self.fem_self_tet_contact = FEMSelfTetContact(self.sim)
                 self.contacts.append(self.fem_self_tet_contact)
 
-<<<<<<< HEAD
             self.init_fem_fields()
 
         if self.rigid_solver.is_active():
@@ -125,11 +124,6 @@
         self.init_sap_fields()
         self.init_pcg_fields()
         self.init_linesearch_fields()
-=======
-        self._init_sap_fields()
-        self._init_pcg_fields()
-        self._init_linesearch_fields()
->>>>>>> 995cb7c2
 
     def reset(self, envs_idx=None):
         pass
@@ -225,7 +219,6 @@
             layout=ti.Layout.SOA,
         )
 
-<<<<<<< HEAD
         linesearch_fem_state_v = ti.types.struct(
             x_prev=gs.ti_vec3,  # solution vector
             dp=gs.ti_vec3,  # A @ dv
@@ -266,9 +259,6 @@
         )
 
     def init_pcg_fields(self):
-=======
-    def _init_pcg_fields(self):
->>>>>>> 995cb7c2
         self.batch_pcg_active = ti.field(
             dtype=ti.u1,
             shape=self.sim._B,
@@ -291,27 +281,7 @@
             layout=ti.Layout.SOA,
         )
 
-<<<<<<< HEAD
     def init_linesearch_fields(self):
-=======
-        pcg_state_v = ti.types.struct(
-            diag3x3=gs.ti_mat3,  # diagonal 3-by-3 block of the hessian
-            prec=gs.ti_mat3,  # preconditioner
-            x=gs.ti_vec3,  # solution vector
-            r=gs.ti_vec3,  # residual vector
-            z=gs.ti_vec3,  # preconditioned residual vector
-            p=gs.ti_vec3,  # search direction vector
-            Ap=gs.ti_vec3,  # matrix-vector product
-        )
-
-        self.pcg_state_v = pcg_state_v.field(
-            shape=(self.sim._B, self.fem_solver.n_vertices),
-            needs_grad=False,
-            layout=ti.Layout.SOA,
-        )
-
-    def _init_linesearch_fields(self):
->>>>>>> 995cb7c2
         self.batch_linesearch_active = ti.field(
             dtype=ti.u1,
             shape=self.sim._B,
@@ -447,21 +417,13 @@
             if not self.batch_active[i_b]:
                 continue
             self.sap_state[i_b].gradient_norm += (
-<<<<<<< HEAD
                 self.fem_state_v.gradient[i_b, i_v].norm_sqr() / fem_solver.elements_v_info[i_v].mass
             )
             self.sap_state[i_b].momentum_norm += (
                 self.fem_state_v.v[i_b, i_v].norm_sqr() * fem_solver.elements_v_info[i_v].mass
-=======
-                self.gradient[i_b, i_v].norm_sqr() * fem_solver.elements_v_info[i_v].mass_inv
->>>>>>> 995cb7c2
             )
             self.sap_state[i_b].impulse_norm += (
-<<<<<<< HEAD
                 self.fem_state_v.impulse[i_b, i_v].norm_sqr() / fem_solver.elements_v_info[i_v].mass
-=======
-                self.sap_state_v.impulse[i_b, i_v].norm_sqr() * fem_solver.elements_v_info[i_v].mass_inv
->>>>>>> 995cb7c2
             )
 
     @ti.kernel
@@ -498,7 +460,6 @@
             if contact.has_contact:
                 contact.compute_regularization()
 
-<<<<<<< HEAD
     def init_v(self, f: ti.i32):
         if self.fem_solver.is_active():
             self.init_v_fem(f)
@@ -507,10 +468,6 @@
 
     @ti.kernel
     def init_v_fem(self, f: ti.i32):
-=======
-    @ti.kernel
-    def _init_v(self, f: ti.i32):
->>>>>>> 995cb7c2
         fem_solver = self.fem_solver
         for i_b, i_v in ti.ndrange(fem_solver._B, fem_solver.n_vertices):
             self.fem_state_v.v[i_b, i_v] = fem_solver.elements_v[f + 1, i_v, i_b].vel
@@ -561,7 +518,6 @@
             self.compute_rigid_non_contact_gradient()
 
     @ti.kernel
-<<<<<<< HEAD
     def compute_fem_non_contact_gradient(self):
         fem_solver = self.fem_solver
         dt2 = fem_solver._substep_dt**2
@@ -615,14 +571,6 @@
             self.fem_state_v.gradient[i_b, i_v3] += (
                 (s[0] * new_p9[0:3] + s[1] * new_p9[3:6] + s[2] * new_p9[6:9]) * V_dt2 * damping_beta_factor
             )
-=======
-    def compute_inertia_elastic_gradient(self):
-        self._func_compute_inertia_elastic_Ap(
-            self.v_diff,
-            self.gradient,
-            self.batch_active,
-        )
->>>>>>> 995cb7c2
 
     @ti.kernel
     def compute_rigid_non_contact_gradient(self):
@@ -733,6 +681,7 @@
             dst[i_b, i_v2] += (B[2, 0] * new_p9[0:3] + B[2, 1] * new_p9[3:6] + B[2, 2] * new_p9[6:9]) * scale
             dst[i_b, i_v3] += (s[0] * new_p9[0:3] + s[1] * new_p9[3:6] + s[2] * new_p9[6:9]) * scale
 
+    @ti.kernel
     def init_pcg_solve(self):
         self.init_pcg_state()
         if self.fem_solver.is_active():
@@ -756,17 +705,12 @@
         for i_b, i_v in ti.ndrange(self._B, fem_solver.n_vertices):
             if not self.batch_pcg_active[i_b]:
                 continue
-<<<<<<< HEAD
-            self.pcg_fem_state_v[i_b, i_v].x = 0
+            self.pcg_fem_state_v[i_b, i_v].x = 0.0
             self.pcg_fem_state_v[i_b, i_v].r = -self.fem_state_v.gradient[i_b, i_v]
             self.pcg_fem_state_v[i_b, i_v].z = self.pcg_fem_state_v[i_b, i_v].prec @ self.pcg_fem_state_v[i_b, i_v].r
             self.pcg_fem_state_v[i_b, i_v].p = self.pcg_fem_state_v[i_b, i_v].z
-            ti.atomic_add(
-                self.pcg_state[i_b].rTr, self.pcg_fem_state_v[i_b, i_v].r.dot(self.pcg_fem_state_v[i_b, i_v].r)
-            )
-            ti.atomic_add(
-                self.pcg_state[i_b].rTz, self.pcg_fem_state_v[i_b, i_v].r.dot(self.pcg_fem_state_v[i_b, i_v].z)
-            )
+            self.pcg_state[i_b].rTr += self.pcg_fem_state_v[i_b, i_v].r.dot(self.pcg_fem_state_v[i_b, i_v].r)
+            self.pcg_state[i_b].rTz += self.pcg_fem_state_v[i_b, i_v].r.dot(self.pcg_fem_state_v[i_b, i_v].z)
 
     @ti.kernel
     def init_rigid_pcg_solve(self):
@@ -774,27 +718,15 @@
         for i_b, i_d in ti.ndrange(self._B, rigid_solver.n_dofs):
             if not self.batch_pcg_active[i_b]:
                 continue
-            self.pcg_rigid_state_dof[i_b, i_d].x = 0
+            self.pcg_rigid_state_dof[i_b, i_d].x = 0.0
             self.pcg_rigid_state_dof[i_b, i_d].r = -self.rigid_state_dof.gradient[i_b, i_d]
             self.pcg_rigid_state_dof[i_b, i_d].z = self.pcg_rigid_state_dof[i_b, i_d].r
             self.pcg_rigid_state_dof[i_b, i_d].p = self.pcg_rigid_state_dof[i_b, i_d].z
-            ti.atomic_add(
-                self.pcg_state[i_b].rTr, self.pcg_rigid_state_dof[i_b, i_d].r * self.pcg_rigid_state_dof[i_b, i_d].r
-            )
-            ti.atomic_add(
-                self.pcg_state[i_b].rTz, self.pcg_rigid_state_dof[i_b, i_d].r * self.pcg_rigid_state_dof[i_b, i_d].z
-            )
+            self.pcg_state[i_b].rTr += self.pcg_rigid_state_dof[i_b, i_d].r * self.pcg_rigid_state_dof[i_b, i_d].r
+            self.pcg_state[i_b].rTz += self.pcg_rigid_state_dof[i_b, i_d].r * self.pcg_rigid_state_dof[i_b, i_d].z
 
     @ti.kernel
     def init_pcg_active(self):
-=======
-            self.pcg_state_v[i_b, i_v].x = 0.0
-            self.pcg_state_v[i_b, i_v].r = -self.gradient[i_b, i_v]
-            self.pcg_state_v[i_b, i_v].z = self.pcg_state_v[i_b, i_v].prec @ self.pcg_state_v[i_b, i_v].r
-            self.pcg_state_v[i_b, i_v].p = self.pcg_state_v[i_b, i_v].z
-            self.pcg_state[i_b].rTr += self.pcg_state_v[i_b, i_v].r.dot(self.pcg_state_v[i_b, i_v].r)
-            self.pcg_state[i_b].rTz += self.pcg_state_v[i_b, i_v].r.dot(self.pcg_state_v[i_b, i_v].z)
->>>>>>> 995cb7c2
         for i_b in ti.ndrange(self._B):
             if not self.batch_pcg_active[i_b]:
                 continue
@@ -836,18 +768,8 @@
                 self.pcg_fem_state_v[i_b, i_v].r - self.pcg_state[i_b].alpha * self.pcg_fem_state_v[i_b, i_v].Ap
             )
             self.pcg_fem_state_v[i_b, i_v].z = self.pcg_fem_state_v[i_b, i_v].r
-            ti.atomic_add(
-                self.pcg_state[i_b].rTr_new, self.pcg_fem_state_v[i_b, i_v].r.dot(self.pcg_fem_state_v[i_b, i_v].r)
-            )
-            ti.atomic_add(
-                self.pcg_state[i_b].rTz_new, self.pcg_fem_state_v[i_b, i_v].r.dot(self.pcg_fem_state_v[i_b, i_v].z)
-            )
-<<<<<<< HEAD
-=======
-            self.pcg_state_v[i_b, i_v].z = self.pcg_state_v[i_b, i_v].prec @ self.pcg_state_v[i_b, i_v].r
-            self.pcg_state[i_b].rTr_new += self.pcg_state_v[i_b, i_v].r.dot(self.pcg_state_v[i_b, i_v].r)
-            self.pcg_state[i_b].rTz_new += self.pcg_state_v[i_b, i_v].r.dot(self.pcg_state_v[i_b, i_v].z)
->>>>>>> 995cb7c2
+            self.pcg_state[i_b].rTr_new += self.pcg_fem_state_v[i_b, i_v].r.dot(self.pcg_fem_state_v[i_b, i_v].r)
+            self.pcg_state[i_b].rTz_new += self.pcg_fem_state_v[i_b, i_v].r.dot(self.pcg_fem_state_v[i_b, i_v].z)
 
         # check convergence
         for i_b in ti.ndrange(self._B):
@@ -919,29 +841,8 @@
             s = -B[0, :] - B[1, :] - B[2, :]  # s is the negative sum of B rows
             i_v0, i_v1, i_v2, i_v3 = fem_solver.elements_i[i_e].el2v
 
-<<<<<<< HEAD
-            for i in ti.static(range(3)):
-                p9[i * 3 : i * 3 + 3] = (
-                    B[0, i] * self.fem_state_v.v_diff[i_b, i_v0]
-                    + B[1, i] * self.fem_state_v.v_diff[i_b, i_v1]
-                    + B[2, i] * self.fem_state_v.v_diff[i_b, i_v2]
-                    + s[i] * self.fem_state_v.v_diff[i_b, i_v3]
-                )
-
-            H9_p9 = ti.Vector.zero(gs.ti_float, 9)
-
-            for i in ti.static(range(3)):
-                H9_p9[i * 3 : i * 3 + 3] = (
-                    fem_solver.elements_el_hessian[i_b, i, 0, i_e] @ p9[0:3]
-                    + fem_solver.elements_el_hessian[i_b, i, 1, i_e] @ p9[3:6]
-                    + fem_solver.elements_el_hessian[i_b, i, 2, i_e] @ p9[6:9]
-                )
-
-            energy[i_b] += 0.5 * V_dt2 * p9.dot(H9_p9) * damping_beta_factor
-=======
-            p9, H9_p9 = self.compute_elastic_products(i_b, i_e, B, s, i_v0, i_v1, i_v2, i_v3, self.v_diff)
+            p9, H9_p9 = self.compute_elastic_products(i_b, i_e, B, s, i_v0, i_v1, i_v2, i_v3, self.fem_state_v.v_diff)
             energy[i_b] += 0.5 * p9.dot(H9_p9) * damping_beta_factor * V_dt2
->>>>>>> 995cb7c2
 
     def init_linesearch(self, f: ti.i32):
         self._kernel_init_linesearch()
@@ -1051,13 +952,7 @@
     @ti.kernel
     def prepare_inertia_elastic_search_direction_data(self):
         self._func_compute_inertia_elastic_Ap(
-<<<<<<< HEAD
-            self.pcg_fem_state_v.x,
-            self.linesearch_fem_state_v.dp,
-            self.batch_linesearch_active,
-=======
-            self.pcg_state_v.x, self.linesearch_state_v.dp, self.batch_linesearch_active
->>>>>>> 995cb7c2
+            self.pcg_fem_state_v.x, self.linesearch_fem_state_v.dp, self.batch_linesearch_active
         )
 
     @ti.kernel
@@ -1105,18 +1000,13 @@
         for i_b, i_v in ti.ndrange(self._B, fem_solver.n_vertices):
             if not self.batch_linesearch_active[i_b]:
                 continue
-<<<<<<< HEAD
-            if -self.linesearch_state[i_b].m < atol + rtol * self.linesearch_state[i_b].prev_energy:
-                self.fem_state_v.v[i_b, i_v] = (
-                    self.linesearch_fem_state_v[i_b, i_v].x_prev + self.pcg_fem_state_v[i_b, i_v].x
-                )
-=======
             if (
                 -self.linesearch_state[i_b].m
                 < self._sap_convergence_atol + self._sap_convergence_rtol * self.linesearch_state[i_b].prev_energy
             ):
-                self.v[i_b, i_v] = self.linesearch_state_v[i_b, i_v].x_prev + self.pcg_state_v[i_b, i_v].x
->>>>>>> 995cb7c2
+                self.fem_state_v.v[i_b, i_v] = (
+                    self.linesearch_fem_state_v[i_b, i_v].x_prev + self.pcg_fem_state_v[i_b, i_v].x
+                )
         for i_b, i_v in ti.ndrange(self._B, fem_solver.n_vertices):
             if not self.batch_linesearch_active[i_b]:
                 continue
@@ -1505,7 +1395,6 @@
 
 
 @ti.data_oriented
-<<<<<<< HEAD
 class RigidContact(BaseContact):
     def __init__(
         self,
@@ -1608,8 +1497,6 @@
 
 @ti.data_oriented
 class FEMFloorTetContact(FEMContact):
-=======
-class FEMFloorTetContact(BaseContact):
     """
     Class for handling contact between a tetrahedral mesh and a floor in a simulation using hydroelastic model.
 
@@ -1618,7 +1505,6 @@
     contact-related computations.
     """
 
->>>>>>> 995cb7c2
     def __init__(
         self,
         simulator: "Simulator",
@@ -1804,9 +1690,6 @@
 
 
 @ti.data_oriented
-<<<<<<< HEAD
-class FEMSelfTetContact(FEMContact):
-=======
 class FEMSelfTetContact(BaseContact):
     """
     Class for handling self-contact between tetrahedral elements in a simulation using hydroelastic model.
@@ -1815,7 +1698,6 @@
     between tetrahedral elements, computing contact pairs, and managing contact-related computations.
     """
 
->>>>>>> 995cb7c2
     def __init__(
         self,
         simulator: "Simulator",
@@ -2186,9 +2068,6 @@
 
 
 @ti.data_oriented
-<<<<<<< HEAD
-class FEMFloorVertContact(FEMContact):
-=======
 class FEMFloorVertContact(BaseContact):
     """
     Class for handling contact between tetrahedral elements and a floor in a simulation using point contact model.
@@ -2198,7 +2077,6 @@
     contact-related computations.
     """
 
->>>>>>> 995cb7c2
     def __init__(
         self,
         simulator: "Simulator",
