import pyglet
import numpy as np
import torch

import genesis as gs
from genesis.repr_base import RBC

from .camera import Camera
from .rasterizer import Rasterizer

VIEWER_DEFAULT_HEIGHT_RATIO = 0.5
VIEWER_DEFAULT_ASPECT_RATIO = 0.75


class DummyViewerLock:
    def __enter__(self):
        pass

    def __exit__(self, exc_type, exc_value, traceback):
        pass


class Visualizer(RBC):
    """
    This abstraction layer manages viewer and renderers.
    """

    def __init__(self, scene, show_viewer, vis_options, viewer_options, renderer_options):
        self._t = -1
        self._scene = scene

        self._context = None
        self._viewer = None
        self._rasterizer = None
        self._raytracer = None
        self._batch_renderer = None
        self._use_batch_renderer = False
        self.viewer_lock = None  # check if null to know if the Visualizer has been built

        # Rasterizer context is shared by viewer and rasterizer
        try:
            from .viewer import Viewer
            from .rasterizer_context import RasterizerContext

        except Exception as e:
            gs.raise_exception_from("Rendering not working on this machine.", e)
        self._context = RasterizerContext(vis_options)

        # try to connect to display
        try:
            if pyglet.version < "2.0":
                display = pyglet.canvas.Display()
                screen = display.get_default_screen()
                scale = 1.0
            else:
                display = pyglet.display.get_display()
                screen = display.get_default_screen()
                scale = screen.get_scale()
            self._connected_to_display = True
        except Exception as e:
            if show_viewer:
                gs.raise_exception_from("No display detected. Use `show_viewer=False` for headless mode.", e)
            self._connected_to_display = False

        if show_viewer:
            if gs.global_scene_list:
                raise gs.raise_exception(
                    "Interactive viewer not supported when managing multiple scenes. Please set `show_viewer=False` "
                    "or call `scene.destroy`."
                )

            if viewer_options.res is None:
                viewer_height = (screen.height * scale) * VIEWER_DEFAULT_HEIGHT_RATIO
                viewer_width = viewer_height / VIEWER_DEFAULT_ASPECT_RATIO
                viewer_options.res = (int(viewer_width), int(viewer_height))
            if viewer_options.run_in_thread is None:
                if gs.platform == "Linux":
                    viewer_options.run_in_thread = True
                elif gs.platform == "macOS":
                    viewer_options.run_in_thread = False
                    gs.logger.warning(
                        "Mac OS detected. The interactive viewer will only be responsive if a simulation is running."
                    )
                elif gs.platform == "Windows":
                    viewer_options.run_in_thread = True
            if gs.platform == "macOS" and viewer_options.run_in_thread:
                gs.raise_exception("Running viewer in background thread is not supported on MacOS.")

            self._viewer = Viewer(viewer_options, self._context)

        # Rasterizer is always needed for depth and segmentation mask rendering.
        self._rasterizer = Rasterizer(self._viewer, self._context)

        if isinstance(renderer_options, gs.renderers.BatchRenderer):
            from .batch_renderer import BatchRenderer

            self._batch_renderer = BatchRenderer(self, renderer_options)
            self._renderer = self._batch_renderer
            self._raytracer = None
            self._use_batch_renderer = True
        elif isinstance(renderer_options, gs.renderers.RayTracer):
            from .raytracer import Raytracer

            self._renderer = self._raytracer = Raytracer(renderer_options, vis_options)
        elif isinstance(renderer_options, gs.renderers.Rasterizer):
            self._renderer = self._rasterizer
            self._raytracer = None

        self._cameras = gs.List()

    def __del__(self):
        self.destroy()

    def destroy(self):
        if self._viewer is not None:
            self._viewer.stop()
            self._viewer = None
        if self._rasterizer is not None:
            self._rasterizer.destroy()
            self._rasterizer = None
        if self._batch_renderer is not None:
            self._batch_renderer.destroy()
            self._batch_renderer = None
        if self._raytracer is not None:
            self._raytracer.destroy()
            self._raytracer = None
        if self._context is not None:
            self._context.destroy()
            del self._context
            self._context = None
        self._renderer = None

    def add_camera(self, res, pos, lookat, up, model, fov, aperture, focus_dist, GUI, spp, denoise):
        camera = Camera(
            self, len(self._cameras), model, res, pos, lookat, up, fov, aperture, focus_dist, GUI, spp, denoise
        )
        self._cameras.append(camera)
        return camera

    def add_light(self, pos, dir, intensity, directional, castshadow, cutoff):
        if self._use_batch_renderer:
            self._batch_renderer.add_light(pos, dir, intensity, directional, castshadow, cutoff)

    def reset(self):
        self._t = -1

        self._context.reset()

        if self._raytracer is not None:
            self._raytracer.reset()

        if self.viewer_lock is not None:
            for camera in self._cameras:
                self._rasterizer.render_camera(camera)

            if self._viewer is not None:
                self._viewer.update(auto_refresh=True)

    def build(self):
        self._context.build(self._scene)

        if self._viewer is not None:
            self._viewer.build(self._scene)
            self.viewer_lock = self._viewer.lock
        else:
            self.viewer_lock = DummyViewerLock()

        self._rasterizer.build()
        if self._raytracer is not None:
            self._raytracer.build(self._scene)

        for camera in self._cameras:
            camera.build()

        if self._use_batch_renderer:
            # Batch renderer needs to be built after cameras are built
            self._batch_renderer.build()

<<<<<<< HEAD
        if self._cameras:
            # need to update viewer once here, because otherwise camera will update scene if render is called right
            # after build, which will lead to segfault.
            if self._viewer is not None:
                self._viewer.update(auto_refresh=True)
            else:
                # viewer creation will compile rendering kernels if viewer is not created, render here once to compile
                if not self._use_batch_renderer:
                    self._rasterizer.update_scene()
                    self._rasterizer.render_camera(self._cameras[0])
=======
        # Make sure that the viewer is fully compiled and in a clean state
        self.reset()
>>>>>>> 867a8687

    def update(self, force=True, auto=None):
        if force:  # force update
            self.reset()
        elif self._viewer is not None:
            if self._viewer.is_alive():
                self._viewer.update(auto_refresh=auto)
            else:
                gs.raise_exception("Viewer closed.")

    def update_visual_states(self):
        """
        Update all visualization-only variables here.
        """
        if self._t < self._scene._t:
            self._t = self._scene._t

            for camera in self._cameras:
                if camera._attached_link is not None:
                    camera.move_to_attach()

            if self._scene.rigid_solver.is_active():
                self._scene.rigid_solver.update_geoms_render_T()
                self._scene.rigid_solver._kernel_update_vgeoms(
                    vgeoms_info=self._scene.rigid_solver.vgeoms_info,
                    vgeoms_state=self._scene.rigid_solver.vgeoms_state,
                    links_state=self._scene.rigid_solver.links_state,
                    static_rigid_sim_config=self._scene.rigid_solver._static_rigid_sim_config,
                )

                # drone propellers
                for entity in self._scene.rigid_solver.entities:
                    if isinstance(entity, gs.engine.entities.DroneEntity):
                        entity.update_propeller_vgeoms()

                self._scene.rigid_solver.update_vgeoms_render_T()

            if self._scene.avatar_solver.is_active():
                self._scene.avatar_solver.update_geoms_render_T()
                self._scene.avatar_solver._kernel_update_vgeoms(
                    vgeoms_info=self._scene.avatar_solver.vgeoms_info,
                    vgeoms_state=self._scene.avatar_solver.vgeoms_state,
                    links_state=self._scene.avatar_solver.links_state,
                    static_rigid_sim_config=self._scene.avatar_solver._static_rigid_sim_config,
                )
                self._scene.avatar_solver.update_vgeoms_render_T()

            if self._scene.mpm_solver.is_active():
                self._scene.mpm_solver.update_render_fields()

            if self._scene.sph_solver.is_active():
                self._scene.sph_solver.update_render_fields()

            if self._scene.pbd_solver.is_active():
                self._scene.pbd_solver.update_render_fields()

    # ------------------------------------------------------------------------------------
    # ----------------------------------- properties -------------------------------------
    # ------------------------------------------------------------------------------------

    @property
    def viewer(self):
        return self._viewer

    @property
    def rasterizer(self):
        return self._rasterizer

    @property
    def batch_renderer(self):
        return self._batch_renderer

    @property
    def context(self):
        return self._context

    @property
    def raytracer(self):
        return self._raytracer

    @property
    def renderer(self):
        return self._renderer

    @property
    def scene(self):
        return self._scene

    @property
    def connected_to_display(self):
        return self._connected_to_display

    @property
    def cameras(self):
        return self._cameras

    @property
    def camera_pos(self):
        return torch.stack([camera.get_pos() for camera in self._cameras], dim=1)

    @property
    def camera_quat(self):
        return torch.stack([camera.get_quat() for camera in self._cameras], dim=1)

    @property
    def camera_fov(self):
        return torch.tensor([camera.fov for camera in self._cameras], dtype=gs.tc_float, device=gs.device)<|MERGE_RESOLUTION|>--- conflicted
+++ resolved
@@ -176,21 +176,8 @@
             # Batch renderer needs to be built after cameras are built
             self._batch_renderer.build()
 
-<<<<<<< HEAD
-        if self._cameras:
-            # need to update viewer once here, because otherwise camera will update scene if render is called right
-            # after build, which will lead to segfault.
-            if self._viewer is not None:
-                self._viewer.update(auto_refresh=True)
-            else:
-                # viewer creation will compile rendering kernels if viewer is not created, render here once to compile
-                if not self._use_batch_renderer:
-                    self._rasterizer.update_scene()
-                    self._rasterizer.render_camera(self._cameras[0])
-=======
         # Make sure that the viewer is fully compiled and in a clean state
         self.reset()
->>>>>>> 867a8687
 
     def update(self, force=True, auto=None):
         if force:  # force update
