--- conflicted
+++ resolved
@@ -548,11 +548,8 @@
     decompose_robot_error_threshold: float = float("inf")
     coacd_options: Optional[CoacdOptions] = None
     recompute_inertia: bool = False
-<<<<<<< HEAD
     parse_glb_with_zup: bool = False
-=======
     batch_fixed_verts: bool = False
->>>>>>> 6ba836cc
 
     def __init__(self, **data):
         super().__init__(**data)
