import math

import numpy as np
from numpy.typing import NDArray
import gstaichi as ti

import genesis as gs
import genesis.utils.geom as gu
from genesis.engine.boundaries import CubeBoundary
from genesis.engine.entities import (
    PBD2DEntity,
    PBD3DEntity,
    PBDFreeParticleEntity,
    PBDParticleEntity,
)
from genesis.engine.states.solvers import PBDSolverState
from genesis.utils.array_class import LinksState
from genesis.utils.geom import SpatialHasher

from .base_solver import Solver


@ti.data_oriented
class PBDSolver(Solver):
    # ------------------------------------------------------------------------------------
    # --------------------------------- Initialization -----------------------------------
    # ------------------------------------------------------------------------------------

    class MATERIAL(gs.IntEnum):
        CLOTH = 0
        ELASTIC = 1
        LIQUID = 2
        PARTICLE = 3  # non-physics particles

    @ti.dataclass
    class ParticleAnimateByLinkInfo:
        """
        Index to and offset from the RigidLink that keyframe-animates this particle.
        """

        link_idx: ti.i32  # gs.ti_int not available before gs.init()
        local_pos: ti.math.vec3  # gs.ti_vec3 causes uncomprehensible error !!

    def __init__(self, scene, sim, options):
        super().__init__(scene, sim, options)

        # options
        self._upper_bound = np.array(options.upper_bound)
        self._lower_bound = np.array(options.lower_bound)
        self._particle_size = options.particle_size
        self._max_stretch_solver_iterations = options.max_stretch_solver_iterations
        self._max_bending_solver_iterations = options.max_bending_solver_iterations
        self._max_volume_solver_iterations = options.max_volume_solver_iterations
        self._max_density_solver_iterations = options.max_density_solver_iterations
        self._max_viscosity_solver_iterations = options.max_viscosity_solver_iterations

        self._n_vvert_supports = self.scene.vis_options.n_support_neighbors

        # -Neighbours_Setting-
        self.dist_scale = self.particle_radius / 0.4  # @Zhenjia: double check this
        self.h = 1.0
        self.h_2 = self.h**2
        self.h_6 = self.h**6
        self.h_9 = self.h**9

        # -POLY6_KERNEL-
        self.poly6_Coe = 315.0 / (64 * math.pi)

        # -SPIKY_KERNEL-
        self.spiky_Coe = -45.0 / math.pi

        # -LAMBDAS-
        self.lambda_epsilon = 100.0

        # -S_CORR-
        self.S_Corr_delta_q = 0.3
        self.S_Corr_k = 0.0001

        # -Gradient Approx. delta difference-
        self.g_del = 0.01

        self.vorti_epsilon = 0.01

        # spatial hasher
        self.sh = SpatialHasher(
            cell_size=options.hash_grid_cell_size,
            grid_res=options._hash_grid_res,
        )

        # boundary
        self.setup_boundary()

    def _batch_shape(self, shape=None, first_dim=False, B=None):
        if B is None:
            B = self._B

        if shape is None:
            return (B,)
        elif isinstance(shape, (list, tuple)):
            return (B,) + shape if first_dim else shape + (B,)
        else:
            return (B, shape) if first_dim else (shape, B)

    def setup_boundary(self):
        self.boundary = CubeBoundary(
            lower=self._lower_bound,
            upper=self._upper_bound,
        )

    def init_vvert_fields(self):
        struct_vvert_info = ti.types.struct(
            support_idxs=ti.types.vector(self._n_vvert_supports, gs.ti_int),
            support_weights=ti.types.vector(self._n_vvert_supports, gs.ti_float),
        )
        self.vverts_info = struct_vvert_info.field(shape=max(1, self._n_vverts), layout=ti.Layout.SOA)

        struct_vvert_state_render = ti.types.struct(
            pos=gs.ti_vec3,
            active=gs.ti_bool,
        )
        self.vverts_render = struct_vvert_state_render.field(
            shape=self._batch_shape(shape=max(1, self._n_vverts)), layout=ti.Layout.SOA
        )

    def init_particle_fields(self):
        # particles information (static)
        struct_particle_info = ti.types.struct(
            mass=gs.ti_float,
            pos_rest=gs.ti_vec3,
            rho_rest=gs.ti_float,
            material_type=gs.ti_int,
            mu_s=gs.ti_float,
            mu_k=gs.ti_float,
            air_resistance=gs.ti_float,
            density_relaxation=gs.ti_float,
            viscosity_relaxation=gs.ti_float,
        )
        # particles state (dynamic)
        struct_particle_state = ti.types.struct(
            free=gs.ti_bool,  # if not free, the particle is not affected by internal forces and solely controlled by external user until released
            pos=gs.ti_vec3,  # position
            ipos=gs.ti_vec3,  # initial position
            dpos=gs.ti_vec3,  # delta position
            vel=gs.ti_vec3,  # velocity
            lam=gs.ti_float,
            rho=gs.ti_float,
        )

        # dynamic particle state without gradient
        struct_particle_state_ng = ti.types.struct(
            reordered_idx=gs.ti_int,
            active=gs.ti_bool,
        )

        # single frame particle state for rendering
        struct_particle_state_render = ti.types.struct(
            pos=gs.ti_vec3,
            vel=gs.ti_vec3,
            active=gs.ti_bool,
        )

        shared_shape = self._n_particles
        batched_shape = self._batch_shape(shared_shape)

        self.particles_info = struct_particle_info.field(shape=shared_shape, layout=ti.Layout.SOA)
        self.particles_info_reordered = struct_particle_info.field(shape=batched_shape, layout=ti.Layout.SOA)

        self.particles = struct_particle_state.field(shape=batched_shape, layout=ti.Layout.SOA)
        self.particles_reordered = struct_particle_state.field(shape=batched_shape, layout=ti.Layout.SOA)

        self.particle_animation_info = self.ParticleAnimateByLinkInfo.field(shape=batched_shape, layout=ti.Layout.SOA)
        self.particle_animation_info.link_idx.fill(-1)
        self.particle_animation_info.local_pos.fill(gs.ti_vec3(0.0, 0.0, 0.0))

        self.particles_ng = struct_particle_state_ng.field(shape=batched_shape, layout=ti.Layout.SOA)
        self.particles_ng_reordered = struct_particle_state_ng.field(shape=batched_shape, layout=ti.Layout.SOA)

        self.particles_render = struct_particle_state_render.field(shape=batched_shape, layout=ti.Layout.SOA)

    def init_edge_fields(self):
        # edges information for stretch. edge: (v1, v2)
        struct_edge_info = ti.types.struct(
            len_rest=gs.ti_float,
            stretch_compliance=gs.ti_float,
            stretch_relaxation=gs.ti_float,
            v1=gs.ti_int,
            v2=gs.ti_int,
        )
        self.edges_info = struct_edge_info.field(shape=max(1, self._n_edges), layout=ti.Layout.SOA)

        # inner edges information for bending. edge: (v1, v2), adjacent faces: (v1, v2, v3) and (v1, v2, v4)
        struct_inner_edge_info = ti.types.struct(
            len_rest=gs.ti_float,
            bending_compliance=gs.ti_float,
            bending_relaxation=gs.ti_float,
            v1=gs.ti_int,
            v2=gs.ti_int,
            v3=gs.ti_int,
            v4=gs.ti_int,
        )
        self.inner_edges_info = struct_inner_edge_info.field(shape=max(1, self._n_inner_edges), layout=ti.Layout.SOA)

    def init_elem_fields(self):
        struct_elem_info = ti.types.struct(
            vol_rest=gs.ti_float,
            volume_compliance=gs.ti_float,
            volume_relaxation=gs.ti_float,
            v1=gs.ti_int,
            v2=gs.ti_int,
            v3=gs.ti_int,
            v4=gs.ti_int,
        )
        self.elems_info = struct_elem_info.field(shape=max(1, self._n_elems), layout=ti.Layout.SOA)

    def init_ckpt(self):
        self._ckpt = dict()

    def reset_grad(self):
        pass

    def build(self):
        super().build()
        self._B = self._sim._B
        self._n_particles = self.n_particles
        self._n_fluid_particles = self.n_fluid_particles
        self._n_edges = self.n_edges
        self._n_inner_edges = self.n_inner_edges
        self._n_elems = self.n_elems
        self._n_vverts = self.n_vverts
        self._n_vfaces = self.n_vfaces

        if self.is_active():
            self.sh.build(self._B)

            self.init_particle_fields()
            self.init_edge_fields()
            self.init_elem_fields()
            self.init_vvert_fields()

            self.init_ckpt()

            for entity in self._entities:
                entity._add_to_solver()

    # ------------------------------------------------------------------------------------
    # -------------------------------------- misc ----------------------------------------
    # ------------------------------------------------------------------------------------

    def add_entity(self, idx, material, morph, surface):
        if isinstance(material, gs.materials.PBD.Cloth):
            entity = PBD2DEntity(
                scene=self.scene,
                solver=self,
                material=material,
                morph=morph,
                surface=surface,
                particle_size=self._particle_size,
                idx=idx,
                particle_start=self.n_particles,
                edge_start=self.n_edges,
                inner_edge_start=self.n_inner_edges,
                vvert_start=self.n_vverts,
                vface_start=self.n_vfaces,
            )

        elif isinstance(material, gs.materials.PBD.Elastic):
            entity = PBD3DEntity(
                scene=self.scene,
                solver=self,
                material=material,
                morph=morph,
                surface=surface,
                particle_size=self._particle_size,
                idx=idx,
                particle_start=self.n_particles,
                edge_start=self.n_edges,
                elem_start=self.n_elems,
                vvert_start=self.n_vverts,
                vface_start=self.n_vfaces,
            )

        elif isinstance(material, gs.materials.PBD.Liquid):
            entity = PBDParticleEntity(
                scene=self.scene,
                solver=self,
                material=material,
                morph=morph,
                surface=surface,
                particle_size=self._particle_size,
                idx=idx,
                particle_start=self.n_particles,
            )

        elif isinstance(material, gs.materials.PBD.Particle):
            entity = PBDFreeParticleEntity(
                scene=self.scene,
                solver=self,
                material=material,
                morph=morph,
                surface=surface,
                particle_size=self._particle_size,
                idx=idx,
                particle_start=self.n_particles,
            )

        else:
            raise NotImplementedError()

        self._entities.append(entity)

        return entity

    def is_active(self):
        return self._n_particles > 0

    # ------------------------------------------------------------------------------------
    # ------------------------------------- utils ----------------------------------------
    # ------------------------------------------------------------------------------------

    @ti.func
    def poly6(self, dist):
        # dist is a VECTOR
        result = gs.ti_float(0.0)
        d = dist.norm() / self.dist_scale
        if 0 < d < self.h:
            rhs = (self.h_2 - d * d) * (self.h_2 - d * d) * (self.h_2 - d * d)
            result = self.poly6_Coe * rhs / self.h_9
        return result

    @ti.func
    def poly6_scalar(self, dist):
        # dist is a SCALAR
        result = gs.ti_float(0.0)
        d = dist
        if 0 < d < self.h:
            rhs = (self.h_2 - d * d) * (self.h_2 - d * d) * (self.h_2 - d * d)
            result = self.poly6_Coe * rhs / self.h_9
        return result

    @ti.func
    def spiky(self, dist):
        # dist is a VECTOR
        result = ti.Vector.zero(gs.ti_float, 3)
        d = dist.norm() / self.dist_scale
        if 0 < d < self.h:
            m = (self.h - d) * (self.h - d)
            result = (self.spiky_Coe * m / (self.h_6 * d)) * dist / self.dist_scale
        return result

    @ti.func
    def S_Corr(self, dist):
        upper = self.poly6(dist)
        lower = self.poly6_scalar(self.S_Corr_delta_q)
        m = upper / lower
        return -1.0 * self.S_Corr_k * m * m * m * m

    # ------------------------------------------------------------------------------------
    # ----------------------------------- simulation -------------------------------------
    # ------------------------------------------------------------------------------------
    @ti.kernel
    def _kernel_store_initial_pos(self, f: ti.i32):
        for i_p, i_b in ti.ndrange(self._n_particles, self._B):
            self.particles[i_p, i_b].ipos = self.particles[i_p, i_b].pos

    @ti.kernel
    def _kernel_reorder_particles(self, f: ti.i32):
        self.sh.compute_reordered_idx(
            self._n_particles, self.particles.pos, self.particles_ng.active, self.particles_ng.reordered_idx
        )

        # copy to reordered
        self.particles_ng_reordered.active.fill(False)
        for i_p, i_b in ti.ndrange(self._n_particles, self._B):
            if self.particles_ng[i_p, i_b].active:
                reordered_idx = self.particles_ng[i_p, i_b].reordered_idx

                self.particles_reordered[reordered_idx, i_b] = self.particles[i_p, i_b]
                self.particles_info_reordered[reordered_idx, i_b] = self.particles_info[i_p]
                self.particles_ng_reordered[reordered_idx, i_b].active = self.particles_ng[i_p, i_b].active

    @ti.kernel
    def _kernel_apply_external_force(self, f: ti.i32, t: ti.f32):
        for i_p, i_b in ti.ndrange(self._n_particles, self._B):
            if self.particles[i_p, i_b].free:
                # gravity
                self.particles[i_p, i_b].vel = self.particles[i_p, i_b].vel + self._gravity[i_b] * self._substep_dt

                # external force fields
                acc = ti.Vector.zero(gs.ti_float, 3)
                for i_ff in ti.static(range(len(self._ffs))):
                    acc += self._ffs[i_ff].get_acc(self.particles[i_p, i_b].pos, self.particles[i_p, i_b].vel, t, i_p)
                self.particles[i_p, i_b].vel = self.particles[i_p, i_b].vel + acc * self._substep_dt

                if self.particles_info[i_p].material_type == self.MATERIAL.CLOTH:
                    f_air_resistance = (
                        self.particles_info[i_p].air_resistance
                        * self.particles[i_p, i_b].vel.norm()
                        * self.particles[i_p, i_b].vel
                    )
                    self.particles[i_p, i_b].vel = (
                        self.particles[i_p, i_b].vel
                        - f_air_resistance / self.particles_info[i_p].mass * self._substep_dt
                    )
                self.particles[i_p, i_b].pos = (
                    self.particles[i_p, i_b].pos + self.particles[i_p, i_b].vel * self._substep_dt
                )

    @ti.kernel
    def _kernel_solve_stretch(self, f: ti.i32):
        for _ in ti.static(range(self._max_stretch_solver_iterations)):
            for i_e, i_b in ti.ndrange(self._n_edges, self._B):
                v1 = self.edges_info[i_e].v1
                v2 = self.edges_info[i_e].v2

                w1 = self.particles[v1, i_b].free / self.particles_info[v1].mass
                w2 = self.particles[v2, i_b].free / self.particles_info[v2].mass
                n = self.particles[v1, i_b].pos - self.particles[v2, i_b].pos
                C = n.norm() - self.edges_info[i_e].len_rest
                alpha = self.edges_info[i_e].stretch_compliance / (self._substep_dt**2)
                dp = -C / (w1 + w2 + alpha) * n / n.norm(gs.EPS) * self.edges_info[i_e].stretch_relaxation
                self.particles[v1, i_b].dpos += dp * w1
                self.particles[v2, i_b].dpos -= dp * w2

            for i_p, i_b in ti.ndrange(self._n_particles, self._B):
                if self.particles[i_p, i_b].free and self.particles_info[i_p].material_type != self.MATERIAL.PARTICLE:
                    self.particles[i_p, i_b].pos = self.particles[i_p, i_b].pos + self.particles[i_p, i_b].dpos
                    self.particles[i_p, i_b].dpos.fill(0)

    @ti.kernel
    def _kernel_solve_bending(self, f: ti.i32):
        for _ in ti.static(range(self._max_bending_solver_iterations)):
            for i_ie, i_b in ti.ndrange(self._n_inner_edges, self._B):  # 140 - 142
                v1 = self.inner_edges_info[i_ie].v1
                v2 = self.inner_edges_info[i_ie].v2
                v3 = self.inner_edges_info[i_ie].v3
                v4 = self.inner_edges_info[i_ie].v4

                w1 = self.particles[v1, i_b].free / self.particles_info[v1].mass
                w2 = self.particles[v2, i_b].free / self.particles_info[v2].mass
                w3 = self.particles[v3, i_b].free / self.particles_info[v3].mass
                w4 = self.particles[v4, i_b].free / self.particles_info[v4].mass

                if w1 + w2 + w3 + w4 > 0.0:
                    # https://matthias-research.github.io/pages/publications/posBasedDyn.pdf
                    # Appendix A: Bending Constraint Projection
                    p2 = self.particles[v2, i_b].pos - self.particles[v1, i_b].pos
                    p3 = self.particles[v3, i_b].pos - self.particles[v1, i_b].pos
                    p4 = self.particles[v4, i_b].pos - self.particles[v1, i_b].pos
                    l23 = p2.cross(p3).norm()
                    l24 = p2.cross(p4).norm()
                    n1 = p2.cross(p3) / l23
                    n2 = p2.cross(p4) / l24
                    d = ti.math.clamp(n1.dot(n2), -1.0, 1.0)

                    q3 = (p2.cross(n2) + n1.cross(p2) * d) / l23  # eq. (25)
                    q4 = (p2.cross(n1) + n2.cross(p2) * d) / l24  # eq. (26)
                    q2 = -(p3.cross(n2) + n1.cross(p3) * d) / l23 - (p4.cross(n1) + n2.cross(p4) * d) / l24  # eq. (27)
                    q1 = -q2 - q3 - q4
                    # eq. (29)
                    sum_wq = w1 * q1.norm_sqr() + w2 * q2.norm_sqr() + w3 * q3.norm_sqr() + w4 * q4.norm_sqr()
                    constraint = ti.acos(d) - ti.acos(-1.0)

                    # XPBD
                    alpha = self.inner_edges_info[i_ie].bending_compliance / (self._substep_dt**2)
                    constraint = (
                        -ti.sqrt(1 - d**2)
                        * constraint
                        / (sum_wq + alpha)
                        * self.inner_edges_info[i_ie].bending_relaxation
                    )

                    self.particles[v1, i_b].dpos += w1 * constraint * q1
                    self.particles[v2, i_b].dpos += w2 * constraint * q2
                    self.particles[v3, i_b].dpos += w3 * constraint * q3
                    self.particles[v4, i_b].dpos += w4 * constraint * q4

            for i_p, i_b in ti.ndrange(self._n_particles, self._B):
                if self.particles[i_p, i_b].free and self.particles_info[i_p].material_type != self.MATERIAL.PARTICLE:
                    self.particles[i_p, i_b].pos = self.particles[i_p, i_b].pos + self.particles[i_p, i_b].dpos
                    self.particles[i_p, i_b].dpos.fill(0)

    @ti.kernel
    def _kernel_solve_volume(self, f: ti.i32):
        for _ in ti.static(range(self._max_volume_solver_iterations)):
            for i_el, i_b in ti.ndrange(self._n_elems, self._B):
                v1 = self.elems_info[i_el].v1
                v2 = self.elems_info[i_el].v2
                v3 = self.elems_info[i_el].v3
                v4 = self.elems_info[i_el].v4

                p1 = self.particles[v1, i_b].pos
                p2 = self.particles[v2, i_b].pos
                p3 = self.particles[v3, i_b].pos
                p4 = self.particles[v4, i_b].pos

                grad1 = (p4 - p2).cross(p3 - p2) / 6.0
                grad2 = (p3 - p1).cross(p4 - p1) / 6.0
                grad3 = (p4 - p1).cross(p2 - p1) / 6.0
                grad4 = (p2 - p1).cross(p3 - p1) / 6.0

                w1 = self.particles[v1, i_b].free / self.particles_info[v1].mass * grad1.norm_sqr()
                w2 = self.particles[v2, i_b].free / self.particles_info[v2].mass * grad2.norm_sqr()
                w3 = self.particles[v3, i_b].free / self.particles_info[v3].mass * grad3.norm_sqr()
                w4 = self.particles[v4, i_b].free / self.particles_info[v4].mass * grad4.norm_sqr()

                if w1 + w2 + w3 + w4 > 0.0:
                    vol = gu.ti_tet_vol(p1, p2, p3, p4)
                    C = vol - self.elems_info[i_el].vol_rest
                    alpha = self.elems_info[i_el].volume_compliance / (self._substep_dt**2)
                    s = -C / (w1 + w2 + w3 + w4 + alpha) * self.elems_info[i_el].volume_relaxation

                    self.particles[v1, i_b].dpos += s * w1 * grad1
                    self.particles[v2, i_b].dpos += s * w2 * grad2
                    self.particles[v3, i_b].dpos += s * w3 * grad3
                    self.particles[v4, i_b].dpos += s * w4 * grad4

            for i_p, i_b in ti.ndrange(self._n_particles, self._B):
                if self.particles[i_p, i_b].free and self.particles_info[i_p].material_type != self.MATERIAL.PARTICLE:
                    self.particles[i_p, i_b].pos = self.particles[i_p, i_b].pos + self.particles[i_p, i_b].dpos
                    self.particles[i_p, i_b].dpos.fill(0)

    @ti.func
    def _func_solve_collision(self, i, j, i_b):
        """j -> i"""

        cur_dist = (self.particles_reordered[i, i_b].pos - self.particles_reordered[j, i_b].pos).norm(gs.EPS)
        rest_dist = (
            self.particles_info_reordered[i, i_b].pos_rest - self.particles_info_reordered[j, i_b].pos_rest
        ).norm(gs.EPS)
        target_dist = self._particle_size  # target particle distance is 2 * particle radius, i.e. particle_size
        if cur_dist < target_dist and rest_dist > target_dist:
            wi = self.particles_reordered[i, i_b].free / self.particles_info_reordered[i, i_b].mass
            wj = self.particles_reordered[j, i_b].free / self.particles_info_reordered[j, i_b].mass
            n = (self.particles_reordered[i, i_b].pos - self.particles_reordered[j, i_b].pos) / cur_dist

            ### resolve collision ###
            self.particles_reordered[i, i_b].dpos += wi / (wi + wj) * (target_dist - cur_dist) * n

            ### apply friction ###
            # https://mmacklin.com/uppfrta_preprint.pdf
            # equation (23)
            dv = (self.particles_reordered[i, i_b].pos - self.particles_reordered[i, i_b].ipos) - (
                self.particles_reordered[j, i_b].pos - self.particles_reordered[j, i_b].ipos
            )
            dpos = -(dv - n * n.dot(dv))
            # equation (24)
            d = target_dist - cur_dist
            mu_s = ti.max(self.particles_info_reordered[i, i_b].mu_s, self.particles_info_reordered[j, i_b].mu_s)
            mu_k = ti.max(self.particles_info_reordered[i, i_b].mu_k, self.particles_info_reordered[j, i_b].mu_k)
            if dpos.norm() < mu_s * d:
                self.particles_reordered[i, i_b].dpos += wi / (wi + wj) * dpos
            else:
                self.particles_reordered[i, i_b].dpos += (
                    wi / (wi + wj) * dpos * ti.min(1.0, mu_k * d / dpos.norm(gs.EPS))
                )

    @ti.kernel
    def _kernel_solve_collision(self, f: ti.i32):
        for i_p, i_b in ti.ndrange(self._n_particles, self._B):
            if self.particles_info_reordered[i_p, i_b].material_type != self.MATERIAL.PARTICLE:
                base = self.sh.pos_to_grid(self.particles_reordered[i_p, i_b].pos)
                for offset in ti.grouped(ti.ndrange((-1, 2), (-1, 2), (-1, 2))):
                    slot_idx = self.sh.grid_to_slot(base + offset)
                    for j in range(
                        self.sh.slot_start[slot_idx, i_b],
                        self.sh.slot_size[slot_idx, i_b] + self.sh.slot_start[slot_idx, i_b],
                    ):
                        if i_p != j and not (
                            self.particles_info_reordered[i_p, i_b].material_type == self.MATERIAL.LIQUID
                            and self.particles_info_reordered[j, i_b].material_type == self.MATERIAL.LIQUID
                        ):
                            self._func_solve_collision(i_p, j, i_b)

        for i_p, i_b in ti.ndrange(self._n_particles, self._B):
            if (
                self.particles_reordered[i_p, i_b].free
                and self.particles_info_reordered[i_p, i_b].material_type != self.MATERIAL.PARTICLE
            ):
                self.particles_reordered[i_p, i_b].pos = (
                    self.particles_reordered[i_p, i_b].pos + self.particles_reordered[i_p, i_b].dpos
                )
                self.particles_reordered[i_p, i_b].dpos.fill(0)

    @ti.kernel
    def _kernel_solve_boundary_collision(self, f: ti.i32):
        for i_p, i_b in ti.ndrange(self._n_particles, self._B):
            # boundary is enforced regardless of whether free
            pos_new, vel_new = self.boundary.impose_pos_vel(self.particles[i_p, i_b].pos, self.particles[i_p, i_b].vel)
            self.particles[i_p, i_b].pos = pos_new
            self.particles[i_p, i_b].vel = vel_new

    @ti.kernel
    def _kernel_solve_density(self, f: ti.i32):
        for _ in ti.static(range(self._max_density_solver_iterations)):
            # ---Calculate lambdas---
            for i_p, i_b in ti.ndrange(self._n_particles, self._B):
                if self.particles_info_reordered[i_p, i_b].material_type == self.MATERIAL.LIQUID:
                    pos_i = self.particles_reordered[i_p, i_b].pos
                    base = self.sh.pos_to_grid(pos_i)
                    lower_sum = gs.ti_float(0.0)
                    rho = gs.ti_float(0.0)
                    spiky_i = ti.Vector.zero(gs.ti_float, 3)
                    for offset in ti.grouped(ti.ndrange((-1, 2), (-1, 2), (-1, 2))):
                        slot_idx = self.sh.grid_to_slot(base + offset)
                        for j in range(
                            self.sh.slot_start[slot_idx, i_b],
                            self.sh.slot_size[slot_idx, i_b] + self.sh.slot_start[slot_idx, i_b],
                        ):
                            pos_j = self.particles_reordered[j, i_b].pos
                            # ---Poly6---
                            rho += self.poly6(pos_i - pos_j) * self.particles_info_reordered[j, i_b].mass
                            # ---Spiky---
                            s = self.spiky(pos_i - pos_j) / self.particles_info_reordered[i_p, i_b].rho_rest
                            spiky_i += s
                            lower_sum += s.dot(s)
                    constraint = (rho / self.particles_info_reordered[i_p, i_b].rho_rest) - 1.0
                    lower_sum += spiky_i.dot(spiky_i)
                    self.particles_reordered[i_p, i_b].lam = -1.0 * (constraint / (lower_sum + self.lambda_epsilon))

            # ---Calculate delta pos---
            for i_p, i_b in ti.ndrange(self._n_particles, self._B):
                if self.particles_info_reordered[i_p, i_b].material_type == self.MATERIAL.LIQUID:
                    pos_i = self.particles_reordered[i_p, i_b].pos
                    base = self.sh.pos_to_grid(pos_i)
                    for offset in ti.grouped(ti.ndrange((-1, 2), (-1, 2), (-1, 2))):
                        slot_idx = self.sh.grid_to_slot(base + offset)
                        for j in range(
                            self.sh.slot_start[slot_idx, i_b],
                            self.sh.slot_size[slot_idx, i_b] + self.sh.slot_start[slot_idx, i_b],
                        ):
                            if i_p != j:
                                pos_j = self.particles_reordered[j, i_b].pos
                                # ---S_Corr---
                                scorr = self.S_Corr(pos_i - pos_j)
                                left = (
                                    self.particles_reordered[i_p, i_b].lam
                                    + self.particles_reordered[j, i_b].lam
                                    + scorr
                                )
                                right = self.spiky(pos_i - pos_j)
                                self.particles_reordered[i_p, i_b].dpos = (
                                    self.particles_reordered[i_p, i_b].dpos
                                    + left
                                    * right
                                    / self.particles_info_reordered[i_p, i_b].rho_rest
                                    * self.dist_scale
                                    * self.particles_info_reordered[i_p, i_b].density_relaxation
                                )

            for i_p, i_b in ti.ndrange(self._n_particles, self._B):
                if (
                    self.particles_info_reordered[i_p, i_b].material_type == self.MATERIAL.LIQUID
                    and self.particles_reordered[i_p, i_b].free
                ):
                    self.particles_reordered[i_p, i_b].pos = (
                        self.particles_reordered[i_p, i_b].pos + self.particles_reordered[i_p, i_b].dpos
                    )
                    self.particles_reordered[i_p, i_b].dpos.fill(0)

    @ti.kernel
    def _kernel_solve_viscosity(self, f: ti.i32):
        for _ in ti.static(range(self._max_viscosity_solver_iterations)):
            for i_p, i_b in ti.ndrange(self._n_particles, self._B):
                if self.particles_info_reordered[i_p, i_b].material_type == self.MATERIAL.LIQUID:
                    pos_i = self.particles_reordered[i_p, i_b].pos
                    base = self.sh.pos_to_grid(pos_i)
                    xsph_sum = ti.Vector.zero(gs.ti_float, 3)
                    omega_sum = ti.Vector.zero(gs.ti_float, 3)
                    # -For Gradient Approx.-
                    dx_sum = ti.Vector.zero(gs.ti_float, 3)
                    dy_sum = ti.Vector.zero(gs.ti_float, 3)
                    dz_sum = ti.Vector.zero(gs.ti_float, 3)
                    n_dx_sum = ti.Vector.zero(gs.ti_float, 3)
                    n_dy_sum = ti.Vector.zero(gs.ti_float, 3)
                    n_dz_sum = ti.Vector.zero(gs.ti_float, 3)
                    dx = ti.Vector([self.g_del, 0.0, 0.0], dt=gs.ti_float)
                    dy = ti.Vector([0.0, self.g_del, 0.0], dt=gs.ti_float)
                    dz = ti.Vector([0.0, 0.0, self.g_del], dt=gs.ti_float)

                    for offset in ti.grouped(ti.ndrange((-1, 2), (-1, 2), (-1, 2))):
                        slot_idx = self.sh.grid_to_slot(base + offset)
                        for j in range(
                            self.sh.slot_start[slot_idx, i_b],
                            self.sh.slot_size[slot_idx, i_b] + self.sh.slot_start[slot_idx, i_b],
                        ):
                            pos_j = self.particles_reordered[j, i_b].pos
                            v_ij = (self.particles_reordered[j, i_b].pos - self.particles_reordered[j, i_b].ipos) - (
                                self.particles_reordered[i_p, i_b].pos - self.particles_reordered[i_p, i_b].ipos
                            )

                            dist = pos_i - pos_j
                            # ---Vorticity---
                            omega_sum += v_ij.cross(self.spiky(dist))
                            # -Gradient Approx.-
                            dx_sum += v_ij.cross(self.spiky(dist + dx))
                            dy_sum += v_ij.cross(self.spiky(dist + dy))
                            dz_sum += v_ij.cross(self.spiky(dist + dz))
                            n_dx_sum += v_ij.cross(self.spiky(dist - dx))
                            n_dy_sum += v_ij.cross(self.spiky(dist - dy))
                            n_dz_sum += v_ij.cross(self.spiky(dist - dz))
                            # ---Viscosity---
                            poly = self.poly6(dist)
                            xsph_sum += poly * v_ij

                    # # ---Vorticity---
                    # n_x = (dx_sum.norm() - n_dx_sum.norm()) / (2 * self.g_del)
                    # n_y = (dy_sum.norm() - n_dy_sum.norm()) / (2 * self.g_del)
                    # n_z = (dz_sum.norm() - n_dz_sum.norm()) / (2 * self.g_del)
                    # n = ti.Vector([n_x, n_y, n_z])
                    # big_n = n.normalized()
                    # if not omega_sum.norm() == 0.0:
                    #     vorticity[p] = vorti_epsilon * big_n.cross(omega_sum)

                    # ---Viscosity---
                    self.particles_reordered[i_p, i_b].dpos = (
                        self.particles_reordered[i_p, i_b].dpos
                        + xsph_sum * self.particles_info_reordered[i_p, i_b].viscosity_relaxation
                    )

            for i_p, i_b in ti.ndrange(self._n_particles, self._B):
                if (
                    self.particles_info_reordered[i_p, i_b].material_type == self.MATERIAL.LIQUID
                    and self.particles_reordered[i_p, i_b].free
                ):
                    self.particles_reordered[i_p, i_b].pos = (
                        self.particles_reordered[i_p, i_b].pos + self.particles_reordered[i_p, i_b].dpos
                    )
                    self.particles_reordered[i_p, i_b].dpos.fill(0)

    @ti.kernel
    def _kernel_compute_velocity(self, f: ti.i32):
        for i_p, i_b in ti.ndrange(self._n_particles, self._B):
            self.particles_reordered[i_p, i_b].vel = (
                self.particles_reordered[i_p, i_b].pos - self.particles_reordered[i_p, i_b].ipos
            ) / self._substep_dt

    @ti.kernel
    def _kernel_copy_from_reordered(self, f: ti.i32):
        for i_p, i_b in ti.ndrange(self._n_particles, self._B):
            if self.particles_ng[i_p, i_b].active:
                reordered_idx = self.particles_ng[i_p, i_b].reordered_idx
                self.particles[i_p, i_b] = self.particles_reordered[reordered_idx, i_b]

    # ------------------------------------------------------------------------------------
    # ------------------------------------ stepping --------------------------------------
    # ------------------------------------------------------------------------------------

    def process_input(self, in_backward=False):
        for entity in self._entities:
            entity.process_input(in_backward=in_backward)

    def process_input_grad(self):
        pass

    def substep_pre_coupling(self, f):
        if self.is_active():
            self._kernel_store_initial_pos(f)
            self._kernel_apply_external_force(f, self._sim.cur_t)

            # topology constraints (doesn't require spatial hashing)
            if self._n_edges > 0:
                self._kernel_solve_stretch(f)

            if self._n_inner_edges > 0:
                self._kernel_solve_bending(f)

            if self._n_elems > 0:
                self._kernel_solve_volume(f)

            # perform spatial hashing
            self._kernel_reorder_particles(f)

            # spatial constraints
            if self._n_particles > 0:
                self._kernel_solve_density(f)
                self._kernel_solve_viscosity(f)

            self._kernel_solve_collision(f)

            # compute effective velocity
            self._kernel_compute_velocity(f)

    def substep_pre_coupling_grad(self, f):
        pass

    def substep_post_coupling(self, f):
        if self.is_active():
            self._kernel_copy_from_reordered(f)

            # boundary collision
            self._kernel_solve_boundary_collision(f)

    def substep_post_coupling_grad(self, f):
        pass

    # ------------------------------------------------------------------------------------
    # ------------------------------------ gradient --------------------------------------
    # ------------------------------------------------------------------------------------

    def collect_output_grads(self):
        pass

    def add_grad_from_state(self, state):
        pass

    # ------------------------------------------------------------------------------------
    # --------------------------------------- io -----------------------------------------
    # ------------------------------------------------------------------------------------

    def save_ckpt(self, ckpt_name):
        pass

    def load_ckpt(self, ckpt_name):
        pass

    def set_state(self, f, state, envs_idx=None):
        if self.is_active():
            self._kernel_set_state(f, state.pos, state.vel, state.free)

    @ti.kernel
    def _kernel_set_state(
        self,
        f: ti.i32,
        pos: ti.types.ndarray(),  # shape [B, _n_particles, 3]
        vel: ti.types.ndarray(),  # shape [B, _n_particles, 3]
        free: ti.types.ndarray(),  # shape [B, _n_particles]
    ):
        for i_p, i_b in ti.ndrange(self._n_particles, self._B):
            for j in ti.static(range(3)):
                self.particles[i_p, i_b].pos[j] = pos[i_b, i_p, j]
                self.particles[i_p, i_b].vel[j] = vel[i_b, i_p, j]
            self.particles[i_p, i_b].free = free[i_b, i_p]

    def get_state(self, f):
        if self.is_active():
            state = PBDSolverState(self.scene)
            self._kernel_get_state(f, state.pos, state.vel, state.free)
        else:
            state = None
        return state

    @ti.kernel
    def _kernel_get_state(
        self,
        f: ti.i32,
        pos: ti.types.ndarray(),  # shape [B, _n_particles, 3]
        vel: ti.types.ndarray(),  # shape [B, _n_particles, 3]
        free: ti.types.ndarray(),  # shape [B, _n_particles]
    ):
        for i_p, i_b in ti.ndrange(self._n_particles, self._B):
            for j in ti.static(range(3)):
                pos[i_b, i_p, j] = self.particles[i_p, i_b].pos[j]
                vel[i_b, i_p, j] = self.particles[i_p, i_b].vel[j]
            free[i_b, i_p] = ti.cast(self.particles[i_p, i_b].free, gs.ti_bool)

    def update_render_fields(self):
        self._kernel_update_render_fields(self.sim.cur_substep_local)

    @ti.kernel
    def _kernel_update_render_fields(self, f: ti.i32):
        for i_p, i_b in ti.ndrange(self._n_particles, self._B):
            if self.particles_ng[i_p, i_b].active:
                self.particles_render[i_p, i_b].pos = self.particles[i_p, i_b].pos
                self.particles_render[i_p, i_b].vel = self.particles[i_p, i_b].vel
            else:
                self.particles_render[i_p, i_b].pos = gu.ti_nowhere()
            self.particles_render[i_p, i_b].active = self.particles_ng[i_p, i_b].active

        for i_v, i_b in ti.ndrange(self._n_vverts, self._B):
            vvert_pos = ti.Vector.zero(gs.ti_float, 3)
            for j in range(self._n_vvert_supports):
                vvert_pos += (
                    self.particles[self.vverts_info.support_idxs[i_v][j], i_b].pos
                    * self.vverts_info.support_weights[i_v][j]
                )
            self.vverts_render[i_v, i_b].pos = vvert_pos
            self.vverts_render[i_v, i_b].active = self.particles_render[
                self.vverts_info.support_idxs[i_v][0], i_b
            ].active

    @ti.kernel
    def _kernel_set_particles_pos(
        self,
        particles_idx: ti.types.ndarray(),
        envs_idx: ti.types.ndarray(),
        poss: ti.types.ndarray(),
    ):
        for i_p_, i_b_ in ti.ndrange(particles_idx.shape[0], envs_idx.shape[0]):
            i_p = particles_idx[i_b_, i_p_]
            i_b = envs_idx[i_b_]
            for i in ti.static(range(3)):
                self.particles[i_p, i_b].pos[i] = poss[i_b_, i_p_, i]
            self.particles[i_p, i_b].vel.fill(0.0)

    @ti.kernel
    def _kernel_get_particles_pos(
        self,
        particle_start: ti.i32,
        n_particles: ti.i32,
        envs_idx: ti.types.ndarray(),
        poss: ti.types.ndarray(),
    ):
        for i_p_, i_b_ in ti.ndrange(n_particles, envs_idx.shape[0]):
            i_p = i_p_ + particle_start
            i_b = envs_idx[i_b_]
            for i in ti.static(range(3)):
                poss[i_b_, i_p_, i] = self.particles[i_p, i_b].pos[i]

    @ti.kernel
    def _kernel_set_particles_vel(
        self,
        particles_idx: ti.types.ndarray(),
        envs_idx: ti.types.ndarray(),
        vels: ti.types.ndarray(),
    ):
        for i_p_, i_b_ in ti.ndrange(particles_idx.shape[0], envs_idx.shape[0]):
            i_p = particles_idx[i_b_, i_p_]
            i_b = envs_idx[i_b_]
            for i in ti.static(range(3)):
                self.particles[i_p, i_b].vel[i] = vels[i_b_, i_p_, i]

    @ti.kernel
    def _kernel_get_particles_vel(
        self,
        particle_start: ti.i32,
        n_particles: ti.i32,
        envs_idx: ti.types.ndarray(),
        vels: ti.types.ndarray(),
    ):
        for i_p_, i_b_ in ti.ndrange(n_particles, envs_idx.shape[0]):
            i_p = i_p_ + particle_start
            i_b = envs_idx[i_b_]
            for i in ti.static(range(3)):
                vels[i_b_, i_p_, i] = self.particles[i_p, i_b].vel[i]

    @ti.kernel
    def _kernel_set_particles_active(
        self,
        particles_idx: ti.types.ndarray(),
        envs_idx: ti.types.ndarray(),
        actives: ti.types.ndarray(),  # shape [B, n_particles]
    ):
        for i_p_, i_b_ in ti.ndrange(particles_idx.shape[0], envs_idx.shape[0]):
            i_p = particles_idx[i_b_, i_p_]
            i_b = envs_idx[i_b_]
            self.particles_ng[i_p, i_b].active = actives[i_b_, i_p_]

    @ti.kernel
    def _kernel_get_particles_active(
        self,
        particle_start: ti.i32,
        n_particles: ti.i32,
        envs_idx: ti.types.ndarray(),
        actives: ti.types.ndarray(),  # shape [B, n_particles]
    ):
        for i_p_, i_b_ in ti.ndrange(n_particles, envs_idx.shape[0]):
            i_p = i_p_ + particle_start
            i_b = envs_idx[i_b_]
            actives[i_b_, i_p_] = self.particles_ng[i_p, i_b].active

    @ti.kernel
    def _kernel_fix_particles(self, particles_idx: ti.types.ndarray(), envs_idx: ti.types.ndarray()):
        for i_p_, i_b_ in ti.ndrange(particles_idx.shape[0], envs_idx.shape[0]):
            i_p = particles_idx[i_b_, i_p_]
            i_b = envs_idx[i_b_]
            self.particles[i_p, i_b].free = False

<<<<<<< HEAD
    @gs.assert_built
    def set_animate_particles_by_link(
        self,
        particles_idx: NDArray[np.int32],
        link_idx: int,
        links_state: LinksState,
        envs_idx: NDArray[np.int32] | None = None,
    ) -> None:
        envs_idx: torch.Tensor = self._scene._sanitize_envs_idx(envs_idx)
        self._sim._coupler.kernel_pbd_rigid_set_animate_particles_by_link(
            particles_idx, link_idx, links_state, envs_idx
        )

    @gs.assert_built
    def clear_animate_particles_by_link(
        self,
        particles_idx: NDArray[np.int32],
        envs_idx: NDArray[np.int32] | None = None,
    ) -> None:
        envs_idx: torch.Tensor = self._scene._sanitize_envs_idx(envs_idx)
        self._sim._coupler.kernel_pbd_rigid_clear_animate_particles_by_link(particles_idx, envs_idx)

    @gs.assert_built
    def release_particle(self, particle_idx, i_b):
        self._kernel_release_particle(particle_idx, i_b)
=======
    @ti.kernel
    def _kernel_release_particle(self, particles_idx: ti.types.ndarray(), envs_idx: ti.types.ndarray()):
        for i_p_, i_b_ in ti.ndrange(particles_idx.shape[0], envs_idx.shape[0]):
            i_p = particles_idx[i_b_, i_p_]
            i_b = envs_idx[i_b_]
            self.particles[i_p, i_b].free = True
>>>>>>> ed11a9c1

    @ti.kernel
    def _kernel_get_mass(
        self, particle_start: ti.i32, n_particles: ti.i32, mass: ti.types.ndarray(), envs_idx: ti.types.ndarray()
    ):
        total_mass = gs.ti_float(0.0)
        for i_p_ in range(n_particles):
            i_p = i_p_ + particle_start
            total_mass += self.particles_info[i_p].mass
        for i_b_ in range(envs_idx.shape[0]):
            mass[i_b_] = total_mass

    # ------------------------------------------------------------------------------------
    # ----------------------------------- properties -------------------------------------
    # ------------------------------------------------------------------------------------

    @property
    def n_particles(self):
        if self.is_built:
            return self._n_particles
        else:
            return sum([entity.n_particles for entity in self._entities])

    @property
    def n_fluid_particles(self):
        if self.is_built:
            return self._n_fluid_particles
        else:
            return sum(
                [entity.n_fluid_particles if hasattr(entity, "n_fluid_particles") else 0 for entity in self._entities]
            )

    @property
    def n_edges(self):
        if self.is_built:
            return self._n_edges
        else:
            return sum([entity.n_edges if hasattr(entity, "n_edges") else 0 for entity in self._entities])

    @property
    def n_inner_edges(self):
        if self.is_built:
            return self._n_inner_edges
        else:
            return sum([entity.n_inner_edges if hasattr(entity, "n_inner_edges") else 0 for entity in self._entities])

    @property
    def n_elems(self):
        if self.is_built:
            return self._n_elems
        else:
            return sum([entity.n_elems if hasattr(entity, "n_elems") else 0 for entity in self._entities])

    @property
    def n_vverts(self):
        if self.is_built:
            return self._n_vverts
        else:
            return sum([entity.n_vverts if hasattr(entity, "n_vverts") else 0 for entity in self._entities])

    @property
    def n_vfaces(self):
        if self.is_built:
            return self._n_vfaces
        else:
            return sum([entity.n_vfaces if hasattr(entity, "n_vfaces") else 0 for entity in self._entities])

    @property
    def particle_size(self):
        return self._particle_size

    @property
    def particle_radius(self):
        return self._particle_size / 2.0

    @property
    def hash_grid_res(self):
        return self.sh.grid_res

    @property
    def hash_grid_cell_size(self):
        return self.sh.cell_size

    @property
    def upper_bound(self):
        return self._upper_bound

    @property
    def lower_bound(self):
        return self._lower_bound<|MERGE_RESOLUTION|>--- conflicted
+++ resolved
@@ -920,6 +920,34 @@
                 self.particles[i_p, i_b].vel[i] = vels[i_b_, i_p_, i]
 
     @ti.kernel
+    def _kernel_set_particle_velocity(self, particle_idx: ti.i32, vel: ti.types.ndarray(), i_b: ti.i32):
+        for i in range(3):
+            self.particles[particle_idx, i_b].vel[i] = vel[i]
+        self.particles[particle_idx, i_b].free = 0
+
+    @gs.assert_built
+    def set_animate_particles_by_link(
+        self,
+        particles_idx: NDArray[np.int32],
+        link_idx: int,
+        links_state: LinksState,
+        envs_idx: NDArray[np.int32] | None = None,
+    ) -> None:
+        print("set_animate_particles_by_link")
+        envs_idx: torch.Tensor = self._scene._sanitize_envs_idx(envs_idx)
+        self._sim._coupler.kernel_pbd_rigid_set_animate_particles_by_link(
+            particles_idx, link_idx, links_state, envs_idx
+        )
+
+    @gs.assert_built
+    def clear_animate_particles_by_link(
+        self,
+        particles_idx: NDArray[np.int32],
+        envs_idx: NDArray[np.int32] | None = None,
+    ) -> None:
+        envs_idx: torch.Tensor = self._scene._sanitize_envs_idx(envs_idx)
+        self._sim._coupler.kernel_pbd_rigid_clear_animate_particles_by_link(particles_idx, envs_idx)
+
     def _kernel_get_particles_vel(
         self,
         particle_start: ti.i32,
@@ -965,40 +993,12 @@
             i_b = envs_idx[i_b_]
             self.particles[i_p, i_b].free = False
 
-<<<<<<< HEAD
-    @gs.assert_built
-    def set_animate_particles_by_link(
-        self,
-        particles_idx: NDArray[np.int32],
-        link_idx: int,
-        links_state: LinksState,
-        envs_idx: NDArray[np.int32] | None = None,
-    ) -> None:
-        envs_idx: torch.Tensor = self._scene._sanitize_envs_idx(envs_idx)
-        self._sim._coupler.kernel_pbd_rigid_set_animate_particles_by_link(
-            particles_idx, link_idx, links_state, envs_idx
-        )
-
-    @gs.assert_built
-    def clear_animate_particles_by_link(
-        self,
-        particles_idx: NDArray[np.int32],
-        envs_idx: NDArray[np.int32] | None = None,
-    ) -> None:
-        envs_idx: torch.Tensor = self._scene._sanitize_envs_idx(envs_idx)
-        self._sim._coupler.kernel_pbd_rigid_clear_animate_particles_by_link(particles_idx, envs_idx)
-
-    @gs.assert_built
-    def release_particle(self, particle_idx, i_b):
-        self._kernel_release_particle(particle_idx, i_b)
-=======
     @ti.kernel
     def _kernel_release_particle(self, particles_idx: ti.types.ndarray(), envs_idx: ti.types.ndarray()):
         for i_p_, i_b_ in ti.ndrange(particles_idx.shape[0], envs_idx.shape[0]):
             i_p = particles_idx[i_b_, i_p_]
             i_b = envs_idx[i_b_]
             self.particles[i_p, i_b].free = True
->>>>>>> ed11a9c1
 
     @ti.kernel
     def _kernel_get_mass(
