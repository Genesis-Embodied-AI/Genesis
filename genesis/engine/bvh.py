import genesis as gs
import taichi as ti
from genesis.repr_base import RBC
import numpy as np


@ti.data_oriented
class AABB(RBC):
    """
    AABB (Axis-Aligned Bounding Box) class for managing collections of bounding boxes in batches.

    This class defines an axis-aligned bounding box (AABB) structure and provides a Taichi dataclass
    for efficient computation and intersection testing on the GPU. Each AABB is represented by its
    minimum and maximum 3D coordinates. The class supports batch processing of multiple AABBs.

    Attributes:
        n_batches (int): Number of batches of AABBs.
        n_aabbs (int): Number of AABBs per batch.
        ti_aabb (taichi.dataclass): Taichi dataclass representing an individual AABB with min and max vectors.
        aabbs (taichi.field): Taichi field storing all AABBs in the specified batches.

    Args:
        n_batches (int): Number of batches to allocate.
        n_aabbs (int): Number of AABBs per batch.

    Example:
        aabb_manager = AABB(n_batches=4, n_aabbs=128)
    """

    def __init__(self, n_batches, n_aabbs):
        self.n_batches = n_batches
        self.n_aabbs = n_aabbs

        @ti.dataclass
        class ti_aabb:
            min: gs.ti_vec3
            max: gs.ti_vec3

            @ti.func
            def intersects(self, other) -> bool:
                """
                Check if this AABB intersects with another AABB.
                """
                return (
                    self.min[0] <= other.max[0]
                    and self.max[0] >= other.min[0]
                    and self.min[1] <= other.max[1]
                    and self.max[1] >= other.min[1]
                    and self.min[2] <= other.max[2]
                    and self.max[2] >= other.min[2]
                )

        self.ti_aabb = ti_aabb

        self.aabbs = ti_aabb.field(
            shape=(n_batches, n_aabbs),
            needs_grad=False,
            layout=ti.Layout.SOA,
        )


@ti.data_oriented
class LBVH(RBC):
    """
    Linear BVH is a simple BVH that is used to accelerate collision detection. It supports parallel building and
    querying of the BVH tree. Only supports axis-aligned bounding boxes (AABBs).

    Attributes
    -----
        aabbs : ti.field
        The input AABBs to be organized in the BVH, shape (n_batches, n_aabbs).
        n_aabbs : int
            Number of AABBs per batch.
        n_batches : int
            Number of batches.
        max_n_query_results : int
            Maximum number of query results allowed.
        max_stack_depth : int
            Maximum stack depth for BVH traversal.
        aabb_centers : ti.field
            Centers of the AABBs, shape (n_batches, n_aabbs).
        aabb_min : ti.field
            Minimum coordinates of AABB centers per batch, shape (n_batches).
        aabb_max : ti.field
            Maximum coordinates of AABB centers per batch, shape (n_batches).
        scale : ti.field
            Scaling factors for normalizing AABB centers, shape (n_batches).
        morton_codes : ti.field
            Morton codes for each AABB, shape (n_batches, n_aabbs).
        hist : ti.field
            Histogram for radix sort, shape (n_batches, 256).
        prefix_sum : ti.field
            Prefix sum for histogram, shape (n_batches, 256).
        offset : ti.field
            Offset for radix sort, shape (n_batches, n_aabbs).
        tmp_morton_codes : ti.field
            Temporary storage for radix sort, shape (n_batches, n_aabbs).
        Node : ti.dataclass
            Node structure for the BVH tree, containing left, right, parent indices and bounding box.
        nodes : ti.field
            BVH nodes, shape (n_batches, n_aabbs * 2 - 1).
        internal_node_visited : ti.field
            Flags indicating if an internal node has been visited during traversal, shape (n_batches, n_aabbs - 1).
        query_result : ti.field
            Query results as a vector of (batch id, self id, query id), shape (max_n_query_results).
        query_result_count : ti.field
            Counter for the number of query results.

    Notes
    ------
        For algorithmic details, see:
        https://research.nvidia.com/sites/default/files/pubs/2012-06_Maximizing-Parallelism-in/karras2012hpg_paper.pdf
    """

    def __init__(self, aabb: AABB, max_n_query_result_per_aabb: int = 8, n_radix_sort_groups: int = 256):
        self.aabbs = aabb.aabbs
        self.n_aabbs = aabb.n_aabbs
        self.n_batches = aabb.n_batches

        # Maximum number of query results
        self.max_n_query_results = min(self.n_aabbs * max_n_query_result_per_aabb * self.n_batches, 0x7FFFFFFF)
        # Maximum stack depth for traversal
        self.max_stack_depth = 64
        self.aabb_centers = ti.field(gs.ti_vec3, shape=(self.n_batches, self.n_aabbs))
        self.aabb_min = ti.field(gs.ti_vec3, shape=(self.n_batches))
        self.aabb_max = ti.field(gs.ti_vec3, shape=(self.n_batches))
        self.scale = ti.field(gs.ti_vec3, shape=(self.n_batches))
        self.morton_codes = ti.field(ti.types.vector(2, ti.u32), shape=(self.n_batches, self.n_aabbs))

        # Histogram for radix sort
        self.hist = ti.field(ti.u32, shape=(self.n_batches, 256))
        # Prefix sum for histogram
        self.prefix_sum = ti.field(ti.u32, shape=(self.n_batches, 256 + 1))
        # Offset for radix sort
        self.offset = ti.field(ti.u32, shape=(self.n_batches, self.n_aabbs))
        # Temporary storage for radix sort
        self.tmp_morton_codes = ti.field(ti.types.vector(2, ti.u32), shape=(self.n_batches, self.n_aabbs))

        self.n_radix_sort_groups = n_radix_sort_groups
        self.hist_group = ti.field(ti.u32, shape=(self.n_batches, self.n_radix_sort_groups, 256 + 1))
        self.prefix_sum_group = ti.field(ti.u32, shape=(self.n_batches, self.n_radix_sort_groups + 1, 256))
        self.group_size = self.n_aabbs // self.n_radix_sort_groups
        self.visited = ti.field(ti.u8, shape=(self.n_aabbs,))

        self.n_radix_sort_groups = n_radix_sort_groups
        self.hist_group = ti.field(ti.u32, shape=(self.n_batches, self.n_radix_sort_groups, 256 + 1))
        self.prefix_sum_group = ti.field(ti.u32, shape=(self.n_batches, self.n_radix_sort_groups + 1, 256))
        self.group_size = self.n_aabbs // self.n_radix_sort_groups
        self.visited = ti.field(ti.u8, shape=(self.n_aabbs))

        @ti.dataclass
        class Node:
            """
            Node structure for the BVH tree.

            Attributes:
                left (int): Index of the left child node.
                right (int): Index of the right child node.
                parent (int): Index of the parent node.
                bound (ti_aabb): Bounding box of the node, represented as an AABB.
            """

            left: ti.i32
            right: ti.i32
            parent: ti.i32
            bound: aabb.ti_aabb

        self.Node = Node

        # Nodes of the BVH, first n_aabbs - 1 are internal nodes, last n_aabbs are leaf nodes
        self.nodes = self.Node.field(shape=(self.n_batches, self.n_aabbs * 2 - 1))
        # Whether an internal node has been visited during traversal
        self.internal_node_active = ti.field(gs.ti_bool, shape=(self.n_batches, self.n_aabbs - 1))
        self.internal_node_ready = ti.field(gs.ti_bool, shape=(self.n_batches, self.n_aabbs - 1))

        # Query results, vec3 of batch id, self id, query id
        self.query_result = ti.field(gs.ti_ivec3, shape=(self.max_n_query_results))
        # Count of query results
        self.query_result_count = ti.field(ti.i32, shape=())

    def build(self):
        """
        Build the BVH from the axis-aligned bounding boxes (AABBs).
        """
        self.compute_aabb_centers_and_scales()
        self.compute_morton_codes()
        self.radix_sort_morton_codes()
        self.build_radix_tree()
        self.compute_bounds()

    @ti.func
    def filter(self, i_a, i_q):
        """
<<<<<<< HEAD
        Default filter function that always returns False.
        This function can be overridden by registering a custom filter.
=======
        Filter function that always returns False.

        This function does not filter out any AABB by default.
        It can be overridden in subclasses to implement custom filtering logic.

>>>>>>> 61c2f24a
        i_a: index of the found AABB
        i_q: index of the query AABB
        """
        return False

    @ti.kernel
    def compute_aabb_centers_and_scales(self):
        for i_b, i_a in ti.ndrange(self.n_batches, self.n_aabbs):
            self.aabb_centers[i_b, i_a] = (self.aabbs[i_b, i_a].min + self.aabbs[i_b, i_a].max) / 2

        for i_b in ti.ndrange(self.n_batches):
            self.aabb_min[i_b] = self.aabb_centers[i_b, 0]
            self.aabb_max[i_b] = self.aabb_centers[i_b, 0]

        for i_b, i_a in ti.ndrange(self.n_batches, self.n_aabbs):
            ti.atomic_min(self.aabb_min[i_b], self.aabbs[i_b, i_a].min)
            ti.atomic_max(self.aabb_max[i_b], self.aabbs[i_b, i_a].max)

        for i_b in ti.ndrange(self.n_batches):
            scale = self.aabb_max[i_b] - self.aabb_min[i_b]
            for i in ti.static(range(3)):
                self.scale[i_b][i] = ti.select(scale[i] > gs.EPS, 1.0 / scale[i], 1.0)

    @ti.kernel
    def compute_morton_codes(self):
        """
        Compute the Morton codes for each AABB.

        The first 32 bits is the Morton code for the x, y, z coordinates, and the last 32 bits is the index of the AABB
        in the original array. The x, y, z coordinates are scaled to a 10-bit integer range [0, 1024) and interleaved to
        form the Morton code.
        """
        for i_b, i_a in ti.ndrange(self.n_batches, self.n_aabbs):
            center = self.aabb_centers[i_b, i_a] - self.aabb_min[i_b]
            scaled_center = center * self.scale[i_b]
            morton_code_x = ti.floor(scaled_center[0] * 1023.0, dtype=ti.u32)
            morton_code_y = ti.floor(scaled_center[1] * 1023.0, dtype=ti.u32)
            morton_code_z = ti.floor(scaled_center[2] * 1023.0, dtype=ti.u32)
            morton_code_x = self.expand_bits(morton_code_x)
            morton_code_y = self.expand_bits(morton_code_y)
            morton_code_z = self.expand_bits(morton_code_z)
            morton_code = (morton_code_x << 2) | (morton_code_y << 1) | (morton_code_z)
            self.morton_codes[i_b, i_a] = ti.Vector([morton_code, i_a], dt=ti.u32)

    @ti.func
    def expand_bits(self, v):
        """
        Expands a 10-bit integer into 30 bits by inserting 2 zeros before each bit.
        """
        v = (v * ti.u32(0x00010001)) & ti.u32(0xFF0000FF)
        v = (v * ti.u32(0x00000101)) & ti.u32(0x0F00F00F)
        v = (v * ti.u32(0x00000011)) & ti.u32(0xC30C30C3)
        v = (v * ti.u32(0x00000005)) & ti.u32(0x49249249)
        return v

    def radix_sort_morton_codes(self):
        """
        Radix sort the morton codes, using 8 bits at a time.
        """
        # The last 32 bits are the index of the AABB which are already sorted, no need to sort
        for i in range(4, 8):
            if self.n_radix_sort_groups == 1:
                self._kernel_radix_sort_morton_codes_one_round(i)
            else:
                self._kernel_radix_sort_morton_codes_one_round_group(i)

    @ti.kernel
    def _kernel_radix_sort_morton_codes_one_round(self, i: int):
        # Clear histogram
        self.hist.fill(0)

        # Fill histogram
        for i_b in range(self.n_batches):
            # This is now sequential
            # TODO Parallelize, need to use groups to handle data to remain stable, could be not worth it
            for i_a in range(self.n_aabbs):
                code = (self.morton_codes[i_b, i_a][1 - (i // 4)] >> ((i % 4) * 8)) & 0xFF
                self.offset[i_b, i_a] = ti.atomic_add(self.hist[i_b, ti.i32(code)], 1)

        # Compute prefix sum
        for i_b in ti.ndrange(self.n_batches):
            self.prefix_sum[i_b, 0] = 0
            for j in range(1, 256):  # sequential prefix sum
                self.prefix_sum[i_b, j] = self.prefix_sum[i_b, j - 1] + self.hist[i_b, j - 1]

        # Reorder morton codes
        for i_b, i_a in ti.ndrange(self.n_batches, self.n_aabbs):
            code = (self.morton_codes[i_b, i_a][1 - (i // 4)] >> ((i % 4) * 8)) & 0xFF
            idx = ti.i32(self.offset[i_b, i_a] + self.prefix_sum[i_b, ti.i32(code)])
            self.tmp_morton_codes[i_b, idx] = self.morton_codes[i_b, i_a]

        # Swap the temporary and original morton codes
        for i_b, i_a in ti.ndrange(self.n_batches, self.n_aabbs):
            self.morton_codes[i_b, i_a] = self.tmp_morton_codes[i_b, i_a]

    @ti.kernel
    def _kernel_radix_sort_morton_codes_one_round_group(self, i: int):
        # Clear histogram
        self.hist_group.fill(0)

        # Fill histogram
        for i_b, i_g in ti.ndrange(self.n_batches, self.n_radix_sort_groups):
            start = i_g * self.group_size
            end = ti.select(
                i_g == self.n_radix_sort_groups - 1,
                self.n_aabbs,
                (i_g + 1) * self.group_size,
            )
            for i_a in range(start, end):
<<<<<<< HEAD
                code = ti.int32((self.morton_codes[i_b, i_a] >> (i * 8)) & 0xFF)
=======
                code = (self.morton_codes[i_b, i_a][1 - (i // 4)] >> ((i % 4) * 8)) & 0xFF
>>>>>>> 61c2f24a
                self.offset[i_b, i_a] = self.hist_group[i_b, i_g, code]
                self.hist_group[i_b, i_g, code] = self.hist_group[i_b, i_g, code] + 1

        # Compute prefix sum
        for i_b, i_c in ti.ndrange(self.n_batches, 256):
            self.prefix_sum_group[i_b, 0, i_c] = 0
            for i_g in range(1, self.n_radix_sort_groups + 1):  # sequential prefix sum
                self.prefix_sum_group[i_b, i_g, i_c] = (
                    self.prefix_sum_group[i_b, i_g - 1, i_c] + self.hist_group[i_b, i_g - 1, i_c]
                )
        for i_b in range(self.n_batches):
            self.prefix_sum[i_b, 0] = 0
            for i_c in range(1, 256 + 1):  # sequential prefix sum
                self.prefix_sum[i_b, i_c] = (
                    self.prefix_sum[i_b, i_c - 1] + self.prefix_sum_group[i_b, self.n_radix_sort_groups, i_c - 1]
                )

        # Reorder morton codes
        for i_b, i_a in ti.ndrange(self.n_batches, self.n_aabbs):
<<<<<<< HEAD
            code = ti.i32((self.morton_codes[i_b, i_a] >> (i * 8)) & 0xFF)
=======
            code = (self.morton_codes[i_b, i_a][1 - (i // 4)] >> ((i % 4) * 8)) & 0xFF
>>>>>>> 61c2f24a
            i_g = ti.min(i_a // self.group_size, self.n_radix_sort_groups - 1)
            idx = ti.i32(self.prefix_sum[i_b, code] + self.prefix_sum_group[i_b, i_g, code] + self.offset[i_b, i_a])
            # Use the group prefix sum to find the correct index
            self.tmp_morton_codes[i_b, idx] = self.morton_codes[i_b, i_a]
<<<<<<< HEAD
=======

>>>>>>> 61c2f24a
        # Swap the temporary and original morton codes
        for i_b, i_a in ti.ndrange(self.n_batches, self.n_aabbs):
            self.morton_codes[i_b, i_a] = self.tmp_morton_codes[i_b, i_a]

    @ti.kernel
    def build_radix_tree(self):
        """
        Build the radix tree from the sorted morton codes.

        The tree is built in parallel for every internal node.
        """
        # Initialize the first node
        for i_b in ti.ndrange(self.n_batches):
            self.nodes[i_b, 0].parent = -1

        # Initialize the leaf nodes
        for i_b, i in ti.ndrange(self.n_batches, self.n_aabbs):
            self.nodes[i_b, i + self.n_aabbs - 1].left = -1
            self.nodes[i_b, i + self.n_aabbs - 1].right = -1

        # Parallel build for every internal node
        for i_b, i in ti.ndrange(self.n_batches, self.n_aabbs - 1):
            d = ti.select(self.delta(i, i + 1, i_b) > self.delta(i, i - 1, i_b), 1, -1)

            delta_min = self.delta(i, i - d, i_b)
            l_max = ti.u32(2)
            while self.delta(i, i + l_max * d, i_b) > delta_min:
                l_max *= 2
            l = ti.u32(0)

            t = l_max // 2
            while t > 0:
                if self.delta(i, i + (l + t) * d, i_b) > delta_min:
                    l += t
                t //= 2
            j = i + l * d
            delta_node = self.delta(i, j, i_b)
            s = ti.u32(0)
            t = (l + 1) // 2
            while t > 0:
                if self.delta(i, i + (s + t) * d, i_b) > delta_node:
                    s += t
                t = ti.select(t > 1, (t + 1) // 2, 0)

            gamma = i + ti.i32(s) * d + ti.min(d, 0)
            left = ti.select(ti.min(i, j) == gamma, gamma + self.n_aabbs - 1, gamma)
            right = ti.select(ti.max(i, j) == gamma + 1, gamma + self.n_aabbs, gamma + 1)
            self.nodes[i_b, i].left = ti.i32(left)
            self.nodes[i_b, i].right = ti.i32(right)
            self.nodes[i_b, ti.i32(left)].parent = i
            self.nodes[i_b, ti.i32(right)].parent = i

    @ti.func
    def delta(self, i, j, i_b):
        """
        Compute the longest common prefix (LCP) of the morton codes of two AABBs.
        """
        result = -1
        if j >= 0 and j < self.n_aabbs:
            result = 64
            for i_bit in range(2):
                x = self.morton_codes[i_b, ti.i32(i)][i_bit] ^ self.morton_codes[i_b, ti.i32(j)][i_bit]
                for b in range(32):
                    if x & (1 << (31 - b)):
                        result = b + 32 * i_bit
                        break
                if result != 64:
                    break
        return result

    def compute_bounds(self):
        """
        Compute the bounds of the BVH nodes.

        Starts from the leaf nodes and works upwards layer by layer.
        """
        self._kernel_compute_bounds_init()
        is_done = False
        while not is_done:
            is_done = self._kernel_compute_bounds_one_layer()

    @ti.kernel
    def _kernel_compute_bounds_init(self):
        self.internal_node_active.fill(False)
        self.internal_node_ready.fill(False)

        for i_b, i in ti.ndrange(self.n_batches, self.n_aabbs):
            idx = ti.i32(self.morton_codes[i_b, i][1])
            self.nodes[i_b, i + self.n_aabbs - 1].bound.min = self.aabbs[i_b, idx].min
            self.nodes[i_b, i + self.n_aabbs - 1].bound.max = self.aabbs[i_b, idx].max
            parent_idx = self.nodes[i_b, i + self.n_aabbs - 1].parent
            if parent_idx != -1:
                self.internal_node_active[i_b, parent_idx] = True

    @ti.kernel
    def _kernel_compute_bounds_one_layer(self) -> ti.i32:
        for i_b, i in ti.ndrange(self.n_batches, self.n_aabbs - 1):
            if self.internal_node_active[i_b, i]:
                left_bound = self.nodes[i_b, self.nodes[i_b, i].left].bound
                right_bound = self.nodes[i_b, self.nodes[i_b, i].right].bound
                self.nodes[i_b, i].bound.min = ti.min(left_bound.min, right_bound.min)
                self.nodes[i_b, i].bound.max = ti.max(left_bound.max, right_bound.max)
                parent_idx = self.nodes[i_b, i].parent
                if parent_idx != -1:
                    self.internal_node_ready[i_b, parent_idx] = True
                self.internal_node_active[i_b, i] = False

        is_done = True
        for i_b, i in ti.ndrange(self.n_batches, self.n_aabbs - 1):
            if self.internal_node_ready[i_b, i]:
                self.internal_node_active[i_b, i] = True
                is_done = False
        self.internal_node_ready.fill(False)

        return is_done

    @ti.func
    def query(self, aabbs: ti.template()):
        """
        Query the BVH for intersections with the given AABBs.

        The results are stored in the query_result field.
        """
        self.query_result_count[None] = 0
        overflow = False

        n_querys = aabbs.shape[1]
        for i_b, i_q in ti.ndrange(self.n_batches, n_querys):
            query_stack = ti.Vector.zero(ti.i32, 64)
            stack_depth = 1

            while stack_depth > 0:
                stack_depth -= 1
                node_idx = query_stack[stack_depth]
                node = self.nodes[i_b, node_idx]
                # Check if the AABB intersects with the node's bounding box
                if aabbs[i_b, i_q].intersects(node.bound):
                    # If it's a leaf node, add the AABB index to the query results
                    if node.left == -1 and node.right == -1:
<<<<<<< HEAD
                        code = self.morton_codes[i_b, node_idx - (self.n_aabbs - 1)]
                        i_a = ti.i32(code & ti.u64(0xFFFFFFFF))
=======
                        i_a = ti.i32(self.morton_codes[i_b, node_idx - (self.n_aabbs - 1)][1])
>>>>>>> 61c2f24a
                        # Check if the filter condition is met
                        if self.filter(i_a, i_q):
                            continue
                        idx = ti.atomic_add(self.query_result_count[None], 1)
                        if idx < self.max_n_query_results:
                            self.query_result[idx] = gs.ti_ivec3(i_b, i_a, i_q)  # Store the AABB index
<<<<<<< HEAD
                        else:
                            overflow = True
=======
>>>>>>> 61c2f24a
                    else:
                        # Push children onto the stack
                        if node.right != -1:
                            query_stack[stack_depth] = node.right
                            stack_depth += 1
                        if node.left != -1:
                            query_stack[stack_depth] = node.left
                            stack_depth += 1

<<<<<<< HEAD
        return overflow

=======
>>>>>>> 61c2f24a

@ti.data_oriented
class FEMSurfaceTetLBVH(LBVH):
    """
    FEMSurfaceTetLBVH is a specialized Linear BVH for FEM surface tetrahedrals.
<<<<<<< HEAD
=======

>>>>>>> 61c2f24a
    It extends the LBVH class to support filtering based on FEM surface tetrahedral elements.
    """

    def __init__(self, fem_solver, aabb: AABB, max_n_query_result_per_aabb: int = 8, n_radix_sort_groups: int = 256):
        super().__init__(aabb, max_n_query_result_per_aabb, n_radix_sort_groups)
        self.fem_solver = fem_solver

    @ti.func
    def filter(self, i_a, i_q):
        """
<<<<<<< HEAD
        Filter function for FEM surface tets. Filter out tet that share vertices.\
        This is used to avoid self-collisions in FEM surface tets.
        i_a: index of the found AABB
        i_q: index of the query AABB
        """
        result = False
        if i_a >= i_q:
            result = True
=======
        Filter function for FEM surface tets. Filter out tet that share vertices.

        This is used to avoid self-collisions in FEM surface tets.

        i_a: index of the found AABB
        i_q: index of the query AABB
        """

        result = i_a >= i_q
>>>>>>> 61c2f24a
        i_av = self.fem_solver.elements_i[self.fem_solver.surface_elements[i_a]].el2v
        i_qv = self.fem_solver.elements_i[self.fem_solver.surface_elements[i_q]].el2v
        for i, j in ti.static(ti.ndrange(4, 4)):
            if i_av[i] == i_qv[j]:
                result = True
        return result<|MERGE_RESOLUTION|>--- conflicted
+++ resolved
@@ -142,12 +142,6 @@
         self.group_size = self.n_aabbs // self.n_radix_sort_groups
         self.visited = ti.field(ti.u8, shape=(self.n_aabbs,))
 
-        self.n_radix_sort_groups = n_radix_sort_groups
-        self.hist_group = ti.field(ti.u32, shape=(self.n_batches, self.n_radix_sort_groups, 256 + 1))
-        self.prefix_sum_group = ti.field(ti.u32, shape=(self.n_batches, self.n_radix_sort_groups + 1, 256))
-        self.group_size = self.n_aabbs // self.n_radix_sort_groups
-        self.visited = ti.field(ti.u8, shape=(self.n_aabbs))
-
         @ti.dataclass
         class Node:
             """
@@ -191,16 +185,11 @@
     @ti.func
     def filter(self, i_a, i_q):
         """
-<<<<<<< HEAD
-        Default filter function that always returns False.
-        This function can be overridden by registering a custom filter.
-=======
         Filter function that always returns False.
 
         This function does not filter out any AABB by default.
         It can be overridden in subclasses to implement custom filtering logic.
 
->>>>>>> 61c2f24a
         i_a: index of the found AABB
         i_q: index of the query AABB
         """
@@ -310,11 +299,7 @@
                 (i_g + 1) * self.group_size,
             )
             for i_a in range(start, end):
-<<<<<<< HEAD
-                code = ti.int32((self.morton_codes[i_b, i_a] >> (i * 8)) & 0xFF)
-=======
                 code = (self.morton_codes[i_b, i_a][1 - (i // 4)] >> ((i % 4) * 8)) & 0xFF
->>>>>>> 61c2f24a
                 self.offset[i_b, i_a] = self.hist_group[i_b, i_g, code]
                 self.hist_group[i_b, i_g, code] = self.hist_group[i_b, i_g, code] + 1
 
@@ -334,19 +319,12 @@
 
         # Reorder morton codes
         for i_b, i_a in ti.ndrange(self.n_batches, self.n_aabbs):
-<<<<<<< HEAD
-            code = ti.i32((self.morton_codes[i_b, i_a] >> (i * 8)) & 0xFF)
-=======
             code = (self.morton_codes[i_b, i_a][1 - (i // 4)] >> ((i % 4) * 8)) & 0xFF
->>>>>>> 61c2f24a
             i_g = ti.min(i_a // self.group_size, self.n_radix_sort_groups - 1)
             idx = ti.i32(self.prefix_sum[i_b, code] + self.prefix_sum_group[i_b, i_g, code] + self.offset[i_b, i_a])
             # Use the group prefix sum to find the correct index
             self.tmp_morton_codes[i_b, idx] = self.morton_codes[i_b, i_a]
-<<<<<<< HEAD
-=======
-
->>>>>>> 61c2f24a
+
         # Swap the temporary and original morton codes
         for i_b, i_a in ti.ndrange(self.n_batches, self.n_aabbs):
             self.morton_codes[i_b, i_a] = self.tmp_morton_codes[i_b, i_a]
@@ -486,23 +464,15 @@
                 if aabbs[i_b, i_q].intersects(node.bound):
                     # If it's a leaf node, add the AABB index to the query results
                     if node.left == -1 and node.right == -1:
-<<<<<<< HEAD
-                        code = self.morton_codes[i_b, node_idx - (self.n_aabbs - 1)]
-                        i_a = ti.i32(code & ti.u64(0xFFFFFFFF))
-=======
                         i_a = ti.i32(self.morton_codes[i_b, node_idx - (self.n_aabbs - 1)][1])
->>>>>>> 61c2f24a
                         # Check if the filter condition is met
                         if self.filter(i_a, i_q):
                             continue
                         idx = ti.atomic_add(self.query_result_count[None], 1)
                         if idx < self.max_n_query_results:
                             self.query_result[idx] = gs.ti_ivec3(i_b, i_a, i_q)  # Store the AABB index
-<<<<<<< HEAD
                         else:
                             overflow = True
-=======
->>>>>>> 61c2f24a
                     else:
                         # Push children onto the stack
                         if node.right != -1:
@@ -512,20 +482,13 @@
                             query_stack[stack_depth] = node.left
                             stack_depth += 1
 
-<<<<<<< HEAD
         return overflow
 
-=======
->>>>>>> 61c2f24a
 
 @ti.data_oriented
 class FEMSurfaceTetLBVH(LBVH):
     """
     FEMSurfaceTetLBVH is a specialized Linear BVH for FEM surface tetrahedrals.
-<<<<<<< HEAD
-=======
-
->>>>>>> 61c2f24a
     It extends the LBVH class to support filtering based on FEM surface tetrahedral elements.
     """
 
@@ -536,26 +499,12 @@
     @ti.func
     def filter(self, i_a, i_q):
         """
-<<<<<<< HEAD
         Filter function for FEM surface tets. Filter out tet that share vertices.\
         This is used to avoid self-collisions in FEM surface tets.
         i_a: index of the found AABB
         i_q: index of the query AABB
         """
-        result = False
-        if i_a >= i_q:
-            result = True
-=======
-        Filter function for FEM surface tets. Filter out tet that share vertices.
-
-        This is used to avoid self-collisions in FEM surface tets.
-
-        i_a: index of the found AABB
-        i_q: index of the query AABB
-        """
-
         result = i_a >= i_q
->>>>>>> 61c2f24a
         i_av = self.fem_solver.elements_i[self.fem_solver.surface_elements[i_a]].el2v
         i_qv = self.fem_solver.elements_i[self.fem_solver.surface_elements[i_q]].el2v
         for i, j in ti.static(ti.ndrange(4, 4)):
