from typing import Literal, TYPE_CHECKING

import numpy as np
import torch
import numpy.typing as npt
import taichi as ti

import genesis as gs
from genesis.engine.entities.base_entity import Entity
from genesis.options.solvers import RigidOptions
import genesis.utils.geom as gu
from genesis.utils.misc import ti_field_to_torch, DeprecationError, ALLOCATE_TENSOR_WARNING
from genesis.engine.entities import AvatarEntity, DroneEntity, RigidEntity
from genesis.engine.states.solvers import RigidSolverState
from genesis.styles import colors, formats

from ..base_solver import Solver
from .collider_decomp import Collider
from .constraint_solver_decomp import ConstraintSolver
from .constraint_solver_decomp_island import ConstraintSolverIsland
from .sdf_decomp import SDF

if TYPE_CHECKING:
    from genesis.engine.scene import Scene
    from genesis.engine.simulator import Simulator


# minimum constraint impedance
IMP_MIN = 0.0001
# maximum constraint impedance
IMP_MAX = 0.9999

# Minimum ratio between simulation timestep `_substep_dt` and time constant of constraints
TIME_CONSTANT_SAFETY_FACTOR = 2.0


def _sanitize_sol_params(
    sol_params: npt.NDArray[np.float64], min_timeconst: float, global_timeconst: float | None = None
):
    assert sol_params.shape[-1] == 7
    timeconst, dampratio, dmin, dmax, width, mid, power = sol_params.reshape((-1, 7)).T
    if global_timeconst is not None:
        timeconst[:] = global_timeconst
    if (timeconst < gs.EPS).any():
        # We deliberately set timeconst to be zero for urdf and meshes so that it can fall back to 2*dt
        gs.logger.debug(f"Constraint solver time constant not specified. Using minimum value (`{min_timeconst:0.6g}`).")
    if ((timeconst > gs.EPS) & (timeconst + gs.EPS < min_timeconst)).any():
        gs.logger.warning(
            "Constraint solver time constant was increased to avoid numerical instability (from "
            f"`{timeconst.min():0.6g}` to `{min_timeconst:0.6g}`). Decrease simulation timestep to avoid "
            "altering the original value."
        )
    timeconst[:] = timeconst.clip(min_timeconst)
    dampratio[:] = dampratio.clip(0.0)
    dmin[:] = dmin.clip(IMP_MIN, IMP_MAX)
    dmax[:] = dmax.clip(IMP_MIN, IMP_MAX)
    mid[:] = mid.clip(IMP_MIN, IMP_MAX)
    width[:] = width.clip(0.0)
    power[:] = power.clip(1)


@ti.data_oriented
class RigidSolver(Solver):
    # ------------------------------------------------------------------------------------
    # --------------------------------- Initialization -----------------------------------
    # ------------------------------------------------------------------------------------

    def __init__(self, scene: "Scene", sim: "Simulator", options: "RigidOptions") -> None:
        super().__init__(scene, sim, options)

        # options
        self._enable_collision = options.enable_collision
        self._enable_multi_contact = options.enable_multi_contact
        self._enable_mujoco_compatibility = options.enable_mujoco_compatibility
        self._enable_joint_limit = options.enable_joint_limit
        self._enable_self_collision = options.enable_self_collision
        self._enable_adjacent_collision = options.enable_adjacent_collision
        self._disable_constraint = options.disable_constraint
        self._max_collision_pairs = options.max_collision_pairs
        self._integrator = options.integrator
        self._box_box_detection = options.box_box_detection

        self._use_contact_island = options.use_contact_island
        self._use_hibernation = options.use_hibernation and options.use_contact_island
        if options.use_hibernation and not options.use_contact_island:
            gs.logger.warning(
                "`use_hibernation` is set to False because `use_contact_island=False`. Please turn on `use_contact_island` if you want to use hibernation"
            )

        self._hibernation_thresh_vel = options.hibernation_thresh_vel
        self._hibernation_thresh_acc = options.hibernation_thresh_acc

        self._sol_min_timeconst = TIME_CONSTANT_SAFETY_FACTOR * self._substep_dt
        self._sol_global_timeconst = options.constraint_timeconst

        if options.contact_resolve_time is not None:
            self._sol_contact_timeconst = options.contact_resolve_time
            gs.logger.warning(
                "Rigid option 'contact_resolve_time' is deprecated and will be remove in future release. Please use "
                "'constraint_timeconst' instead."
            )

        self._options = options

        self._cur_step = -1

    def add_entity(self, idx, material, morph, surface, visualize_contact) -> Entity:
        if isinstance(material, gs.materials.Avatar):
            EntityClass = AvatarEntity
            if visualize_contact:
                gs.raise_exception("AvatarEntity does not support visualize_contact")
        else:
            if isinstance(morph, gs.morphs.Drone):
                EntityClass = DroneEntity
            else:
                EntityClass = RigidEntity

        if morph.is_free:
            verts_state_start = self.n_free_verts
        else:
            verts_state_start = self.n_fixed_verts

        entity = EntityClass(
            scene=self._scene,
            solver=self,
            material=material,
            morph=morph,
            surface=surface,
            idx=idx,
            idx_in_solver=self.n_entities,
            link_start=self.n_links,
            joint_start=self.n_joints,
            q_start=self.n_qs,
            dof_start=self.n_dofs,
            geom_start=self.n_geoms,
            cell_start=self.n_cells,
            vert_start=self.n_verts,
            verts_state_start=verts_state_start,
            face_start=self.n_faces,
            edge_start=self.n_edges,
            vgeom_start=self.n_vgeoms,
            vvert_start=self.n_vverts,
            vface_start=self.n_vfaces,
            visualize_contact=visualize_contact,
        )
        self._entities.append(entity)

        return entity

    def build(self):
        self.n_envs = self.sim.n_envs
        self._B = self.sim._B
        self._para_level = self.sim._para_level

        for entity in self._entities:
            entity._build()

        self._n_qs = self.n_qs
        self._n_dofs = self.n_dofs
        self._n_links = self.n_links
        self._n_joints = self.n_joints
        self._n_geoms = self.n_geoms
        self._n_cells = self.n_cells
        self._n_verts = self.n_verts
        self._n_free_verts = self.n_free_verts
        self._n_fixed_verts = self.n_fixed_verts
        self._n_faces = self.n_faces
        self._n_edges = self.n_edges
        self._n_vgeoms = self.n_vgeoms
        self._n_vfaces = self.n_vfaces
        self._n_vverts = self.n_vverts
        self._n_entities = self.n_entities
        self._n_equalities = self.n_equalities

        self._geoms = self.geoms
        self._vgeoms = self.vgeoms
        self._links = self.links
        self._joints = self.joints
        self._equalities = self.equalities

        base_links_idx = []
        for link in self.links:
            if link.parent_idx == -1 and link.is_fixed:
                base_links_idx.append(link.idx)
        for joint in self.joints:
            if joint.type == gs.JOINT_TYPE.FREE:
                base_links_idx.append(joint.link.idx)
        self._base_links_idx = torch.tensor(base_links_idx, dtype=gs.tc_int, device=gs.device)

        # used for creating dummy fields for compilation to work
        self.n_qs_ = max(1, self.n_qs)
        self.n_dofs_ = max(1, self.n_dofs)
        self.n_links_ = max(1, self.n_links)
        self.n_joints_ = max(1, self.n_joints)
        self.n_geoms_ = max(1, self.n_geoms)
        self.n_cells_ = max(1, self.n_cells)
        self.n_verts_ = max(1, self.n_verts)
        self.n_faces_ = max(1, self.n_faces)
        self.n_edges_ = max(1, self.n_edges)
        self.n_vgeoms_ = max(1, self.n_vgeoms)
        self.n_vfaces_ = max(1, self.n_vfaces)
        self.n_vverts_ = max(1, self.n_vverts)
        self.n_entities_ = max(1, self.n_entities)

        self.n_equalities_candidate = max(1, self.n_equalities + self._options.max_dynamic_constraints)

        if self.is_active():
            self._init_mass_mat()
            self._init_dof_fields()
            self._init_vert_fields()
            self._init_vvert_fields()
            self._init_geom_fields()
            self._init_vgeom_fields()
            self._init_link_fields()
            self._init_entity_fields()
            self._init_equality_fields()

            self._init_envs_offset()
            self._init_sdf()
            self._init_collider()
            self._init_constraint_solver()

            # Compute state in neutral configuration at rest
            self._kernel_forward_kinematics_links_geoms(self._scene._envs_idx)

            self._init_invweight()
            self._kernel_init_meaninertia()

    def _init_invweight(self):
        # Early return if no DoFs. This is essential to avoid segfault on CUDA.
        if self._n_dofs == 0:
            return

        # Compute mass matrix without any implicit damping terms
        self._kernel_compute_mass_matrix()

        # Define some proxies for convenience
        mass_mat = self.mass_mat.to_numpy()[:, :, 0]
        offsets = self.links_state.i_pos.to_numpy()[:, 0]
        cdof_ang = self.dofs_state.cdof_ang.to_numpy()[:, 0]
        cdof_vel = self.dofs_state.cdof_vel.to_numpy()[:, 0]
        links_joint_start = self.links_info.joint_start.to_numpy()
        links_joint_end = self.links_info.joint_end.to_numpy()
        links_dof_end = self.links_info.dof_end.to_numpy()
        links_n_dofs = self.links_info.n_dofs.to_numpy()
        links_parent_idx = self.links_info.parent_idx.to_numpy()
        joints_type = self.joints_info.type.to_numpy()
        joints_dof_start = self.joints_info.dof_start.to_numpy()
        joints_n_dofs = self.joints_info.n_dofs.to_numpy()
        if self._options.batch_links_info:
            links_joint_start = links_joint_start[:, 0]
            links_joint_end = links_joint_end[:, 0]
            links_dof_end = links_dof_end[:, 0]
            links_n_dofs = links_n_dofs[:, 0]
            links_parent_idx = links_parent_idx[:, 0]
        if self._options.batch_joints_info:
            joints_type = joints_type[:, 0]
            joints_dof_start = joints_dof_start[:, 0]
            joints_n_dofs = joints_n_dofs[:, 0]

        # Compute links invweight
        links_invweight = np.zeros((self._n_links, 2), dtype=gs.np_float)
        for i_l in range(self._n_links):
            jacp = np.zeros((3, self._n_dofs))
            jacr = np.zeros((3, self._n_dofs))

            offset = offsets[i_l]

            j_l = i_l
            while j_l != -1:
                for i_d_ in range(links_n_dofs[j_l]):
                    i_d = links_dof_end[j_l] - i_d_ - 1
                    jacp[:, i_d] = cdof_vel[i_d] + np.cross(cdof_ang[i_d], offset)
                    jacr[:, i_d] = cdof_ang[i_d]
                j_l = links_parent_idx[j_l]

            jac = np.concatenate((jacp, jacr), axis=0)

            A = jac @ np.linalg.inv(mass_mat) @ jac.T
            A_diag = np.diag(A)

            links_invweight[i_l, 0] = A_diag[:3].mean()
            links_invweight[i_l, 1] = A_diag[3:].mean()

        # Compute dofs invweight
        dofs_invweight = np.zeros((self._n_dofs,), dtype=gs.np_float)
        for i_l in range(self._n_links):
            for i_j in range(links_joint_start[i_l], links_joint_end[i_l]):
                joint_type = joints_type[i_j]
                if joint_type == gs.JOINT_TYPE.FIXED:
                    continue

                dof_start = joints_dof_start[i_j]
                n_dofs = joints_n_dofs[i_j]
                jac = np.zeros((n_dofs, self._n_dofs))
                for i_d_ in range(n_dofs):
                    jac[i_d_, dof_start + i_d_] = 1.0

                A = jac @ np.linalg.inv(mass_mat) @ jac.T
                A_diag = np.diag(A)

                if joint_type == gs.JOINT_TYPE.FREE:
                    dofs_invweight[dof_start : (dof_start + 3)] = A_diag[:3].mean()
                    dofs_invweight[(dof_start + 3) : (dof_start + 6)] = A_diag[3:].mean()
                elif joint_type == gs.JOINT_TYPE.SPHERICAL:
                    dofs_invweight[dof_start : (dof_start + 3)] = A_diag[:3].mean()
                else:  # REVOLUTE or PRISMATIC
                    dofs_invweight[dof_start] = A_diag[0]

        # Update links and dofs invweight for values that are not already pre-computed
        self._kernel_init_invweight(links_invweight, dofs_invweight)

    @ti.kernel
    def _kernel_compute_mass_matrix(self):
        self._func_compute_mass_matrix(implicit_damping=False)

    @ti.kernel
    def _kernel_init_invweight(
        self,
        links_invweight: ti.types.ndarray(),
        dofs_invweight: ti.types.ndarray(),
    ):
        ti.loop_config(serialize=self._para_level < gs.PARA_LEVEL.PARTIAL)
        for I in ti.grouped(self.links_info):
            for j in range(2):
                if self.links_info[I].invweight[j] < gs.EPS:
                    self.links_info[I].invweight[j] = links_invweight[I[0], j]

        ti.loop_config(serialize=self._para_level < gs.PARA_LEVEL.PARTIAL)
        for I in ti.grouped(self.dofs_info):
            if self.dofs_info[I].invweight < gs.EPS:
                self.dofs_info[I].invweight = dofs_invweight[I[0]]

    @ti.kernel
    def _kernel_init_meaninertia(self):
        ti.loop_config(serialize=self._para_level < gs.PARA_LEVEL.PARTIAL)
        for i_b in range(self._B):
            if self.n_dofs > 0:
                self.meaninertia[i_b] = 0.0
                for i_e in range(self.n_entities):
                    e_info = self.entities_info[i_e]
                    for i_d in range(e_info.dof_start, e_info.dof_end):
                        I_d = [i_d, i_b] if ti.static(self._options.batch_dofs_info) else i_d
                        self.meaninertia[i_b] += self.mass_mat[i_d, i_d, i_b]
                        if ti.static(self._integrator == gs.integrator.approximate_implicitfast):
                            self.meaninertia[i_b] -= self.dofs_info[I_d].damping * self._substep_dt
                    self.meaninertia[i_b] = self.meaninertia[i_b] / self.n_dofs
            else:
                self.meaninertia[i_b] = 1.0

    def _batch_shape(self, shape=None, first_dim=False, B=None):
        if B is None:
            B = self._B

        if shape is None:
            return (B,)
        elif type(shape) in [list, tuple]:
            return (B,) + shape if first_dim else shape + (B,)
        else:
            return (B, shape) if first_dim else (shape, B)

    def _init_mass_mat(self):
        self.entity_max_dofs = max([entity.n_dofs for entity in self._entities])

        self.mass_mat = ti.field(dtype=gs.ti_float, shape=self._batch_shape((self.n_dofs_, self.n_dofs_)))
        self.mass_mat_L = ti.field(dtype=gs.ti_float, shape=self._batch_shape((self.n_dofs_, self.n_dofs_)))
        self.mass_mat_D_inv = ti.field(dtype=gs.ti_float, shape=self._batch_shape((self.n_dofs_,)))

        self._mass_mat_mask = ti.field(dtype=gs.ti_int, shape=self._batch_shape(self.n_entities_))
        self._mass_mat_mask.fill(1)

        self.meaninertia = ti.field(dtype=gs.ti_float, shape=self._batch_shape())

        # tree structure information
        mass_parent_mask = np.zeros((self.n_dofs_, self.n_dofs_), dtype=gs.np_float)

        for i in range(self.n_links):
            j = i
            while j != -1:
                for i_d in range(self.links[i].dof_start, self.links[i].dof_end):
                    for j_d in range(self.links[j].dof_start, self.links[j].dof_end):
                        mass_parent_mask[i_d, j_d] = 1.0
                j = self.links[j].parent_idx

        self.mass_parent_mask = ti.field(dtype=gs.ti_float, shape=(self.n_dofs_, self.n_dofs_))
        self.mass_parent_mask.from_numpy(mass_parent_mask)

        # just in case
        self.mass_mat_L.fill(0)
        self.mass_mat_D_inv.fill(0)
        self.meaninertia.fill(0)

    def _init_dof_fields(self):
        if self._use_hibernation:
            self.n_awake_dofs = ti.field(dtype=gs.ti_int, shape=self._B)
            self.awake_dofs = ti.field(dtype=gs.ti_int, shape=self._batch_shape(self.n_dofs_))

        struct_dof_info = ti.types.struct(
            stiffness=gs.ti_float,
            invweight=gs.ti_float,
            armature=gs.ti_float,
            damping=gs.ti_float,
            motion_ang=gs.ti_vec3,
            motion_vel=gs.ti_vec3,
            limit=gs.ti_vec2,
            dof_start=gs.ti_int,  # dof_start of its entity
            kp=gs.ti_float,
            kv=gs.ti_float,
            force_range=gs.ti_vec2,
        )

        struct_dof_state = ti.types.struct(
            force=gs.ti_float,
            qf_bias=gs.ti_float,
            qf_passive=gs.ti_float,
            qf_actuator=gs.ti_float,
            qf_applied=gs.ti_float,
            act_length=gs.ti_float,
            pos=gs.ti_float,
            vel=gs.ti_float,
            acc=gs.ti_float,
            acc_smooth=gs.ti_float,
            qf_smooth=gs.ti_float,
            qf_constraint=gs.ti_float,
            cdof_ang=gs.ti_vec3,
            cdof_vel=gs.ti_vec3,
            cdofvel_ang=gs.ti_vec3,
            cdofvel_vel=gs.ti_vec3,
            cdofd_ang=gs.ti_vec3,
            cdofd_vel=gs.ti_vec3,
            f_vel=gs.ti_vec3,
            f_ang=gs.ti_vec3,
            ctrl_force=gs.ti_float,
            ctrl_pos=gs.ti_float,
            ctrl_vel=gs.ti_float,
            ctrl_mode=gs.ti_int,
            hibernated=gs.ti_int,  # Flag for dofs that converge into a static state (hibernation)
        )
        dofs_info_shape = self._batch_shape(self.n_dofs_) if self._options.batch_dofs_info else self.n_dofs_
        self.dofs_info = struct_dof_info.field(shape=dofs_info_shape, needs_grad=False, layout=ti.Layout.SOA)
        self.dofs_state = struct_dof_state.field(
            shape=self._batch_shape(self.n_dofs_), needs_grad=False, layout=ti.Layout.SOA
        )

        joints = self.joints
        has_dofs = sum(joint.n_dofs for joint in joints) > 0
        if has_dofs:  # handle the case where there is a link with no dofs -- otherwise may cause invalid memory
            self._kernel_init_dof_fields(
                dofs_motion_ang=np.concatenate([joint.dofs_motion_ang for joint in joints], dtype=gs.np_float),
                dofs_motion_vel=np.concatenate([joint.dofs_motion_vel for joint in joints], dtype=gs.np_float),
                dofs_limit=np.concatenate([joint.dofs_limit for joint in joints], dtype=gs.np_float),
                dofs_invweight=np.concatenate([joint.dofs_invweight for joint in joints], dtype=gs.np_float),
                dofs_stiffness=np.concatenate([joint.dofs_stiffness for joint in joints], dtype=gs.np_float),
                dofs_damping=np.concatenate([joint.dofs_damping for joint in joints], dtype=gs.np_float),
                dofs_armature=np.concatenate([joint.dofs_armature for joint in joints], dtype=gs.np_float),
                dofs_kp=np.concatenate([joint.dofs_kp for joint in joints], dtype=gs.np_float),
                dofs_kv=np.concatenate([joint.dofs_kv for joint in joints], dtype=gs.np_float),
                dofs_force_range=np.concatenate([joint.dofs_force_range for joint in joints], dtype=gs.np_float),
            )

        # just in case
        self.dofs_state.force.fill(0)

    @ti.kernel
    def _kernel_init_dof_fields(
        self,
        dofs_motion_ang: ti.types.ndarray(),
        dofs_motion_vel: ti.types.ndarray(),
        dofs_limit: ti.types.ndarray(),
        dofs_invweight: ti.types.ndarray(),
        dofs_stiffness: ti.types.ndarray(),
        dofs_damping: ti.types.ndarray(),
        dofs_armature: ti.types.ndarray(),
        dofs_kp: ti.types.ndarray(),
        dofs_kv: ti.types.ndarray(),
        dofs_force_range: ti.types.ndarray(),
    ):
        ti.loop_config(serialize=self._para_level < gs.PARA_LEVEL.PARTIAL)
        for I in ti.grouped(self.dofs_info):
            i = I[0]  # batching (if any) will be the second dim

            for j in ti.static(range(3)):
                self.dofs_info[I].motion_ang[j] = dofs_motion_ang[i, j]
                self.dofs_info[I].motion_vel[j] = dofs_motion_vel[i, j]

            for j in ti.static(range(2)):
                self.dofs_info[I].limit[j] = dofs_limit[i, j]
                self.dofs_info[I].force_range[j] = dofs_force_range[i, j]

            self.dofs_info[I].armature = dofs_armature[i]
            self.dofs_info[I].invweight = dofs_invweight[i]
            self.dofs_info[I].stiffness = dofs_stiffness[i]
            self.dofs_info[I].damping = dofs_damping[i]
            self.dofs_info[I].kp = dofs_kp[i]
            self.dofs_info[I].kv = dofs_kv[i]

        ti.loop_config(serialize=self._para_level < gs.PARA_LEVEL.PARTIAL)
        for i, b in ti.ndrange(self.n_dofs, self._B):
            self.dofs_state[i, b].ctrl_mode = gs.CTRL_MODE.FORCE

        if ti.static(self._use_hibernation):
            ti.loop_config(serialize=self._para_level < gs.PARA_LEVEL.PARTIAL)
            for i, b in ti.ndrange(self.n_dofs, self._B):
                self.dofs_state[i, b].hibernated = False
                self.awake_dofs[i, b] = i

            ti.loop_config(serialize=self._para_level < gs.PARA_LEVEL.PARTIAL)
            for b in range(self._B):
                self.n_awake_dofs[b] = self.n_dofs

    def _init_link_fields(self):
        if self._use_hibernation:
            self.n_awake_links = ti.field(dtype=gs.ti_int, shape=self._B)
            self.awake_links = ti.field(dtype=gs.ti_int, shape=self._batch_shape(self.n_links_))

        struct_link_info = ti.types.struct(
            parent_idx=gs.ti_int,
            root_idx=gs.ti_int,
            q_start=gs.ti_int,
            dof_start=gs.ti_int,
            joint_start=gs.ti_int,
            q_end=gs.ti_int,
            dof_end=gs.ti_int,
            joint_end=gs.ti_int,
            n_dofs=gs.ti_int,
            pos=gs.ti_vec3,
            quat=gs.ti_vec4,
            invweight=gs.ti_vec2,
            is_fixed=gs.ti_int,
            inertial_pos=gs.ti_vec3,
            inertial_quat=gs.ti_vec4,
            inertial_i=gs.ti_mat3,
            inertial_mass=gs.ti_float,
            entity_idx=gs.ti_int,  # entity.idx_in_solver
        )
        struct_link_state = ti.types.struct(
            cinr_inertial=gs.ti_mat3,
            cinr_pos=gs.ti_vec3,
            cinr_quat=gs.ti_vec4,
            cinr_mass=gs.ti_float,
            crb_inertial=gs.ti_mat3,
            crb_pos=gs.ti_vec3,
            crb_quat=gs.ti_vec4,
            crb_mass=gs.ti_float,
            cdd_vel=gs.ti_vec3,
            cdd_ang=gs.ti_vec3,
            pos=gs.ti_vec3,
            quat=gs.ti_vec4,
            i_pos=gs.ti_vec3,
            i_quat=gs.ti_vec4,
            j_pos=gs.ti_vec3,
            j_quat=gs.ti_vec4,
            j_vel=gs.ti_vec3,
            j_ang=gs.ti_vec3,
            # cd
            cd_ang=gs.ti_vec3,
            cd_vel=gs.ti_vec3,
            root_COM=gs.ti_vec3,
            mass_sum=gs.ti_float,
            COM=gs.ti_vec3,
            mass_shift=gs.ti_float,
            i_pos_shift=gs.ti_vec3,
            # COM-based link's spatial acceleration
            cacc_ang=gs.ti_vec3,
            cacc_lin=gs.ti_vec3,
            # COM-based total forces
            cfrc_ang=gs.ti_vec3,
            cfrc_vel=gs.ti_vec3,
            # COM-based "true" external forces (i.e. user-specified and not resulting from any kind of constraints)
            cfrc_ext_ang=gs.ti_vec3,
            cfrc_ext_vel=gs.ti_vec3,
            # net force from external contacts
            contact_force=gs.ti_vec3,
            # Flag for links that converge into a static state (hibernation)
            hibernated=gs.ti_int,
        )

        links_info_shape = self._batch_shape(self.n_links) if self._options.batch_links_info else self.n_links
        self.links_info = struct_link_info.field(shape=links_info_shape, needs_grad=False, layout=ti.Layout.SOA)
        self.links_state = struct_link_state.field(
            shape=self._batch_shape(self.n_links), needs_grad=False, layout=ti.Layout.SOA
        )

        links = self.links
        self._kernel_init_link_fields(
            links_parent_idx=np.array([link.parent_idx for link in links], dtype=gs.np_int),
            links_root_idx=np.array([link.root_idx for link in links], dtype=gs.np_int),
            links_q_start=np.array([link.q_start for link in links], dtype=gs.np_int),
            links_dof_start=np.array([link.dof_start for link in links], dtype=gs.np_int),
            links_joint_start=np.array([link.joint_start for link in links], dtype=gs.np_int),
            links_q_end=np.array([link.q_end for link in links], dtype=gs.np_int),
            links_dof_end=np.array([link.dof_end for link in links], dtype=gs.np_int),
            links_joint_end=np.array([link.joint_end for link in links], dtype=gs.np_int),
            links_invweight=np.array([link.invweight for link in links], dtype=gs.np_float),
            links_is_fixed=np.array([link.is_fixed for link in links], dtype=gs.np_int),
            links_pos=np.array([link.pos for link in links], dtype=gs.np_float),
            links_quat=np.array([link.quat for link in links], dtype=gs.np_float),
            links_inertial_pos=np.array([link.inertial_pos for link in links], dtype=gs.np_float),
            links_inertial_quat=np.array([link.inertial_quat for link in links], dtype=gs.np_float),
            links_inertial_i=np.array([link.inertial_i for link in links], dtype=gs.np_float),
            links_inertial_mass=np.array([link.inertial_mass for link in links], dtype=gs.np_float),
            links_entity_idx=np.array([link._entity_idx_in_solver for link in links], dtype=gs.np_int),
        )

        struct_joint_info = ti.types.struct(
            type=gs.ti_int,
            sol_params=gs.ti_vec7,
            q_start=gs.ti_int,
            dof_start=gs.ti_int,
            q_end=gs.ti_int,
            dof_end=gs.ti_int,
            n_dofs=gs.ti_int,
            pos=gs.ti_vec3,
        )
        struct_joint_state = ti.types.struct(
            xanchor=gs.ti_vec3,
            xaxis=gs.ti_vec3,
        )

        # Field size cannot be zero,
        joints_info_shape = self._batch_shape(self.n_joints_) if self._options.batch_joints_info else self.n_joints_
        self.joints_info = struct_joint_info.field(shape=joints_info_shape, needs_grad=False, layout=ti.Layout.SOA)
        self.joints_state = struct_joint_state.field(
            shape=self._batch_shape(self.n_joints_), needs_grad=False, layout=ti.Layout.SOA
        )

        joints = self.joints
        if joints:
            # Make sure that the constraints parameters are valid
            joints_sol_params = np.array([joint.sol_params for joint in joints], dtype=gs.np_float)
            _sanitize_sol_params(joints_sol_params, self._sol_min_timeconst, self._sol_global_timeconst)

            self._kernel_init_joint_fields(
                joints_type=np.array([joint.type for joint in joints], dtype=gs.np_int),
                joints_sol_params=joints_sol_params,
                joints_q_start=np.array([joint.q_start for joint in joints], dtype=gs.np_int),
                joints_dof_start=np.array([joint.dof_start for joint in joints], dtype=gs.np_int),
                joints_q_end=np.array([joint.q_end for joint in joints], dtype=gs.np_int),
                joints_dof_end=np.array([joint.dof_end for joint in joints], dtype=gs.np_int),
                joints_pos=np.array([joint.pos for joint in joints], dtype=gs.np_float),
            )

        self.qpos0 = ti.field(dtype=gs.ti_float, shape=self._batch_shape(self.n_qs_))
        if self.n_qs > 0:
            init_qpos = self._batch_array(self.init_qpos.astype(gs.np_float))
            self.qpos0.from_numpy(init_qpos)

        # Check if the initial configuration is out-of-bounds
        self.qpos = ti.field(dtype=gs.ti_float, shape=self._batch_shape(self.n_qs_))
        is_init_qpos_out_of_bounds = False
        if self.n_qs > 0:
            init_qpos = self._batch_array(self.init_qpos.astype(gs.np_float))
            for joint in joints:
                if joint.type in (gs.JOINT_TYPE.REVOLUTE, gs.JOINT_TYPE.PRISMATIC):
                    is_init_qpos_out_of_bounds |= (joint.dofs_limit[0, 0] > init_qpos[joint.q_start]).any()
                    is_init_qpos_out_of_bounds |= (init_qpos[joint.q_start] > joint.dofs_limit[0, 1]).any()
                    # init_qpos[joint.q_start] = np.clip(init_qpos[joint.q_start], *joint.dofs_limit[0])
            self.qpos.from_numpy(init_qpos)
        if is_init_qpos_out_of_bounds:
            gs.logger.warning(
                "Reference robot position exceeds joint limits."
                # "Clipping initial position too make sure it is valid."
            )

        # This is for IK use only
        # TODO: support IK with parallel envs
        self.links_T = ti.Matrix.field(n=4, m=4, dtype=gs.ti_float, shape=self.n_links)

    @ti.kernel
    def _kernel_init_link_fields(
        self,
        links_parent_idx: ti.types.ndarray(),
        links_root_idx: ti.types.ndarray(),
        links_q_start: ti.types.ndarray(),
        links_dof_start: ti.types.ndarray(),
        links_joint_start: ti.types.ndarray(),
        links_q_end: ti.types.ndarray(),
        links_dof_end: ti.types.ndarray(),
        links_joint_end: ti.types.ndarray(),
        links_invweight: ti.types.ndarray(),
        links_is_fixed: ti.types.ndarray(),
        links_pos: ti.types.ndarray(),
        links_quat: ti.types.ndarray(),
        links_inertial_pos: ti.types.ndarray(),
        links_inertial_quat: ti.types.ndarray(),
        links_inertial_i: ti.types.ndarray(),
        links_inertial_mass: ti.types.ndarray(),
        links_entity_idx: ti.types.ndarray(),
    ):
        ti.loop_config(serialize=self._para_level < gs.PARA_LEVEL.PARTIAL)
        for I in ti.grouped(self.links_info):
            i = I[0]

            self.links_info[I].parent_idx = links_parent_idx[i]
            self.links_info[I].root_idx = links_root_idx[i]
            self.links_info[I].q_start = links_q_start[i]
            self.links_info[I].joint_start = links_joint_start[i]
            self.links_info[I].dof_start = links_dof_start[i]
            self.links_info[I].q_end = links_q_end[i]
            self.links_info[I].dof_end = links_dof_end[i]
            self.links_info[I].joint_end = links_joint_end[i]
            self.links_info[I].n_dofs = links_dof_end[i] - links_dof_start[i]
            self.links_info[I].is_fixed = links_is_fixed[i]
            self.links_info[I].entity_idx = links_entity_idx[i]

            for j in ti.static(range(2)):
                self.links_info[I].invweight[j] = links_invweight[i, j]

            for j in ti.static(range(4)):
                self.links_info[I].quat[j] = links_quat[i, j]
                self.links_info[I].inertial_quat[j] = links_inertial_quat[i, j]

            for j in ti.static(range(3)):
                self.links_info[I].pos[j] = links_pos[i, j]
                self.links_info[I].inertial_pos[j] = links_inertial_pos[i, j]

            self.links_info[I].inertial_mass = links_inertial_mass[i]
            for j1 in ti.static(range(3)):
                for j2 in ti.static(range(3)):
                    self.links_info[I].inertial_i[j1, j2] = links_inertial_i[i, j1, j2]

        ti.loop_config(serialize=self._para_level < gs.PARA_LEVEL.PARTIAL)
        for i, b in ti.ndrange(self.n_links, self._B):
            I = [i, b] if ti.static(self._options.batch_links_info) else i

            # Update state for root fixed link. Their state will not be updated in forward kinematics later but can be manually changed by user.
            if self.links_info[I].parent_idx == -1 and self.links_info[I].is_fixed:
                for j in ti.static(range(4)):
                    self.links_state[i, b].quat[j] = links_quat[i, j]

                for j in ti.static(range(3)):
                    self.links_state[i, b].pos[j] = links_pos[i, j]

            for j in ti.static(range(3)):
                self.links_state[i, b].i_pos_shift[j] = 0.0
            self.links_state[i, b].mass_shift = 0.0

        if ti.static(self._use_hibernation):
            ti.loop_config(serialize=self._para_level < gs.PARA_LEVEL.PARTIAL)
            for i, b in ti.ndrange(self.n_links, self._B):
                self.links_state[i, b].hibernated = False
                self.awake_links[i, b] = i

            ti.loop_config(serialize=self._para_level < gs.PARA_LEVEL.PARTIAL)
            for b in range(self._B):
                self.n_awake_links[b] = self.n_links

    @ti.kernel
    def _kernel_init_joint_fields(
        self,
        joints_type: ti.types.ndarray(),
        joints_sol_params: ti.types.ndarray(),
        joints_q_start: ti.types.ndarray(),
        joints_dof_start: ti.types.ndarray(),
        joints_q_end: ti.types.ndarray(),
        joints_dof_end: ti.types.ndarray(),
        joints_pos: ti.types.ndarray(),
    ):
        ti.loop_config(serialize=self._para_level < gs.PARA_LEVEL.PARTIAL)
        for I in ti.grouped(self.joints_info):
            i = I[0]

            self.joints_info[I].type = joints_type[i]
            self.joints_info[I].q_start = joints_q_start[i]
            self.joints_info[I].dof_start = joints_dof_start[i]
            self.joints_info[I].q_end = joints_q_end[i]
            self.joints_info[I].dof_end = joints_dof_end[i]
            self.joints_info[I].n_dofs = joints_dof_end[i] - joints_dof_start[i]

            for j in ti.static(range(7)):
                self.joints_info[I].sol_params[j] = joints_sol_params[i, j]
            for j in ti.static(range(3)):
                self.joints_info[I].pos[j] = joints_pos[i, j]

    def _init_vert_fields(self):
        # collisioin geom
        struct_vert_info = ti.types.struct(
            init_pos=gs.ti_vec3,
            init_normal=gs.ti_vec3,
            geom_idx=gs.ti_int,
            init_center_pos=gs.ti_vec3,
            verts_state_idx=gs.ti_int,
            is_free=gs.ti_int,
        )
        struct_face_info = ti.types.struct(
            verts_idx=gs.ti_ivec3,
            geom_idx=gs.ti_int,
        )
        struct_edge_info = ti.types.struct(
            v0=gs.ti_int,
            v1=gs.ti_int,
            length=gs.ti_float,
        )
        struct_vert_state = ti.types.struct(
            pos=gs.ti_vec3,
        )

        self.verts_info = struct_vert_info.field(shape=(self.n_verts_), needs_grad=False, layout=ti.Layout.SOA)
        self.faces_info = struct_face_info.field(shape=(self.n_faces_), needs_grad=False, layout=ti.Layout.SOA)
        self.edges_info = struct_edge_info.field(shape=(self.n_edges_), needs_grad=False, layout=ti.Layout.SOA)

        if self.n_free_verts > 0:
            self.free_verts_state = struct_vert_state.field(
                shape=self._batch_shape(self.n_free_verts), needs_grad=False, layout=ti.Layout.SOA
            )
        self.fixed_verts_state = struct_vert_state.field(
            shape=(max(1, self.n_fixed_verts),), needs_grad=False, layout=ti.Layout.SOA
        )

        if self.n_verts > 0:
            geoms = self.geoms
            self._kernel_init_vert_fields(
                verts=np.concatenate([geom.init_verts for geom in geoms], dtype=gs.np_float),
                faces=np.concatenate([geom.init_faces + geom.vert_start for geom in geoms], dtype=gs.np_int),
                edges=np.concatenate([geom.init_edges + geom.vert_start for geom in geoms], dtype=gs.np_int),
                normals=np.concatenate([geom.init_normals for geom in geoms], dtype=gs.np_float),
                verts_geom_idx=np.concatenate([np.full(geom.n_verts, geom.idx) for geom in geoms], dtype=gs.np_int),
                init_center_pos=np.concatenate([geom.init_center_pos for geom in geoms], dtype=gs.np_float),
                verts_state_idx=np.concatenate(
                    [np.arange(geom.verts_state_start, geom.verts_state_start + geom.n_verts) for geom in geoms],
                    dtype=gs.np_int,
                ),
                is_free=np.concatenate([np.full(geom.n_verts, geom.is_free) for geom in geoms], dtype=gs.np_int),
            )

    def _init_vvert_fields(self):
        # visual geom
        struct_vvert_info = ti.types.struct(
            init_pos=gs.ti_vec3,
            init_vnormal=gs.ti_vec3,
            vgeom_idx=gs.ti_int,
        )
        struct_vface_info = ti.types.struct(
            vverts_idx=gs.ti_ivec3,
            vgeom_idx=gs.ti_int,
        )

        self.vverts_info = struct_vvert_info.field(shape=(self.n_vverts_), needs_grad=False, layout=ti.Layout.SOA)
        self.vfaces_info = struct_vface_info.field(shape=(self.n_vfaces_), needs_grad=False, layout=ti.Layout.SOA)

        if self.n_vverts > 0:
            vgeoms = self.vgeoms
            self._kernel_init_vvert_fields(
                vverts=np.concatenate([vgeom.init_vverts for vgeom in vgeoms], dtype=gs.np_float),
                vfaces=np.concatenate([vgeom.init_vfaces + vgeom.vvert_start for vgeom in vgeoms], dtype=gs.np_int),
                vnormals=np.concatenate([vgeom.init_vnormals for vgeom in vgeoms], dtype=gs.np_float),
                vverts_vgeom_idx=np.concatenate(
                    [np.full(vgeom.n_vverts, vgeom.idx) for vgeom in vgeoms], dtype=gs.np_int
                ),
            )

    @ti.kernel
    def _kernel_init_vert_fields(
        self,
        verts: ti.types.ndarray(),
        faces: ti.types.ndarray(),
        edges: ti.types.ndarray(),
        normals: ti.types.ndarray(),
        verts_geom_idx: ti.types.ndarray(),
        init_center_pos: ti.types.ndarray(),
        verts_state_idx: ti.types.ndarray(),
        is_free: ti.types.ndarray(),
    ):
        ti.loop_config(serialize=self._para_level < gs.PARA_LEVEL.PARTIAL)
        for i in range(self.n_verts):
            for j in ti.static(range(3)):
                self.verts_info[i].init_pos[j] = verts[i, j]
                self.verts_info[i].init_normal[j] = normals[i, j]
                self.verts_info[i].init_center_pos[j] = init_center_pos[i, j]

            self.verts_info[i].geom_idx = verts_geom_idx[i]
            self.verts_info[i].verts_state_idx = verts_state_idx[i]
            self.verts_info[i].is_free = is_free[i]

        ti.loop_config(serialize=self._para_level < gs.PARA_LEVEL.PARTIAL)
        for i in range(self.n_faces):
            for j in ti.static(range(3)):
                self.faces_info[i].verts_idx[j] = faces[i, j]
            self.faces_info[i].geom_idx = verts_geom_idx[faces[i, 0]]

        ti.loop_config(serialize=self._para_level < gs.PARA_LEVEL.PARTIAL)
        for i in range(self.n_edges):
            self.edges_info[i].v0 = edges[i, 0]
            self.edges_info[i].v1 = edges[i, 1]
            self.edges_info[i].length = (
                self.verts_info[edges[i, 0]].init_pos - self.verts_info[edges[i, 1]].init_pos
            ).norm()

    @ti.kernel
    def _kernel_init_vvert_fields(
        self,
        vverts: ti.types.ndarray(),
        vfaces: ti.types.ndarray(),
        vnormals: ti.types.ndarray(),
        vverts_vgeom_idx: ti.types.ndarray(),
    ):
        ti.loop_config(serialize=self._para_level < gs.PARA_LEVEL.PARTIAL)
        for i in range(self.n_vverts):
            for j in ti.static(range(3)):
                self.vverts_info[i].init_pos[j] = vverts[i, j]
                self.vverts_info[i].init_vnormal[j] = vnormals[i, j]

            self.vverts_info[i].vgeom_idx = vverts_vgeom_idx[i]

        ti.loop_config(serialize=self._para_level < gs.PARA_LEVEL.PARTIAL)
        for i in range(self.n_vfaces):
            for j in ti.static(range(3)):
                self.vfaces_info[i].vverts_idx[j] = vfaces[i, j]
            self.vfaces_info[i].vgeom_idx = vverts_vgeom_idx[vfaces[i, 0]]

    def _init_geom_fields(self):
        struct_geom_info = ti.types.struct(
            pos=gs.ti_vec3,
            center=gs.ti_vec3,
            quat=gs.ti_vec4,
            data=gs.ti_vec7,
            link_idx=gs.ti_int,
            type=gs.ti_int,
            friction=gs.ti_float,
            sol_params=gs.ti_vec7,
            vert_num=gs.ti_int,
            vert_start=gs.ti_int,
            vert_end=gs.ti_int,
            verts_state_start=gs.ti_int,
            verts_state_end=gs.ti_int,
            face_num=gs.ti_int,
            face_start=gs.ti_int,
            face_end=gs.ti_int,
            edge_num=gs.ti_int,
            edge_start=gs.ti_int,
            edge_end=gs.ti_int,
            is_convex=gs.ti_int,
            needs_coup=gs.ti_int,
            contype=ti.i32,
            conaffinity=ti.i32,
            coup_friction=gs.ti_float,
            coup_softness=gs.ti_float,
            coup_restitution=gs.ti_float,
            is_free=gs.ti_int,
            is_decomposed=gs.ti_int,
        )
        struct_geom_state = ti.types.struct(
            pos=gs.ti_vec3,
            quat=gs.ti_vec4,
            aabb_min=gs.ti_vec3,
            aabb_max=gs.ti_vec3,
            verts_updated=gs.ti_int,
            min_buffer_idx=gs.ti_int,
            max_buffer_idx=gs.ti_int,
            hibernated=gs.ti_int,
            friction_ratio=gs.ti_float,
        )

        self.geoms_info = struct_geom_info.field(shape=self.n_geoms_, needs_grad=False, layout=ti.Layout.SOA)
        self.geoms_init_AABB = ti.Vector.field(
            3, dtype=gs.ti_float, shape=(self.n_geoms_, 8)
        )  # stores 8 corners of AABB
        self.geoms_state = struct_geom_state.field(
            shape=self._batch_shape(self.n_geoms_), needs_grad=False, layout=ti.Layout.SOA
        )
        self._geoms_render_T = np.empty((self.n_geoms_, self._B, 4, 4), dtype=gs.np_float)

        if self.n_geoms > 0:
            # Make sure that the constraints parameters are valid
            geoms = self.geoms
            geoms_sol_params = np.array([geom.sol_params for geom in geoms], dtype=gs.np_float)
            _sanitize_sol_params(geoms_sol_params, self._sol_min_timeconst, self._sol_global_timeconst)

            # Accurately compute the center of mass of each geometry if possible.
            # Note that the mean vertex position is a bad approximation, which is impeding the ability of MPR to
            # estimate the exact contact information.
            geoms_center = []
            for geom in geoms:
                tmesh = geom.mesh.trimesh
                if tmesh.is_watertight:
                    geoms_center.append(tmesh.center_mass)
                else:
                    # Still fallback to mean vertex position if no better option...
                    geoms_center.append(np.mean(tmesh.vertices, axis=0))

            self._kernel_init_geom_fields(
                geoms_pos=np.array([geom.init_pos for geom in geoms], dtype=gs.np_float),
                geoms_center=np.array(geoms_center, dtype=gs.np_float),
                geoms_quat=np.array([geom.init_quat for geom in geoms], dtype=gs.np_float),
                geoms_link_idx=np.array([geom.link.idx for geom in geoms], dtype=gs.np_int),
                geoms_type=np.array([geom.type for geom in geoms], dtype=gs.np_int),
                geoms_friction=np.array([geom.friction for geom in geoms], dtype=gs.np_float),
                geoms_sol_params=geoms_sol_params,
                geoms_vert_start=np.array([geom.vert_start for geom in geoms], dtype=gs.np_int),
                geoms_face_start=np.array([geom.face_start for geom in geoms], dtype=gs.np_int),
                geoms_edge_start=np.array([geom.edge_start for geom in geoms], dtype=gs.np_int),
                geoms_verts_state_start=np.array([geom.verts_state_start for geom in geoms], dtype=gs.np_int),
                geoms_vert_end=np.array([geom.vert_end for geom in geoms], dtype=gs.np_int),
                geoms_face_end=np.array([geom.face_end for geom in geoms], dtype=gs.np_int),
                geoms_edge_end=np.array([geom.edge_end for geom in geoms], dtype=gs.np_int),
                geoms_verts_state_end=np.array([geom.verts_state_end for geom in geoms], dtype=gs.np_int),
                geoms_data=np.array([geom.data for geom in geoms], dtype=gs.np_float),
                geoms_is_convex=np.array([geom.is_convex for geom in geoms], dtype=gs.np_int),
                geoms_needs_coup=np.array([geom.needs_coup for geom in geoms], dtype=gs.np_int),
                geoms_contype=np.array([geom.contype for geom in geoms], dtype=np.int32),
                geoms_conaffinity=np.array([geom.conaffinity for geom in geoms], dtype=np.int32),
                geoms_coup_softness=np.array([geom.coup_softness for geom in geoms], dtype=gs.np_float),
                geoms_coup_friction=np.array([geom.coup_friction for geom in geoms], dtype=gs.np_float),
                geoms_coup_restitution=np.array([geom.coup_restitution for geom in geoms], dtype=gs.np_float),
                geoms_is_free=np.array([geom.is_free for geom in geoms], dtype=gs.np_int),
                geoms_is_decomp=np.array([geom.metadata.get("decomposed", False) for geom in geoms], dtype=gs.np_int),
            )

    @ti.kernel
    def _kernel_init_geom_fields(
        self,
        geoms_pos: ti.types.ndarray(),
        geoms_center: ti.types.ndarray(),
        geoms_quat: ti.types.ndarray(),
        geoms_link_idx: ti.types.ndarray(),
        geoms_type: ti.types.ndarray(),
        geoms_friction: ti.types.ndarray(),
        geoms_sol_params: ti.types.ndarray(),
        geoms_vert_start: ti.types.ndarray(),
        geoms_face_start: ti.types.ndarray(),
        geoms_edge_start: ti.types.ndarray(),
        geoms_verts_state_start: ti.types.ndarray(),
        geoms_vert_end: ti.types.ndarray(),
        geoms_face_end: ti.types.ndarray(),
        geoms_edge_end: ti.types.ndarray(),
        geoms_verts_state_end: ti.types.ndarray(),
        geoms_data: ti.types.ndarray(),
        geoms_is_convex: ti.types.ndarray(),
        geoms_needs_coup: ti.types.ndarray(),
        geoms_contype: ti.types.ndarray(),
        geoms_conaffinity: ti.types.ndarray(),
        geoms_coup_softness: ti.types.ndarray(),
        geoms_coup_friction: ti.types.ndarray(),
        geoms_coup_restitution: ti.types.ndarray(),
        geoms_is_free: ti.types.ndarray(),
        geoms_is_decomp: ti.types.ndarray(),
    ):
        ti.loop_config(serialize=self._para_level < gs.PARA_LEVEL.PARTIAL)
        for i in range(self.n_geoms):
            for j in ti.static(range(3)):
                self.geoms_info[i].pos[j] = geoms_pos[i, j]
                self.geoms_info[i].center[j] = geoms_center[i, j]

            for j in ti.static(range(4)):
                self.geoms_info[i].quat[j] = geoms_quat[i, j]

            for j in ti.static(range(7)):
                self.geoms_info[i].data[j] = geoms_data[i, j]
                self.geoms_info[i].sol_params[j] = geoms_sol_params[i, j]

            self.geoms_info[i].vert_start = geoms_vert_start[i]
            self.geoms_info[i].vert_end = geoms_vert_end[i]
            self.geoms_info[i].vert_num = geoms_vert_end[i] - geoms_vert_start[i]

            self.geoms_info[i].face_start = geoms_face_start[i]
            self.geoms_info[i].face_end = geoms_face_end[i]
            self.geoms_info[i].face_num = geoms_face_end[i] - geoms_face_start[i]

            self.geoms_info[i].edge_start = geoms_edge_start[i]
            self.geoms_info[i].edge_end = geoms_edge_end[i]
            self.geoms_info[i].edge_num = geoms_edge_end[i] - geoms_edge_start[i]

            self.geoms_info[i].verts_state_start = geoms_verts_state_start[i]
            self.geoms_info[i].verts_state_end = geoms_verts_state_end[i]

            self.geoms_info[i].link_idx = geoms_link_idx[i]
            self.geoms_info[i].type = geoms_type[i]
            self.geoms_info[i].friction = geoms_friction[i]

            self.geoms_info[i].is_convex = geoms_is_convex[i]
            self.geoms_info[i].needs_coup = geoms_needs_coup[i]
            self.geoms_info[i].contype = geoms_contype[i]
            self.geoms_info[i].conaffinity = geoms_conaffinity[i]

            self.geoms_info[i].coup_softness = geoms_coup_softness[i]
            self.geoms_info[i].coup_friction = geoms_coup_friction[i]
            self.geoms_info[i].coup_restitution = geoms_coup_restitution[i]

            self.geoms_info[i].is_free = geoms_is_free[i]
            self.geoms_info[i].is_decomposed = geoms_is_decomp[i]

            # compute init AABB.
            # Beware the ordering the this corners is critical and MUST NOT be changed as this order is used elsewhere
            # in the codebase, e.g. overlap estimation between two convex geometries using there bounding boxes.
            lower = gu.ti_vec3(ti.math.inf)
            upper = gu.ti_vec3(-ti.math.inf)
            for i_v in range(geoms_vert_start[i], geoms_vert_end[i]):
                lower = ti.min(lower, self.verts_info[i_v].init_pos)
                upper = ti.max(upper, self.verts_info[i_v].init_pos)
            self.geoms_init_AABB[i, 0] = ti.Vector([lower[0], lower[1], lower[2]], dt=gs.ti_float)
            self.geoms_init_AABB[i, 1] = ti.Vector([lower[0], lower[1], upper[2]], dt=gs.ti_float)
            self.geoms_init_AABB[i, 2] = ti.Vector([lower[0], upper[1], lower[2]], dt=gs.ti_float)
            self.geoms_init_AABB[i, 3] = ti.Vector([lower[0], upper[1], upper[2]], dt=gs.ti_float)
            self.geoms_init_AABB[i, 4] = ti.Vector([upper[0], lower[1], lower[2]], dt=gs.ti_float)
            self.geoms_init_AABB[i, 5] = ti.Vector([upper[0], lower[1], upper[2]], dt=gs.ti_float)
            self.geoms_init_AABB[i, 6] = ti.Vector([upper[0], upper[1], lower[2]], dt=gs.ti_float)
            self.geoms_init_AABB[i, 7] = ti.Vector([upper[0], upper[1], upper[2]], dt=gs.ti_float)

        ti.loop_config(serialize=self._para_level < gs.PARA_LEVEL.PARTIAL)
        for i_g, i_b in ti.ndrange(self.n_geoms, self._B):
            self.geoms_state[i_g, i_b].friction_ratio = 1.0

    @ti.kernel
    def _kernel_adjust_link_inertia(
        self,
        link_idx: ti.i32,
        ratio: ti.f32,
    ):
        if ti.static(self._options.batch_links_info):
            for i_b in range(self._B):
                for j in range(2):
                    self.links_info[link_idx, i_b].invweight[j] /= ratio
                self.links_info[link_idx, i_b].inertial_mass *= ratio
                for j1, j2 in ti.ndrange(3, 3):
                    self.links_info[link_idx, i_b].inertial_i[j1, j2] *= ratio
        else:
            for i_b in range(self._B):
                for j in range(2):
                    self.links_info[link_idx].invweight[j] /= ratio
                self.links_info[link_idx].inertial_mass *= ratio
                for j1, j2 in ti.ndrange(3, 3):
                    self.links_info[link_idx].inertial_i[j1, j2] *= ratio

    def _init_vgeom_fields(self):
        struct_vgeom_info = ti.types.struct(
            pos=gs.ti_vec3,
            quat=gs.ti_vec4,
            link_idx=gs.ti_int,
            vvert_num=gs.ti_int,
            vvert_start=gs.ti_int,
            vvert_end=gs.ti_int,
            vface_num=gs.ti_int,
            vface_start=gs.ti_int,
            vface_end=gs.ti_int,
        )
        struct_vgeom_state = ti.types.struct(
            pos=gs.ti_vec3,
            quat=gs.ti_vec4,
        )
        self.vgeoms_info = struct_vgeom_info.field(shape=self.n_vgeoms_, needs_grad=False, layout=ti.Layout.SOA)
        self.vgeoms_state = struct_vgeom_state.field(
            shape=self._batch_shape(self.n_vgeoms_), needs_grad=False, layout=ti.Layout.SOA
        )
        self._vgeoms_render_T = np.empty((self.n_vgeoms_, self._B, 4, 4), dtype=gs.np_float)

        if self.n_vgeoms > 0:
            vgeoms = self.vgeoms
            self._kernel_init_vgeom_fields(
                vgeoms_pos=np.array([vgeom.init_pos for vgeom in vgeoms], dtype=gs.np_float),
                vgeoms_quat=np.array([vgeom.init_quat for vgeom in vgeoms], dtype=gs.np_float),
                vgeoms_link_idx=np.array([vgeom.link.idx for vgeom in vgeoms], dtype=gs.np_int),
                vgeoms_vvert_start=np.array([vgeom.vvert_start for vgeom in vgeoms], dtype=gs.np_int),
                vgeoms_vface_start=np.array([vgeom.vface_start for vgeom in vgeoms], dtype=gs.np_int),
                vgeoms_vvert_end=np.array([vgeom.vvert_end for vgeom in vgeoms], dtype=gs.np_int),
                vgeoms_vface_end=np.array([vgeom.vface_end for vgeom in vgeoms], dtype=gs.np_int),
            )

    @ti.kernel
    def _kernel_init_vgeom_fields(
        self,
        vgeoms_pos: ti.types.ndarray(),
        vgeoms_quat: ti.types.ndarray(),
        vgeoms_link_idx: ti.types.ndarray(),
        vgeoms_vvert_start: ti.types.ndarray(),
        vgeoms_vface_start: ti.types.ndarray(),
        vgeoms_vvert_end: ti.types.ndarray(),
        vgeoms_vface_end: ti.types.ndarray(),
    ):
        ti.loop_config(serialize=self._para_level < gs.PARA_LEVEL.PARTIAL)
        for i in range(self.n_vgeoms):
            for j in ti.static(range(3)):
                self.vgeoms_info[i].pos[j] = vgeoms_pos[i, j]

            for j in ti.static(range(4)):
                self.vgeoms_info[i].quat[j] = vgeoms_quat[i, j]

            self.vgeoms_info[i].vvert_start = vgeoms_vvert_start[i]
            self.vgeoms_info[i].vvert_end = vgeoms_vvert_end[i]
            self.vgeoms_info[i].vvert_num = vgeoms_vvert_end[i] - vgeoms_vvert_start[i]

            self.vgeoms_info[i].vface_start = vgeoms_vface_start[i]
            self.vgeoms_info[i].vface_end = vgeoms_vface_end[i]
            self.vgeoms_info[i].vface_num = vgeoms_vface_end[i] - vgeoms_vface_start[i]

            self.vgeoms_info[i].link_idx = vgeoms_link_idx[i]

    def _init_entity_fields(self):
        if self._use_hibernation:
            self.n_awake_entities = ti.field(dtype=gs.ti_int, shape=self._B)
            self.awake_entities = ti.field(dtype=gs.ti_int, shape=self._batch_shape(self.n_entities_))

        struct_entity_info = ti.types.struct(
            dof_start=gs.ti_int,
            dof_end=gs.ti_int,
            n_dofs=gs.ti_int,
            link_start=gs.ti_int,
            link_end=gs.ti_int,
            n_links=gs.ti_int,
            geom_start=gs.ti_int,
            geom_end=gs.ti_int,
            n_geoms=gs.ti_int,
            gravity_compensation=gs.ti_float,
        )

        struct_entity_state = ti.types.struct(
            hibernated=gs.ti_int,
        )

        self.entities_info = struct_entity_info.field(shape=self.n_entities, needs_grad=False, layout=ti.Layout.SOA)
        self.entities_state = struct_entity_state.field(
            shape=self._batch_shape(self.n_entities), needs_grad=False, layout=ti.Layout.SOA
        )

        entities = self._entities
        self._kernel_init_entity_fields(
            entities_dof_start=np.array([entity.dof_start for entity in entities], dtype=gs.np_int),
            entities_dof_end=np.array([entity.dof_end for entity in entities], dtype=gs.np_int),
            entities_link_start=np.array([entity.link_start for entity in entities], dtype=gs.np_int),
            entities_link_end=np.array([entity.link_end for entity in entities], dtype=gs.np_int),
            entities_geom_start=np.array([entity.geom_start for entity in entities], dtype=gs.np_int),
            entities_geom_end=np.array([entity.geom_end for entity in entities], dtype=gs.np_int),
            entities_gravity_compensation=np.array(
                [entity.gravity_compensation for entity in entities], dtype=gs.np_float
            ),
        )

    @ti.kernel
    def _kernel_init_entity_fields(
        self,
        entities_dof_start: ti.types.ndarray(),
        entities_dof_end: ti.types.ndarray(),
        entities_link_start: ti.types.ndarray(),
        entities_link_end: ti.types.ndarray(),
        entities_geom_start: ti.types.ndarray(),
        entities_geom_end: ti.types.ndarray(),
        entities_gravity_compensation: ti.types.ndarray(),
    ):
        ti.loop_config(serialize=self._para_level < gs.PARA_LEVEL.PARTIAL)
        for i in range(self.n_entities):
            self.entities_info[i].dof_start = entities_dof_start[i]
            self.entities_info[i].dof_end = entities_dof_end[i]
            self.entities_info[i].n_dofs = entities_dof_end[i] - entities_dof_start[i]

            self.entities_info[i].link_start = entities_link_start[i]
            self.entities_info[i].link_end = entities_link_end[i]
            self.entities_info[i].n_links = entities_link_end[i] - entities_link_start[i]

            self.entities_info[i].geom_start = entities_geom_start[i]
            self.entities_info[i].geom_end = entities_geom_end[i]
            self.entities_info[i].n_geoms = entities_geom_end[i] - entities_geom_start[i]

            self.entities_info[i].gravity_compensation = entities_gravity_compensation[i]

            if ti.static(self._options.batch_dofs_info):
                for i_b in range(self._B):
                    for i_d in range(entities_dof_start[i], entities_dof_end[i]):
                        self.dofs_info[i_d, i_b].dof_start = entities_dof_start[i]
            else:
                for i_d in range(entities_dof_start[i], entities_dof_end[i]):
                    self.dofs_info[i_d].dof_start = entities_dof_start[i]

        if ti.static(self._use_hibernation):
            ti.loop_config(serialize=self._para_level < gs.PARA_LEVEL.PARTIAL)
            for i, b in ti.ndrange(self.n_entities, self._B):
                self.entities_state[i, b].hibernated = False
                self.awake_entities[i, b] = i

            ti.loop_config(serialize=self._para_level < gs.PARA_LEVEL.PARTIAL)
            for b in range(self._B):
                self.n_awake_entities[b] = self.n_entities

    def _init_equality_fields(self):
        struct_equality_info = ti.types.struct(
            eq_obj1id=gs.ti_int,
            eq_obj2id=gs.ti_int,
            eq_data=gs.ti_vec11,
            eq_type=gs.ti_int,
            sol_params=gs.ti_vec7,
        )
        self.equalities_info = struct_equality_info.field(
            shape=self._batch_shape(self.n_equalities_candidate), needs_grad=False, layout=ti.Layout.SOA
        )
        if self.n_equalities > 0:
            equalities = self.equalities

            equalities_sol_params = np.array([equality.sol_params for equality in equalities], dtype=gs.np_float)
            _sanitize_sol_params(
                equalities_sol_params,
                self._sol_min_timeconst,
                self._sol_global_timeconst,
            )

            self._kernel_init_equality_fields(
                equalities_type=np.array([equality.type for equality in equalities], dtype=gs.np_int),
                equalities_eq_obj1id=np.array([equality.eq_obj1id for equality in equalities], dtype=gs.np_int),
                equalities_eq_obj2id=np.array([equality.eq_obj2id for equality in equalities], dtype=gs.np_int),
                equalities_eq_data=np.array([equality.eq_data for equality in equalities], dtype=gs.np_float),
                equalities_eq_type=np.array([equality.type for equality in equalities], dtype=gs.np_int),
                equalities_sol_params=equalities_sol_params,
            )
            if self._use_contact_island:
                gs.logger.warn("contact island is not supported for equality constraints yet")

    @ti.kernel
    def _kernel_init_equality_fields(
        self,
        equalities_type: ti.types.ndarray(),
        equalities_eq_obj1id: ti.types.ndarray(),
        equalities_eq_obj2id: ti.types.ndarray(),
        equalities_eq_data: ti.types.ndarray(),
        equalities_eq_type: ti.types.ndarray(),
        equalities_sol_params: ti.types.ndarray(),
    ):

        ti.loop_config(serialize=self._para_level < gs.PARA_LEVEL.PARTIAL)
        for i, b in ti.ndrange(self.n_equalities, self._B):
            self.equalities_info[i, b].eq_obj1id = equalities_eq_obj1id[i]
            self.equalities_info[i, b].eq_obj2id = equalities_eq_obj2id[i]
            self.equalities_info[i, b].eq_type = equalities_eq_type[i]
            for j in ti.static(range(11)):
                self.equalities_info[i, b].eq_data[j] = equalities_eq_data[i, j]
            for j in ti.static(range(7)):
                self.equalities_info[i, b].sol_params[j] = equalities_sol_params[i, j]

    def _init_envs_offset(self):
        self.envs_offset = ti.Vector.field(3, dtype=gs.ti_float, shape=self._B)
        self.envs_offset.from_numpy(self._scene.envs_offset.astype(gs.np_float))

    def _init_sdf(self):
        self.sdf = SDF(self)

    def _init_collider(self):
        self.collider = Collider(self)

        if self.collider._has_terrain:
            links_idx = self.geoms_info.link_idx.to_numpy()[self.geoms_info.type.to_numpy() == gs.GEOM_TYPE.TERRAIN]
            entity = self._entities[self.links_info.entity_idx.to_numpy()[links_idx[0]]]

            scale = entity.terrain_scale.astype(gs.np_float)
            rc = np.array(entity.terrain_hf.shape, dtype=gs.np_int)
            hf = entity.terrain_hf.astype(gs.np_float) * scale[1]
            xyz_maxmin = np.array(
                [rc[0] * scale[0], rc[1] * scale[0], hf.max(), 0, 0, hf.min() - 1.0],
                dtype=gs.np_float,
            )

            self.terrain_hf = ti.field(dtype=gs.ti_float, shape=hf.shape)
            self.terrain_rc = ti.field(dtype=gs.ti_int, shape=2)
            self.terrain_scale = ti.field(dtype=gs.ti_float, shape=2)
            self.terrain_xyz_maxmin = ti.field(dtype=gs.ti_float, shape=6)

            self.terrain_hf.from_numpy(hf)
            self.terrain_rc.from_numpy(rc)
            self.terrain_scale.from_numpy(scale)
            self.terrain_xyz_maxmin.from_numpy(xyz_maxmin)

    def _init_constraint_solver(self):
        if self._use_contact_island:
            self.constraint_solver = ConstraintSolverIsland(self)
        else:
            self.constraint_solver = ConstraintSolver(self)

    @ti.func
    def _func_vel_at_point(self, pos_world, link_idx, i_b):
        """
        Velocity of a certain point on a rigid link.
        """
        link_state = self.links_state[link_idx, i_b]
        vel_rot = link_state.cd_ang.cross(pos_world - link_state.COM)
        vel_lin = link_state.cd_vel
        return vel_rot + vel_lin

    @ti.func
    def _func_compute_mass_matrix(self, implicit_damping: ti.template()):
        if ti.static(self._use_hibernation):
            # crb initialize
            ti.loop_config(serialize=self._para_level < gs.PARA_LEVEL.ALL)
            for i_b in range(self._B):
                for i_l_ in range(self.n_awake_links[i_b]):
                    i_l = self.awake_links[i_l_, i_b]
                    self.links_state[i_l, i_b].crb_inertial = self.links_state[i_l, i_b].cinr_inertial
                    self.links_state[i_l, i_b].crb_pos = self.links_state[i_l, i_b].cinr_pos
                    self.links_state[i_l, i_b].crb_quat = self.links_state[i_l, i_b].cinr_quat
                    self.links_state[i_l, i_b].crb_mass = self.links_state[i_l, i_b].cinr_mass

            # crb
            ti.loop_config(serialize=self._para_level < gs.PARA_LEVEL.ALL)
            for i_b in range(self._B):
                for i_e_ in range(self.n_awake_entities[i_b]):
                    i_e = self.awake_entities[i_e_, i_b]
                    for i in range(self.entities_info[i_e].n_links):
                        i_l = self.entities_info[i_e].link_end - 1 - i
                        I_l = [i_l, i_b] if ti.static(self._options.batch_links_info) else i_l
                        i_p = self.links_info[I_l].parent_idx

                        if i_p != -1:
                            self.links_state[i_p, i_b].crb_inertial = (
                                self.links_state[i_p, i_b].crb_inertial + self.links_state[i_l, i_b].crb_inertial
                            )
                            self.links_state[i_p, i_b].crb_mass = (
                                self.links_state[i_p, i_b].crb_mass + self.links_state[i_l, i_b].crb_mass
                            )

                            self.links_state[i_p, i_b].crb_pos = (
                                self.links_state[i_p, i_b].crb_pos + self.links_state[i_l, i_b].crb_pos
                            )
                            self.links_state[i_p, i_b].crb_quat = (
                                self.links_state[i_p, i_b].crb_quat + self.links_state[i_l, i_b].crb_quat
                            )

            # mass_mat
            ti.loop_config(serialize=self._para_level < gs.PARA_LEVEL.ALL)
            for i_b in range(self._B):
                for i_l_ in range(self.n_awake_links[i_b]):
                    i_l = self.awake_links[i_l_, i_b]
                    I_l = [i_l, i_b] if ti.static(self._options.batch_links_info) else i_l
                    l_info = self.links_info[I_l]
                    for i_d in range(l_info.dof_start, l_info.dof_end):
                        self.dofs_state[i_d, i_b].f_ang, self.dofs_state[i_d, i_b].f_vel = gu.inertial_mul(
                            self.links_state[i_l, i_b].crb_pos,
                            self.links_state[i_l, i_b].crb_inertial,
                            self.links_state[i_l, i_b].crb_mass,
                            self.dofs_state[i_d, i_b].cdof_vel,
                            self.dofs_state[i_d, i_b].cdof_ang,
                        )

            ti.loop_config(serialize=self._para_level < gs.PARA_LEVEL.PARTIAL)
            for i_b in range(self._B):
                for i_e_ in range(self.n_awake_entities[i_b]):
                    i_e = self.awake_entities[i_e_, i_b]
                    e_info = self.entities_info[i_e]
                    for i_d in range(e_info.dof_start, e_info.dof_end):
                        for j_d in range(e_info.dof_start, e_info.dof_end):
                            self.mass_mat[i_d, j_d, i_b] = (
                                self.dofs_state[i_d, i_b].f_ang.dot(self.dofs_state[j_d, i_b].cdof_ang)
                                + self.dofs_state[i_d, i_b].f_vel.dot(self.dofs_state[j_d, i_b].cdof_vel)
                            ) * self.mass_parent_mask[i_d, j_d]

                    # FIXME: Updating the lower-part of the mass matrix is irrelevant
                    for i_d in range(e_info.dof_start, e_info.dof_end):
                        for j_d in range(i_d + 1, e_info.dof_end):
                            self.mass_mat[i_d, j_d, i_b] = self.mass_mat[j_d, i_d, i_b]

                    # Take into account motor armature
                    for i_d in range(e_info.dof_start, e_info.dof_end):
                        I_d = [i_d, i_b] if ti.static(self._options.batch_dofs_info) else i_d
                        self.mass_mat[i_d, i_d, i_b] = self.mass_mat[i_d, i_d, i_b] + self.dofs_info[I_d].armature

                    # Take into account first-order correction terms for implicit integration scheme right away
                    if ti.static(implicit_damping):
                        for i_d in range(e_info.dof_start, e_info.dof_end):
                            I_d = [i_d, i_b] if ti.static(self._options.batch_dofs_info) else i_d
                            self.mass_mat[i_d, i_d, i_b] += self.dofs_info[I_d].damping * self._substep_dt
                            if (self.dofs_state[i_d, i_b].ctrl_mode == gs.CTRL_MODE.POSITION) or (
                                self.dofs_state[i_d, i_b].ctrl_mode == gs.CTRL_MODE.VELOCITY
                            ):
                                # qM += d qfrc_actuator / d qvel
                                self.mass_mat[i_d, i_d, i_b] += self.dofs_info[I_d].kv * self._substep_dt
        else:
            # crb initialize
            ti.loop_config(serialize=self._para_level < gs.PARA_LEVEL.ALL)
            for i_l, i_b in ti.ndrange(self.n_links, self._B):
                self.links_state[i_l, i_b].crb_inertial = self.links_state[i_l, i_b].cinr_inertial
                self.links_state[i_l, i_b].crb_pos = self.links_state[i_l, i_b].cinr_pos
                self.links_state[i_l, i_b].crb_quat = self.links_state[i_l, i_b].cinr_quat
                self.links_state[i_l, i_b].crb_mass = self.links_state[i_l, i_b].cinr_mass

            # crb
            ti.loop_config(serialize=self._para_level < gs.PARA_LEVEL.ALL)
            for i_e, i_b in ti.ndrange(self.n_entities, self._B):
                for i in range(self.entities_info[i_e].n_links):
                    i_l = self.entities_info[i_e].link_end - 1 - i
                    I_l = [i_l, i_b] if ti.static(self._options.batch_links_info) else i_l
                    i_p = self.links_info[I_l].parent_idx

                    if i_p != -1:
                        self.links_state[i_p, i_b].crb_inertial = (
                            self.links_state[i_p, i_b].crb_inertial + self.links_state[i_l, i_b].crb_inertial
                        )
                        self.links_state[i_p, i_b].crb_mass = (
                            self.links_state[i_p, i_b].crb_mass + self.links_state[i_l, i_b].crb_mass
                        )

                        self.links_state[i_p, i_b].crb_pos = (
                            self.links_state[i_p, i_b].crb_pos + self.links_state[i_l, i_b].crb_pos
                        )
                        self.links_state[i_p, i_b].crb_quat = (
                            self.links_state[i_p, i_b].crb_quat + self.links_state[i_l, i_b].crb_quat
                        )

            # mass_mat
            ti.loop_config(serialize=self._para_level < gs.PARA_LEVEL.ALL)
            for i_b in range(self._B):
                for i_l in range(self.n_links):
                    I_l = [i_l, i_b] if ti.static(self._options.batch_links_info) else i_l
                    l_info = self.links_info[I_l]
                    for i_d in range(l_info.dof_start, l_info.dof_end):
                        self.dofs_state[i_d, i_b].f_ang, self.dofs_state[i_d, i_b].f_vel = gu.inertial_mul(
                            self.links_state[i_l, i_b].crb_pos,
                            self.links_state[i_l, i_b].crb_inertial,
                            self.links_state[i_l, i_b].crb_mass,
                            self.dofs_state[i_d, i_b].cdof_vel,
                            self.dofs_state[i_d, i_b].cdof_ang,
                        )

            ti.loop_config(serialize=self._para_level < gs.PARA_LEVEL.PARTIAL)
            for i_e, i_b in ti.ndrange(self.n_entities, self._B):
                e_info = self.entities_info[i_e]
                for i_d in range(e_info.dof_start, e_info.dof_end):
                    for j_d in range(e_info.dof_start, e_info.dof_end):
                        self.mass_mat[i_d, j_d, i_b] = (
                            self.dofs_state[i_d, i_b].f_ang.dot(self.dofs_state[j_d, i_b].cdof_ang)
                            + self.dofs_state[i_d, i_b].f_vel.dot(self.dofs_state[j_d, i_b].cdof_vel)
                        ) * self.mass_parent_mask[i_d, j_d]

                # FIXME: Updating the lower-part of the mass matrix is irrelevant
                for i_d in range(e_info.dof_start, e_info.dof_end):
                    for j_d in range(i_d + 1, e_info.dof_end):
                        self.mass_mat[i_d, j_d, i_b] = self.mass_mat[j_d, i_d, i_b]

            # Take into account motor armature
            ti.loop_config(serialize=self._para_level < gs.PARA_LEVEL.ALL)
            for i_d, i_b in ti.ndrange(self.n_dofs, self._B):
                I_d = [i_d, i_b] if ti.static(self._options.batch_dofs_info) else i_d
                self.mass_mat[i_d, i_d, i_b] = self.mass_mat[i_d, i_d, i_b] + self.dofs_info[I_d].armature

            # Take into account first-order correction terms for implicit integration scheme right away
            if ti.static(implicit_damping):
                ti.loop_config(serialize=self._para_level < gs.PARA_LEVEL.ALL)
                for i_d, i_b in ti.ndrange(self.n_dofs, self._B):
                    I_d = [i_d, i_b] if ti.static(self._options.batch_dofs_info) else i_d
                    self.mass_mat[i_d, i_d, i_b] += self.dofs_info[I_d].damping * self._substep_dt
                    if (self.dofs_state[i_d, i_b].ctrl_mode == gs.CTRL_MODE.POSITION) or (
                        self.dofs_state[i_d, i_b].ctrl_mode == gs.CTRL_MODE.VELOCITY
                    ):
                        # qM += d qfrc_actuator / d qvel
                        self.mass_mat[i_d, i_d, i_b] += self.dofs_info[I_d].kv * self._substep_dt

    @ti.func
    def _func_factor_mass(self, implicit_damping: ti.template()):
        """
        Compute Cholesky decomposition (L^T @ D @ L) of mass matrix.
        """
        if ti.static(self._use_hibernation):
            ti.loop_config(serialize=self._para_level < gs.PARA_LEVEL.PARTIAL)
            for i_b in range(self._B):
                for i_e_ in range(self.n_awake_entities[i_b]):
                    i_e = self.awake_entities[i_e_, i_b]

                    if self._mass_mat_mask[i_e, i_b] == 1:
                        entity_dof_start = self.entities_info[i_e].dof_start
                        entity_dof_end = self.entities_info[i_e].dof_end
                        n_dofs = self.entities_info[i_e].n_dofs

                        for i_d in range(entity_dof_start, entity_dof_end):
                            for j_d in range(entity_dof_start, i_d + 1):
                                self.mass_mat_L[i_d, j_d, i_b] = self.mass_mat[i_d, j_d, i_b]

                            if ti.static(implicit_damping):
                                I_d = [i_d, i_b] if ti.static(self._options.batch_dofs_info) else i_d
                                self.mass_mat_L[i_d, i_d, i_b] += self.dofs_info[I_d].damping * self._substep_dt
                                if ti.static(self._integrator == gs.integrator.implicitfast):
                                    if (self.dofs_state[i_d, i_b].ctrl_mode == gs.CTRL_MODE.POSITION) or (
                                        self.dofs_state[i_d, i_b].ctrl_mode == gs.CTRL_MODE.VELOCITY
                                    ):
                                        self.mass_mat_L[i_d, i_d, i_b] += self.dofs_info[I_d].kv * self._substep_dt

                        for i_d_ in range(n_dofs):
                            i_d = entity_dof_end - i_d_ - 1
                            self.mass_mat_D_inv[i_d, i_b] = 1.0 / self.mass_mat_L[i_d, i_d, i_b]

                            for j_d_ in range(i_d - entity_dof_start):
                                j_d = i_d - j_d_ - 1
                                a = self.mass_mat_L[i_d, j_d, i_b] * self.mass_mat_D_inv[i_d, i_b]
                                for k_d in range(entity_dof_start, j_d + 1):
                                    self.mass_mat_L[j_d, k_d, i_b] -= a * self.mass_mat_L[i_d, k_d, i_b]
                                self.mass_mat_L[i_d, j_d, i_b] = a

                            # FIXME: Diagonal coeffs of L are ignored in computations, so no need to update them.
                            self.mass_mat_L[i_d, i_d, i_b] = 1.0
        else:
            ti.loop_config(serialize=self._para_level < gs.PARA_LEVEL.PARTIAL)
            for i_e, i_b in ti.ndrange(self.n_entities, self._B):
                if self._mass_mat_mask[i_e, i_b] == 1:
                    entity_dof_start = self.entities_info[i_e].dof_start
                    entity_dof_end = self.entities_info[i_e].dof_end
                    n_dofs = self.entities_info[i_e].n_dofs

                    for i_d in range(entity_dof_start, entity_dof_end):
                        for j_d in range(entity_dof_start, i_d + 1):
                            self.mass_mat_L[i_d, j_d, i_b] = self.mass_mat[i_d, j_d, i_b]

                        if ti.static(implicit_damping):
                            I_d = [i_d, i_b] if ti.static(self._options.batch_dofs_info) else i_d
                            self.mass_mat_L[i_d, i_d, i_b] += self.dofs_info[I_d].damping * self._substep_dt
                            if ti.static(self._integrator == gs.integrator.implicitfast):
                                if (self.dofs_state[i_d, i_b].ctrl_mode == gs.CTRL_MODE.POSITION) or (
                                    self.dofs_state[i_d, i_b].ctrl_mode == gs.CTRL_MODE.VELOCITY
                                ):
                                    self.mass_mat_L[i_d, i_d, i_b] += self.dofs_info[I_d].kv * self._substep_dt

                    for i_d_ in range(n_dofs):
                        i_d = entity_dof_end - i_d_ - 1
                        self.mass_mat_D_inv[i_d, i_b] = 1.0 / self.mass_mat_L[i_d, i_d, i_b]

                        for j_d_ in range(i_d - entity_dof_start):
                            j_d = i_d - j_d_ - 1
                            a = self.mass_mat_L[i_d, j_d, i_b] * self.mass_mat_D_inv[i_d, i_b]
                            for k_d in range(entity_dof_start, j_d + 1):
                                self.mass_mat_L[j_d, k_d, i_b] -= a * self.mass_mat_L[i_d, k_d, i_b]
                            self.mass_mat_L[i_d, j_d, i_b] = a

                        # FIXME: Diagonal coeffs of L are ignored in computations, so no need to update them.
                        self.mass_mat_L[i_d, i_d, i_b] = 1.0

    @ti.func
    def _func_solve_mass_batched(self, vec, out, i_b):
        if ti.static(self._use_hibernation):
            ti.loop_config(serialize=self._para_level < gs.PARA_LEVEL.PARTIAL)
            for i_e_ in range(self.n_awake_entities[i_b]):
                i_e = self.awake_entities[i_e_, i_b]

                if self._mass_mat_mask[i_e, i_b] == 1:
                    entity_dof_start = self.entities_info[i_e].dof_start
                    entity_dof_end = self.entities_info[i_e].dof_end
                    n_dofs = self.entities_info[i_e].n_dofs

                    # Step 1: Solve w st. L^T @ w = y
                    for i_d_ in range(n_dofs):
                        i_d = entity_dof_end - i_d_ - 1
                        out[i_d, i_b] = vec[i_d, i_b]
                        for j_d in range(i_d + 1, entity_dof_end):
                            out[i_d, i_b] -= self.mass_mat_L[j_d, i_d, i_b] * out[j_d, i_b]

                    # Step 2: z = D^{-1} w
                    for i_d in range(entity_dof_start, entity_dof_end):
                        out[i_d, i_b] *= self.mass_mat_D_inv[i_d, i_b]

                    # Step 3: Solve x st. L @ x = z
                    for i_d in range(entity_dof_start, entity_dof_end):
                        for j_d in range(entity_dof_start, i_d):
                            out[i_d, i_b] -= self.mass_mat_L[i_d, j_d, i_b] * out[j_d, i_b]
        else:
            ti.loop_config(serialize=self._para_level < gs.PARA_LEVEL.PARTIAL)
            for i_e in range(self.n_entities):
                if self._mass_mat_mask[i_e, i_b] == 1:
                    entity_dof_start = self.entities_info[i_e].dof_start
                    entity_dof_end = self.entities_info[i_e].dof_end
                    n_dofs = self.entities_info[i_e].n_dofs

                    # Step 1: Solve w st. L^T @ w = y
                    for i_d_ in range(n_dofs):
                        i_d = entity_dof_end - i_d_ - 1
                        out[i_d, i_b] = vec[i_d, i_b]
                        for j_d in range(i_d + 1, entity_dof_end):
                            out[i_d, i_b] -= self.mass_mat_L[j_d, i_d, i_b] * out[j_d, i_b]

                    # Step 2: z = D^{-1} w
                    for i_d in range(entity_dof_start, entity_dof_end):
                        out[i_d, i_b] *= self.mass_mat_D_inv[i_d, i_b]

                    # Step 3: Solve x st. L @ x = z
                    for i_d in range(entity_dof_start, entity_dof_end):
                        for j_d in range(entity_dof_start, i_d):
                            out[i_d, i_b] -= self.mass_mat_L[i_d, j_d, i_b] * out[j_d, i_b]

    @ti.func
    def _func_solve_mass(self, vec, out):
        ti.loop_config(serialize=self._para_level < gs.PARA_LEVEL.PARTIAL)
        for i_b in ti.ndrange(self._B):
            self._func_solve_mass_batched(vec, out, i_b)

    @ti.kernel
    def _kernel_forward_dynamics(self):
        self._func_forward_dynamics()

    @ti.kernel
    def _kernel_update_acc(self):
        self._func_update_acc(update_cacc=True)

    # @@@@@@@@@ Composer starts here
    # decomposed kernels should happen in the block below. This block will be handled by composer and composed into a single kernel
    @ti.func
    def _func_forward_dynamics(self):
        self._func_compute_mass_matrix(
            implicit_damping=ti.static(self._integrator == gs.integrator.approximate_implicitfast)
        )
        self._func_factor_mass(implicit_damping=False)
        self._func_torque_and_passive_force()
        self._func_update_acc(update_cacc=False)
        self._func_update_force()
        # self._func_actuation()
        self._func_bias_force()
        self._func_compute_qacc()
        # FIXME: External forces should be cleared at the end of the step, not during substeps.
        self._func_clear_external_force()

    def substep(self):
        from genesis.utils.tools import create_timer

        timer = create_timer("rigid", level=1, ti_sync=True, skip_first_call=True)
        self._kernel_step_1()
        timer.stamp("kernel_step_1")

        # constraint force
        self._func_constraint_force()
        timer.stamp("constraint_force")

        # Position, Velocity and Acceleration data must be consistent when computing links acceleration, otherwise it
        # would not corresponds to anyting physical. There is no other way than doing this right before integration,
        # because the acceleration at the end of the step is unknown for now as it may change discontinuous between
        # before and after integration under the effect of external forces and constraints. This means that
        # acceleration data will be shifted one timestep in the past, but there isn't really any way around.
        self._kernel_update_acc()

        self._kernel_step_2()
        timer.stamp("kernel_step_2")

    @ti.kernel
    def _kernel_step_1(self):
        ti.loop_config(serialize=self._para_level < gs.PARA_LEVEL.ALL)
        for i_b in range(self._B):
            self._func_forward_kinematics(i_b)
            self._func_COM_links(i_b)
            self._func_forward_velocity(i_b)
            self._func_update_geoms(i_b)

        self._func_forward_dynamics()

    @ti.func
    def _func_implicit_damping(self):
        # Determine whether the mass matrix must be re-computed to take into account first-order correction terms.
        # Note that avoiding inverting the mass matrix twice would not only speed up simulation but also improving
        # numerical stability as computing post-damping accelerations from forces is not necessary anymore.
        if ti.static(not self._enable_mujoco_compatibility or self._integrator == gs.integrator.Euler):
            self._mass_mat_mask.fill(0)
            ti.loop_config(serialize=self._para_level < gs.PARA_LEVEL.PARTIAL)
            for i_e, i_b in ti.ndrange(self.n_entities, self._B):
                entity_dof_start = self.entities_info[i_e].dof_start
                entity_dof_end = self.entities_info[i_e].dof_end
                for i_d in range(entity_dof_start, entity_dof_end):
                    I_d = [i_d, i_b] if ti.static(self._options.batch_dofs_info) else i_d
                    if self.dofs_info[I_d].damping > gs.EPS:
                        self._mass_mat_mask[i_e, i_b] = 1
                    if ti.static(self._integrator != gs.integrator.Euler):
                        if (
                            (self.dofs_state[i_d, i_b].ctrl_mode == gs.CTRL_MODE.POSITION)
                            or (self.dofs_state[i_d, i_b].ctrl_mode == gs.CTRL_MODE.VELOCITY)
                        ) and self.dofs_info[I_d].kv > gs.EPS:
                            self._mass_mat_mask[i_e, i_b] = 1

        self._func_factor_mass(implicit_damping=True)
        self._func_solve_mass(self.dofs_state.force, self.dofs_state.acc)

        # Disable pre-computed factorization mask right away
        if ti.static(not self._enable_mujoco_compatibility or self._integrator == gs.integrator.Euler):
            self._mass_mat_mask.fill(1)

    @ti.kernel
    def _kernel_step_2(self):
        if ti.static(self._integrator != gs.integrator.approximate_implicitfast):
            self._func_implicit_damping()

        self._func_integrate()

        if ti.static(self._use_hibernation):
            self._func_hibernate()
            self._func_aggregate_awake_entities()

<<<<<<< HEAD
        ti.loop_config(serialize=self._para_level < gs.PARA_LEVEL.ALL)
        for i_b in range(self._B):
            self._func_forward_kinematics(i_b)
            self._func_transform_COM(i_b)
            self._func_forward_velocity(i_b)
            self._func_update_geoms(i_b)

    def _detect_collision(self, envs_idx=None):
        self.collider.clear(envs_idx)
        self.collider.detection(envs_idx)
=======
    def _kernel_detect_collision(self):
        self.collider.clear()
        self.collider.detection()
>>>>>>> 7734fbd1

    # @@@@@@@@@ Composer ends here

    def detect_collision(self, env_idx=0):
        # TODO: support batching
        self._detect_collision()
        n_collision = self.collider.n_contacts.to_numpy()[env_idx]
        collision_pairs = np.empty((n_collision, 2), dtype=np.int32)
        collision_pairs[:, 0] = self.collider.contact_data.geom_a.to_numpy()[:n_collision, env_idx]
        collision_pairs[:, 1] = self.collider.contact_data.geom_b.to_numpy()[:n_collision, env_idx]
        return collision_pairs

    @ti.kernel
    def _kernel_forward_kinematics_links_geoms(self, envs_idx: ti.types.ndarray()):
        ti.loop_config(serialize=self._para_level < gs.PARA_LEVEL.ALL)
        for i_b in envs_idx:
            self._func_forward_kinematics(i_b)
            self._func_COM_links(i_b)
            self._func_forward_velocity(i_b)
            self._func_update_geoms(i_b)

    def _func_constraint_force(self):
        from genesis.utils.tools import create_timer

        timer = create_timer(name="constraint_force", level=2, ti_sync=True, skip_first_call=True)
        if self._enable_collision or self._enable_joint_limit or self.n_equalities > 0:
            self.constraint_solver.clear()
        timer.stamp("constraint_solver.clear")

        if self._enable_collision:
            self.collider.clear()
            timer.stamp("collider.clear")
            self.collider.detection()
            timer.stamp("detection")

        self.constraint_solver.handle_constraints()
        timer.stamp("constraint_solver.handle_constraints")

    def _batch_array(self, arr, first_dim=False):
        if first_dim:
            return np.tile(np.expand_dims(arr, 0), self._batch_shape(arr.ndim * (1,), True))
        else:
            return np.tile(np.expand_dims(arr, -1), self._batch_shape(arr.ndim * (1,)))

    def _process_dim(self, tensor, envs_idx=None):
        if self.n_envs == 0:
            if tensor.ndim == 1:
                tensor = tensor.unsqueeze(0)
            else:
                gs.raise_exception(
                    f"Invalid input shape: {tensor.shape}. Expecting a 1D tensor for non-parallelized scene."
                )
        else:
            if tensor.ndim == 2:
                if envs_idx is not None:
                    if len(tensor) != len(envs_idx):
                        gs.raise_exception(
                            f"Invalid input shape: {tensor.shape}. 1st dimension of input does not match `envs_idx`."
                        )
                else:
                    if len(tensor) != self.n_envs:
                        gs.raise_exception(
                            f"Invalid input shape: {tensor.shape}. 1st dimension of input does not match `scene.n_envs`."
                        )
            else:
                gs.raise_exception(
                    f"Invalid input shape: {tensor.shape}. Expecting a 2D tensor for scene with parallelized envs."
                )
        return tensor

    @ti.func
    def _func_COM_links(self, i_b):
        if ti.static(self._use_hibernation):
            ti.loop_config(serialize=self._para_level < gs.PARA_LEVEL.ALL)
            for i_l_ in range(self.n_awake_links[i_b]):
                i_l = self.awake_links[i_l_, i_b]

                self.links_state[i_l, i_b].root_COM = ti.Vector.zero(gs.ti_float, 3)
                self.links_state[i_l, i_b].mass_sum = 0.0

            ti.loop_config(serialize=self._para_level < gs.PARA_LEVEL.ALL)
            for i_l_ in range(self.n_awake_links[i_b]):
                i_l = self.awake_links[i_l_, i_b]
                I_l = [i_l, i_b] if ti.static(self._options.batch_links_info) else i_l

                l = self.links_state[i_l, i_b]
                l_info = self.links_info[I_l]
                mass = l_info.inertial_mass + l.mass_shift
                (
                    self.links_state[i_l, i_b].i_pos,
                    self.links_state[i_l, i_b].i_quat,
                ) = gu.ti_transform_pos_quat_by_trans_quat(
                    l_info.inertial_pos + l.i_pos_shift, l_info.inertial_quat, l.pos, l.quat
                )

                i_r = self.links_info[I_l].root_idx
                ti.atomic_add(self.links_state[i_r, i_b].mass_sum, mass)

                COM = mass * self.links_state[i_l, i_b].i_pos
                ti.atomic_add(self.links_state[i_r, i_b].root_COM, COM)

            ti.loop_config(serialize=self._para_level < gs.PARA_LEVEL.ALL)
            for i_l_ in range(self.n_awake_links[i_b]):
                i_l = self.awake_links[i_l_, i_b]
                I_l = [i_l, i_b] if ti.static(self._options.batch_links_info) else i_l

                i_r = self.links_info[I_l].root_idx
                if i_l == i_r:
                    self.links_state[i_l, i_b].root_COM = (
                        self.links_state[i_l, i_b].root_COM / self.links_state[i_l, i_b].mass_sum
                    )

            ti.loop_config(serialize=self._para_level < gs.PARA_LEVEL.ALL)
            for i_l_ in range(self.n_awake_links[i_b]):
                i_l = self.awake_links[i_l_, i_b]
                I_l = [i_l, i_b] if ti.static(self._options.batch_links_info) else i_l

                i_r = self.links_info[I_l].root_idx
                self.links_state[i_l, i_b].root_COM = self.links_state[i_r, i_b].root_COM

            ti.loop_config(serialize=self._para_level < gs.PARA_LEVEL.ALL)
            for i_l_ in range(self.n_awake_links[i_b]):
                i_l = self.awake_links[i_l_, i_b]
                I_l = [i_l, i_b] if ti.static(self._options.batch_links_info) else i_l

                l = self.links_state[i_l, i_b]
                l_info = self.links_info[I_l]

                i_r = self.links_info[I_l].root_idx
                self.links_state[i_l, i_b].COM = self.links_state[i_r, i_b].root_COM
                self.links_state[i_l, i_b].i_pos = self.links_state[i_l, i_b].i_pos - self.links_state[i_l, i_b].COM

                i_inertial = l_info.inertial_i
                i_mass = l_info.inertial_mass + l.mass_shift
                (
                    self.links_state[i_l, i_b].cinr_inertial,
                    self.links_state[i_l, i_b].cinr_pos,
                    self.links_state[i_l, i_b].cinr_quat,
                    self.links_state[i_l, i_b].cinr_mass,
                ) = gu.ti_transform_inertia_by_trans_quat(
                    i_inertial, i_mass, self.links_state[i_l, i_b].i_pos, self.links_state[i_l, i_b].i_quat
                )

            ti.loop_config(serialize=self._para_level < gs.PARA_LEVEL.ALL)
            for i_l_ in range(self.n_awake_links[i_b]):
                i_l = self.awake_links[i_l_, i_b]
                I_l = [i_l, i_b] if ti.static(self._options.batch_links_info) else i_l
                l_info = self.links_info[I_l]
                if l_info.n_dofs == 0:
                    continue

                i_p = l_info.parent_idx

                _i_j = self.links_info[I_l].joint_start
                _I_j = [_i_j, i_b] if ti.static(self._options.batch_joints_info) else _i_j
                joint_type = self.joints_info[_I_j].type

                p_pos = ti.Vector.zero(gs.ti_float, 3)
                p_quat = gu.ti_identity_quat()
                if i_p != -1:
                    p_pos = self.links_state[i_p, i_b].pos
                    p_quat = self.links_state[i_p, i_b].quat

                if joint_type == gs.JOINT_TYPE.FREE or (l_info.is_fixed and i_p == -1):
                    self.links_state[i_l, i_b].j_pos = self.links_state[i_l, i_b].pos
                    self.links_state[i_l, i_b].j_quat = self.links_state[i_l, i_b].quat
                else:
                    (
                        self.links_state[i_l, i_b].j_pos,
                        self.links_state[i_l, i_b].j_quat,
                    ) = gu.ti_transform_pos_quat_by_trans_quat(l_info.pos, l_info.quat, p_pos, p_quat)

                    for i_j in range(l_info.joint_start, l_info.joint_end):
                        I_j = [i_j, i_b] if ti.static(self._options.batch_joints_info) else i_j
                        j_info = self.joints_info[I_j]

                        (
                            self.links_state[i_l, i_b].j_pos,
                            self.links_state[i_l, i_b].j_quat,
                        ) = gu.ti_transform_pos_quat_by_trans_quat(
                            j_info.pos,
                            gu.ti_identity_quat(),
                            self.links_state[i_l, i_b].j_pos,
                            self.links_state[i_l, i_b].j_quat,
                        )

            # cdof_fn
            ti.loop_config(serialize=self._para_level < gs.PARA_LEVEL.ALL)
            for i_l_ in range(self.n_awake_links[i_b]):
                i_l = self.awake_links[i_l_, i_b]
                I_l = [i_l, i_b] if ti.static(self._options.batch_links_info) else i_l
                l_info = self.links_info[I_l]
                if l_info.n_dofs == 0:
                    continue

                i_j = l_info.joint_start
                I_j = [i_j, i_b] if ti.static(self._options.batch_joints_info) else i_j
                joint_type = self.joints_info[I_j].type

                if joint_type == gs.JOINT_TYPE.FREE:
                    for i_d in range(l_info.dof_start, l_info.dof_end):
                        I_d = [i_d, i_b] if ti.static(self._options.batch_dofs_info) else i_d
                        self.dofs_state[i_d, i_b].cdof_vel = self.dofs_info[I_d].motion_vel
                        self.dofs_state[i_d, i_b].cdof_ang = gu.ti_transform_by_quat(
                            self.dofs_info[I_d].motion_ang, self.links_state[i_l, i_b].j_quat
                        )

                        offset_pos = self.links_state[i_l, i_b].COM - self.links_state[i_l, i_b].j_pos
                        (
                            self.dofs_state[i_d, i_b].cdof_ang,
                            self.dofs_state[i_d, i_b].cdof_vel,
                        ) = gu.ti_transform_motion_by_trans_quat(
                            self.dofs_state[i_d, i_b].cdof_ang,
                            self.dofs_state[i_d, i_b].cdof_vel,
                            offset_pos,
                            gu.ti_identity_quat(),
                        )

                        self.dofs_state[i_d, i_b].cdofvel_ang = (
                            self.dofs_state[i_d, i_b].cdof_ang * self.dofs_state[i_d, i_b].vel
                        )
                        self.dofs_state[i_d, i_b].cdofvel_vel = (
                            self.dofs_state[i_d, i_b].cdof_vel * self.dofs_state[i_d, i_b].vel
                        )

                elif joint_type == gs.JOINT_TYPE.FIXED:
                    pass
                else:
                    for i_d in range(l_info.dof_start, l_info.dof_end):
                        I_d = [i_d, i_b] if ti.static(self._options.batch_dofs_info) else i_d
                        motion_vel = self.dofs_info[I_d].motion_vel
                        motion_ang = self.dofs_info[I_d].motion_ang

                        self.dofs_state[i_d, i_b].cdof_ang = gu.ti_transform_by_quat(
                            motion_ang, self.links_state[i_l, i_b].j_quat
                        )
                        self.dofs_state[i_d, i_b].cdof_vel = gu.ti_transform_by_quat(
                            motion_vel, self.links_state[i_l, i_b].j_quat
                        )

                        offset_pos = self.links_state[i_l, i_b].COM - self.links_state[i_l, i_b].j_pos
                        (
                            self.dofs_state[i_d, i_b].cdof_ang,
                            self.dofs_state[i_d, i_b].cdof_vel,
                        ) = gu.ti_transform_motion_by_trans_quat(
                            self.dofs_state[i_d, i_b].cdof_ang,
                            self.dofs_state[i_d, i_b].cdof_vel,
                            offset_pos,
                            gu.ti_identity_quat(),
                        )

                        self.dofs_state[i_d, i_b].cdofvel_ang = (
                            self.dofs_state[i_d, i_b].cdof_ang * self.dofs_state[i_d, i_b].vel
                        )
                        self.dofs_state[i_d, i_b].cdofvel_vel = (
                            self.dofs_state[i_d, i_b].cdof_vel * self.dofs_state[i_d, i_b].vel
                        )
        else:
            ti.loop_config(serialize=self._para_level < gs.PARA_LEVEL.ALL)
            for i_l in range(self.n_links):
                self.links_state[i_l, i_b].root_COM = ti.Vector.zero(gs.ti_float, 3)
                self.links_state[i_l, i_b].mass_sum = 0.0

            ti.loop_config(serialize=self._para_level < gs.PARA_LEVEL.ALL)
            for i_l in range(self.n_links):
                I_l = [i_l, i_b] if ti.static(self._options.batch_links_info) else i_l

                l = self.links_state[i_l, i_b]
                l_info = self.links_info[I_l]
                mass = l_info.inertial_mass + l.mass_shift
                (
                    self.links_state[i_l, i_b].i_pos,
                    self.links_state[i_l, i_b].i_quat,
                ) = gu.ti_transform_pos_quat_by_trans_quat(
                    l_info.inertial_pos + l.i_pos_shift, l_info.inertial_quat, l.pos, l.quat
                )

                i_r = self.links_info[I_l].root_idx
                ti.atomic_add(self.links_state[i_r, i_b].mass_sum, mass)

                COM = mass * self.links_state[i_l, i_b].i_pos
                ti.atomic_add(self.links_state[i_r, i_b].root_COM, COM)

            ti.loop_config(serialize=self._para_level < gs.PARA_LEVEL.ALL)
            for i_l in range(self.n_links):
                I_l = [i_l, i_b] if ti.static(self._options.batch_links_info) else i_l

                i_r = self.links_info[I_l].root_idx
                if i_l == i_r:
                    if self.links_state[i_l, i_b].mass_sum > 0.0:
                        self.links_state[i_l, i_b].root_COM = (
                            self.links_state[i_l, i_b].root_COM / self.links_state[i_l, i_b].mass_sum
                        )

            ti.loop_config(serialize=self._para_level < gs.PARA_LEVEL.ALL)
            for i_l in range(self.n_links):
                I_l = [i_l, i_b] if ti.static(self._options.batch_links_info) else i_l

                i_r = self.links_info[I_l].root_idx
                self.links_state[i_l, i_b].root_COM = self.links_state[i_r, i_b].root_COM

            ti.loop_config(serialize=self._para_level < gs.PARA_LEVEL.ALL)
            for i_l in range(self.n_links):
                I_l = [i_l, i_b] if ti.static(self._options.batch_links_info) else i_l

                l = self.links_state[i_l, i_b]
                l_info = self.links_info[I_l]

                i_r = self.links_info[I_l].root_idx
                self.links_state[i_l, i_b].COM = self.links_state[i_r, i_b].root_COM
                self.links_state[i_l, i_b].i_pos = self.links_state[i_l, i_b].i_pos - self.links_state[i_l, i_b].COM

                i_inertial = l_info.inertial_i
                i_mass = l_info.inertial_mass + l.mass_shift
                (
                    self.links_state[i_l, i_b].cinr_inertial,
                    self.links_state[i_l, i_b].cinr_pos,
                    self.links_state[i_l, i_b].cinr_quat,
                    self.links_state[i_l, i_b].cinr_mass,
                ) = gu.ti_transform_inertia_by_trans_quat(
                    i_inertial, i_mass, self.links_state[i_l, i_b].i_pos, self.links_state[i_l, i_b].i_quat
                )

            ti.loop_config(serialize=self._para_level < gs.PARA_LEVEL.ALL)
            for i_l in range(self.n_links):
                I_l = [i_l, i_b] if ti.static(self._options.batch_links_info) else i_l
                l_info = self.links_info[I_l]
                if l_info.n_dofs == 0:
                    continue
                i_p = l_info.parent_idx

                _i_j = l_info.joint_start
                _I_j = [_i_j, i_b] if ti.static(self._options.batch_joints_info) else _i_j
                joint_type = self.joints_info[_I_j].type

                p_pos = ti.Vector.zero(gs.ti_float, 3)
                p_quat = gu.ti_identity_quat()
                if i_p != -1:
                    p_pos = self.links_state[i_p, i_b].pos
                    p_quat = self.links_state[i_p, i_b].quat

                if joint_type == gs.JOINT_TYPE.FREE or (l_info.is_fixed and i_p == -1):
                    self.links_state[i_l, i_b].j_pos = self.links_state[i_l, i_b].pos
                    self.links_state[i_l, i_b].j_quat = self.links_state[i_l, i_b].quat
                else:
                    (
                        self.links_state[i_l, i_b].j_pos,
                        self.links_state[i_l, i_b].j_quat,
                    ) = gu.ti_transform_pos_quat_by_trans_quat(l_info.pos, l_info.quat, p_pos, p_quat)

                    for i_j in range(l_info.joint_start, l_info.joint_end):
                        I_j = [i_j, i_b] if ti.static(self._options.batch_joints_info) else i_j
                        j_info = self.joints_info[I_j]

                        (
                            self.links_state[i_l, i_b].j_pos,
                            self.links_state[i_l, i_b].j_quat,
                        ) = gu.ti_transform_pos_quat_by_trans_quat(
                            j_info.pos,
                            gu.ti_identity_quat(),
                            self.links_state[i_l, i_b].j_pos,
                            self.links_state[i_l, i_b].j_quat,
                        )

            # cdof_fn
            ti.loop_config(serialize=self._para_level < gs.PARA_LEVEL.ALL)
            for i_l in range(self.n_links):
                I_l = [i_l, i_b] if ti.static(self._options.batch_links_info) else i_l
                l_info = self.links_info[I_l]

                for i_j in range(l_info.joint_start, l_info.joint_end):
                    offset_pos = self.links_state[i_l, i_b].COM - self.joints_state[i_j, i_b].xanchor
                    I_j = [i_j, i_b] if ti.static(self._options.batch_joints_info) else i_j
                    j_info = self.joints_info[I_j]
                    joint_type = j_info.type

                    dof_start = j_info.dof_start

                    if joint_type == gs.JOINT_TYPE.REVOLUTE:
                        self.dofs_state[dof_start, i_b].cdof_ang = self.joints_state[i_j, i_b].xaxis
                        self.dofs_state[dof_start, i_b].cdof_vel = self.joints_state[i_j, i_b].xaxis.cross(offset_pos)
                    elif joint_type == gs.JOINT_TYPE.PRISMATIC:
                        self.dofs_state[dof_start, i_b].cdof_ang = ti.Vector.zero(gs.ti_float, 3)
                        self.dofs_state[dof_start, i_b].cdof_vel = self.joints_state[i_j, i_b].xaxis
                    elif joint_type == gs.JOINT_TYPE.SPHERICAL:
                        xmat_T = gu.ti_quat_to_R(self.links_state[i_l, i_b].quat).transpose()
                        for i in range(3):
                            self.dofs_state[i + dof_start, i_b].cdof_ang = xmat_T[i, :]
                            self.dofs_state[i + dof_start, i_b].cdof_vel = xmat_T[i, :].cross(offset_pos)
                    elif joint_type == gs.JOINT_TYPE.FREE:
                        for i in range(3):
                            self.dofs_state[i + dof_start, i_b].cdof_ang = ti.Vector.zero(gs.ti_float, 3)
                            self.dofs_state[i + dof_start, i_b].cdof_vel = ti.Vector.zero(gs.ti_float, 3)
                            self.dofs_state[i + dof_start, i_b].cdof_vel[i] = 1.0

                        xmat_T = gu.ti_quat_to_R(self.links_state[i_l, i_b].quat).transpose()
                        for i in range(3):
                            self.dofs_state[i + dof_start + 3, i_b].cdof_ang = xmat_T[i, :]
                            self.dofs_state[i + dof_start + 3, i_b].cdof_vel = xmat_T[i, :].cross(offset_pos)

                    for i_d in range(dof_start, j_info.dof_end):
                        self.dofs_state[i_d, i_b].cdofvel_ang = (
                            self.dofs_state[i_d, i_b].cdof_ang * self.dofs_state[i_d, i_b].vel
                        )
                        self.dofs_state[i_d, i_b].cdofvel_vel = (
                            self.dofs_state[i_d, i_b].cdof_vel * self.dofs_state[i_d, i_b].vel
                        )

    @ti.func
    def _func_forward_kinematics(self, i_b):
        if ti.static(self._use_hibernation):
            ti.loop_config(serialize=self._para_level < gs.PARA_LEVEL.ALL)
            for i_e_ in range(self.n_awake_entities[i_b]):
                i_e = self.awake_entities[i_e_, i_b]
                self._func_forward_kinematics_entity(i_e, i_b)
        else:
            ti.loop_config(serialize=self._para_level < gs.PARA_LEVEL.ALL)
            for i_e in range(self.n_entities):
                self._func_forward_kinematics_entity(i_e, i_b)

    @ti.func
    def _func_forward_velocity(self, i_b):
        if ti.static(self._use_hibernation):
            ti.loop_config(serialize=self._para_level < gs.PARA_LEVEL.ALL)
            for i_e_ in range(self.n_awake_entities[i_b]):
                i_e = self.awake_entities[i_e_, i_b]
                self._func_forward_velocity_entity(i_e, i_b)
        else:
            ti.loop_config(serialize=self._para_level < gs.PARA_LEVEL.ALL)
            for i_e in range(self.n_entities):
                self._func_forward_velocity_entity(i_e, i_b)

    @ti.func
    def _func_forward_kinematics_entity(self, i_e, i_b):
        for i_l in range(self.entities_info[i_e].link_start, self.entities_info[i_e].link_end):
            I_l = [i_l, i_b] if ti.static(self._options.batch_links_info) else i_l
            l_info = self.links_info[I_l]

            pos = l_info.pos
            quat = l_info.quat
            if l_info.parent_idx != -1:
                parent_pos = self.links_state[l_info.parent_idx, i_b].pos
                parent_quat = self.links_state[l_info.parent_idx, i_b].quat
                pos = parent_pos + gu.ti_transform_by_quat(pos, parent_quat)
                quat = gu.ti_transform_quat_by_quat(quat, parent_quat)

            for i_j in range(l_info.joint_start, l_info.joint_end):
                I_j = [i_j, i_b] if ti.static(self._options.batch_joints_info) else i_j
                j_info = self.joints_info[I_j]
                joint_type = j_info.type
                q_start = j_info.q_start
                dof_start = j_info.dof_start
                I_d = [dof_start, i_b] if ti.static(self._options.batch_dofs_info) else dof_start

                # compute axis and anchor
                if joint_type == gs.JOINT_TYPE.FREE:
                    self.joints_state[i_j, i_b].xanchor = ti.Vector(
                        [self.qpos[q_start, i_b], self.qpos[q_start + 1, i_b], self.qpos[q_start + 2, i_b]]
                    )
                    self.joints_state[i_j, i_b].xaxis = ti.Vector([0.0, 0.0, 1.0])
                elif joint_type == gs.JOINT_TYPE.FIXED:
                    pass
                else:
                    axis = ti.Vector([0.0, 0.0, 1.0], dt=gs.ti_float)
                    if joint_type == gs.JOINT_TYPE.REVOLUTE:
                        axis = self.dofs_info[I_d].motion_ang
                    elif joint_type == gs.JOINT_TYPE.PRISMATIC:
                        axis = self.dofs_info[I_d].motion_vel

                    self.joints_state[i_j, i_b].xanchor = gu.ti_transform_by_quat(j_info.pos, quat) + pos
                    self.joints_state[i_j, i_b].xaxis = gu.ti_transform_by_quat(axis, quat)

                if joint_type == gs.JOINT_TYPE.FREE:
                    pos = ti.Vector(
                        [self.qpos[q_start, i_b], self.qpos[q_start + 1, i_b], self.qpos[q_start + 2, i_b]],
                        dt=gs.ti_float,
                    )
                    quat = ti.Vector(
                        [
                            self.qpos[q_start + 3, i_b],
                            self.qpos[q_start + 4, i_b],
                            self.qpos[q_start + 5, i_b],
                            self.qpos[q_start + 6, i_b],
                        ],
                        dt=gs.ti_float,
                    )
                    quat = gu.ti_normalize(quat)
                    xyz = gu.ti_quat_to_xyz(quat)
                    for i in range(3):
                        self.dofs_state[dof_start + i, i_b].pos = pos[i]
                        self.dofs_state[dof_start + 3 + i, i_b].pos = xyz[i]
                elif joint_type == gs.JOINT_TYPE.FIXED:
                    pass
                elif joint_type == gs.JOINT_TYPE.SPHERICAL:
                    qloc = ti.Vector(
                        [
                            self.qpos[q_start, i_b],
                            self.qpos[q_start + 1, i_b],
                            self.qpos[q_start + 2, i_b],
                            self.qpos[q_start + 3, i_b],
                        ],
                        dt=gs.ti_float,
                    )
                    xyz = gu.ti_quat_to_xyz(qloc)
                    for i in range(3):
                        self.dofs_state[dof_start + i, i_b].pos = xyz[i]
                    quat = gu.ti_transform_quat_by_quat(qloc, quat)
                    pos = self.joints_state[i_j, i_b].xanchor - gu.ti_transform_by_quat(j_info.pos, quat)
                elif joint_type == gs.JOINT_TYPE.REVOLUTE:
                    axis = self.dofs_info[I_d].motion_ang
                    self.dofs_state[dof_start, i_b].pos = self.qpos[q_start, i_b] - self.qpos0[q_start, i_b]
                    qloc = gu.ti_rotvec_to_quat(axis * self.dofs_state[dof_start, i_b].pos)
                    quat = gu.ti_transform_quat_by_quat(qloc, quat)
                    pos = self.joints_state[i_j, i_b].xanchor - gu.ti_transform_by_quat(j_info.pos, quat)
                else:  # joint_type == gs.JOINT_TYPE.PRISMATIC:
                    self.dofs_state[dof_start, i_b].pos = self.qpos[q_start, i_b] - self.qpos0[q_start, i_b]
                    pos = pos + self.joints_state[i_j, i_b].xaxis * self.dofs_state[dof_start, i_b].pos

            # Skip link pose update for fixed root links to let users manually overwrite them
            if not (l_info.parent_idx == -1 and l_info.is_fixed):
                self.links_state[i_l, i_b].pos = pos
                self.links_state[i_l, i_b].quat = quat

    @ti.func
    def _func_forward_velocity_entity(self, i_e, i_b):
        for i_l in range(self.entities_info[i_e].link_start, self.entities_info[i_e].link_end):
            I_l = [i_l, i_b] if ti.static(self._options.batch_links_info) else i_l
            l_info = self.links_info[I_l]

            cvel_vel = ti.Vector.zero(gs.ti_float, 3)
            cvel_ang = ti.Vector.zero(gs.ti_float, 3)
            if l_info.parent_idx != -1:
                cvel_vel = self.links_state[l_info.parent_idx, i_b].cd_vel
                cvel_ang = self.links_state[l_info.parent_idx, i_b].cd_ang

            for i_j in range(l_info.joint_start, l_info.joint_end):
                I_j = [i_j, i_b] if ti.static(self._options.batch_joints_info) else i_j
                j_info = self.joints_info[I_j]
                joint_type = j_info.type
                q_start = j_info.q_start
                dof_start = j_info.dof_start

                if joint_type == gs.JOINT_TYPE.FREE:
                    ## TODO: cdof_dots and cdof_ang_dot
                    for i_3 in range(3):
                        cvel_vel = (
                            cvel_vel
                            + self.dofs_state[dof_start + i_3, i_b].cdof_vel * self.dofs_state[dof_start + i_3, i_b].vel
                        )
                        cvel_ang = (
                            cvel_ang
                            + self.dofs_state[dof_start + i_3, i_b].cdof_ang * self.dofs_state[dof_start + i_3, i_b].vel
                        )

                    for i_3 in range(3):
                        (
                            self.dofs_state[dof_start + i_3, i_b].cdofd_ang,
                            self.dofs_state[dof_start + i_3, i_b].cdofd_vel,
                        ) = ti.Vector.zero(gs.ti_float, 3), ti.Vector.zero(gs.ti_float, 3)

                        (
                            self.dofs_state[dof_start + i_3 + 3, i_b].cdofd_ang,
                            self.dofs_state[dof_start + i_3 + 3, i_b].cdofd_vel,
                        ) = gu.motion_cross_motion(
                            cvel_ang,
                            cvel_vel,
                            self.dofs_state[dof_start + i_3 + 3, i_b].cdof_ang,
                            self.dofs_state[dof_start + i_3 + 3, i_b].cdof_vel,
                        )

                    for i_3 in range(3):
                        cvel_vel = (
                            cvel_vel
                            + self.dofs_state[dof_start + i_3 + 3, i_b].cdof_vel
                            * self.dofs_state[dof_start + i_3 + 3, i_b].vel
                        )
                        cvel_ang = (
                            cvel_ang
                            + self.dofs_state[dof_start + i_3 + 3, i_b].cdof_ang
                            * self.dofs_state[dof_start + i_3 + 3, i_b].vel
                        )

                else:
                    for i_d in range(dof_start, j_info.dof_end):
                        self.dofs_state[i_d, i_b].cdofd_ang, self.dofs_state[i_d, i_b].cdofd_vel = (
                            gu.motion_cross_motion(
                                cvel_ang,
                                cvel_vel,
                                self.dofs_state[i_d, i_b].cdof_ang,
                                self.dofs_state[i_d, i_b].cdof_vel,
                            )
                        )
                    for i_d in range(dof_start, j_info.dof_end):
                        cvel_vel = cvel_vel + self.dofs_state[i_d, i_b].cdof_vel * self.dofs_state[i_d, i_b].vel
                        cvel_ang = cvel_ang + self.dofs_state[i_d, i_b].cdof_ang * self.dofs_state[i_d, i_b].vel

            self.links_state[i_l, i_b].cd_vel = cvel_vel
            self.links_state[i_l, i_b].cd_ang = cvel_ang

    @ti.func
    def _func_update_geoms(self, i_b):
        """
        NOTE: this only update geom pose, not its verts and else.
        """
        if ti.static(self._use_hibernation):
            ti.loop_config(serialize=self._para_level < gs.PARA_LEVEL.PARTIAL)
            for i_e_ in range(self.n_awake_entities[i_b]):
                i_e = self.awake_entities[i_e_, i_b]
                e_info = self.entities_info[i_e]
                for i_g in range(e_info.geom_start, e_info.geom_end):
                    g_info = self.geoms_info[i_g]

                    l_state = self.links_state[g_info.link_idx, i_b]
                    (
                        self.geoms_state[i_g, i_b].pos,
                        self.geoms_state[i_g, i_b].quat,
                    ) = gu.ti_transform_pos_quat_by_trans_quat(g_info.pos, g_info.quat, l_state.pos, l_state.quat)

                    self.geoms_state[i_g, i_b].verts_updated = 0
        else:
            ti.loop_config(serialize=self._para_level < gs.PARA_LEVEL.PARTIAL)
            for i_g in range(self.n_geoms):
                g_info = self.geoms_info[i_g]

                l_state = self.links_state[g_info.link_idx, i_b]
                (
                    self.geoms_state[i_g, i_b].pos,
                    self.geoms_state[i_g, i_b].quat,
                ) = gu.ti_transform_pos_quat_by_trans_quat(g_info.pos, g_info.quat, l_state.pos, l_state.quat)

                self.geoms_state[i_g, i_b].verts_updated = 0

    @ti.func
    def _func_update_verts_for_geom(self, i_g, i_b):
        g_state = self.geoms_state[i_g, i_b]
        if not g_state.verts_updated:
            g_info = self.geoms_info[i_g]
            if g_info.is_free:
                for i_v in range(g_info.vert_start, g_info.vert_end):
                    verts_state_idx = self.verts_info[i_v].verts_state_idx
                    self.free_verts_state[verts_state_idx, i_b].pos = gu.ti_transform_by_trans_quat(
                        self.verts_info[i_v].init_pos, g_state.pos, g_state.quat
                    )
                self.geoms_state[i_g, i_b].verts_updated = 1
            elif i_b == 0:
                for i_v in range(g_info.vert_start, g_info.vert_end):
                    verts_state_idx = self.verts_info[i_v].verts_state_idx
                    self.fixed_verts_state[verts_state_idx].pos = gu.ti_transform_by_trans_quat(
                        self.verts_info[i_v].init_pos, g_state.pos, g_state.quat
                    )
                self.geoms_state[i_g, 0].verts_updated = 1

    @ti.func
    def _func_update_all_verts(self):
        ti.loop_config(serialize=self._para_level < gs.PARA_LEVEL.PARTIAL)
        for i_v, i_b in ti.ndrange(self.n_verts, self._B):
            g_state = self.geoms_state[self.verts_info[i_v].geom_idx, i_b]
            verts_state_idx = self.verts_info[i_v].verts_state_idx
            if self.verts_info[i_v].is_free:
                self.free_verts_state[verts_state_idx, i_b].pos = gu.ti_transform_by_trans_quat(
                    self.verts_info[i_v].init_pos, g_state.pos, g_state.quat
                )
            elif i_b == 0:
                self.fixed_verts_state[verts_state_idx].pos = gu.ti_transform_by_trans_quat(
                    self.verts_info[i_v].init_pos, g_state.pos, g_state.quat
                )

    @ti.func
    def _func_update_geom_aabbs(self, envs_idx: ti.types.ndarray()):
        ti.loop_config(serialize=self._para_level < gs.PARA_LEVEL.PARTIAL)
        for i_g, _i_b in ti.ndrange(self.n_geoms, envs_idx.shape[0]):
            i_b = envs_idx[_i_b]
            g_state = self.geoms_state[i_g, i_b]

            lower = gu.ti_vec3(ti.math.inf)
            upper = gu.ti_vec3(-ti.math.inf)
            for i_corner in range(8):
                corner_pos = gu.ti_transform_by_trans_quat(
                    self.geoms_init_AABB[i_g, i_corner], g_state.pos, g_state.quat
                )
                lower = ti.min(lower, corner_pos)
                upper = ti.max(upper, corner_pos)

            self.geoms_state[i_g, i_b].aabb_min = lower
            self.geoms_state[i_g, i_b].aabb_max = upper

    @ti.func
    def _func_update_geom_aabbs_single_env(self, i_b: ti.i32):
        ti.loop_config(serialize=self._para_level < gs.PARA_LEVEL.PARTIAL)
        for i_g in range(self.n_geoms):
            g_state = self.geoms_state[i_g, i_b]

            lower = gu.ti_vec3(ti.math.inf)
            upper = gu.ti_vec3(-ti.math.inf)
            for i_corner in range(8):
                corner_pos = gu.ti_transform_by_trans_quat(
                    self.geoms_init_AABB[i_g, i_corner], g_state.pos, g_state.quat
                )
                lower = ti.min(lower, corner_pos)
                upper = ti.max(upper, corner_pos)

            self.geoms_state[i_g, i_b].aabb_min = lower
            self.geoms_state[i_g, i_b].aabb_max = upper

    @ti.func
    def _func_update_geom_aabbs_tight(self):
        """
        Tight AABB recomputed using all vertices, but much slower
        """
        ti.loop_config(serialize=self._para_level < gs.PARA_LEVEL.PARTIAL)
        for i_g, i_b in ti.ndrange(self.n_geoms, self._B):
            self._func_update_verts_for_geom(i_g, i_b)

            g_info = self.geoms_info[i_g]
            if g_info.is_free:
                lower = self.free_verts_state[g_info.verts_state_start, i_b].pos
                upper = self.free_verts_state[g_info.verts_state_start, i_b].pos

                for i_v in range(g_info.verts_state_start, g_info.verts_state_end):
                    lower = ti.min(lower, self.free_verts_state[i_v, i_b].pos)
                    upper = ti.max(upper, self.free_verts_state[i_v, i_b].pos)

                self.geoms_state[i_g, i_b].aabb_min = lower
                self.geoms_state[i_g, i_b].aabb_max = upper
            else:
                lower = self.fixed_verts_state[g_info.verts_state_start].pos
                upper = self.fixed_verts_state[g_info.verts_state_start].pos

                for i_v in range(g_info.verts_state_start, g_info.verts_state_end):
                    lower = ti.min(lower, self.fixed_verts_state[i_v].pos)
                    upper = ti.max(upper, self.fixed_verts_state[i_v].pos)

                self.geoms_state[i_g, i_b].aabb_min = lower
                self.geoms_state[i_g, i_b].aabb_max = upper

    @ti.kernel
    def _kernel_update_vgeoms(self):
        """
        Vgeoms are only for visualization purposes.
        """
        ti.loop_config(serialize=self._para_level < gs.PARA_LEVEL.PARTIAL)
        for i_g, i_b in ti.ndrange(self.n_vgeoms, self._B):
            g_info = self.vgeoms_info[i_g]
            l = self.links_state[g_info.link_idx, i_b]
            self.vgeoms_state[i_g, i_b].pos, self.vgeoms_state[i_g, i_b].quat = gu.ti_transform_pos_quat_by_trans_quat(
                g_info.pos, g_info.quat, l.pos, l.quat
            )

    @ti.func
    def _func_hibernate(self):
        ti.loop_config(serialize=self._para_level < gs.PARA_LEVEL.PARTIAL)
        for i_e, i_b in ti.ndrange(self.n_entities, self._B):
            if (
                not self.entities_state[i_e, i_b].hibernated and self.entities_info[i_e].n_dofs > 0
            ):  # We do not hibernate fixed entity
                hibernate = True
                for i_d in range(self.entities_info[i_e].dof_start, self.entities_info[i_e].dof_end):
                    if (
                        ti.abs(self.dofs_state[i_d, i_b].acc) > self._hibernation_thresh_acc
                        or ti.abs(self.dofs_state[i_d, i_b].vel) > self._hibernation_thresh_vel
                    ):
                        hibernate = False
                        break

                if hibernate:
                    self._func_hibernate_entity(i_e, i_b)
                else:
                    # update collider sort_buffer
                    for i_g in range(self.entities_info[i_e].geom_start, self.entities_info[i_e].geom_end):
                        self.collider.sort_buffer[self.geoms_state[i_g, i_b].min_buffer_idx, i_b].value = (
                            self.geoms_state[i_g, i_b].aabb_min[0]
                        )
                        self.collider.sort_buffer[self.geoms_state[i_g, i_b].max_buffer_idx, i_b].value = (
                            self.geoms_state[i_g, i_b].aabb_max[0]
                        )

    @ti.func
    def _func_aggregate_awake_entities(self):
        self.n_awake_entities.fill(0)
        self.n_awake_links.fill(0)
        self.n_awake_dofs.fill(0)
        ti.loop_config(serialize=self._para_level < gs.PARA_LEVEL.PARTIAL)
        for i_e, i_b in ti.ndrange(self.n_entities, self._B):
            if self.entities_state[i_e, i_b].hibernated or self.entities_info[i_e].n_dofs == 0:
                continue
            n_awake_entities = ti.atomic_add(self.n_awake_entities[i_b], 1)
            self.awake_entities[n_awake_entities, i_b] = i_e

            for i_d in range(self.entities_info[i_e].dof_start, self.entities_info[i_e].dof_end):
                n_awake_dofs = ti.atomic_add(self.n_awake_dofs[i_b], 1)
                self.awake_dofs[n_awake_dofs, i_b] = i_d

            for i_l in range(self.entities_info[i_e].link_start, self.entities_info[i_e].link_end):
                n_awake_links = ti.atomic_add(self.n_awake_links[i_b], 1)
                self.awake_links[n_awake_links, i_b] = i_l

    @ti.func
    def _func_hibernate_entity(self, i_e, i_b):
        e_info = self.entities_info[i_e]

        self.entities_state[i_e, i_b].hibernated = True

        for i_d in range(e_info.dof_start, e_info.dof_end):
            self.dofs_state[i_d, i_b].hibernated = True
            self.dofs_state[i_d, i_b].vel = 0.0
            self.dofs_state[i_d, i_b].acc = 0.0

        for i_l in range(e_info.link_start, e_info.link_end):
            self.links_state[i_l, i_b].hibernated = True

        for i_g in range(e_info.geom_start, e_info.geom_end):
            self.geoms_state[i_g, i_b].hibernated = True

    @ti.func
    def _func_wakeup_entity(self, i_e, i_b):
        if self.entities_state[i_e, i_b].hibernated:
            self.entities_state[i_e, i_b].hibernated = False
            n_awake_entities = ti.atomic_add(self.n_awake_entities[i_b], 1)
            self.awake_entities[n_awake_entities, i_b] = i_e

            e_info = self.entities_info[i_e]

            for i_d in range(e_info.dof_start, e_info.dof_end):
                self.dofs_state[i_d, i_b].hibernated = False
                n_awake_dofs = ti.atomic_add(self.n_awake_dofs[i_b], 1)
                self.awake_dofs[n_awake_dofs, i_b] = i_d

            for i_l in range(e_info.link_start, e_info.link_end):
                self.links_state[i_l, i_b].hibernated = False
                n_awake_links = ti.atomic_add(self.n_awake_links[i_b], 1)
                self.awake_links[n_awake_links, i_b] = i_l

    def apply_links_external_force(self, force, links_idx=None, envs_idx=None, *, unsafe=False):
        force, links_idx, envs_idx = self._sanitize_2D_io_variables(
            force, links_idx, self.n_links, 3, envs_idx, idx_name="links_idx", skip_allocation=True, unsafe=unsafe
        )
        self._kernel_apply_links_external_force(force, links_idx, envs_idx)

    @ti.kernel
    def _kernel_apply_links_external_force(
        self,
        force: ti.types.ndarray(),
        links_idx: ti.types.ndarray(),
        envs_idx: ti.types.ndarray(),
    ):
        ti.loop_config(serialize=self._para_level < gs.PARA_LEVEL.PARTIAL)
        for i_l_, i_b_ in ti.ndrange(links_idx.shape[0], envs_idx.shape[0]):
            for i in ti.static(range(3)):
                self.links_state[links_idx[i_l_], envs_idx[i_b_]].cfrc_ext_vel[i] -= force[i_b_, i_l_, i]

    def apply_links_external_torque(self, torque, links_idx=None, envs_idx=None, *, unsafe=False):
        torque, links_idx, envs_idx = self._sanitize_2D_io_variables(
            torque, links_idx, self.n_links, 3, envs_idx, idx_name="links_idx", skip_allocation=True, unsafe=unsafe
        )
        self._kernel_apply_links_external_torque(torque, links_idx, envs_idx)

    @ti.kernel
    def _kernel_apply_links_external_torque(
        self,
        torque: ti.types.ndarray(),
        links_idx: ti.types.ndarray(),
        envs_idx: ti.types.ndarray(),
    ):
        ti.loop_config(serialize=self._para_level < gs.PARA_LEVEL.PARTIAL)
        for i_l_, i_b_ in ti.ndrange(links_idx.shape[0], envs_idx.shape[0]):
            for i in ti.static(range(3)):
                self.links_state[links_idx[i_l_], envs_idx[i_b_]].cfrc_ext_ang[i] -= torque[i_b_, i_l_, i]

    @ti.func
    def _func_apply_external_force(self, pos, force, link_idx, batch_idx):
        torque = (pos - self.links_state[link_idx, batch_idx].COM).cross(force)
        self.links_state[link_idx, batch_idx].cfrc_ext_ang -= torque
        self.links_state[link_idx, batch_idx].cfrc_ext_vel -= force

    @ti.func
    def _func_apply_external_torque(self, torque, link_idx, batch_idx):
        self.links_state[link_idx, batch_idx].cfrc_ext_ang -= torque

    @ti.func
    def _func_apply_external_force_link_frame(self, pos, force, link_idx, batch_idx):
        pos = gu.ti_transform_by_trans_quat(
            pos, self.links_state[link_idx, batch_idx].pos, self.links_state[link_idx, batch_idx].quat
        )
        force = gu.ti_transform_by_quat(force, self.links_state[link_idx, batch_idx].quat)
        self._func_apply_external_force(pos, force, link_idx, batch_idx)

    @ti.func
    def _func_apply_external_torque_link_frame(self, torque, link_idx, batch_idx):
        torque = gu.ti_transform_by_quat(torque, self.links_state[link_idx, batch_idx].quat)
        self._func_apply_external_torque(torque, link_idx, batch_idx)

    @ti.func
    def _func_apply_external_force_link_inertial_frame(self, pos, force, link_idx, batch_idx):
        link_I = [link_idx, batch_idx] if ti.static(self._options.batch_links_info) else link_idx
        pos = gu.ti_transform_by_trans_quat(
            pos, self.links_info[link_I].inertial_pos, self.links_info[link_I].inertial_quat
        )
        force = gu.ti_transform_by_quat(force, self.links_info[link_I].inertial_quat)
        self._func_apply_external_force_link_frame(pos, force, link_idx, batch_idx)

    @ti.func
    def _func_apply_external_torque_link_inertial_frame(self, torque, link_idx, batch_idx):
        link_I = [link_idx, batch_idx] if ti.static(self._options.batch_links_info) else link_idx
        torque = gu.ti_transform_by_quat(torque, self.links_info[link_I].inertial_quat)
        self._func_apply_external_torque_link_frame(torque, link_idx, batch_idx)

    @ti.func
    def _func_clear_external_force(self):
        if ti.static(self._use_hibernation):
            ti.loop_config(serialize=self._para_level < gs.PARA_LEVEL.PARTIAL)
            for i_b in range(self._B):
                for i_l_ in range(self.n_awake_links[i_b]):
                    i_l = self.awake_links[i_l_, i_b]
                    self.links_state[i_l, i_b].cfrc_ext_ang = ti.Vector.zero(gs.ti_float, 3)
                    self.links_state[i_l, i_b].cfrc_ext_vel = ti.Vector.zero(gs.ti_float, 3)
        else:
            ti.loop_config(serialize=self._para_level < gs.PARA_LEVEL.PARTIAL)
            for i_l, i_b in ti.ndrange(self.n_links, self._B):
                self.links_state[i_l, i_b].cfrc_ext_ang = ti.Vector.zero(gs.ti_float, 3)
                self.links_state[i_l, i_b].cfrc_ext_vel = ti.Vector.zero(gs.ti_float, 3)

    @ti.func
    def _func_torque_and_passive_force(self):
        # compute force based on each dof's ctrl mode
        ti.loop_config(serialize=self._para_level < gs.PARA_LEVEL.ALL)
        for i_e, i_b in ti.ndrange(self.n_entities, self._B):
            wakeup = False
            for i_l in range(self.entities_info[i_e].link_start, self.entities_info[i_e].link_end):
                I_l = [i_l, i_b] if ti.static(self._options.batch_links_info) else i_l
                l_info = self.links_info[I_l]
                if l_info.n_dofs == 0:
                    continue

                i_j = l_info.joint_start
                I_j = [i_j, i_b] if ti.static(self._options.batch_joints_info) else i_j
                joint_type = self.joints_info[I_j].type

                for i_d in range(l_info.dof_start, l_info.dof_end):
                    I_d = [i_d, i_b] if ti.static(self._options.batch_dofs_info) else i_d
                    force = gs.ti_float(0.0)
                    if self.dofs_state[i_d, i_b].ctrl_mode == gs.CTRL_MODE.FORCE:
                        force = self.dofs_state[i_d, i_b].ctrl_force
                    elif self.dofs_state[i_d, i_b].ctrl_mode == gs.CTRL_MODE.VELOCITY:
                        force = self.dofs_info[I_d].kv * (
                            self.dofs_state[i_d, i_b].ctrl_vel - self.dofs_state[i_d, i_b].vel
                        )
                    elif self.dofs_state[i_d, i_b].ctrl_mode == gs.CTRL_MODE.POSITION and not (
                        joint_type == gs.JOINT_TYPE.FREE and i_d >= l_info.dof_start + 3
                    ):
                        force = (
                            self.dofs_info[I_d].kp
                            * (self.dofs_state[i_d, i_b].ctrl_pos - self.dofs_state[i_d, i_b].pos)
                            - self.dofs_info[I_d].kv * self.dofs_state[i_d, i_b].vel
                        )

                    self.dofs_state[i_d, i_b].qf_applied = ti.math.clamp(
                        force,
                        self.dofs_info[I_d].force_range[0],
                        self.dofs_info[I_d].force_range[1],
                    )

                    if ti.abs(force) > gs.EPS:
                        wakeup = True

                dof_start = l_info.dof_start
                if joint_type == gs.JOINT_TYPE.FREE and (
                    self.dofs_state[dof_start + 3, i_b].ctrl_mode == gs.CTRL_MODE.POSITION
                    or self.dofs_state[dof_start + 4, i_b].ctrl_mode == gs.CTRL_MODE.POSITION
                    or self.dofs_state[dof_start + 5, i_b].ctrl_mode == gs.CTRL_MODE.POSITION
                ):
                    xyz = ti.Vector(
                        [
                            self.dofs_state[0 + 3 + dof_start, i_b].pos,
                            self.dofs_state[1 + 3 + dof_start, i_b].pos,
                            self.dofs_state[2 + 3 + dof_start, i_b].pos,
                        ],
                        dt=gs.ti_float,
                    )

                    ctrl_xyz = ti.Vector(
                        [
                            self.dofs_state[0 + 3 + dof_start, i_b].ctrl_pos,
                            self.dofs_state[1 + 3 + dof_start, i_b].ctrl_pos,
                            self.dofs_state[2 + 3 + dof_start, i_b].ctrl_pos,
                        ],
                        dt=gs.ti_float,
                    )

                    quat = gu.ti_xyz_to_quat(xyz)
                    ctrl_quat = gu.ti_xyz_to_quat(ctrl_xyz)

                    q_diff = gu.ti_transform_quat_by_quat(ctrl_quat, gu.ti_inv_quat(quat))
                    rotvec = gu.ti_quat_to_rotvec(q_diff)

                    for j in ti.static(range(3)):
                        i_d = dof_start + 3 + j
                        I_d = [i_d, i_b] if ti.static(self._options.batch_dofs_info) else i_d
                        force = (
                            self.dofs_info[I_d].kp * rotvec[j] - self.dofs_info[I_d].kv * self.dofs_state[i_d, i_b].vel
                        )

                        self.dofs_state[i_d, i_b].qf_applied = ti.math.clamp(
                            force, self.dofs_info[I_d].force_range[0], self.dofs_info[I_d].force_range[1]
                        )

                        if ti.abs(force) > gs.EPS:
                            wakeup = True

            if ti.static(self._use_hibernation):
                if wakeup:
                    self._func_wakeup_entity(i_e, i_b)

        if ti.static(self._use_hibernation):
            ti.loop_config(serialize=self._para_level < gs.PARA_LEVEL.ALL)
            for i_b in range(self._B):
                for i_d_ in range(self.n_awake_dofs[i_b]):
                    i_d = self.awake_dofs[i_d_, i_b]
                    I_d = [i_d, i_b] if ti.static(self._options.batch_dofs_info) else i_d

                    self.dofs_state[i_d, i_b].qf_passive = -self.dofs_info[I_d].damping * self.dofs_state[i_d, i_b].vel

            ti.loop_config(serialize=self._para_level < gs.PARA_LEVEL.ALL)
            for i_b in range(self._B):
                for i_l_ in range(self.n_awake_links[i_b]):
                    i_l = self.awake_links[i_l_, i_b]
                    I_l = [i_l, i_b] if ti.static(self._options.batch_links_info) else i_l
                    l_info = self.links_info[I_l]
                    if l_info.n_dofs == 0:
                        continue

                    i_j = l_info.joint_start
                    I_j = [i_j, i_b] if ti.static(self._options.batch_joints_info) else i_j
                    joint_type = self.joints_info[I_j].type

                    if joint_type != gs.JOINT_TYPE.FREE and joint_type != gs.JOINT_TYPE.FIXED:
                        dof_start = l_info.dof_start
                        q_start = l_info.q_start
                        q_end = l_info.q_end

                        for j_d in range(q_end - q_start):
                            I_d = (
                                [dof_start + j_d, i_b] if ti.static(self._options.batch_dofs_info) else dof_start + j_d
                            )
                            self.dofs_state[dof_start + j_d, i_b].qf_passive += (
                                -self.qpos[q_start + j_d, i_b] * self.dofs_info[I_d].stiffness
                            )
        else:
            ti.loop_config(serialize=self._para_level < gs.PARA_LEVEL.ALL)
            for i_d, i_b in ti.ndrange(self.n_dofs, self._B):
                I_d = [i_d, i_b] if ti.static(self._options.batch_dofs_info) else i_d
                self.dofs_state[i_d, i_b].qf_passive = -self.dofs_info[I_d].damping * self.dofs_state[i_d, i_b].vel

            ti.loop_config(serialize=self._para_level < gs.PARA_LEVEL.ALL)
            for i_l, i_b in ti.ndrange(self.n_links, self._B):
                I_l = [i_l, i_b] if ti.static(self._options.batch_links_info) else i_l
                l_info = self.links_info[I_l]
                if l_info.n_dofs == 0:
                    continue

                i_j = l_info.joint_start
                I_j = [i_j, i_b] if ti.static(self._options.batch_joints_info) else i_j
                joint_type = self.joints_info[I_j].type

                if joint_type != gs.JOINT_TYPE.FREE and joint_type != gs.JOINT_TYPE.FIXED:
                    dof_start = l_info.dof_start
                    q_start = l_info.q_start
                    q_end = l_info.q_end

                    for j_d in range(q_end - q_start):
                        I_d = [dof_start + j_d, i_b] if ti.static(self._options.batch_dofs_info) else dof_start + j_d
                        self.dofs_state[dof_start + j_d, i_b].qf_passive += (
                            -self.qpos[q_start + j_d, i_b] * self.dofs_info[I_d].stiffness
                        )

    @ti.func
    def _func_update_acc(self, update_cacc: ti.template()):
        if ti.static(self._use_hibernation):
            ti.loop_config(serialize=self._para_level < gs.PARA_LEVEL.ALL)
            for i_b in range(self._B):
                for i_e_ in range(self.n_awake_entities[i_b]):
                    i_e = self.awake_entities[i_e_, i_b]
                    e_info = self.entities_info[i_e]
                    for i_l in range(e_info.link_start, e_info.link_end):
                        I_l = [i_l, i_b] if ti.static(self._options.batch_links_info) else i_l
                        i_p = self.links_info[I_l].parent_idx

                        if i_p == -1:
                            self.links_state[i_l, i_b].cdd_vel = -self._gravity[None] * (
                                1 - e_info.gravity_compensation
                            )
                            self.links_state[i_l, i_b].cdd_ang = ti.Vector.zero(gs.ti_float, 3)
                            if ti.static(update_cacc):
                                self.links_state[i_l, i_b].cacc_lin = ti.Vector.zero(gs.ti_float, 3)
                                self.links_state[i_l, i_b].cacc_ang = ti.Vector.zero(gs.ti_float, 3)
                        else:
                            self.links_state[i_l, i_b].cdd_vel = self.links_state[i_p, i_b].cdd_vel
                            self.links_state[i_l, i_b].cdd_ang = self.links_state[i_p, i_b].cdd_ang
                            if ti.static(update_cacc):
                                self.links_state[i_l, i_b].cacc_lin = self.links_state[i_p, i_b].cacc_lin
                                self.links_state[i_l, i_b].cacc_ang = self.links_state[i_p, i_b].cacc_ang

                        for i_d in range(self.links_info[I_l].dof_start, self.links_info[I_l].dof_end):
                            local_cdd_vel = self.dofs_state[i_d, i_b].cdofd_vel * self.dofs_state[i_d, i_b].vel
                            local_cdd_ang = self.dofs_state[i_d, i_b].cdofd_ang * self.dofs_state[i_d, i_b].vel
                            self.links_state[i_l, i_b].cdd_vel = self.links_state[i_l, i_b].cdd_vel + local_cdd_vel
                            self.links_state[i_l, i_b].cdd_ang = self.links_state[i_l, i_b].cdd_ang + local_cdd_ang
                            if ti.static(update_cacc):
                                self.links_state[i_l, i_b].cacc_lin = (
                                    self.links_state[i_l, i_b].cacc_lin
                                    + local_cdd_vel
                                    + self.dofs_state[i_d, i_b].cdof_vel * self.dofs_state[i_d, i_b].acc
                                )
                                self.links_state[i_l, i_b].cacc_ang = (
                                    self.links_state[i_l, i_b].cacc_ang
                                    + local_cdd_ang
                                    + self.dofs_state[i_d, i_b].cdof_ang * self.dofs_state[i_d, i_b].acc
                                )
        else:
            ti.loop_config(serialize=self._para_level < gs.PARA_LEVEL.ALL)
            for i_e, i_b in ti.ndrange(self.n_entities, self._B):
                e_info = self.entities_info[i_e]
                for i_l in range(e_info.link_start, e_info.link_end):
                    I_l = [i_l, i_b] if ti.static(self._options.batch_links_info) else i_l
                    i_p = self.links_info[I_l].parent_idx

                    if i_p == -1:
                        self.links_state[i_l, i_b].cdd_vel = -self._gravity[None] * (1 - e_info.gravity_compensation)
                        self.links_state[i_l, i_b].cdd_ang = ti.Vector.zero(gs.ti_float, 3)
                        if ti.static(update_cacc):
                            self.links_state[i_l, i_b].cacc_lin = ti.Vector.zero(gs.ti_float, 3)
                            self.links_state[i_l, i_b].cacc_ang = ti.Vector.zero(gs.ti_float, 3)
                    else:
                        self.links_state[i_l, i_b].cdd_vel = self.links_state[i_p, i_b].cdd_vel
                        self.links_state[i_l, i_b].cdd_ang = self.links_state[i_p, i_b].cdd_ang
                        if ti.static(update_cacc):
                            self.links_state[i_l, i_b].cacc_lin = self.links_state[i_p, i_b].cacc_lin
                            self.links_state[i_l, i_b].cacc_ang = self.links_state[i_p, i_b].cacc_ang

                    for i_d in range(self.links_info[I_l].dof_start, self.links_info[I_l].dof_end):
                        # cacc = cacc_parent + cdofdot * qvel + cdof * qacc
                        local_cdd_vel = self.dofs_state[i_d, i_b].cdofd_vel * self.dofs_state[i_d, i_b].vel
                        local_cdd_ang = self.dofs_state[i_d, i_b].cdofd_ang * self.dofs_state[i_d, i_b].vel
                        self.links_state[i_l, i_b].cdd_vel = self.links_state[i_l, i_b].cdd_vel + local_cdd_vel
                        self.links_state[i_l, i_b].cdd_ang = self.links_state[i_l, i_b].cdd_ang + local_cdd_ang
                        if ti.static(update_cacc):
                            self.links_state[i_l, i_b].cacc_lin = (
                                self.links_state[i_l, i_b].cacc_lin
                                + local_cdd_vel
                                + self.dofs_state[i_d, i_b].cdof_vel * self.dofs_state[i_d, i_b].acc
                            )
                            self.links_state[i_l, i_b].cacc_ang = (
                                self.links_state[i_l, i_b].cacc_ang
                                + local_cdd_ang
                                + self.dofs_state[i_d, i_b].cdof_ang * self.dofs_state[i_d, i_b].acc
                            )

    @ti.func
    def _func_update_force(self):
        if ti.static(self._use_hibernation):
            ti.loop_config(serialize=self._para_level < gs.PARA_LEVEL.ALL)
            for i_b in range(self._B):
                for i_l_ in range(self.n_awake_links[i_b]):
                    i_l = self.awake_links[i_l_, i_b]

                    f1_ang, f1_vel = gu.inertial_mul(
                        self.links_state[i_l, i_b].cinr_pos,
                        self.links_state[i_l, i_b].cinr_inertial,
                        self.links_state[i_l, i_b].cinr_mass,
                        self.links_state[i_l, i_b].cdd_vel,
                        self.links_state[i_l, i_b].cdd_ang,
                    )
                    f2_ang, f2_vel = gu.inertial_mul(
                        self.links_state[i_l, i_b].cinr_pos,
                        self.links_state[i_l, i_b].cinr_inertial,
                        self.links_state[i_l, i_b].cinr_mass,
                        self.links_state[i_l, i_b].cd_vel,
                        self.links_state[i_l, i_b].cd_ang,
                    )
                    f2_ang, f2_vel = gu.motion_cross_force(
                        self.links_state[i_l, i_b].cd_ang, self.links_state[i_l, i_b].cd_vel, f2_ang, f2_vel
                    )

                    self.links_state[i_l, i_b].cfrc_vel = f1_vel + f2_vel + self.links_state[i_l, i_b].cfrc_ext_vel
                    self.links_state[i_l, i_b].cfrc_ang = f1_ang + f2_ang + self.links_state[i_l, i_b].cfrc_ext_ang

            for i_b in range(self._B):
                for i_e_ in range(self.n_awake_entities[i_b]):
                    i_e = self.awake_entities[i_e_, i_b]
                    e_info = self.entities_info[i_e]
                    for i in range(e_info.n_links):
                        i_l = e_info.link_end - 1 - i
                        I_l = [i_l, i_b] if ti.static(self._options.batch_links_info) else i_l
                        i_p = self.links_info[I_l].parent_idx
                        if i_p != -1:
                            self.links_state[i_p, i_b].cfrc_vel = (
                                self.links_state[i_p, i_b].cfrc_vel + self.links_state[i_l, i_b].cfrc_vel
                            )
                            self.links_state[i_p, i_b].cfrc_ang = (
                                self.links_state[i_p, i_b].cfrc_ang + self.links_state[i_l, i_b].cfrc_ang
                            )
        else:
            ti.loop_config(serialize=self._para_level < gs.PARA_LEVEL.ALL)
            for i_l, i_b in ti.ndrange(self.n_links, self._B):
                f1_ang, f1_vel = gu.inertial_mul(
                    self.links_state[i_l, i_b].cinr_pos,
                    self.links_state[i_l, i_b].cinr_inertial,
                    self.links_state[i_l, i_b].cinr_mass,
                    self.links_state[i_l, i_b].cdd_vel,
                    self.links_state[i_l, i_b].cdd_ang,
                )
                f2_ang, f2_vel = gu.inertial_mul(
                    self.links_state[i_l, i_b].cinr_pos,
                    self.links_state[i_l, i_b].cinr_inertial,
                    self.links_state[i_l, i_b].cinr_mass,
                    self.links_state[i_l, i_b].cd_vel,
                    self.links_state[i_l, i_b].cd_ang,
                )
                f2_ang, f2_vel = gu.motion_cross_force(
                    self.links_state[i_l, i_b].cd_ang, self.links_state[i_l, i_b].cd_vel, f2_ang, f2_vel
                )

                self.links_state[i_l, i_b].cfrc_vel = f1_vel + f2_vel + self.links_state[i_l, i_b].cfrc_ext_vel
                self.links_state[i_l, i_b].cfrc_ang = f1_ang + f2_ang + self.links_state[i_l, i_b].cfrc_ext_ang

            ti.loop_config(serialize=self._para_level < gs.PARA_LEVEL.ALL)
            for i_e, i_b in ti.ndrange(self.n_entities, self._B):
                e_info = self.entities_info[i_e]
                for i in range(e_info.n_links):
                    i_l = e_info.link_end - 1 - i
                    I_l = [i_l, i_b] if ti.static(self._options.batch_links_info) else i_l
                    i_p = self.links_info[I_l].parent_idx
                    if i_p != -1:
                        self.links_state[i_p, i_b].cfrc_vel = (
                            self.links_state[i_p, i_b].cfrc_vel + self.links_state[i_l, i_b].cfrc_vel
                        )
                        self.links_state[i_p, i_b].cfrc_ang = (
                            self.links_state[i_p, i_b].cfrc_ang + self.links_state[i_l, i_b].cfrc_ang
                        )

    @ti.func
    def _func_actuation(self):
        if ti.static(self._use_hibernation):
            pass
        else:
            ti.loop_config(serialize=self._para_level < gs.PARA_LEVEL.ALL)
            for i_l, i_b in ti.ndrange(self.n_links, self._B):
                I_l = [i_l, i_b] if ti.static(self._options.batch_links_info) else i_l
                for i_j in range(l_info.joint_start, l_info.joint_end):
                    I_j = [i_j, i_b] if ti.static(self._options.batch_joints_info) else i_j
                    joint_type = self.joints_info[I_j].type
                    q_start = self.joints_info[I_j].q_start

                    if joint_type == gs.JOINT_TYPE.REVOLUTE or joint_type == gs.JOINT_TYPE.PRISMATIC:
                        gear = -1  # TODO
                        i_d = self.links_info[I_l].dof_start
                        self.dofs_state[i_d, i_b].act_length = gear * self.qpos[q_start, i_b]
                        self.dofs_state[i_d, i_b].qf_actuator = self.dofs_state[i_d, i_b].act_length
                    else:
                        for i_d in range(self.links_info[I_l].dof_start, self.links_info[I_l].dof_end):
                            self.dofs_state[i_d, i_b].act_length = 0.0
                            self.dofs_state[i_d, i_b].qf_actuator = self.dofs_state[i_d, i_b].act_length

    @ti.func
    def _func_bias_force(self):
        if ti.static(self._use_hibernation):
            ti.loop_config(serialize=self._para_level < gs.PARA_LEVEL.ALL)
            for i_b in range(self._B):
                for i_l_ in range(self.n_awake_links[i_b]):
                    i_l = self.awake_links[i_l_, i_b]
                    I_l = [i_l, i_b] if ti.static(self._options.batch_links_info) else i_l
                    l_info = self.links_info[I_l]

                    for i_d in range(l_info.dof_start, l_info.dof_end):
                        self.dofs_state[i_d, i_b].qf_bias = self.dofs_state[i_d, i_b].cdof_ang.dot(
                            self.links_state[i_l, i_b].cfrc_ang
                        ) + self.dofs_state[i_d, i_b].cdof_vel.dot(self.links_state[i_l, i_b].cfrc_vel)

                        self.dofs_state[i_d, i_b].force = (
                            self.dofs_state[i_d, i_b].qf_passive
                            - self.dofs_state[i_d, i_b].qf_bias
                            + self.dofs_state[i_d, i_b].qf_applied
                            # + self.dofs_state[i_d, i_b].qf_actuator
                        )

                        self.dofs_state[i_d, i_b].qf_smooth = self.dofs_state[i_d, i_b].force

        else:
            ti.loop_config(serialize=self._para_level < gs.PARA_LEVEL.ALL)
            for i_l, i_b in ti.ndrange(self.n_links, self._B):
                I_l = [i_l, i_b] if ti.static(self._options.batch_links_info) else i_l
                l_info = self.links_info[I_l]

                for i_d in range(l_info.dof_start, l_info.dof_end):
                    self.dofs_state[i_d, i_b].qf_bias = self.dofs_state[i_d, i_b].cdof_ang.dot(
                        self.links_state[i_l, i_b].cfrc_ang
                    ) + self.dofs_state[i_d, i_b].cdof_vel.dot(self.links_state[i_l, i_b].cfrc_vel)

                    self.dofs_state[i_d, i_b].force = (
                        self.dofs_state[i_d, i_b].qf_passive
                        - self.dofs_state[i_d, i_b].qf_bias
                        + self.dofs_state[i_d, i_b].qf_applied
                        # + self.dofs_state[i_d, i_b].qf_actuator
                    )

                    self.dofs_state[i_d, i_b].qf_smooth = self.dofs_state[i_d, i_b].force

    @ti.func
    def _func_compute_qacc(self):
        self._func_solve_mass(self.dofs_state.force, self.dofs_state.acc_smooth)

        if ti.static(self._use_hibernation):
            ti.loop_config(serialize=self._para_level < gs.PARA_LEVEL.PARTIAL)
            for i_d1_, i_b in ti.ndrange(self.entity_max_dofs, self._B):
                for i_e_ in range(self.n_awake_entities[i_b]):
                    i_e = self.awake_entities[i_e_, i_b]
                    e_info = self.entities_info[i_e]
                    if i_d1_ < e_info.n_dofs:
                        self.dofs_state[i_d1, i_b].acc = self.dofs_state[i_d1, i_b].acc_smooth
        else:
            ti.loop_config(serialize=self._para_level < gs.PARA_LEVEL.PARTIAL)
            for i_e, i_d1_, i_b in ti.ndrange(self.n_entities, self.entity_max_dofs, self._B):
                e_info = self.entities_info[i_e]
                if i_d1_ < e_info.n_dofs:
                    i_d1 = e_info.dof_start + i_d1_
                    self.dofs_state[i_d1, i_b].acc = self.dofs_state[i_d1, i_b].acc_smooth

    @ti.func
    def _func_integrate(self):
        if ti.static(self._use_hibernation):
            ti.loop_config(serialize=self._para_level < gs.PARA_LEVEL.ALL)
            for i_b in range(self._B):
                for i_d_ in range(self.n_awake_dofs[i_b]):
                    i_d = self.awake_dofs[i_d_, i_b]
                    self.dofs_state[i_d, i_b].vel = (
                        self.dofs_state[i_d, i_b].vel + self.dofs_state[i_d, i_b].acc * self._substep_dt
                    )

            ti.loop_config(serialize=self._para_level < gs.PARA_LEVEL.ALL)
            for i_b in range(self._B):
                for i_l_ in range(self.n_awake_links[i_b]):
                    i_l = self.awake_links[i_l_, i_b]
                    I_l = [i_l, i_b] if ti.static(self._options.batch_links_info) else i_l

                    for i_j in range(self.links_info[I_l].joint_start, self.links_info[I_l].joint_end):
                        dof_start = self.joints_info[I_j].dof_start
                        q_start = self.joints_info[I_j].q_start
                        q_end = self.joints_info[I_j].q_end

                        I_j = [i_j, i_b] if ti.static(self._options.batch_joints_info) else i_j
                        joint_type = self.joints_info[I_j].joint_type

                        if joint_type == gs.JOINT_TYPE.FREE:
                            rot = ti.Vector(
                                [
                                    self.qpos[q_start + 3, i_b],
                                    self.qpos[q_start + 4, i_b],
                                    self.qpos[q_start + 5, i_b],
                                    self.qpos[q_start + 6, i_b],
                                ]
                            )
                            ang = (
                                ti.Vector(
                                    [
                                        self.dofs_state[dof_start + 3, i_b].vel,
                                        self.dofs_state[dof_start + 4, i_b].vel,
                                        self.dofs_state[dof_start + 5, i_b].vel,
                                    ]
                                )
                                * self._substep_dt
                            )
                            qrot = gu.ti_rotvec_to_quat(ang)
                            rot = gu.ti_transform_quat_by_quat(qrot, rot)
                            pos = ti.Vector(
                                [self.qpos[q_start, i_b], self.qpos[q_start + 1, i_b], self.qpos[q_start + 2, i_b]]
                            )
                            vel = ti.Vector(
                                [
                                    self.dofs_state[dof_start, i_b].vel,
                                    self.dofs_state[dof_start + 1, i_b].vel,
                                    self.dofs_state[dof_start + 2, i_b].vel,
                                ]
                            )
                            pos = pos + vel * self._substep_dt
                            for j in ti.static(range(3)):
                                self.qpos[q_start + j, i_b] = pos[j]
                            for j in ti.static(range(4)):
                                self.qpos[q_start + j + 3, i_b] = rot[j]
                        elif joint_type == gs.JOINT_TYPE.FIXED:
                            pass
                        elif joint_type == gs.JOINT_TYPE.SPHERICAL:
                            rot = ti.Vector(
                                [
                                    self.qpos[q_start + 0, i_b],
                                    self.qpos[q_start + 1, i_b],
                                    self.qpos[q_start + 2, i_b],
                                    self.qpos[q_start + 3, i_b],
                                ]
                            )
                            ang = (
                                ti.Vector(
                                    [
                                        self.dofs_state[dof_start + 3, i_b].vel,
                                        self.dofs_state[dof_start + 4, i_b].vel,
                                        self.dofs_state[dof_start + 5, i_b].vel,
                                    ]
                                )
                                * self._substep_dt
                            )
                            qrot = gu.ti_rotvec_to_quat(ang)
                            rot = gu.ti_transform_quat_by_quat(qrot, rot)
                            for j in ti.static(range(4)):
                                self.qpos[q_start + j, i_b] = rot[j]

                        else:
                            for j in range(q_end - q_start):
                                self.qpos[q_start + j, i_b] = (
                                    self.qpos[q_start + j, i_b]
                                    + self.dofs_state[dof_start + j, i_b].vel * self._substep_dt
                                )

        else:
            ti.loop_config(serialize=self._para_level < gs.PARA_LEVEL.ALL)
            for i_d, i_b in ti.ndrange(self.n_dofs, self._B):
                self.dofs_state[i_d, i_b].vel = (
                    self.dofs_state[i_d, i_b].vel + self.dofs_state[i_d, i_b].acc * self._substep_dt
                )

            ti.loop_config(serialize=self._para_level < gs.PARA_LEVEL.ALL)
            for i_l, i_b in ti.ndrange(self.n_links, self._B):
                I_l = [i_l, i_b] if ti.static(self._options.batch_links_info) else i_l
                l_info = self.links_info[I_l]
                if l_info.n_dofs == 0:
                    continue

                dof_start = l_info.dof_start
                q_start = l_info.q_start
                q_end = l_info.q_end

                i_j = l_info.joint_start
                I_j = [i_j, i_b] if ti.static(self._options.batch_joints_info) else i_j
                joint_type = self.joints_info[I_j].type

                if joint_type == gs.JOINT_TYPE.FREE:
                    pos = ti.Vector([self.qpos[q_start, i_b], self.qpos[q_start + 1, i_b], self.qpos[q_start + 2, i_b]])
                    vel = ti.Vector(
                        [
                            self.dofs_state[dof_start, i_b].vel,
                            self.dofs_state[dof_start + 1, i_b].vel,
                            self.dofs_state[dof_start + 2, i_b].vel,
                        ]
                    )
                    pos = pos + vel * self._substep_dt
                    for j in ti.static(range(3)):
                        self.qpos[q_start + j, i_b] = pos[j]
                if joint_type == gs.JOINT_TYPE.SPHERICAL or joint_type == gs.JOINT_TYPE.FREE:
                    rot_offset = 3 if joint_type == gs.JOINT_TYPE.FREE else 0
                    rot = ti.Vector(
                        [
                            self.qpos[q_start + rot_offset + 0, i_b],
                            self.qpos[q_start + rot_offset + 1, i_b],
                            self.qpos[q_start + rot_offset + 2, i_b],
                            self.qpos[q_start + rot_offset + 3, i_b],
                        ]
                    )
                    ang = (
                        ti.Vector(
                            [
                                self.dofs_state[dof_start + rot_offset + 0, i_b].vel,
                                self.dofs_state[dof_start + rot_offset + 1, i_b].vel,
                                self.dofs_state[dof_start + rot_offset + 2, i_b].vel,
                            ]
                        )
                        * self._substep_dt
                    )
                    qrot = gu.ti_rotvec_to_quat(ang)
                    rot = gu.ti_transform_quat_by_quat(qrot, rot)
                    for j in ti.static(range(4)):
                        self.qpos[q_start + j + rot_offset, i_b] = rot[j]
                else:
                    for j in range(q_end - q_start):
                        self.qpos[q_start + j, i_b] = (
                            self.qpos[q_start + j, i_b] + self.dofs_state[dof_start + j, i_b].vel * self._substep_dt
                        )

    @ti.func
    def _func_integrate_dq_entity(self, dq, i_e, i_b, respect_joint_limit):
        e_info = self.entities_info[i_e]
        for i_l in range(e_info.link_start, e_info.link_end):
            I_l = [i_l, i_b] if ti.static(self._options.batch_links_info) else i_l
            l_info = self.links_info[I_l]
            if l_info.n_dofs == 0:
                continue

            i_j = l_info.joint_start
            I_j = [i_j, i_b] if ti.static(self._options.batch_joints_info) else i_j
            joint_type = self.joints_info[I_j].type

            q_start = l_info.q_start
            dof_start = l_info.dof_start
            dq_start = l_info.dof_start - e_info.dof_start

            if joint_type == gs.JOINT_TYPE.FREE:
                pos = ti.Vector([self.qpos[q_start, i_b], self.qpos[q_start + 1, i_b], self.qpos[q_start + 2, i_b]])
                dpos = ti.Vector([dq[dq_start, i_b], dq[dq_start + 1, i_b], dq[dq_start + 2, i_b]])
                pos = pos + dpos

                quat = ti.Vector(
                    [
                        self.qpos[q_start + 3, i_b],
                        self.qpos[q_start + 4, i_b],
                        self.qpos[q_start + 5, i_b],
                        self.qpos[q_start + 6, i_b],
                    ]
                )
                dquat = gu.ti_rotvec_to_quat(
                    ti.Vector([dq[dq_start + 3, i_b], dq[dq_start + 4, i_b], dq[dq_start + 5, i_b]])
                )
                quat = gu.ti_transform_quat_by_quat(
                    quat, dquat
                )  # Note that this order is different from integrateing vel. Here dq is w.r.t to world.

                for j in ti.static(range(3)):
                    self.qpos[q_start + j, i_b] = pos[j]

                for j in ti.static(range(4)):
                    self.qpos[q_start + j + 3, i_b] = quat[j]

            elif joint_type == gs.JOINT_TYPE.FIXED:
                pass

            else:
                for i_d_ in range(l_info.n_dofs):
                    self.qpos[q_start + i_d_, i_b] = self.qpos[q_start + i_d_, i_b] + dq[dq_start + i_d_, i_b]

                    if respect_joint_limit:
                        I_d = [dof_start + i_d_, i_b] if ti.static(self._options.batch_dofs_info) else dof_start + i_d_
                        self.qpos[q_start + i_d_, i_b] = ti.math.clamp(
                            self.qpos[q_start + i_d_, i_b],
                            self.dofs_info[I_d].limit[0],
                            self.dofs_info[I_d].limit[1],
                        )

    def substep_pre_coupling(self, f):
        if self.is_active():
            self.substep()

    def substep_pre_coupling_grad(self, f):
        pass

    def substep_post_coupling(self, f):
        pass

    def substep_post_coupling_grad(self, f):
        pass

    def add_grad_from_state(self, state):
        pass

    def collect_output_grads(self):
        """
        Collect gradients from downstream queried states.
        """
        pass

    def reset_grad(self):
        pass

    @ti.kernel
    def _kernel_update_geoms_render_T(self, geoms_render_T: ti.types.ndarray()):
        ti.loop_config(serialize=self._para_level < gs.PARA_LEVEL.PARTIAL)
        for i_g, i_b in ti.ndrange(self.n_geoms, self._B):
            geom_T = gu.ti_trans_quat_to_T(
                self.geoms_state[i_g, i_b].pos + self.envs_offset[i_b],
                self.geoms_state[i_g, i_b].quat,
            )
            for i, j in ti.ndrange(4, 4):
                geoms_render_T[i_g, i_b, i, j] = geom_T[i, j]

    def update_geoms_render_T(self):
        self._kernel_update_geoms_render_T(self._geoms_render_T)

    @ti.kernel
    def _kernel_update_vgeoms_render_T(self, vgeoms_render_T: ti.types.ndarray()):
        ti.loop_config(serialize=self._para_level < gs.PARA_LEVEL.PARTIAL)
        for i_g, i_b in ti.ndrange(self.n_vgeoms, self._B):
            geom_T = gu.ti_trans_quat_to_T(
                self.vgeoms_state[i_g, i_b].pos + self.envs_offset[i_b],
                self.vgeoms_state[i_g, i_b].quat,
            )
            for i, j in ti.ndrange(4, 4):
                vgeoms_render_T[i_g, i_b, i, j] = geom_T[i, j]

    def update_vgeoms_render_T(self):
        self._kernel_update_vgeoms_render_T(self._vgeoms_render_T)

    def get_state(self, f):
        if self.is_active():
            state = RigidSolverState(self._scene)
            self._kernel_get_state(
                state.qpos,
                state.dofs_vel,
                state.links_pos,
                state.links_quat,
                state.i_pos_shift,
                state.mass_shift,
                state.friction_ratio,
            )
        else:
            state = None
        return state

    @ti.kernel
    def _kernel_get_state(
        self,
        qpos: ti.types.ndarray(),
        vel: ti.types.ndarray(),
        links_pos: ti.types.ndarray(),
        links_quat: ti.types.ndarray(),
        i_pos_shift: ti.types.ndarray(),
        mass_shift: ti.types.ndarray(),
        friction_ratio: ti.types.ndarray(),
    ):
        ti.loop_config(serialize=self._para_level < gs.PARA_LEVEL.ALL)
        for i_q, i_b in ti.ndrange(self.n_qs, self._B):
            qpos[i_b, i_q] = self.qpos[i_q, i_b]

        ti.loop_config(serialize=self._para_level < gs.PARA_LEVEL.ALL)
        for i_d, i_b in ti.ndrange(self.n_dofs, self._B):
            vel[i_b, i_d] = self.dofs_state[i_d, i_b].vel

        ti.loop_config(serialize=self._para_level < gs.PARA_LEVEL.ALL)
        for i_l, i_b in ti.ndrange(self.n_links, self._B):
            for i in ti.static(range(3)):
                links_pos[i_b, i_l, i] = self.links_state[i_l, i_b].pos[i]
                i_pos_shift[i_b, i_l, i] = self.links_state[i_l, i_b].i_pos_shift[i]
            for i in ti.static(range(4)):
                links_quat[i_b, i_l, i] = self.links_state[i_l, i_b].quat[i]
            mass_shift[i_b, i_l] = self.links_state[i_l, i_b].mass_shift

        ti.loop_config(serialize=self._para_level < gs.PARA_LEVEL.ALL)
        for i_l, i_b in ti.ndrange(self.n_geoms, self._B):
            friction_ratio[i_b, i_l] = self.geoms_state[i_l, i_b].friction_ratio

    def set_state(self, f, state, envs_idx=None):
        if self.is_active():
            envs_idx = self._sanitize_envs_idx(envs_idx)
            self._kernel_set_state(
                state.qpos,
                state.dofs_vel,
                state.links_pos,
                state.links_quat,
                state.i_pos_shift,
                state.mass_shift,
                state.friction_ratio,
                envs_idx,
            )
            self._kernel_forward_kinematics_links_geoms(envs_idx)
            self.collider.reset(envs_idx)
            self.collider.clear(envs_idx)
            if self.constraint_solver is not None:
                self.constraint_solver.reset(envs_idx)
                self.constraint_solver.clear(envs_idx)
            self._cur_step = -1

    @ti.kernel
    def _kernel_set_state(
        self,
        qpos: ti.types.ndarray(),
        dofs_vel: ti.types.ndarray(),
        links_pos: ti.types.ndarray(),
        links_quat: ti.types.ndarray(),
        i_pos_shift: ti.types.ndarray(),
        mass_shift: ti.types.ndarray(),
        friction_ratio: ti.types.ndarray(),
        envs_idx: ti.types.ndarray(),
    ):
        ti.loop_config(serialize=self._para_level < gs.PARA_LEVEL.ALL)
        for i_q, i_b_ in ti.ndrange(self.n_qs, envs_idx.shape[0]):
            self.qpos[i_q, envs_idx[i_b_]] = qpos[envs_idx[i_b_], i_q]

        ti.loop_config(serialize=self._para_level < gs.PARA_LEVEL.ALL)
        for i_d, i_b_ in ti.ndrange(self.n_dofs, envs_idx.shape[0]):
            self.dofs_state[i_d, envs_idx[i_b_]].vel = dofs_vel[envs_idx[i_b_], i_d]

        ti.loop_config(serialize=self._para_level < gs.PARA_LEVEL.ALL)
        for i_l, i_b_ in ti.ndrange(self.n_links, envs_idx.shape[0]):
            for i in ti.static(range(3)):
                self.links_state[i_l, envs_idx[i_b_]].pos[i] = links_pos[envs_idx[i_b_], i_l, i]
                self.links_state[i_l, envs_idx[i_b_]].i_pos_shift[i] = i_pos_shift[envs_idx[i_b_], i_l, i]
            for i in ti.static(range(4)):
                self.links_state[i_l, envs_idx[i_b_]].quat[i] = links_quat[envs_idx[i_b_], i_l, i]
            self.links_state[i_l, envs_idx[i_b_]].mass_shift = mass_shift[envs_idx[i_b_], i_l]

        ti.loop_config(serialize=self._para_level < gs.PARA_LEVEL.ALL)
        for i_l, i_b_ in ti.ndrange(self.n_geoms, envs_idx.shape[0]):
            self.geoms_state[i_l, envs_idx[i_b_]].friction_ratio = friction_ratio[envs_idx[i_b_], i_l]

    def process_input(self, in_backward=False):
        pass

    def process_input_grad(self):
        pass

    def save_ckpt(self, ckpt_name):
        pass

    def load_ckpt(self, ckpt_name):
        pass

    def is_active(self):
        return self.n_links > 0

    # ------------------------------------------------------------------------------------
    # ------------------------------------ control ---------------------------------------
    # ------------------------------------------------------------------------------------

    def _sanitize_envs_idx(self, envs_idx, *, unsafe=False):
        # Handling default argument and special cases
        if envs_idx is None:
            return self._scene._envs_idx

        if self.n_envs == 0:
            gs.raise_exception("`envs_idx` is not supported for non-parallelized scene.")

        if isinstance(envs_idx, slice):
            return self._scene._envs_idx[envs_idx]
        if isinstance(envs_idx, int):
            return self._scene._envs_idx[[envs_idx]]

        # Early return if unsafe
        if unsafe:
            return envs_idx

        # Perform a bunch of sanity checks
        _envs_idx = torch.atleast_1d(torch.as_tensor(envs_idx, dtype=gs.tc_int, device=gs.device)).contiguous()
        if _envs_idx is not envs_idx:
            gs.logger.debug(ALLOCATE_TENSOR_WARNING)

        if _envs_idx.ndim != 1:
            gs.raise_exception("Expecting a 1D tensor for `envs_idx`.")

        if (_envs_idx < 0).any() or (_envs_idx >= self.n_envs).any():
            gs.raise_exception("`envs_idx` exceeds valid range.")

        return _envs_idx

    def _sanitize_1D_io_variables(
        self,
        tensor,
        inputs_idx,
        input_size,
        envs_idx,
        batched=True,
        idx_name="dofs_idx",
        *,
        skip_allocation=False,
        unsafe=False,
    ):
        # Handling default arguments
        if batched:
            envs_idx = self._sanitize_envs_idx(envs_idx, unsafe=unsafe)
        else:
            envs_idx = torch.empty((0,), dtype=gs.tc_int, device=gs.device)

        if inputs_idx is None:
            inputs_idx = range(0, input_size)
        elif isinstance(inputs_idx, slice):
            inputs_idx = range(
                inputs_idx.start or 0,
                inputs_idx.stop if inputs_idx.stop is not None else input_size,
                inputs_idx.step or 1,
            )
        elif isinstance(inputs_idx, int):
            inputs_idx = [inputs_idx]

        is_preallocated = tensor is not None
        if not is_preallocated and not skip_allocation:
            if batched and self.n_envs > 0:
                shape = self._batch_shape(len(inputs_idx), True, B=len(envs_idx))
            else:
                shape = (len(inputs_idx),)
            tensor = torch.empty(shape, dtype=gs.tc_float, device=gs.device)

        # Early return if unsafe
        if unsafe:
            return tensor, inputs_idx, envs_idx

        # Perform a bunch of sanity checks
        _inputs_idx = torch.as_tensor(inputs_idx, dtype=gs.tc_int, device=gs.device).contiguous()
        if _inputs_idx is not inputs_idx:
            gs.logger.debug(ALLOCATE_TENSOR_WARNING)
        _inputs_idx = torch.atleast_1d(_inputs_idx)
        if _inputs_idx.ndim != 1:
            gs.raise_exception(f"Expecting 1D tensor for `{idx_name}`.")
        if len(inputs_idx):
            inputs_start, inputs_end = min(inputs_idx), max(inputs_idx)
            if inputs_start < 0 or input_size <= inputs_end:
                gs.raise_exception(f"`{idx_name}` is out-of-range.")

        if is_preallocated:
            _tensor = torch.as_tensor(tensor, dtype=gs.tc_float, device=gs.device).contiguous()
            if _tensor is not tensor:
                gs.logger.debug(ALLOCATE_TENSOR_WARNING)
            tensor = _tensor.unsqueeze(0) if batched and self.n_envs and _tensor.ndim == 1 else _tensor

            if tensor.shape[-1] != len(inputs_idx):
                gs.raise_exception(f"Last dimension of the input tensor does not match length of `{idx_name}`.")

            if batched:
                if self.n_envs == 0:
                    if tensor.ndim != 1:
                        gs.raise_exception(
                            f"Invalid input shape: {tensor.shape}. Expecting a 1D tensor for non-parallelized scene."
                        )
                else:
                    if tensor.ndim == 2:
                        if tensor.shape[0] != len(envs_idx):
                            gs.raise_exception(
                                f"Invalid input shape: {tensor.shape}. First dimension of the input tensor does not match "
                                "length of `envs_idx` (or `scene.n_envs` if `envs_idx` is None)."
                            )
                    else:
                        gs.raise_exception(
                            f"Invalid input shape: {tensor.shape}. Expecting a 2D tensor for scene with parallelized envs."
                        )
            else:
                if tensor.ndim != 1:
                    gs.raise_exception("Expecting 1D output tensor.")
        return tensor, _inputs_idx, envs_idx

    def _sanitize_2D_io_variables(
        self,
        tensor,
        inputs_idx,
        input_size,
        vec_size,
        envs_idx=None,
        batched=True,
        idx_name="links_idx",
        *,
        skip_allocation=False,
        unsafe=False,
    ):
        # Handling default arguments
        if batched:
            envs_idx = self._sanitize_envs_idx(envs_idx, unsafe=unsafe)
        else:
            envs_idx = torch.empty((), dtype=gs.tc_int, device=gs.device)

        if inputs_idx is None:
            inputs_idx = range(0, input_size)
        elif isinstance(inputs_idx, slice):
            inputs_idx = range(
                inputs_idx.start or 0,
                inputs_idx.stop if inputs_idx.stop is not None else input_size,
                inputs_idx.step or 1,
            )
        elif isinstance(inputs_idx, int):
            inputs_idx = [inputs_idx]

        is_preallocated = tensor is not None
        if not is_preallocated and not skip_allocation:
            if batched and self.n_envs > 0:
                shape = self._batch_shape((len(inputs_idx), vec_size), True, B=len(envs_idx))
            else:
                shape = (len(inputs_idx), vec_size)
            tensor = torch.empty(shape, dtype=gs.tc_float, device=gs.device)

        # Early return if unsafe
        if unsafe:
            return tensor, inputs_idx, envs_idx

        # Perform a bunch of sanity checks
        _inputs_idx = torch.as_tensor(inputs_idx, dtype=gs.tc_int, device=gs.device).contiguous()
        if _inputs_idx is not inputs_idx:
            gs.logger.debug(ALLOCATE_TENSOR_WARNING)
        _inputs_idx = torch.atleast_1d(_inputs_idx)
        if _inputs_idx.ndim != 1:
            gs.raise_exception(f"Expecting 1D tensor for `{idx_name}`.")
        inputs_start, inputs_end = min(inputs_idx), max(inputs_idx)
        if inputs_start < 0 or input_size <= inputs_end:
            gs.raise_exception(f"`{idx_name}` is out-of-range.")

        if is_preallocated:
            _tensor = torch.as_tensor(tensor, dtype=gs.tc_float, device=gs.device).contiguous()
            if _tensor is not tensor:
                gs.logger.debug(ALLOCATE_TENSOR_WARNING)
            tensor = _tensor.unsqueeze(0) if batched and self.n_envs and _tensor.ndim == 2 else _tensor

            if tensor.shape[-2] != len(inputs_idx):
                gs.raise_exception(f"Second last dimension of the input tensor does not match length of `{idx_name}`.")
            if tensor.shape[-1] != vec_size:
                gs.raise_exception(f"Last dimension of the input tensor must be {vec_size}.")

            if batched:
                if self.n_envs == 0:
                    if tensor.ndim != 2:
                        gs.raise_exception(
                            f"Invalid input shape: {tensor.shape}. Expecting a 2D tensor for non-parallelized scene."
                        )

                else:
                    if tensor.ndim == 3:
                        if tensor.shape[0] != len(envs_idx):
                            gs.raise_exception(
                                f"Invalid input shape: {tensor.shape}. First dimension of the input tensor does not match "
                                "length of `envs_idx` (or `scene.n_envs` if `envs_idx` is None)."
                            )
                    else:
                        gs.raise_exception(
                            f"Invalid input shape: {tensor.shape}. Expecting a 3D tensor for scene with parallelized envs."
                        )
            else:
                if tensor.ndim != 2:
                    gs.raise_exception("Expecting 2D input tensor.")
        return tensor, _inputs_idx, envs_idx

    def _get_qs_idx(self, qs_idx_local=None):
        return self._get_qs_idx_local(qs_idx_local) + self._q_start

    def set_links_pos(self, pos, links_idx=None, envs_idx=None, *, skip_forward=False, unsafe=False):
        raise DeprecationError("This method has been removed. Please use 'set_base_links_pos' instead.")

    def set_base_links_pos(
        self, pos, links_idx=None, envs_idx=None, *, relative=False, skip_forward=False, unsafe=False
    ):
        if links_idx is None:
            links_idx = self._base_links_idx
        pos, links_idx, envs_idx = self._sanitize_2D_io_variables(
            pos, links_idx, self.n_links, 3, envs_idx, idx_name="links_idx", skip_allocation=True, unsafe=unsafe
        )
        if self.n_envs == 0:
            pos = pos.unsqueeze(0)
        if not unsafe and not torch.isin(links_idx, self._base_links_idx).all():
            gs.raise_exception("`links_idx` contains at least one link that is not a base link.")
        self._kernel_set_links_pos(relative, pos, links_idx, envs_idx)
        if not skip_forward:
            self._kernel_forward_kinematics_links_geoms(envs_idx)

    @ti.kernel
    def _kernel_set_links_pos(
        self,
        relative: ti.i32,
        pos: ti.types.ndarray(),
        links_idx: ti.types.ndarray(),
        envs_idx: ti.types.ndarray(),
    ):
        ti.loop_config(serialize=self._para_level < gs.PARA_LEVEL.PARTIAL)
        for i_l_, i_b_ in ti.ndrange(links_idx.shape[0], envs_idx.shape[0]):
            i_b = envs_idx[i_b_]
            i_l = links_idx[i_l_]
            I_l = [i_l, i_b] if ti.static(self._options.batch_links_info) else i_l

            if self.links_info[I_l].parent_idx == -1 and self.links_info[I_l].is_fixed:
                for i in ti.static(range(3)):
                    self.links_state[i_l, i_b].pos[i] = pos[i_b_, i_l_, i]
                if relative:
                    for i in ti.static(range(3)):
                        self.links_state[i_l, i_b].pos[i] = (
                            self.links_state[i_l, i_b].pos[i] + self.links_info[I_l].pos[i]
                        )
            else:
                q_start = self.links_info[I_l].q_start
                for i in ti.static(range(3)):
                    self.qpos[q_start + i, i_b] = pos[i_b_, i_l_, i]
                if relative:
                    for i in ti.static(range(3)):
                        self.qpos[q_start + i, i_b] = self.qpos[q_start + i, i_b] + self.qpos0[q_start + i, i_b]

    def set_links_quat(self, quat, links_idx=None, envs_idx=None, *, skip_forward=False, unsafe=False):
        raise DeprecationError("This method has been removed. Please use 'set_base_links_quat' instead.")

    def set_base_links_quat(
        self, quat, links_idx=None, envs_idx=None, *, relative=False, skip_forward=False, unsafe=False
    ):
        if links_idx is None:
            links_idx = self._base_links_idx
        quat, links_idx, envs_idx = self._sanitize_2D_io_variables(
            quat, links_idx, self.n_links, 4, envs_idx, idx_name="links_idx", skip_allocation=True, unsafe=unsafe
        )
        if self.n_envs == 0:
            quat = quat.unsqueeze(0)
        if not unsafe and not torch.isin(links_idx, self._base_links_idx).all():
            gs.raise_exception("`links_idx` contains at least one link that is not a base link.")
        self._kernel_set_links_quat(relative, quat, links_idx, envs_idx)
        if not skip_forward:
            self._kernel_forward_kinematics_links_geoms(envs_idx)

    @ti.kernel
    def _kernel_set_links_quat(
        self,
        relative: ti.i32,
        quat: ti.types.ndarray(),
        links_idx: ti.types.ndarray(),
        envs_idx: ti.types.ndarray(),
    ):
        ti.loop_config(serialize=self._para_level < gs.PARA_LEVEL.PARTIAL)
        for i_l_, i_b_ in ti.ndrange(links_idx.shape[0], envs_idx.shape[0]):
            i_b = envs_idx[i_b_]
            i_l = links_idx[i_l_]
            I_l = [i_l, i_b] if ti.static(self._options.batch_links_info) else i_l

            if relative:
                quat_ = ti.Vector(
                    [
                        quat[i_b_, i_l_, 0],
                        quat[i_b_, i_l_, 1],
                        quat[i_b_, i_l_, 2],
                        quat[i_b_, i_l_, 3],
                    ],
                    dt=gs.ti_float,
                )
                if self.links_info[I_l].parent_idx == -1 and self.links_info[I_l].is_fixed:
                    self.links_state[i_l, i_b].quat = gu.ti_transform_quat_by_quat(self.links_info[I_l].quat, quat_)
                else:
                    q_start = self.links_info[I_l].q_start
                    quat0 = ti.Vector(
                        [
                            self.qpos0[q_start + 3, i_b],
                            self.qpos0[q_start + 4, i_b],
                            self.qpos0[q_start + 5, i_b],
                            self.qpos0[q_start + 6, i_b],
                        ],
                        dt=gs.ti_float,
                    )
                    quat_ = gu.ti_transform_quat_by_quat(quat0, quat_)
                    for i in ti.static(range(4)):
                        self.qpos[q_start + i + 3, i_b] = quat_[i]
            else:
                if self.links_info[I_l].parent_idx == -1 and self.links_info[I_l].is_fixed:
                    for i in ti.static(range(4)):
                        self.links_state[i_l, i_b].quat[i] = quat[i_b_, i_l_, i]
                else:
                    q_start = self.links_info[I_l].q_start
                    for i in ti.static(range(4)):
                        self.qpos[q_start + i + 3, i_b] = quat[i_b_, i_l_, i]

    def set_links_mass_shift(self, mass, links_idx=None, envs_idx=None, *, unsafe=False):
        mass, links_idx, envs_idx = self._sanitize_1D_io_variables(
            mass, links_idx, self.n_links, envs_idx, idx_name="links_idx", skip_allocation=True, unsafe=unsafe
        )
        if self.n_envs == 0:
            mass = mass.unsqueeze(0)
        self._kernel_set_links_mass_shift(mass, links_idx, envs_idx)

    @ti.kernel
    def _kernel_set_links_mass_shift(
        self,
        mass: ti.types.ndarray(),
        links_idx: ti.types.ndarray(),
        envs_idx: ti.types.ndarray(),
    ):
        ti.loop_config(serialize=self._para_level < gs.PARA_LEVEL.PARTIAL)
        for i_l_, i_b_ in ti.ndrange(links_idx.shape[0], envs_idx.shape[0]):
            self.links_state[links_idx[i_l_], envs_idx[i_b_]].mass_shift = mass[i_b_, i_l_]

    def set_links_COM_shift(self, com, links_idx=None, envs_idx=None, *, unsafe=False):
        com, links_idx, envs_idx = self._sanitize_2D_io_variables(
            com, links_idx, self.n_links, 3, envs_idx, idx_name="links_idx", skip_allocation=True, unsafe=unsafe
        )
        if self.n_envs == 0:
            com = com.unsqueeze(0)
        self._kernel_set_links_COM_shift(com, links_idx, envs_idx)

    @ti.kernel
    def _kernel_set_links_COM_shift(
        self,
        com: ti.types.ndarray(),
        links_idx: ti.types.ndarray(),
        envs_idx: ti.types.ndarray(),
    ):
        ti.loop_config(serialize=self._para_level < gs.PARA_LEVEL.PARTIAL)
        for i_l_, i_b_ in ti.ndrange(links_idx.shape[0], envs_idx.shape[0]):
            for i in ti.static(range(3)):
                self.links_state[links_idx[i_l_], envs_idx[i_b_]].i_pos_shift[i] = com[i_b_, i_l_, i]

    def set_links_inertial_mass(self, mass, links_idx=None, envs_idx=None, *, unsafe=False):
        _, links_idx, envs_idx = self._sanitize_1D_io_variables(
            mass,
            links_idx,
            self.n_links,
            envs_idx,
            batched=self._options.batch_links_info,
            idx_name="links_idx",
            skip_allocation=True,
            unsafe=unsafe,
        )
        if self.n_envs == 0 and self._options.batch_links_info:
            mass = mass.unsqueeze(0)
        self._kernel_set_links_inertial_mass(mass, links_idx, envs_idx)

    @ti.kernel
    def _kernel_set_links_inertial_mass(
        self,
        inertial_mass: ti.types.ndarray(),
        links_idx: ti.types.ndarray(),
        envs_idx: ti.types.ndarray(),
    ):
        ti.loop_config(serialize=self._para_level < gs.PARA_LEVEL.PARTIAL)
        if ti.static(self._options.batch_links_info):
            for i_l_, i_b_ in ti.ndrange(links_idx.shape[0], envs_idx.shape[0]):
                self.links_info[links_idx[i_l_], envs_idx[i_b_]].inertial_mass = inertial_mass[i_b_, i_l_]
        else:
            for i_l_ in range(links_idx.shape[0]):
                self.links_info[links_idx[i_l_]].inertial_mass = inertial_mass[i_l_]

    def set_links_invweight(self, invweight, links_idx=None, envs_idx=None, *, unsafe=False):
        _, links_idx, envs_idx = self._sanitize_2D_io_variables(
            invweight,
            links_idx,
            self.n_links,
            2,
            envs_idx,
            batched=self._options.batch_links_info,
            idx_name="links_idx",
            skip_allocation=True,
            unsafe=unsafe,
        )
        if self.n_envs == 0 and self._options.batch_links_info:
            invweight = invweight.unsqueeze(0)
        self._kernel_set_links_invweight(invweight, links_idx, envs_idx)

    @ti.kernel
    def _kernel_set_links_invweight(
        self,
        invweight: ti.types.ndarray(),
        links_idx: ti.types.ndarray(),
        envs_idx: ti.types.ndarray(),
    ):
        ti.loop_config(serialize=self._para_level < gs.PARA_LEVEL.PARTIAL)
        if ti.static(self._options.batch_links_info):
            for i_l_, i_b_, j in ti.ndrange(links_idx.shape[0], envs_idx.shape[0], 2):
                self.links_info[links_idx[i_l_], envs_idx[i_b_]].invweight[j] = invweight[i_b_, i_l_, j]
        else:
            for i_l_, j in ti.ndrange(links_idx.shape[0], 2):
                self.links_info[links_idx[i_l_]].invweight[j] = invweight[i_l_, j]

    def set_geoms_friction_ratio(self, friction_ratio, geoms_idx=None, envs_idx=None, *, unsafe=False):
        friction_ratio, geoms_idx, envs_idx = self._sanitize_1D_io_variables(
            friction_ratio, geoms_idx, self.n_geoms, envs_idx, idx_name="geoms_idx", skip_allocation=True, unsafe=unsafe
        )
        self._kernel_set_geoms_friction_ratio(friction_ratio, geoms_idx, envs_idx)

    @ti.kernel
    def _kernel_set_geoms_friction_ratio(
        self,
        friction_ratio: ti.types.ndarray(),
        geoms_idx: ti.types.ndarray(),
        envs_idx: ti.types.ndarray(),
    ):
        ti.loop_config(serialize=self._para_level < gs.PARA_LEVEL.PARTIAL)
        for i_g_, i_b_ in ti.ndrange(geoms_idx.shape[0], envs_idx.shape[0]):
            self.geoms_state[geoms_idx[i_g_], envs_idx[i_b_]].friction_ratio = friction_ratio[i_b_, i_g_]

    def set_qpos(self, qpos, qs_idx=None, envs_idx=None, *, skip_forward=False, unsafe=False):
        qpos, qs_idx, envs_idx = self._sanitize_1D_io_variables(
            qpos, qs_idx, self.n_qs, envs_idx, idx_name="qs_idx", skip_allocation=True, unsafe=unsafe
        )
        if self.n_envs == 0:
            qpos = qpos.unsqueeze(0)
        self._kernel_set_qpos(qpos, qs_idx, envs_idx)
        self.collider.reset(envs_idx)
        self.collider.clear(envs_idx)
        if self.constraint_solver is not None:
            self.constraint_solver.reset(envs_idx)
            self.constraint_solver.clear(envs_idx)
        if not skip_forward:
            self._kernel_forward_kinematics_links_geoms(envs_idx)

    @ti.kernel
    def _kernel_set_qpos(
        self,
        qpos: ti.types.ndarray(),
        qs_idx: ti.types.ndarray(),
        envs_idx: ti.types.ndarray(),
    ):
        ti.loop_config(serialize=self._para_level < gs.PARA_LEVEL.PARTIAL)
        for i_q_, i_b_ in ti.ndrange(qs_idx.shape[0], envs_idx.shape[0]):
            self.qpos[qs_idx[i_q_], envs_idx[i_b_]] = qpos[i_b_, i_q_]

    def set_global_sol_params(self, sol_params, *, unsafe=False):
        """
        Set constraint solver parameters.

        Reference: https://mujoco.readthedocs.io/en/latest/modeling.html#solver-parameters

        Parameters
        ----------
        sol_params: Tuple[float] | List[float] | np.ndarray | torch.tensor
            array of length 7 in which each element corresponds to
            (timeconst, dampratio, dmin, dmax, width, mid, power)
        """
        # Sanitize input arguments
        if not unsafe:
            _sol_params = torch.as_tensor(sol_params, dtype=gs.tc_float, device=gs.device).contiguous()
            if _sol_params is not sol_params:
                gs.logger.debug(ALLOCATE_TENSOR_WARNING)
            sol_params = _sol_params

        # Make sure that the constraints parameters are within range
        _sanitize_sol_params(sol_params, self._sol_min_timeconst)

        self._kernel_set_global_sol_params(sol_params)

    @ti.kernel
    def _kernel_set_global_sol_params(self, sol_params: ti.types.ndarray()):
        ti.loop_config(serialize=self._para_level < gs.PARA_LEVEL.PARTIAL)
        for i_g in range(self.n_geoms):
            for i in ti.static(range(7)):
                self.geoms_info[i_g].sol_params[i] = sol_params[i]

        ti.loop_config(serialize=self._para_level < gs.PARA_LEVEL.PARTIAL)
        for i_j, i_b in ti.ndrange(self.n_joints, self._B):
            I_j = [i_j, i_b] if ti.static(self._options.batch_joints_info) else i_j
            for i in ti.static(range(7)):
                self.joints_info[I_j].sol_params[i] = sol_params[i]

        ti.loop_config(serialize=self._para_level < gs.PARA_LEVEL.PARTIAL)
        for i_eq in range(self.n_equalities):
            for i in ti.static(range(7)):
                self.equalities_info[i_eq].sol_params[i] = sol_params[i]

    def set_sol_params(self, sol_params, geoms_idx=None, envs_idx=None, *, joints_idx=None, eqs_idx=None, unsafe=False):
        """
        Set constraint solver parameters.

        Reference: https://mujoco.readthedocs.io/en/latest/modeling.html#solver-parameters

        Parameters
        ----------
        sol_params: Tuple[float] | List[float] | np.ndarray | torch.tensor
            array of length 7 in which each element corresponds to
            (timeconst, dampratio, dmin, dmax, width, mid, power)
        """
        # Make sure that a single constraint type has been selected at once
        if sum(inputs_idx is not None for inputs_idx in (geoms_idx, joints_idx, eqs_idx)) > 1:
            raise gs.raise_exception("Cannot set more than one constraint type at once.")

        # Select the right input type
        if eqs_idx is not None:
            constraint_type = 2
            idx_name = "eqs_idx"
            inputs_idx = eqs_idx
            inputs_length = self.n_equalities
            batched = True
        elif joints_idx is not None:
            constraint_type = 1
            idx_name = "joints_idx"
            inputs_idx = joints_idx
            inputs_length = self.n_joints
            batched = self._options.batch_joints_info
        else:
            constraint_type = 0
            idx_name = "geoms_idx"
            inputs_idx = geoms_idx
            inputs_length = self.n_geoms
            batched = False

        # Sanitize input arguments
        sol_params_, inputs_idx, envs_idx = self._sanitize_2D_io_variables(
            sol_params,
            inputs_idx,
            inputs_length,
            7,
            envs_idx,
            batched=batched,
            idx_name=idx_name,
            skip_allocation=True,
            unsafe=unsafe,
        )

        # Make sure that the constraints parameters are within range
        sol_params = sol_params_.clone() if sol_params_ is sol_params else sol_params_
        _sanitize_sol_params(sol_params, self._sol_min_timeconst)

        if batched and self.n_envs == 0:
            sol_params = sol_params.unsqueeze(0)
        self._kernel_set_sol_params(constraint_type, sol_params, inputs_idx, envs_idx)

    @ti.kernel
    def _kernel_set_sol_params(
        self,
        constraint_type: ti.template(),
        sol_params: ti.types.ndarray(),
        inputs_idx: ti.types.ndarray(),
        envs_idx: ti.types.ndarray(),
    ):
        if ti.static(constraint_type == 0):  # geometries
            ti.loop_config(serialize=self._para_level < gs.PARA_LEVEL.PARTIAL)
            for i_g_ in range(inputs_idx.shape[0]):
                for i in ti.static(range(7)):
                    self.geoms_info[inputs_idx[i_g_]].sol_params[i] = sol_params[i_g_, i]
        elif ti.static(constraint_type == 1):  # joints
            ti.loop_config(serialize=self._para_level < gs.PARA_LEVEL.PARTIAL)
            if ti.static(self._options.batch_joints_info):
                for i_j_, i_b_ in ti.ndrange(inputs_idx.shape[0], envs_idx.shape[0]):
                    for i in ti.static(range(7)):
                        self.joints_info[inputs_idx[i_j_], envs_idx[i_b_]].sol_params[i] = sol_params[i_b_, i_j_, i]
            else:
                for i_j_ in range(inputs_idx.shape[0]):
                    for i in ti.static(range(7)):
                        self.joints_info[inputs_idx[i_j_]].sol_params[i] = sol_params[i_j_, i]
        else:  # equalities
            ti.loop_config(serialize=self._para_level < gs.PARA_LEVEL.PARTIAL)
            for i_eq_, i_b_ in ti.ndrange(inputs_idx.shape[0], envs_idx.shape[0]):
                for i in ti.static(range(7)):
                    self.equalities_info[inputs_idx[i_eq_], envs_idx[i_b_]].sol_params[i] = sol_params[i_b_, i_eq_, i]

    def _set_dofs_info(self, tensor_list, dofs_idx, name, envs_idx=None, *, unsafe=False):
        tensor_list = list(tensor_list)
        for i, tensor in enumerate(tensor_list):
            tensor_list[i], dofs_idx, envs_idx = self._sanitize_1D_io_variables(
                tensor,
                dofs_idx,
                self.n_dofs,
                envs_idx,
                batched=self._options.batch_dofs_info,
                skip_allocation=True,
                unsafe=unsafe,
            )
        if name == "kp":
            self._kernel_set_dofs_kp(tensor_list[0], dofs_idx, envs_idx)
        elif name == "kv":
            self._kernel_set_dofs_kv(tensor_list[0], dofs_idx, envs_idx)
        elif name == "force_range":
            self._kernel_set_dofs_force_range(tensor_list[0], tensor_list[1], dofs_idx, envs_idx)
        elif name == "stiffness":
            self._kernel_set_dofs_stiffness(tensor_list[0], dofs_idx, envs_idx)
        elif name == "invweight":
            self._kernel_set_dofs_invweight(tensor_list[0], dofs_idx, envs_idx)
        elif name == "armature":
            self._kernel_set_dofs_armature(tensor_list[0], dofs_idx, envs_idx)
        elif name == "damping":
            self._kernel_set_dofs_damping(tensor_list[0], dofs_idx, envs_idx)
        elif name == "limit":
            self._kernel_set_dofs_limit(tensor_list[0], tensor_list[1], dofs_idx, envs_idx)
        else:
            gs.raise_exception(f"Invalid `name` {name}.")

    def set_dofs_kp(self, kp, dofs_idx=None, envs_idx=None, *, unsafe=False):
        self._set_dofs_info([kp], dofs_idx, "kp", envs_idx, unsafe=unsafe)

    @ti.kernel
    def _kernel_set_dofs_kp(
        self,
        kp: ti.types.ndarray(),
        dofs_idx: ti.types.ndarray(),
        envs_idx: ti.types.ndarray(),
    ):
        ti.loop_config(serialize=self._para_level < gs.PARA_LEVEL.PARTIAL)
        if ti.static(self._options.batch_dofs_info):
            for i_d_, i_b_ in ti.ndrange(dofs_idx.shape[0], envs_idx.shape[0]):
                self.dofs_info[dofs_idx[i_d_], envs_idx[i_b_]].kp = kp[i_b_, i_d_]
        else:
            for i_d_ in range(dofs_idx.shape[0]):
                self.dofs_info[dofs_idx[i_d_]].kp = kp[i_d_]

    def set_dofs_kv(self, kv, dofs_idx=None, envs_idx=None, *, unsafe=False):
        self._set_dofs_info([kv], dofs_idx, "kv", envs_idx, unsafe=unsafe)

    @ti.kernel
    def _kernel_set_dofs_kv(
        self,
        kv: ti.types.ndarray(),
        dofs_idx: ti.types.ndarray(),
        envs_idx: ti.types.ndarray(),
    ):
        ti.loop_config(serialize=self._para_level < gs.PARA_LEVEL.PARTIAL)
        if ti.static(self._options.batch_dofs_info):
            for i_d_, i_b_ in ti.ndrange(dofs_idx.shape[0], envs_idx.shape[0]):
                self.dofs_info[dofs_idx[i_d_], envs_idx[i_b_]].kv = kv[i_b_, i_d_]
        else:
            for i_d_ in range(dofs_idx.shape[0]):
                self.dofs_info[dofs_idx[i_d_]].kv = kv[i_d_]

    def set_dofs_force_range(self, lower, upper, dofs_idx=None, envs_idx=None, *, unsafe=False):
        self._set_dofs_info([lower, upper], dofs_idx, "force_range", envs_idx, unsafe=unsafe)

    @ti.kernel
    def _kernel_set_dofs_force_range(
        self,
        lower: ti.types.ndarray(),
        upper: ti.types.ndarray(),
        dofs_idx: ti.types.ndarray(),
        envs_idx: ti.types.ndarray(),
    ):
        ti.loop_config(serialize=self._para_level < gs.PARA_LEVEL.PARTIAL)
        if ti.static(self._options.batch_dofs_info):
            for i_d_, i_b_ in ti.ndrange(dofs_idx.shape[0], envs_idx.shape[0]):
                self.dofs_info[dofs_idx[i_d_], envs_idx[i_b_]].force_range[0] = lower[i_b_, i_d_]
                self.dofs_info[dofs_idx[i_d_], envs_idx[i_b_]].force_range[1] = upper[i_b_, i_d_]
        else:
            for i_d_ in range(dofs_idx.shape[0]):
                self.dofs_info[dofs_idx[i_d_]].force_range[0] = lower[i_d_]
                self.dofs_info[dofs_idx[i_d_]].force_range[1] = upper[i_d_]

    def set_dofs_stiffness(self, stiffness, dofs_idx=None, envs_idx=None, *, unsafe=False):
        self._set_dofs_info([stiffness], dofs_idx, "stiffness", envs_idx, unsafe=unsafe)

    @ti.kernel
    def _kernel_set_dofs_stiffness(
        self,
        stiffness: ti.types.ndarray(),
        dofs_idx: ti.types.ndarray(),
        envs_idx: ti.types.ndarray(),
    ):
        ti.loop_config(serialize=self._para_level < gs.PARA_LEVEL.PARTIAL)
        if ti.static(self._options.batch_dofs_info):
            for i_d_, i_b_ in ti.ndrange(dofs_idx.shape[0], envs_idx.shape[0]):
                self.dofs_info[dofs_idx[i_d_], envs_idx[i_b_]].stiffness = stiffness[i_b_, i_d_]
        else:
            for i_d_ in range(dofs_idx.shape[0]):
                self.dofs_info[dofs_idx[i_d_]].stiffness = stiffness[i_d_]

    def set_dofs_invweight(self, invweight, dofs_idx=None, envs_idx=None, *, unsafe=False):
        self._set_dofs_info([invweight], dofs_idx, "invweight", envs_idx, unsafe=unsafe)

    @ti.kernel
    def _kernel_set_dofs_invweight(
        self,
        invweight: ti.types.ndarray(),
        dofs_idx: ti.types.ndarray(),
        envs_idx: ti.types.ndarray(),
    ):
        ti.loop_config(serialize=self._para_level < gs.PARA_LEVEL.PARTIAL)
        if ti.static(self._options.batch_dofs_info):
            for i_d_, i_b_ in ti.ndrange(dofs_idx.shape[0], envs_idx.shape[0]):
                self.dofs_info[dofs_idx[i_d_], envs_idx[i_b_]].invweight = invweight[i_b_, i_d_]
        else:
            for i_d_ in range(dofs_idx.shape[0]):
                self.dofs_info[dofs_idx[i_d_]].invweight = invweight[i_d_]

    def set_dofs_armature(self, armature, dofs_idx=None, envs_idx=None, *, unsafe=False):
        self._set_dofs_info([armature], dofs_idx, "armature", envs_idx, unsafe=unsafe)

    @ti.kernel
    def _kernel_set_dofs_armature(
        self,
        armature: ti.types.ndarray(),
        dofs_idx: ti.types.ndarray(),
        envs_idx: ti.types.ndarray(),
    ):
        ti.loop_config(serialize=self._para_level < gs.PARA_LEVEL.PARTIAL)
        if ti.static(self._options.batch_dofs_info):
            for i_d_, i_b_ in ti.ndrange(dofs_idx.shape[0], envs_idx.shape[0]):
                self.dofs_info[dofs_idx[i_d_], envs_idx[i_b_]].armature = armature[i_b_, i_d_]
        else:
            for i_d_ in range(dofs_idx.shape[0]):
                self.dofs_info[dofs_idx[i_d_]].armature = armature[i_d_]

    def set_dofs_damping(self, damping, dofs_idx=None, envs_idx=None, *, unsafe=False):
        self._set_dofs_info([damping], dofs_idx, "damping", envs_idx)

    @ti.kernel
    def _kernel_set_dofs_damping(
        self,
        damping: ti.types.ndarray(),
        dofs_idx: ti.types.ndarray(),
        envs_idx: ti.types.ndarray(),
    ):
        ti.loop_config(serialize=self._para_level < gs.PARA_LEVEL.PARTIAL)
        if ti.static(self._options.batch_dofs_info):
            for i_d_, i_b_ in ti.ndrange(dofs_idx.shape[0], envs_idx.shape[0]):
                self.dofs_info[dofs_idx[i_d_], envs_idx[i_b_]].damping = damping[i_b_, i_d_]
        else:
            for i_d_ in range(dofs_idx.shape[0]):
                self.dofs_info[dofs_idx[i_d_]].damping = damping[i_d_]

    def set_dofs_limit(self, lower, upper, dofs_idx=None, envs_idx=None, *, unsafe=False):
        self._set_dofs_info([lower, upper], dofs_idx, "limit", envs_idx, unsafe=unsafe)

    @ti.kernel
    def _kernel_set_dofs_limit(
        self,
        lower: ti.types.ndarray(),
        upper: ti.types.ndarray(),
        dofs_idx: ti.types.ndarray(),
        envs_idx: ti.types.ndarray(),
    ):
        ti.loop_config(serialize=self._para_level < gs.PARA_LEVEL.PARTIAL)
        if ti.static(self._options.batch_dofs_info):
            for i_d_, i_b_ in ti.ndrange(dofs_idx.shape[0], envs_idx.shape[0]):
                self.dofs_info[dofs_idx[i_d_], envs_idx[i_b_]].limit[0] = lower[i_b_, i_d_]
                self.dofs_info[dofs_idx[i_d_], envs_idx[i_b_]].limit[1] = upper[i_b_, i_d_]
        else:
            for i_d_ in range(dofs_idx.shape[0]):
                self.dofs_info[dofs_idx[i_d_]].limit[0] = lower[i_d_]
                self.dofs_info[dofs_idx[i_d_]].limit[1] = upper[i_d_]

    def set_dofs_velocity(self, velocity, dofs_idx=None, envs_idx=None, *, skip_forward=False, unsafe=False):
        velocity, dofs_idx, envs_idx = self._sanitize_1D_io_variables(
            velocity, dofs_idx, self.n_dofs, envs_idx, skip_allocation=True, unsafe=unsafe
        )

        if velocity is None:
            self._kernel_set_dofs_zero_velocity(dofs_idx, envs_idx)
        else:
            if self.n_envs == 0:
                velocity = velocity.unsqueeze(0)
            self._kernel_set_dofs_velocity(velocity, dofs_idx, envs_idx)

        if not skip_forward:
            self._kernel_forward_kinematics_links_geoms(envs_idx)

    @ti.kernel
    def _kernel_set_dofs_velocity(
        self,
        velocity: ti.types.ndarray(),
        dofs_idx: ti.types.ndarray(),
        envs_idx: ti.types.ndarray(),
    ):
        ti.loop_config(serialize=self._para_level < gs.PARA_LEVEL.PARTIAL)
        for i_d_, i_b_ in ti.ndrange(dofs_idx.shape[0], envs_idx.shape[0]):
            self.dofs_state[dofs_idx[i_d_], envs_idx[i_b_]].vel = velocity[i_b_, i_d_]

    @ti.kernel
    def _kernel_set_dofs_zero_velocity(
        self,
        dofs_idx: ti.types.ndarray(),
        envs_idx: ti.types.ndarray(),
    ):
        ti.loop_config(serialize=self._para_level < gs.PARA_LEVEL.PARTIAL)
        for i_d_, i_b_ in ti.ndrange(dofs_idx.shape[0], envs_idx.shape[0]):
            self.dofs_state[dofs_idx[i_d_], envs_idx[i_b_]].vel = 0.0

    def set_dofs_position(self, position, dofs_idx=None, envs_idx=None, *, skip_forward=False, unsafe=False):
        position, dofs_idx, envs_idx = self._sanitize_1D_io_variables(
            position, dofs_idx, self.n_dofs, envs_idx, skip_allocation=True, unsafe=unsafe
        )
        if self.n_envs == 0:
            position = position.unsqueeze(0)
        self._kernel_set_dofs_position(position, dofs_idx, envs_idx)
        self.collider.reset(envs_idx)
        self.collider.clear(envs_idx)
        if self.constraint_solver is not None:
            self.constraint_solver.reset(envs_idx)
            self.constraint_solver.clear(envs_idx)
        if not skip_forward:
            self._kernel_forward_kinematics_links_geoms(envs_idx)

    @ti.kernel
    def _kernel_set_dofs_position(
        self,
        position: ti.types.ndarray(),
        dofs_idx: ti.types.ndarray(),
        envs_idx: ti.types.ndarray(),
    ):
        ti.loop_config(serialize=self._para_level < gs.PARA_LEVEL.PARTIAL)
        for i_d_, i_b_ in ti.ndrange(dofs_idx.shape[0], envs_idx.shape[0]):
            self.dofs_state[dofs_idx[i_d_], envs_idx[i_b_]].pos = position[i_b_, i_d_]

        # also need to update qpos, as dofs_state.pos is not used for actual IK
        # TODO: make this more efficient by only taking care of releavant qs/dofs
        ti.loop_config(serialize=self._para_level < gs.PARA_LEVEL.PARTIAL)
        for i_e, i_b_ in ti.ndrange(self.n_entities, envs_idx.shape[0]):
            i_b = envs_idx[i_b_]
            for i_l in range(self.entities_info[i_e].link_start, self.entities_info[i_e].link_end):
                I_l = [i_l, i_b] if ti.static(self._options.batch_links_info) else i_l
                l_info = self.links_info[I_l]
                if l_info.n_dofs == 0:
                    continue

                dof_start = l_info.dof_start
                q_start = l_info.q_start

                i_j = l_info.joint_start
                I_j = [i_j, i_b] if ti.static(self._options.batch_joints_info) else i_j
                joint_type = self.joints_info[I_j].type

                if joint_type == gs.JOINT_TYPE.FREE:
                    xyz = ti.Vector(
                        [
                            self.dofs_state[0 + 3 + dof_start, i_b].pos,
                            self.dofs_state[1 + 3 + dof_start, i_b].pos,
                            self.dofs_state[2 + 3 + dof_start, i_b].pos,
                        ],
                        dt=gs.ti_float,
                    )
                    quat = gu.ti_xyz_to_quat(xyz)

                    for i_q in range(3):
                        self.qpos[i_q + q_start, i_b] = self.dofs_state[i_q + dof_start, i_b].pos

                    for i_q in range(4):
                        self.qpos[i_q + 3 + q_start, i_b] = quat[i_q]
                elif joint_type == gs.JOINT_TYPE.SPHERICAL:
                    xyz = ti.Vector(
                        [
                            self.dofs_state[0 + dof_start, i_b].pos,
                            self.dofs_state[1 + dof_start, i_b].pos,
                            self.dofs_state[2 + dof_start, i_b].pos,
                        ],
                        dt=gs.ti_float,
                    )
                    quat = gu.ti_xyz_to_quat(xyz)
                    for i_q in range(q_start, q_start + 4):
                        self.qpos[i_q, i_b] = quat[i_q - q_start]
                else:
                    for i_q in range(q_start, l_info.q_end):
                        self.qpos[i_q, i_b] = self.dofs_state[dof_start + i_q - q_start, i_b].pos

    def control_dofs_force(self, force, dofs_idx=None, envs_idx=None, *, unsafe=False):
        force, dofs_idx, envs_idx = self._sanitize_1D_io_variables(
            force, dofs_idx, self.n_dofs, envs_idx, skip_allocation=True, unsafe=unsafe
        )
        if self.n_envs == 0:
            force = force.unsqueeze(0)
        self._kernel_control_dofs_force(force, dofs_idx, envs_idx)

    @ti.kernel
    def _kernel_control_dofs_force(
        self,
        force: ti.types.ndarray(),
        dofs_idx: ti.types.ndarray(),
        envs_idx: ti.types.ndarray(),
    ):
        ti.loop_config(serialize=self._para_level < gs.PARA_LEVEL.PARTIAL)
        for i_d_, i_b_ in ti.ndrange(dofs_idx.shape[0], envs_idx.shape[0]):
            self.dofs_state[dofs_idx[i_d_], envs_idx[i_b_]].ctrl_mode = gs.CTRL_MODE.FORCE
            self.dofs_state[dofs_idx[i_d_], envs_idx[i_b_]].ctrl_force = force[i_b_, i_d_]

    def control_dofs_velocity(self, velocity, dofs_idx=None, envs_idx=None, *, unsafe=False):
        velocity, dofs_idx, envs_idx = self._sanitize_1D_io_variables(
            velocity, dofs_idx, self.n_dofs, envs_idx, skip_allocation=True, unsafe=unsafe
        )
        if self.n_envs == 0:
            velocity = velocity.unsqueeze(0)
        self._kernel_control_dofs_velocity(velocity, dofs_idx, envs_idx)

    @ti.kernel
    def _kernel_control_dofs_velocity(
        self,
        velocity: ti.types.ndarray(),
        dofs_idx: ti.types.ndarray(),
        envs_idx: ti.types.ndarray(),
    ):
        ti.loop_config(serialize=self._para_level < gs.PARA_LEVEL.PARTIAL)
        for i_d_, i_b_ in ti.ndrange(dofs_idx.shape[0], envs_idx.shape[0]):
            self.dofs_state[dofs_idx[i_d_], envs_idx[i_b_]].ctrl_mode = gs.CTRL_MODE.VELOCITY
            self.dofs_state[dofs_idx[i_d_], envs_idx[i_b_]].ctrl_vel = velocity[i_b_, i_d_]

    def control_dofs_position(self, position, dofs_idx=None, envs_idx=None, *, unsafe=False):
        position, dofs_idx, envs_idx = self._sanitize_1D_io_variables(
            position, dofs_idx, self.n_dofs, envs_idx, skip_allocation=True, unsafe=unsafe
        )
        if self.n_envs == 0:
            position = position.unsqueeze(0)
        self._kernel_control_dofs_position(position, dofs_idx, envs_idx)

    @ti.kernel
    def _kernel_control_dofs_position(
        self,
        position: ti.types.ndarray(),
        dofs_idx: ti.types.ndarray(),
        envs_idx: ti.types.ndarray(),
    ):
        ti.loop_config(serialize=self._para_level < gs.PARA_LEVEL.PARTIAL)
        for i_d_, i_b_ in ti.ndrange(dofs_idx.shape[0], envs_idx.shape[0]):
            self.dofs_state[dofs_idx[i_d_], envs_idx[i_b_]].ctrl_mode = gs.CTRL_MODE.POSITION
            self.dofs_state[dofs_idx[i_d_], envs_idx[i_b_]].ctrl_pos = position[i_b_, i_d_]

    def get_sol_params(self, geoms_idx=None, envs_idx=None, *, joints_idx=None, eqs_idx=None, unsafe=False):
        """
        Get constraint solver parameters.
        """
        if eqs_idx is not None:
            if not unsafe:
                assert envs_idx is None
            tensor = ti_field_to_torch(self.equalities_info.sol_params, None, eqs_idx, transpose=True, unsafe=unsafe)
            if self.n_envs == 0:
                tensor = tensor.squeeze(0)
        elif joints_idx is not None:
            tensor = ti_field_to_torch(self.joints_info.sol_params, envs_idx, joints_idx, transpose=True, unsafe=unsafe)
            if self.n_envs == 0 and self._options.batch_joints_info:
                tensor = tensor.squeeze(0)
        else:
            if not unsafe:
                assert envs_idx is None
            tensor = ti_field_to_torch(self.geoms_info.sol_params, geoms_idx, transpose=True, unsafe=unsafe)
        return tensor

    def get_links_pos(self, links_idx=None, envs_idx=None, *, unsafe=False):
        tensor = ti_field_to_torch(self.links_state.pos, envs_idx, links_idx, transpose=True, unsafe=unsafe)
        return tensor.squeeze(0) if self.n_envs == 0 else tensor

    def get_links_quat(self, links_idx=None, envs_idx=None, *, unsafe=False):
        tensor = ti_field_to_torch(self.links_state.quat, envs_idx, links_idx, transpose=True, unsafe=unsafe)
        return tensor.squeeze(0) if self.n_envs == 0 else tensor

    def get_links_vel(
        self,
        links_idx=None,
        envs_idx=None,
        *,
        ref: Literal["link_origin", "link_com", "entity_com"] = "link_origin",
        unsafe: bool = False,
    ):
        _tensor, links_idx, envs_idx = self._sanitize_2D_io_variables(
            None, links_idx, self.n_links, 3, envs_idx, idx_name="links_idx", unsafe=unsafe
        )
        tensor = _tensor.unsqueeze(0) if self.n_envs == 0 else _tensor
        if ref == "entity_com":
            ref = 0
        elif ref == "link_com":
            ref = 1
        elif ref == "link_origin":
            ref = 2
        else:
            raise ValueError("'ref' must be either 'link_origin', 'link_com', or 'entity_com'.")
        self._kernel_get_links_vel(tensor, links_idx, envs_idx, ref)
        return _tensor

    @ti.kernel
    def _kernel_get_links_vel(
        self,
        tensor: ti.types.ndarray(),
        links_idx: ti.types.ndarray(),
        envs_idx: ti.types.ndarray(),
        ref: ti.template(),
    ):
        ti.loop_config(serialize=self._para_level < gs.PARA_LEVEL.PARTIAL)
        for i_l_, i_b_ in ti.ndrange(links_idx.shape[0], envs_idx.shape[0]):
            l_state = self.links_state[links_idx[i_l_], envs_idx[i_b_]]

            # This is the velocity in world coordinates expressed at global com-position
            vel = l_state.cd_vel  # entity's CoM

            # Translate to get the velocity expressed at a different position if necessary link-position
            if ti.static(ref == 1):  # link's CoM
                vel = vel + l_state.cd_ang.cross(l_state.i_pos)
            if ti.static(ref == 2):  # link's origin
                vel = vel + l_state.cd_ang.cross(l_state.pos - l_state.COM)

            for i in ti.static(range(3)):
                tensor[i_b_, i_l_, i] = vel[i]

    def get_links_ang(self, links_idx=None, envs_idx=None, *, unsafe=False):
        tensor = ti_field_to_torch(self.links_state.cd_ang, envs_idx, links_idx, transpose=True, unsafe=unsafe)
        return tensor.squeeze(0) if self.n_envs == 0 else tensor

    def get_links_acc(self, links_idx=None, envs_idx=None, *, mimick_imu=False, unsafe=False):
        _tensor, links_idx, envs_idx = self._sanitize_2D_io_variables(
            None, links_idx, self.n_links, 3, envs_idx, idx_name="links_idx", unsafe=unsafe
        )
        tensor = _tensor.unsqueeze(0) if self.n_envs == 0 else _tensor
        self._kernel_get_links_acc(mimick_imu, tensor, links_idx, envs_idx)
        return _tensor

    @ti.kernel
    def _kernel_get_links_acc(
        self,
        mimick_imu: ti.i32,
        tensor: ti.types.ndarray(),
        links_idx: ti.types.ndarray(),
        envs_idx: ti.types.ndarray(),
    ):
        ti.loop_config(serialize=self._para_level < gs.PARA_LEVEL.PARTIAL)
        for i_l_, i_b_ in ti.ndrange(links_idx.shape[0], envs_idx.shape[0]):
            i_l = links_idx[i_l_]
            i_b = envs_idx[i_b_]

            # Compute links spatial acceleration expressed at links origin in world coordinates
            cpos = self.links_state[i_l, i_b].pos - self.links_state[i_l, i_b].COM
            acc_ang = self.links_state[i_l, i_b].cacc_ang
            acc_lin = self.links_state[i_l, i_b].cacc_lin + acc_ang.cross(cpos)

            # Compute links classical linear acceleration expressed at links origin in world coordinates
            ang = self.links_state[i_l, i_b].cd_ang
            vel = self.links_state[i_l, i_b].cd_vel + ang.cross(cpos)
            acc_classic_lin = acc_lin + ang.cross(vel)

            # Mimick IMU accelerometer signal if requested
            if mimick_imu:
                # Subtract gravity
                acc_classic_lin -= self._gravity[None]

                # Move the resulting linear acceleration in local links frame
                acc_classic_lin = gu.ti_inv_transform_by_quat(acc_classic_lin, self.links_state[i_l, i_b].quat)

            for i in range(3):
                tensor[i_b_, i_l_, i] = acc_classic_lin[i]

    def get_links_acc_ang(self, links_idx=None, envs_idx=None, *, unsafe=False):
        tensor = ti_field_to_torch(self.links_state.cacc_ang, envs_idx, links_idx, transpose=True, unsafe=unsafe)
        return tensor.squeeze(0) if self.n_envs == 0 else tensor

    def get_links_COM(self, links_idx=None, envs_idx=None, *, unsafe=False):
        tensor = ti_field_to_torch(self.links_state.COM, envs_idx, links_idx, transpose=True, unsafe=unsafe)
        return tensor.squeeze(0) if self.n_envs == 0 else tensor

    def get_links_mass_shift(self, links_idx=None, envs_idx=None, *, unsafe=False):
        tensor = ti_field_to_torch(self.links_state.mass_shift, envs_idx, links_idx, transpose=True, unsafe=unsafe)
        return tensor.squeeze(0) if self.n_envs == 0 else tensor

    def get_links_COM_shift(self, links_idx=None, envs_idx=None, *, unsafe=False):
        tensor = ti_field_to_torch(self.links_state.i_pos_shift, envs_idx, links_idx, transpose=True, unsafe=unsafe)
        return tensor.squeeze(0) if self.n_envs == 0 else tensor

    def get_links_inertial_mass(self, links_idx=None, envs_idx=None, *, unsafe=False):
        if not unsafe and self._options.batch_links_info and envs_idx is not None:
            gs.raise_exception("`envs_idx` cannot be specified for non-batched links info.")
        tensor = ti_field_to_torch(self.links_info.inertial_mass, envs_idx, links_idx, transpose=True, unsafe=unsafe)
        return tensor.squeeze(0) if self.n_envs == 0 and self._options.batch_links_info else tensor

    def get_links_invweight(self, links_idx=None, envs_idx=None, *, unsafe=False):
        if not unsafe and self._options.batch_links_info and envs_idx is not None:
            gs.raise_exception("`envs_idx` cannot be specified for non-batched links info.")
        tensor = ti_field_to_torch(self.links_info.invweight, envs_idx, links_idx, transpose=True, unsafe=unsafe)
        return tensor.squeeze(0) if self.n_envs == 0 and self._options.batch_links_info else tensor

    def get_geoms_friction_ratio(self, geoms_idx=None, envs_idx=None, *, unsafe=False):
        tensor = ti_field_to_torch(self.geoms_state.friction_ratio, envs_idx, geoms_idx, transpose=True, unsafe=unsafe)
        return tensor.squeeze(0) if self.n_envs == 0 else tensor

    def get_geoms_pos(self, geoms_idx=None, envs_idx=None, *, unsafe=False):
        tensor = ti_field_to_torch(self.geoms_state.pos, envs_idx, geoms_idx, transpose=True, unsafe=unsafe)
        return tensor.squeeze(0) if self.n_envs == 0 else tensor

    def get_qpos(self, qs_idx=None, envs_idx=None, *, unsafe=False):
        tensor = ti_field_to_torch(self.qpos, envs_idx, qs_idx, transpose=True, unsafe=unsafe)
        return tensor.squeeze(0) if self.n_envs == 0 else tensor

    def get_dofs_control_force(self, dofs_idx=None, envs_idx=None, *, unsafe=False):
        _tensor, dofs_idx, envs_idx = self._sanitize_1D_io_variables(
            None, dofs_idx, self.n_dofs, envs_idx, unsafe=unsafe
        )
        tensor = _tensor.unsqueeze(0) if self.n_envs == 0 else _tensor
        self._kernel_get_dofs_control_force(tensor, dofs_idx, envs_idx)
        return _tensor

    def get_dofs_force(self, dofs_idx=None, envs_idx=None, *, unsafe=False):
        tensor = ti_field_to_torch(self.dofs_state.force, envs_idx, dofs_idx, transpose=True, unsafe=unsafe)
        return tensor.squeeze(0) if self.n_envs == 0 else tensor

    def get_dofs_velocity(self, dofs_idx=None, envs_idx=None, *, unsafe=False):
        tensor = ti_field_to_torch(self.dofs_state.vel, envs_idx, dofs_idx, transpose=True, unsafe=unsafe)
        return tensor.squeeze(0) if self.n_envs == 0 else tensor

    def get_dofs_position(self, dofs_idx=None, envs_idx=None, *, unsafe=False):
        tensor = ti_field_to_torch(self.dofs_state.pos, envs_idx, dofs_idx, transpose=True, unsafe=unsafe)
        return tensor.squeeze(0) if self.n_envs == 0 else tensor

    @ti.kernel
    def _kernel_get_dofs_control_force(
        self,
        tensor: ti.types.ndarray(),
        dofs_idx: ti.types.ndarray(),
        envs_idx: ti.types.ndarray(),
    ):
        # we need to compute control force here because this won't be computed until the next actual simulation step
        ti.loop_config(serialize=self._para_level < gs.PARA_LEVEL.PARTIAL)
        for i_d_, i_b_ in ti.ndrange(dofs_idx.shape[0], envs_idx.shape[0]):
            i_d = dofs_idx[i_d_]
            i_b = envs_idx[i_b_]
            I_d = [i_d, i_b] if ti.static(self._options.batch_dofs_info) else i_d
            force = gs.ti_float(0.0)
            if self.dofs_state[i_d, i_b].ctrl_mode == gs.CTRL_MODE.FORCE:
                force = self.dofs_state[i_d, i_b].ctrl_force
            elif self.dofs_state[i_d, i_b].ctrl_mode == gs.CTRL_MODE.VELOCITY:
                force = self.dofs_info[I_d].kv * (self.dofs_state[i_d, i_b].ctrl_vel - self.dofs_state[i_d, i_b].vel)
            elif self.dofs_state[i_d, i_b].ctrl_mode == gs.CTRL_MODE.POSITION:
                force = (
                    self.dofs_info[I_d].kp * (self.dofs_state[i_d, i_b].ctrl_pos - self.dofs_state[i_d, i_b].pos)
                    - self.dofs_info[I_d].kv * self.dofs_state[i_d, i_b].vel
                )
            tensor[i_b_, i_d_] = ti.math.clamp(
                force,
                self.dofs_info[I_d].force_range[0],
                self.dofs_info[I_d].force_range[1],
            )

    def get_dofs_kp(self, dofs_idx=None, envs_idx=None, *, unsafe=False):
        if not unsafe and not self._options.batch_dofs_info and envs_idx is not None:
            gs.raise_exception("`envs_idx` cannot be specified for non-batched dofs info.")
        tensor = ti_field_to_torch(self.dofs_info.kp, envs_idx, dofs_idx, transpose=True, unsafe=unsafe)
        return tensor.squeeze(0) if self.n_envs == 0 and self._options.batch_dofs_info else tensor

    def get_dofs_kv(self, dofs_idx=None, envs_idx=None, *, unsafe=False):
        if not unsafe and not self._options.batch_dofs_info and envs_idx is not None:
            gs.raise_exception("`envs_idx` cannot be specified for non-batched dofs info.")
        tensor = ti_field_to_torch(self.dofs_info.kv, envs_idx, dofs_idx, transpose=True, unsafe=unsafe)
        return tensor.squeeze(0) if self.n_envs == 0 and self._options.batch_dofs_info else tensor

    def get_dofs_force_range(self, dofs_idx=None, envs_idx=None, *, unsafe=False):
        if not unsafe and not self._options.batch_dofs_info and envs_idx is not None:
            gs.raise_exception("`envs_idx` cannot be specified for non-batched dofs info.")
        tensor = ti_field_to_torch(self.dofs_info.force_range, envs_idx, dofs_idx, transpose=True, unsafe=unsafe)
        if self.n_envs == 0 and self._options.batch_dofs_info:
            tensor = tensor.squeeze(0)
        return tensor[..., 0], tensor[..., 1]

    def get_dofs_limit(self, dofs_idx=None, envs_idx=None, *, unsafe=False):
        if not unsafe and not self._options.batch_dofs_info and envs_idx is not None:
            gs.raise_exception("`envs_idx` cannot be specified for non-batched dofs info.")
        tensor = ti_field_to_torch(self.dofs_info.limit, envs_idx, dofs_idx, transpose=True, unsafe=unsafe)
        if self.n_envs == 0 and self._options.batch_dofs_info:
            tensor = tensor.squeeze(0)
        return tensor[..., 0], tensor[..., 1]

    def get_dofs_stiffness(self, dofs_idx=None, envs_idx=None, *, unsafe=False):
        if not unsafe and not self._options.batch_dofs_info and envs_idx is not None:
            gs.raise_exception("`envs_idx` cannot be specified for non-batched dofs info.")
        tensor = ti_field_to_torch(self.dofs_info.stiffness, envs_idx, dofs_idx, transpose=True, unsafe=unsafe)
        return tensor.squeeze(0) if self.n_envs == 0 and self._options.batch_dofs_info else tensor

    def get_dofs_invweight(self, dofs_idx=None, envs_idx=None, *, unsafe=False):
        if not unsafe and not self._options.batch_dofs_info and envs_idx is not None:
            gs.raise_exception("`envs_idx` cannot be specified for non-batched dofs info.")
        tensor = ti_field_to_torch(self.dofs_info.invweight, envs_idx, dofs_idx, transpose=True, unsafe=unsafe)
        return tensor.squeeze(0) if self.n_envs == 0 and self._options.batch_dofs_info else tensor

    def get_dofs_armature(self, dofs_idx=None, envs_idx=None, *, unsafe=False):
        if not unsafe and not self._options.batch_dofs_info and envs_idx is not None:
            gs.raise_exception("`envs_idx` cannot be specified for non-batched dofs info.")
        tensor = ti_field_to_torch(self.dofs_info.armature, envs_idx, dofs_idx, transpose=True, unsafe=unsafe)
        return tensor.squeeze(0) if self.n_envs == 0 and self._options.batch_dofs_info else tensor

    def get_dofs_damping(self, dofs_idx=None, envs_idx=None, *, unsafe=False):
        if not unsafe and not self._options.batch_dofs_info and envs_idx is not None:
            gs.raise_exception("`envs_idx` cannot be specified for non-batched dofs info.")
        tensor = ti_field_to_torch(self.dofs_info.damping, envs_idx, dofs_idx, transpose=True, unsafe=unsafe)
        return tensor.squeeze(0) if self.n_envs == 0 and self._options.batch_dofs_info else tensor

    def get_mass_mat(self, dofs_idx=None, envs_idx=None, decompose=False, *, unsafe=False):
        tensor = ti_field_to_torch(
            self.mass_mat_L if decompose else self.mass_mat, envs_idx, transpose=True, unsafe=unsafe
        )

        if dofs_idx is not None:
            if isinstance(dofs_idx, (slice, int)) or (dofs_idx.ndim == 0):
                tensor = tensor[:, dofs_idx, dofs_idx]
                if tensor.ndim == 1:
                    tensor = tensor.reshape((-1, 1, 1))
            else:
                tensor = tensor[:, dofs_idx.unsqueeze(1), dofs_idx]
        if self.n_envs == 0:
            tensor = tensor.squeeze(0)

        if decompose:
            mass_mat_D_inv = ti_field_to_torch(self.mass_mat_D_inv, envs_idx, dofs_idx, transpose=True, unsafe=unsafe)
            if self.n_envs == 0:
                mass_mat_D_inv = mass_mat_D_inv.squeeze(0)
            return tensor, mass_mat_D_inv

        return tensor

    @ti.kernel
    def _kernel_set_drone_rpm(
        self,
        n_propellers: ti.i32,
        COM_link_idx: ti.i32,
        propellers_link_idxs: ti.types.ndarray(),
        propellers_rpm: ti.types.ndarray(),
        propellers_spin: ti.types.ndarray(),
        KF: ti.float32,
        KM: ti.float32,
        invert: ti.i32,
    ):
        """
        Set the RPM of propellers of a drone entity.
        Should only be called by drone entities.
        """
        for b in range(self._B):
            torque = 0.0
            for i in range(n_propellers):
                force_i = propellers_rpm[i, b] ** 2 * KF
                torque += propellers_rpm[i, b] ** 2 * KM * propellers_spin[i]
                self._func_apply_external_force_link_inertial_frame(
                    ti.Vector([0.0, 0.0, 0.0]), ti.Vector([0.0, 0.0, force_i]), propellers_link_idxs[i], b
                )

            if invert:
                torque = -torque

            self._func_apply_external_torque_link_inertial_frame(ti.Vector([0.0, 0.0, torque]), COM_link_idx, b)

    @ti.kernel
    def _update_drone_propeller_vgeoms(
        self,
        n_propellers: ti.i32,
        propellers_vgeom_idxs: ti.types.ndarray(),
        propellers_revs: ti.types.ndarray(),
        propellers_spin: ti.types.ndarray(),
    ):
        """
        Update the angle of the vgeom in the propellers of a drone entity.
        """
        for i, b in ti.ndrange(n_propellers, self._B):
            rad = propellers_revs[i, b] * propellers_spin[i] * self._substep_dt * np.pi / 30
            self.vgeoms_state[propellers_vgeom_idxs[i], b].quat = gu.ti_transform_quat_by_quat(
                gu.ti_rotvec_to_quat(ti.Vector([0.0, 0.0, rad])),
                self.vgeoms_state[propellers_vgeom_idxs[i], b].quat,
            )

    def get_geoms_friction(self, geoms_idx=None, *, unsafe=False):
        return ti_field_to_torch(self.geoms_info.friction, geoms_idx, None, unsafe=unsafe)

    def set_geom_friction(self, friction, geoms_idx):
        self._kernel_set_geom_friction(geoms_idx, friction)

    @ti.kernel
    def _kernel_set_geom_friction(self, geoms_idx: ti.i32, friction: ti.f32):
        self.geoms_info[geoms_idx].friction = friction

    def set_geoms_friction(self, friction, geoms_idx=None, *, unsafe=False):
        friction, geoms_idx, _ = self._sanitize_1D_io_variables(
            friction,
            geoms_idx,
            self.n_geoms,
            None,
            batched=False,
            idx_name="geoms_idx",
            skip_allocation=True,
            unsafe=unsafe,
        )
        self._kernel_set_geoms_friction(friction, geoms_idx)

    @ti.kernel
    def _kernel_set_geoms_friction(
        self,
        friction: ti.types.ndarray(),
        geoms_idx: ti.types.ndarray(),
    ):
        ti.loop_config(serialize=self._para_level < gs.PARA_LEVEL.PARTIAL)
        for i_g_ in ti.ndrange(geoms_idx.shape[0]):
            self.geoms_info[geoms_idx[i_g_]].friction = friction[i_g_]

    def add_weld_constraint(self, link1_idx, link2_idx, envs_idx=None, *, unsafe=False):
        _, link1_idx, _ = self._sanitize_1D_io_variables(
            None, link1_idx, self.n_links, envs_idx, idx_name="links_idx", skip_allocation=True, unsafe=unsafe
        )
        _, link2_idx, envs_idx = self._sanitize_1D_io_variables(
            None, link2_idx, self.n_links, envs_idx, idx_name="links_idx", skip_allocation=True, unsafe=unsafe
        )
        self._kernel_add_weld_constraint(link1_idx, link2_idx, envs_idx)

    @ti.kernel
    def _kernel_add_weld_constraint(
        self,
        link1_idx: ti.types.ndarray(),
        link2_idx: ti.types.ndarray(),
        envs_idx: ti.types.ndarray(),
    ):
        ti.loop_config(serialize=self._para_level < gs.PARA_LEVEL.PARTIAL)
        for i_b_ in ti.ndrange(envs_idx.shape[0]):
            i_b = envs_idx[i_b_]
            if self.constraint_solver.ti_n_equalities[i_b] >= self.n_equalities_candidate:
                self.constraint_solver.ti_n_equalities[i_b] = self.n_equalities_candidate - 1
                print(
                    f"{colors.YELLOW}[Genesis] [00:00:00] [WARNING] Too many constraints, delete the last one."
                    f"{formats.RESET}"
                )
            i_e = self.constraint_solver.ti_n_equalities[i_b]

            l1 = link1_idx[i_b]
            l2 = link2_idx[i_b]

            shared_pos = self.links_state[l1, i_b].pos
            pos1 = gu.ti_inv_transform_by_trans_quat(
                shared_pos, self.links_state[l1, i_b].pos, self.links_state[l1, i_b].quat
            )
            pos2 = gu.ti_inv_transform_by_trans_quat(
                shared_pos, self.links_state[l2, i_b].pos, self.links_state[l2, i_b].quat
            )

            self.equalities_info[i_e, i_b].eq_type = gs.ti_int(gs.EQUALITY_TYPE.WELD)
            self.equalities_info[i_e, i_b].eq_obj1id = l1
            self.equalities_info[i_e, i_b].eq_obj2id = l2

            for i_3 in range(3):
                self.equalities_info[i_e, i_b].eq_data[i_3 + 3] = pos1[i_3]
                self.equalities_info[i_e, i_b].eq_data[i_3] = pos2[i_3]

            relpose = gu.ti_quat_mul(gu.ti_inv_quat(self.links_state[l1, i_b].quat), self.links_state[l2, i_b].quat)

            self.equalities_info[i_e, i_b].eq_data[6] = relpose[0]
            self.equalities_info[i_e, i_b].eq_data[7] = relpose[1]
            self.equalities_info[i_e, i_b].eq_data[8] = relpose[2]
            self.equalities_info[i_e, i_b].eq_data[9] = relpose[3]

            self.equalities_info[i_e, i_b].eq_data[10] = 1.0
            self.equalities_info[i_e, i_b].sol_params = ti.Vector(
                [2 * self._substep_dt, 1.0e00, 9.0e-01, 9.5e-01, 1.0e-03, 5.0e-01, 2.0e00]
            )

            self.constraint_solver.ti_n_equalities[i_b] = self.constraint_solver.ti_n_equalities[i_b] + 1

    def delete_weld_constraint(self, link1_idx, link2_idx, envs_idx=None, *, unsafe=False):
        _, link1_idx, _ = self._sanitize_1D_io_variables(
            None, link1_idx, self.n_links, envs_idx, idx_name="links_idx", skip_allocation=True, unsafe=unsafe
        )
        _, link2_idx, envs_idx = self._sanitize_1D_io_variables(
            None, link2_idx, self.n_links, envs_idx, idx_name="links_idx", skip_allocation=True, unsafe=unsafe
        )
        self._kernel_delete_weld_constraint(link1_idx, link2_idx, envs_idx)

    @ti.kernel
    def _kernel_delete_weld_constraint(
        self,
        link1_idx: ti.types.ndarray(),
        link2_idx: ti.types.ndarray(),
        envs_idx: ti.types.ndarray(),
    ):
        ti.loop_config(serialize=self._para_level < gs.PARA_LEVEL.PARTIAL)
        for i_b_ in ti.ndrange(envs_idx.shape[0]):
            i_b = envs_idx[i_b_]
            for i_e in range(self.n_equalities, self.constraint_solver.ti_n_equalities[i_b]):
                if (
                    self.equalities_info[i_e, i_b].eq_type == gs.EQUALITY_TYPE.WELD
                    and self.equalities_info[i_e, i_b].eq_obj1id == link1_idx[i_b]
                    and self.equalities_info[i_e, i_b].eq_obj2id == link2_idx[i_b]
                ):
                    if i_e < self.constraint_solver.ti_n_equalities[i_b] - 1:
                        self.equalities_info[i_e, i_b] = self.equalities_info[
                            self.constraint_solver.ti_n_equalities[i_b] - 1, i_b
                        ]
                    self.constraint_solver.ti_n_equalities[i_b] = self.constraint_solver.ti_n_equalities[i_b] - 1

    # ------------------------------------------------------------------------------------
    # ----------------------------------- properties -------------------------------------
    # ------------------------------------------------------------------------------------

    @property
    def links(self):
        if self.is_built:
            return self._links
        return gs.List(link for entity in self._entities for link in entity.links)

    @property
    def joints(self):
        if self.is_built:
            return self._joints
        return gs.List(joint for entity in self._entities for joint in entity.joints)

    @property
    def geoms(self):
        if self.is_built:
            return self._geoms
        return gs.List(geom for entity in self._entities for geom in entity.geoms)

    @property
    def vgeoms(self):
        if self.is_built:
            return self._vgeoms
        return gs.List(vgeom for entity in self._entities for vgeom in entity.vgeoms)

    @property
    def n_links(self):
        if self.is_built:
            return self._n_links
        return len(self.links)

    @property
    def n_joints(self):
        if self.is_built:
            return self._n_joints
        return len(self.joints)

    @property
    def n_geoms(self):
        if self.is_built:
            return self._n_geoms
        return len(self.geoms)

    @property
    def n_cells(self):
        if self.is_built:
            return self._n_cells
        return sum(entity.n_cells for entity in self._entities)

    @property
    def n_vgeoms(self):
        if self.is_built:
            return self._n_vgeoms
        return len(self.vgeoms)

    @property
    def n_verts(self):
        if self.is_built:
            return self._n_verts
        return sum(entity.n_verts for entity in self._entities)

    @property
    def n_free_verts(self):
        if self.is_built:
            return self._n_free_verts
        return sum(entity.n_verts if entity.is_free else 0 for entity in self._entities)

    @property
    def n_fixed_verts(self):
        if self.is_built:
            return self._n_fixed_verts
        return sum(entity.n_verts if not entity.is_free else 0 for entity in self._entities)

    @property
    def n_vverts(self):
        if self.is_built:
            return self._n_vverts
        return sum([entity.n_vverts for entity in self._entities])

    @property
    def n_faces(self):
        if self.is_built:
            return self._n_faces
        return sum([entity.n_faces for entity in self._entities])

    @property
    def n_vfaces(self):
        if self.is_built:
            return self._n_vfaces
        return sum([entity.n_vfaces for entity in self._entities])

    @property
    def n_edges(self):
        if self.is_built:
            return self._n_edges
        return sum([entity.n_edges for entity in self._entities])

    @property
    def n_qs(self):
        if self.is_built:
            return self._n_qs
        return sum([entity.n_qs for entity in self._entities])

    @property
    def n_dofs(self):
        if self.is_built:
            return self._n_dofs
        return sum(entity.n_dofs for entity in self._entities)

    @property
    def init_qpos(self):
        if len(self._entities) == 0:
            return np.array([])
        return np.concatenate([entity.init_qpos for entity in self._entities])

    @property
    def max_collision_pairs(self):
        return self._max_collision_pairs

    @property
    def n_equalities(self):
        if self.is_built:
            return self._n_equalities
        return sum(entity.n_equalities for entity in self._entities)

    @property
    def equalities(self):
        if self.is_built:
            return self._equalities
        return gs.List(equality for entity in self._entities for equality in entity.equalities)<|MERGE_RESOLUTION|>--- conflicted
+++ resolved
@@ -1767,22 +1767,9 @@
             self._func_hibernate()
             self._func_aggregate_awake_entities()
 
-<<<<<<< HEAD
-        ti.loop_config(serialize=self._para_level < gs.PARA_LEVEL.ALL)
-        for i_b in range(self._B):
-            self._func_forward_kinematics(i_b)
-            self._func_transform_COM(i_b)
-            self._func_forward_velocity(i_b)
-            self._func_update_geoms(i_b)
-
     def _detect_collision(self, envs_idx=None):
         self.collider.clear(envs_idx)
         self.collider.detection(envs_idx)
-=======
-    def _kernel_detect_collision(self):
-        self.collider.clear()
-        self.collider.detection()
->>>>>>> 7734fbd1
 
     # @@@@@@@@@ Composer ends here
 
