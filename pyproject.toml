[build-system]
requires = ["setuptools", "wheel", "cython>=3.0.0", "numpy>=1.26.4"]
build-backend = "setuptools.build_meta"

[project]
name = "genesis-world"
version = "0.3.7"
description = "A universal and generative physics engine"
readme = "README.md"
requires-python = ">=3.10,<3.14"
dependencies = [
    "psutil",
    "gstaichi==4.0.0",
    "pydantic>=2.11.0",
    "numpy>=1.26.4",
    "trimesh",
    "scipy>=1.14",
    "libigl",
    # Cross-platform library to get various kind of CPU information such as model name
    "py-cpuinfo",
    "mujoco>=3.2.5",
    "moviepy>=2.0.0",
    # Used by `pyrender` to manage onscreen graphical windows
    # * 2.1.8 breaks headless windowing, which is used in unit tests of the interactive viewer.
    "pyglet>=1.5,!=2.1.8",
    # Used by `pyrender` to load fonts
    "freetype-py",
    # Used by `pyrender` to write low-level OpenGL rendering pipeline
    "PyOpenGL>=3.1.4",
    # Use by `pyrender` to compile low-level OpenGL rendering pipeline
    "numba",
    # Use by `Mesh.remesh`, which is involve in `PBDTetEntity.sample`
    "pymeshlab",
    # Optional `trimesh` dependency for loading `.dae` mesh files
    "pycollada",
    # Used for parsing `.glb` mesh files
    "pygltflib==1.16.0",
    # Use by `PBD3DEntity.sample` to tetrahedralize a mesh
    "tetgen>=0.6.4; platform_machine!='aarch64'",
    # Used for some advanced mesh processing such as `skeletonization`
    "PyGEL3D",
    # Used to convert VTK output to numpy when converting volume to particles for PBS
    "vtk",
    # Used here and there to load and export images
    # * 11.0 dramatically improves performance when exporting images to PNG
    "Pillow>11.0",
    # Use to display camera images and export images
    "opencv-python",
    # Use by `RigidGeom.visualize_sdf` to render SDF as level 0 marching cubes
    "scikit-image",
    # Convex decomposition library
    "coacd",
    # Ray casting used in mesh to height field conversion
    "rtree",
    # Constraint Satisfaction Solver.
    # Used to compute contype and conaffinity bitmasks from complete list of excluded collision pairs.
    "z3-solver",
    # Used for loading raytracing special texture images used by LuisaRender
    "OpenEXR",
    # Native batch renderer specifically designed for Genesis
    "gs-madrona==0.0.5; platform_system=='Linux' and (platform_machine=='x86_64' or platform_machine=='AMD64')",
    # Used for mesh simplification
    "fast_simplification>=0.1.12",
    # Surface reconstruction library for particle data from SPH simulations.
    # 0.13.0.0 changes removes enable_multi_threading argument an enable it by default
    # and AttributeError: 'builtins.MeshWithData' object has no attribute 'get_point_attribute'.
    # Did you mean: 'add_point_attribute'?
    "pysplashsurf<=0.12.0.2",
]

[project.optional-dependencies]
dev = [
    "black",
    "pytest",
    "pytest-xdist",
    "pytest-forked",
    "pytest-random-order",
    "pytest-print",
    # - 16.0 is causing pytest-xdist to crash in case of failure or skipped tests
<<<<<<< HEAD
    "pytest-rerunfailures<16.0",
    "setproctitle", # allows renaming the test processes on the cluster
=======
    "pytest-rerunfailures!=16.0",
>>>>>>> 9f1a98af
    "syrupy",
    "huggingface_hub[hf_xet]",
    "wandb",
    "ipython",
    # * Mujoco 3.3.6 made contact islands an opt-out option instead of opt-in,
    #   which requires setting the disableflags 'mjDSBL_ISLAND'.
    "mujoco>=3.3.6,<3.4.0",
    # Used internally by 'MPLPlotter'
    # * 3.7.0: introduces Button blitting and 'outside' keyword legend location
    "matplotlib>=3.7.0",
    # Used internally by 'VideoFileWriter'
    "av",
]
docs = [
    # Note that currently sphinx 7 does not work, so we must use v6.2.1. Once fixed we can use a later version.
    # See https://github.com/kivy/kivy/issues/8230 which tracks this issue.
    "sphinx==6.2.1",
    "sphinx-autobuild",
    "pydata_sphinx_theme",
    # For spelling
    "sphinxcontrib.spelling",
    # Type hints support
    "sphinx-autodoc-typehints",
    # Copy button for code snippets
    "sphinx_copybutton",
    # Markdown parser
    "myst-parser",
    "sphinx-subfigure",
    "sphinxcontrib-video",
    "sphinx-togglebutton",
    "sphinx_design",
]
render = [
    "pybind11[global]",
    "open3d",
]
usd = [
    # Used for parsing `.usd` mesh files
    "usd-core<25.11",
]

[project.scripts]
gs = "genesis._main:main"

[tool.setuptools.packages.find]
where = ["."]
include = ["genesis", "genesis.*"]

[tool.setuptools.package-data]
genesis = [
    "assets/*",
    "ext/pyrender/fonts/*",
    "ext/pyrender/shaders/*",
    "ext/VolumeSampling",
]

[tool.black]
line-length = 120
force-exclude = '''
/(
    genesis/ext
)/
'''

[tool.pytest.ini_options]
addopts = [
    "--color=yes",
    "--import-mode=importlib",
    "--pdbcls=IPython.terminal.debugger:TerminalPdb",
    # "--exitfirst",
    "--numprocesses=auto",
    "--dist=worksteal",
    "--random-order-bucket=global",
    "--random-order-seed=0",
    # "--max-worker-restart=0",
    "--durations=0",
    "--durations-min=100.0",
    # Note that the retry mechanism is not compatible with "--forked".
    "-m not (benchmarks or examples)",
]
filterwarnings = [
    "ignore::_pytest.warning_types.PytestUnknownMarkWarning",
    "ignore::DeprecationWarning",
]
markers = [
    "examples: example scripts.",
    "benchmarks: benchmarks for profiling and monitoring.",
    "required: minimal test set that must pass systematically on any environment before merging.",
    "field_only: tests that are not compatible with gstaichi ndarrays."
]
log_cli_level = "WARNING"<|MERGE_RESOLUTION|>--- conflicted
+++ resolved
@@ -77,12 +77,8 @@
     "pytest-random-order",
     "pytest-print",
     # - 16.0 is causing pytest-xdist to crash in case of failure or skipped tests
-<<<<<<< HEAD
-    "pytest-rerunfailures<16.0",
+    "pytest-rerunfailures!=16.0",
     "setproctitle", # allows renaming the test processes on the cluster
-=======
-    "pytest-rerunfailures!=16.0",
->>>>>>> 9f1a98af
     "syrupy",
     "huggingface_hub[hf_xet]",
     "wandb",
