--- conflicted
+++ resolved
@@ -1171,22 +1171,9 @@
             self.compute_fem_energy_alpha(i_step, self.linesearch_state.energy)
             self.compute_fem_gradient_alpha(i_step)
 
-<<<<<<< HEAD
         if ti.static(self.rigid_solver.is_active()):
             self.compute_rigid_energy_alpha(self.linesearch_state.energy)
             self.compute_rigid_gradient_alpha()
-=======
-    @ti.kernel
-    def compute_inertia_elastic_gradient_alpha(self, i_step: ti.i32):
-        self.linesearch_state.dell_dalpha.fill(0.0)
-        dp = ti.static(self.linesearch_state_v.dp)
-        v = ti.static(self.v)
-        v_star = ti.static(self.fem_solver.elements_v.vel)
-        for i_b, i_v in ti.ndrange(self._B, self.fem_solver.n_vertices):
-            if not self.batch_linesearch_active[i_b]:
-                continue
-            self.linesearch_state.dell_dalpha[i_b] += dp[i_b, i_v].dot(v[i_b, i_v] - v_star[i_step + 1, i_v, i_b])
->>>>>>> 2ddb592d
 
         for contact in ti.static(self.contact_handlers):
             contact.compute_energy_gamma_G()
@@ -1220,7 +1207,7 @@
         for i_b, i_v in ti.ndrange(self._B, self.fem_solver.n_vertices):
             if not self.batch_linesearch_active[i_b]:
                 continue
-            self.linesearch_state.dell_dalpha[i_b] += dp[i_b, i_v].dot(v[i_b, i_v] - v_star[i_step + 1, i_b, i_v])
+            self.linesearch_state.dell_dalpha[i_b] += dp[i_b, i_v].dot(v[i_b, i_v] - v_star[i_step + 1, i_v, i_b])
 
     @ti.func
     def compute_rigid_gradient_alpha(self):
