--- conflicted
+++ resolved
@@ -1111,17 +1111,10 @@
 
     def substep_post_coupling(self, f):
         from genesis.engine.couplers import SAPCoupler, IPCCoupler
-<<<<<<< HEAD
 
         if not self.is_active:
             return
 
-=======
-
-        if not self.is_active:
-            return
-
->>>>>>> a876fdf6
         if isinstance(self.sim.coupler, SAPCoupler):
             update_qacc_from_qvel_delta(
                 dofs_state=self.dofs_state,
