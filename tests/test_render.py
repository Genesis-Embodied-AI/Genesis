--- conflicted
+++ resolved
@@ -3,15 +3,12 @@
 import os
 import re
 import sys
-<<<<<<< HEAD
 from io import BytesIO
-from pathlib import Path
+import time
 import enum
-=======
-import time
->>>>>>> b10112b2
 
 import numpy as np
+from PIL import Image
 import pyglet
 import pytest
 import torch
@@ -25,7 +22,6 @@
 from .utils import assert_allclose, assert_array_equal, get_hf_dataset
 
 
-<<<<<<< HEAD
 IMG_STD_ERR_THR = 0.8
 
 
@@ -66,8 +62,6 @@
     return snapshot.use_extension(PixelMatchSnapshotExtension)
 
 
-=======
->>>>>>> b10112b2
 @pytest.mark.required
 @pytest.mark.parametrize("segmentation_level", ["entity", "link", "geom"])
 @pytest.mark.parametrize("particle_mode", ["visual", "particle"])
