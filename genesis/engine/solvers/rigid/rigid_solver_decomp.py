--- conflicted
+++ resolved
@@ -70,7 +70,6 @@
 
     @ti.data_oriented
     class StaticRigidSimConfig:
-<<<<<<< HEAD
         def __init__(self, **kwargs):
             for key, value in kwargs.items():
                 setattr(self, key, value)
@@ -97,30 +96,6 @@
     #     tolerance: float = 1e-6
     #     ls_iterations: int = 10
     #     ls_tolerance: float = 1e-6
-=======
-        # store static arguments here
-        para_level: int = 0
-        use_hibernation: bool = False
-        use_contact_island: bool = False
-        batch_links_info: bool = False
-        batch_dofs_info: bool = False
-        batch_joints_info: bool = False
-        enable_mujoco_compatibility: bool = False
-        enable_multi_contact: bool = True
-        enable_self_collision: bool = True
-        enable_adjacent_collision: bool = False
-        enable_collision: bool = False
-        box_box_detection: bool = False
-        integrator: gs.integrator = gs.integrator.implicitfast
-        sparse_solve: bool = False
-        solver_type: gs.constraint_solver = gs.constraint_solver.CG
-        # dynamic properties
-        substep_dt: float = 0.01
-        iterations: int = 10
-        tolerance: float = 1e-6
-        ls_iterations: int = 10
-        ls_tolerance: float = 1e-6
->>>>>>> d2017358
 
     def __init__(self, scene: "Scene", sim: "Simulator", options: RigidOptions) -> None:
         super().__init__(scene, sim, options)
@@ -4426,11 +4401,6 @@
         n_geoms = friction_ratio.shape[1]
         _B = qpos.shape[0]
 
-<<<<<<< HEAD
-        ti.loop_config(serialize=self._para_level < gs.PARA_LEVEL.ALL)
-        for i_d, i_b in ti.ndrange(self.n_dofs, self._B):
-            vel[i_b, i_d] = self.dofs_state.vel[i_d, i_b]
-=======
         ti.loop_config(serialize=static_rigid_sim_config.para_level < gs.PARA_LEVEL.ALL)
         for i_q, i_b in ti.ndrange(n_qs, _B):
             qpos[i_b, i_q] = rgi.qpos[i_q, i_b]
@@ -4438,7 +4408,6 @@
         ti.loop_config(serialize=static_rigid_sim_config.para_level < gs.PARA_LEVEL.ALL)
         for i_d, i_b in ti.ndrange(n_dofs, _B):
             vel[i_b, i_d] = dofs_state[i_d, i_b].vel
->>>>>>> d2017358
 
         ti.loop_config(serialize=static_rigid_sim_config.para_level < gs.PARA_LEVEL.ALL)
         for i_l, i_b in ti.ndrange(n_links, _B):
@@ -4515,11 +4484,6 @@
         n_links = links_pos.shape[1]
         n_geoms = friction_ratio.shape[1]
 
-<<<<<<< HEAD
-        ti.loop_config(serialize=self._para_level < gs.PARA_LEVEL.ALL)
-        for i_d, i_b_ in ti.ndrange(self.n_dofs, envs_idx.shape[0]):
-            self.dofs_state.vel[i_d, envs_idx[i_b_]] = dofs_vel[envs_idx[i_b_], i_d]
-=======
         ti.loop_config(serialize=static_rigid_sim_config.para_level < gs.PARA_LEVEL.ALL)
         for i_q, i_b_ in ti.ndrange(n_qs, envs_idx.shape[0]):
             rgi.qpos[i_q, envs_idx[i_b_]] = qpos[envs_idx[i_b_], i_q]
@@ -4527,7 +4491,6 @@
         ti.loop_config(serialize=static_rigid_sim_config.para_level < gs.PARA_LEVEL.ALL)
         for i_d, i_b_ in ti.ndrange(n_dofs, envs_idx.shape[0]):
             dofs_state[i_d, envs_idx[i_b_]].vel = dofs_vel[envs_idx[i_b_], i_d]
->>>>>>> d2017358
 
         ti.loop_config(serialize=static_rigid_sim_config.para_level < gs.PARA_LEVEL.ALL)
         for i_l, i_b_ in ti.ndrange(n_links, envs_idx.shape[0]):
