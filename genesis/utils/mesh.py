import hashlib
import os
import pickle as pkl
from io import BytesIO
from urllib import request

import numpy as np
import trimesh
from PIL import Image

import coacd
import igl
import pygltflib
import pyvista as pv
import tetgen

import genesis as gs
from genesis.ext import fast_simplification

from . import geom as gu
from .misc import (
    get_assets_dir,
    get_cvx_cache_dir,
    get_gsd_cache_dir,
    get_ptc_cache_dir,
    get_remesh_cache_dir,
    get_src_dir,
    get_tet_cache_dir,
)

class MeshInfo:
    def __init__(self, surface):
        self.surface = surface
        self.verts = list()
        self.faces = list()
        self.normals = list()
        self.uvs = list()
        self.n_points = 0
        self.n_members = 0
        self.uvs_exist = False
    
    def append(self, verts, faces, normals, uvs):
        faces += self.n_points
        self.verts.append(verts)
        self.faces.append(faces)
        self.normals.append(normals)
        self.uvs.append(uvs)
        self.n_points += verts.shape[0]
        self.n_members += 1
        if uvs is not None:
            self.uvs_exist = True
    
    def export_mesh(self, scale):
        if self.uvs_exist:
            for i in range(self.n_members):
                if self.uvs[i] is None:
                    self.uvs[i] = np.zeros((self.verts[i].shape[0], 2), dtype=float)
            uvs = np.concatenate(self.uvs, axis=0)
        else:
            uvs = None

        verts = np.concatenate(self.verts, axis=0)
        faces = np.concatenate(self.faces, axis=0)
        normals = np.concatenate(self.normals, axis=0)
        
        return gs.Mesh.from_attrs(
            verts=verts,
            faces=faces,
            normals=normals,
            surface=self.surface,
            uvs=uvs,
            scale=scale,
        )
    
class MeshInfoGroup:
    def __init__(self):
        self.infos = dict()

    def append(self, name, verts, faces, normals, uvs, surface):
        if name not in self.infos:
            self.infos[name] = MeshInfo(surface)
        self.infos[name].append(verts, faces, normals, uvs)
    
    def export_meshes(self, scale):
        return [self.infos[name].export_mesh(scale) for name in self.infos]
    

def get_asset_path(file):
    return os.path.join(get_src_dir(), "assets", file)

def get_gsd_path(verts, faces, sdf_cell_size, sdf_min_res, sdf_max_res):
    hashkey = get_hashkey(
        verts.tobytes(),
        faces.tobytes(),
        str(sdf_cell_size).encode(),
        str(sdf_min_res).encode(),
        str(sdf_max_res).encode(),
    )
    return os.path.join(get_gsd_cache_dir(), f"{hashkey}.gsd")


def get_cvx_path(verts, faces, coacd_options):
    hashkey = get_hashkey(verts.tobytes(), faces.tobytes(), str(coacd_options.__dict__).encode())
    return os.path.join(get_cvx_cache_dir(), f"{hashkey}.cvx")


def get_ptc_path(verts, faces, p_size, sampler):
    hashkey = get_hashkey(verts.tobytes(), faces.tobytes(), str(p_size).encode(), sampler.encode())
    return os.path.join(get_ptc_cache_dir(), f"{hashkey}.ptc")


def get_tet_path(verts, faces, tet_cfg):
    hashkey = get_hashkey(verts.tobytes(), faces.tobytes(), str(tet_cfg).encode())
    return os.path.join(get_tet_cache_dir(), f"{hashkey}.tet")


def get_remesh_path(verts, faces, edge_len_abs, edge_len_ratio, fix):
    hashkey = get_hashkey(
        verts.tobytes(), faces.tobytes(), str(edge_len_abs).encode(), str(edge_len_ratio).encode(), str(fix).encode()
    )
    return os.path.join(get_remesh_cache_dir(), f"{hashkey}.rm")


def get_hashkey(*args):
    hasher = hashlib.sha256()
    for arg in args:
        hasher.update(arg)
    hasher.update(gs.__version__.encode())
    return hasher.hexdigest()


def load_mesh(file):
    if isinstance(file, str):
        return trimesh.load(file, force="mesh", skip_texture=True)
    else:
        return file


def normalize_mesh(mesh):
    """
    Normalize mesh to [-0.5, 0.5].
    """
    scale = (mesh.vertices.max(0) - mesh.vertices.min(0)).max()
    center = (mesh.vertices.max(0) + mesh.vertices.min(0)) / 2.0

    normalized_mesh = mesh.copy()
    normalized_mesh.vertices -= center
    normalized_mesh.vertices /= scale
    return normalized_mesh


def scale_mesh(mesh, scale):
    scale = np.array(scale)
    return trimesh.Trimesh(
        vertices=mesh.vertices * scale,
        faces=mesh.faces,
    )


def cleanup_mesh(mesh):
    """
    Retain only mesh's vertices, faces, and normals.
    """
    return trimesh.Trimesh(
        vertices=mesh.vertices,
        faces=mesh.faces,
        vertex_normals=mesh.vertex_normals,
        face_normals=mesh.face_normals,
    )


def compute_sdf_data(mesh, res):
    """
    Convert mesh to sdf voxels and a transformation matrix from mesh frame to voxel frame.
    """
    voxels_radius = 0.6
    x = np.linspace(-voxels_radius, voxels_radius, res)
    y = np.linspace(-voxels_radius, voxels_radius, res)
    z = np.linspace(-voxels_radius, voxels_radius, res)
    X, Y, Z = np.meshgrid(x, y, z, indexing="ij")
    query_points = np.stack([X, Y, Z], axis=-1).reshape((-1, 3))

    voxels = igl.signed_distance(query_points, mesh.vertices, mesh.faces)[0]
    voxels = voxels.reshape([res, res, res])

    T_mesh_to_sdf = np.eye(4)
    T_mesh_to_sdf[:3, :3] *= (res - 1) / (voxels_radius * 2)
    T_mesh_to_sdf[:3, 3] = (res - 1) / 2

    sdf_data = {
        "voxels": voxels,
        "T_mesh_to_sdf": T_mesh_to_sdf,
    }
    return sdf_data


def voxelize_mesh(mesh, res):
    return mesh.voxelized(pitch=1.0 / res).fill()


def surface_uvs_to_trimesh_visual(surface, uvs=None, n_verts=None):
    texture = surface.get_rgba()

    if isinstance(texture, gs.textures.ImageTexture):
        if uvs is not None:
            uvs = uvs.copy()
            uvs[:, 1] = 1.0 - uvs[:, 1]
            assert texture.image_array.dtype == np.uint8
            visual = trimesh.visual.TextureVisuals(
                uv=uvs,
                material=trimesh.visual.material.SimpleMaterial(
                    image=Image.fromarray(texture.image_array), diffuse=(1.0, 1.0, 1.0, 1.0)
                ),
            )
        else:
            # fall back to color texture
            visual = trimesh.visual.ColorVisuals(vertex_colors=np.tile(texture.mean_color(), [n_verts, 1]))

    elif isinstance(texture, gs.textures.ColorTexture):
        if n_verts is None:
            gs.raise_exception("n_verts is required for color texture.")
        visual = trimesh.visual.ColorVisuals(vertex_colors=np.tile(np.array(texture.color), [n_verts, 1]))

    else:
        gs.raise_exception("Cannot get texture when generating trimesh visual.")

    return visual


def convex_decompose(mesh, coacd_options):
    # compute file name via hashing for caching
    cvx_path = get_cvx_path(mesh.vertices, mesh.faces, coacd_options)

    # loading pre-computed cache if available
    is_cached_loaded = False
    if os.path.exists(cvx_path):
        gs.logger.debug("Convex decomposition file (.cvx) found in cache.")
        try:
            with open(cvx_path, "rb") as file:
                mesh_parts = pkl.load(file)
            is_cached_loaded = True
        except (EOFError, ModuleNotFoundError, pkl.UnpicklingError):
            gs.logger.info("Ignoring corrupted cache.")

    if not is_cached_loaded:
        with gs.logger.timer("Running convex decomposition."):
            mesh = coacd.Mesh(mesh.vertices, mesh.faces)
            args = coacd_options
            result = coacd.run_coacd(
                mesh,
                threshold=args.threshold,
                max_convex_hull=args.max_convex_hull,
                preprocess_mode=args.preprocess_mode,
                preprocess_resolution=args.preprocess_resolution,
                resolution=args.resolution,
                mcts_nodes=args.mcts_nodes,
                mcts_iterations=args.mcts_iterations,
                mcts_max_depth=args.mcts_max_depth,
                pca=args.pca,
                merge=args.merge,
                decimate=args.decimate,
                max_ch_vertex=args.max_ch_vertex,
                extrude=args.extrude,
                extrude_margin=args.extrude_margin,
                apx_mode=args.apx_mode,
                seed=args.seed,
            )
            mesh_parts = []
            for vs, fs in result:
                mesh_parts.append(trimesh.Trimesh(vs, fs))

            os.makedirs(os.path.dirname(cvx_path), exist_ok=True)
            with open(cvx_path, "wb") as file:
                pkl.dump(mesh_parts, file)

    return mesh_parts


def postprocess_collision_geoms(
    g_infos, decimate, decimate_face_num, convexify, decompose_error_threshold, coacd_options
):
    # Early return if there is no geometry to process
    if not g_infos:
        return []

    # Check if all the geometries can be convexify without decomposition
    must_decompose = False
    if convexify:
        for g_info in g_infos:
            mesh = g_info["mesh"]
            tmesh = mesh.trimesh
            if g_info["type"] != gs.GEOM_TYPE.MESH or tmesh.volume < gs.EPS:
                continue
            cmesh = trimesh.convex.convex_hull(tmesh)
            volume_err = cmesh.volume / tmesh.volume - 1.0
            if volume_err > decompose_error_threshold:
                must_decompose = True

    # Check whether merging the geometries is possible, i.e.
    # * They are all meshes
    # * They belong to the same collision group (same contype and conaffinity)
    # * Their physical properties are the same (friction coef and contact solver parameters)
    is_merged = False
    if must_decompose and len(g_infos) > 1:
        is_merged = all(g_info["type"] == gs.GEOM_TYPE.MESH for g_info in g_infos)
        for name in ("contype", "conaffinity", "friction", "sol_params"):
            if not is_merged:
                break
            values = np.stack([g_info.get(name, float("nan")) for g_info in g_infos], axis=0)
            diffs = np.diff(values, axis=0)
            if not (np.isnan(diffs).all(axis=0) | (np.abs(diffs) < gs.EPS).all(axis=0)).all():
                is_merged = False

        # Must apply geometry transform before merge concatenation
        if is_merged:
            tmeshes = []
            for g_info in g_infos:
                mesh = g_info["mesh"]
                tmesh = mesh.trimesh.copy()
                pos = g_info.get("pos", gu.zero_pos())
                quat = g_info.get("quat", gu.identity_quat())
                tmesh.apply_transform(gs.utils.geom.trans_quat_to_T(pos, quat))
                tmeshes.append(tmesh)
            tmesh = trimesh.util.concatenate(tmeshes)
            mesh = gs.Mesh.from_trimesh(mesh=tmesh, surface=gs.surfaces.Collision(), metadata={"merged": True})
            g_infos = [{**g_infos[0], **dict(mesh=mesh, pos=gu.zero_pos(), quat=gu.identity_quat())}]

    # Try again to convexify then apply convex decomposition if not possible
    if is_merged:
        (g_info,) = g_infos
        mesh = g_info["mesh"]
        tmesh = mesh.trimesh
        cmesh = trimesh.convex.convex_hull(tmesh)
        volume_err = cmesh.volume / tmesh.volume - 1.0
        must_decompose = volume_err > decompose_error_threshold

    if must_decompose:
        gs.logger.info(
            f"Convex hull is not accurate enough for collision detection ({volume_err:.3f}). "
            "Falling back to more expensive convex decomposition (see FileMorph options)."
        )
        _g_infos = []
        for g_info in g_infos:
            mesh = g_info["mesh"]
            tmesh = mesh.trimesh
            if g_info["type"] != gs.GEOM_TYPE.MESH or tmesh.volume < gs.EPS:
                volume_err = 0.0
            else:
                cmesh = trimesh.convex.convex_hull(tmesh)
                volume_err = cmesh.volume / tmesh.volume - 1.0
            if volume_err > decompose_error_threshold:
                tmeshes = convex_decompose(tmesh, coacd_options)
                meshes = [
                    gs.Mesh.from_trimesh(
                        tmesh, surface=gs.surfaces.Collision(), metadata={**mesh.metadata, "decomposed": True}
                    )
                    for tmesh in tmeshes
                ]
                _g_infos += [{**g_info, **dict(mesh=mesh)} for mesh in meshes]
            else:
                _g_infos.append(g_info)
        g_infos = _g_infos

    # Process of meshes sequentially
    _g_infos = []
    for g_info in g_infos:
        mesh = g_info["mesh"]
        tmesh = mesh.trimesh
        num_vertices = len(tmesh.vertices)
        if not decimate and num_vertices > 5000:
            gs.logger.warning(
                f"At least one of the meshes contain many vertices ({num_vertices}). Consider setting "
                "'morph.decimate=True' to speed up collision detection and improve numerical stability."
            )
        if decimate and decimate_face_num < 100:
            gs.logger.warning(
                "`decimate_face_num` should be greater than 100 to ensure sufficient geometry details are preserved."
            )
        mesh = gs.Mesh.from_trimesh(
            mesh=tmesh,
            convexify=convexify,
            decimate=decimate,
            decimate_face_num=decimate_face_num,
            surface=gs.surfaces.Collision(),
            metadata=mesh.metadata.copy(),
        )
        _g_infos.append({**g_info, **dict(mesh=mesh)})

    return _g_infos


def parse_mesh_trimesh(path, group_by_material, scale, surface):
    meshes = []
    for _, mesh in trimesh.load(path, force="scene", group_material=group_by_material, process=False).geometry.items():
        meshes.append(gs.Mesh.from_trimesh(mesh=mesh, scale=scale, surface=surface, metadata={"mesh_path": path}))
    return meshes

def trimesh_to_mesh(mesh, scale, surface):
    return gs.Mesh.from_trimesh(mesh=mesh, scale=scale, surface=surface)


def adjust_alpha_cutoff(alpha_cutoff, alpha_mode):
    if alpha_mode == 0:     # OPAQUE
        return 0.0
    elif alpha_mode == 1:   # MASK
        return alpha_cutoff
    else:                   # BLEND
        return None

<<<<<<< HEAD
=======
    glb.convert_images(pygltflib.ImageFormat.DATAURI)

    glb_scene = 0 if glb.scene is None else glb.scene
    scene = glb.scenes[glb_scene]
    mesh_list = list()
    for node_index in scene.nodes:
        root_mesh_list = parse_tree(node_index)
        mesh_list.extend(root_mesh_list)

    temp_infos = dict()
    for i in range(len(mesh_list)):
        mesh = glb.meshes[mesh_list[i][0]]
        matrix = mesh_list[i][1]
        for primitive in mesh.primitives:
            if group_by_material:
                group_idx = primitive.material
            else:
                group_idx = i

            uvs0, uvs1 = None, None
            if "KHR_draco_mesh_compression" in primitive.extensions:
                import DracoPy

                KHR_index = primitive.extensions["KHR_draco_mesh_compression"]["bufferView"]
                mesh_buffer_view = glb.bufferViews[KHR_index]
                mesh_data = get_bufferview_data(mesh_buffer_view)
                mesh = DracoPy.decode(
                    mesh_data[mesh_buffer_view.byteOffset : mesh_buffer_view.byteOffset + mesh_buffer_view.byteLength]
                )
                points = mesh.points
                triangles = mesh.faces
                normals = mesh.normals if len(mesh.normals) > 0 else None
                uvs0 = mesh.tex_coord if len(mesh.tex_coord) > 0 else None

            else:
                # "primitive.attributes" records accessor indices in "glb.accessors", like:
                #      Attributes(POSITION=2, NORMAL=1, TANGENT=None, TEXCOORD_0=None, TEXCOORD_1=None,
                #                 COLOR_0=None, JOINTS_0=None, WEIGHTS_0=None)
                # parse vertices

                points = get_data_from_accessor(primitive.attributes.POSITION).astype(float)

                if primitive.indices is None:
                    indices = np.arange(points.shape[0], dtype=np.uint32)
                else:
                    indices = get_data_from_accessor(primitive.indices).astype(np.int32)

                mode = primitive.mode if primitive.mode is not None else 4

                if mode == 4:  # TRIANGLES
                    triangles = indices.reshape(-1, 3)
                elif mode == 5:  # TRIANGLE_STRIP
                    triangles = []
                    for i in range(len(indices) - 2):
                        if i % 2 == 0:
                            triangles.append([indices[i], indices[i + 1], indices[i + 2]])
                        else:
                            triangles.append([indices[i], indices[i + 2], indices[i + 1]])
                    triangles = np.array(triangles, dtype=np.uint32)
                elif mode == 6:  # TRIANGLE_FAN
                    triangles = []
                    for i in range(1, len(indices) - 1):
                        triangles.append([indices[0], indices[i], indices[i + 1]])
                    triangles = np.array(triangles, dtype=np.uint32)
                else:
                    gs.logger.warning(f"Primitive mode {mode} not supported.")
                    continue  # Skip unsupported modes

                # parse normals
                if primitive.attributes.NORMAL:
                    normals = get_data_from_accessor(primitive.attributes.NORMAL).astype(float)
                else:
                    normals = None

                # parse uvs
                if primitive.attributes.TEXCOORD_0:
                    uvs0 = get_data_from_accessor(primitive.attributes.TEXCOORD_0).astype(float)
                if primitive.attributes.TEXCOORD_1:
                    uvs1 = get_data_from_accessor(primitive.attributes.TEXCOORD_1).astype(float)

            if normals is None:
                normals = trimesh.Trimesh(points, triangles, process=False).vertex_normals
            points, normals = apply_transform(matrix, points, normals)

            if group_idx not in temp_infos.keys():
                temp_infos[group_idx] = {
                    "mat_index": primitive.material,
                    "points": [points],
                    "triangles": [triangles],
                    "normals": [normals],
                    "uvs0": [uvs0],
                    "uvs1": [uvs1],
                    "n_points": len(points),
                }

            else:
                triangles += temp_infos[group_idx]["n_points"]
                temp_infos[group_idx]["points"].append(points)
                temp_infos[group_idx]["triangles"].append(triangles)
                temp_infos[group_idx]["normals"].append(normals)
                temp_infos[group_idx]["uvs0"].append(uvs0)
                temp_infos[group_idx]["uvs1"].append(uvs1)
                temp_infos[group_idx]["n_points"] += len(points)

    meshes = list()
    for group_idx in temp_infos.keys():
        # parse images
        color_texture = None
        opacity_texture = None
        roughness_texture = None
        metallic_texture = None
        normal_texture = None
        emissive_texture = None

        alpha_cutoff = None
        double_sided = None
        ior = None
        uvs_used = 0

        if temp_infos[group_idx]["mat_index"] is not None:
            material = glb.materials[temp_infos[group_idx]["mat_index"]]
            double_sided = material.doubleSided

            # parse normal map
            if material.normalTexture is not None:
                texture = glb.textures[material.normalTexture.index]
                if material.normalTexture.texCoord is not None:
                    uvs_used = material.normalTexture.texCoord
                normal_image = get_image(texture.source)
                if normal_image is not None:
                    normal_texture = create_texture(normal_image, None, "linear")

            # TODO: Parse occlusion
            if material.occlusionTexture is not None:
                texture = glb.textures[material.occlusionTexture.index]
                if material.occlusionTexture.texCoord is not None:
                    uvs_used = material.occlusionTexture.texCoord
                occlusion_image = get_image(texture.source)
                if occlusion_image is not None:
                    occlusion_texture = create_texture(occlusion_image, None, "linear")

            # parse alpha mode
            if material.alphaMode == "OPAQUE":
                alpha_cutoff = 0.0
            elif material.alphaMode == "MASK":
                alpha_cutoff = material.alphaCutoff
            else:
                alpha_cutoff = None

            # parse pbr roughness and metallic
            if material.pbrMetallicRoughness is not None:
                pbr_texture = material.pbrMetallicRoughness

                # parse metallic and roughness
                roughness_image = None
                metallic_image = None
                if pbr_texture.metallicRoughnessTexture is not None:
                    texture = glb.textures[pbr_texture.metallicRoughnessTexture.index]
                    if pbr_texture.metallicRoughnessTexture.texCoord is not None:
                        uvs_used = pbr_texture.metallicRoughnessTexture.texCoord

                    combined_image = get_image(texture.source)
                    if combined_image is not None:
                        if combined_image.ndim == 2:
                            roughness_image = combined_image
                        else:
                            roughness_image = combined_image[:, :, 1]  # G for roughness
                            metallic_image = combined_image[:, :, 2]  # B for metallic
                            # metallic_image = np.array(bands[0])     # R for metallic????

                metallic_factor = None
                if pbr_texture.metallicFactor is not None:
                    metallic_factor = (pbr_texture.metallicFactor,)

                roughness_factor = None
                if pbr_texture.roughnessFactor is not None:
                    roughness_factor = (pbr_texture.roughnessFactor,)

                metallic_texture = create_texture(metallic_image, metallic_factor, "linear")
                roughness_texture = create_texture(roughness_image, roughness_factor, "linear")

                # Check if material has a base color texture
                color_image = None
                if pbr_texture.baseColorTexture is not None:
                    texture = glb.textures[pbr_texture.baseColorTexture.index]
                    if pbr_texture.baseColorTexture.texCoord is not None:
                        uvs_used = pbr_texture.baseColorTexture.texCoord
                    source = texture.source
                    if "KHR_texture_basisu" in texture.extensions:
                        # source = texture.extensions["KHR_texture_basisu"]["source"]
                        gs.logger.warning(
                            f"Mesh file `{path}` uses 'KHR_texture_basisu' extension for supercompression of texture "
                            "images, which is unsupported. Ignoring texture."
                        )
                    color_image = get_image(source, "RGBA")

                # parse color
                color_factor = None
                if pbr_texture.baseColorFactor is not None:
                    color_factor = np.array(pbr_texture.baseColorFactor, dtype=float)

                color_texture = create_texture(color_image, color_factor, "srgb")

            elif "KHR_materials_pbrSpecularGlossiness" in material.extensions:
                extension_material = material.extensions["KHR_materials_pbrSpecularGlossiness"]
                color_image = None
                if "diffuseTexture" in extension_material:
                    texture = extension_material["diffuseTexture"]
                    if texture.get("texCoord", None) is not None:
                        uvs_used = texture["texCoord"]
                    color_image = get_image(texture.get("index"), "RGBA")

                color_factor = None
                if "diffuseFactor" in extension_material:
                    color_factor = np.array(extension_material["diffuseFactor"], dtype=float)

                color_texture = create_texture(color_image, color_factor, "srgb")
                material.extensions.pop("KHR_materials_pbrSpecularGlossiness")

            if color_texture is not None:
                opacity_texture = color_texture.check_dim(3)
                if opacity_texture is not None:
                    opacity_texture.apply_cutoff(alpha_cutoff)

            if "KHR_materials_unlit" in material.extensions:
                # No unlit material implemented in renderers. Use emissive texture.
                if color_texture is not None:
                    emissive_texture = color_texture
                    color_texture = None
                material.extensions.pop("KHR_materials_unlit")
            else:
                # parse emissive
                emissive_image = None
                if material.emissiveTexture is not None:
                    texture = glb.textures[material.emissiveTexture.index]
                    if material.emissiveTexture.texCoord is not None:
                        uvs_used = material.emissiveTexture.texCoord
                    emissive_image = get_image(texture.source, "RGB")

                emissive_factor = None
                if material.emissiveFactor is not None:
                    emissive_factor = np.array(material.emissiveFactor, dtype=float)

                if emissive_factor is not None and np.any(emissive_factor > 0.0):
                    emissive_texture = create_texture(emissive_image, emissive_factor, "srgb")

            # TODO: Parse them!
            for extension_name, extension_material in material.extensions.items():
                if extension_name == "KHR_materials_specular":
                    specular_weight = extension_material.get("specularFactor", 1.0)
                    specular_color = np.array(
                        extension_material.get("specularColorFactor", [1.0, 1.0, 1.0]), dtype=float
                    )

                elif extension_name == "KHR_materials_clearcoat":
                    clearcoat_weight = extension_material.get("clearcoatFactor", 0.0)
                    clearcoat_roughness_factor = (extension_material["clearcoatRoughnessFactor"],)

                elif extension_name == "KHR_materials_volume":
                    attenuation_distance = extension_material["attenuationDistance"]

                elif extension_name == "KHR_materials_transmission":
                    specular_trans_factor = extension_material.get("transmissionFactor", 0.0)  # e.g. 1

                elif extension_name == "KHR_materials_ior":
                    ior = extension_material["ior"]  # e.g. 1.4500000476837158

        # repair uv
        group_uvs = temp_infos[group_idx]["uvs1"] if uvs_used == 1 else temp_infos[group_idx]["uvs0"]
        group_points = temp_infos[group_idx]["points"]
        member_count = len(group_points)
        group_uv_exist = False

        for i in range(member_count):
            if group_uvs[i] is not None:
                group_uv_exist = True

        if group_uv_exist:
            for i in range(member_count):
                num_points = group_points[i].shape[0]
                if group_uvs[i] is None:
                    group_uvs[i] = np.zeros((num_points, 2), dtype=float)
            uvs = np.concatenate(group_uvs)
        else:
            uvs = None

        # build other group properties
        verts = np.concatenate(temp_infos[group_idx]["points"])
        normals = np.concatenate(temp_infos[group_idx]["normals"])
        faces = np.concatenate(temp_infos[group_idx]["triangles"])

        group_surface = surface.copy()
        group_surface.update_texture(
            color_texture=color_texture,
            opacity_texture=opacity_texture,
            roughness_texture=roughness_texture,
            metallic_texture=metallic_texture,
            normal_texture=normal_texture,
            emissive_texture=emissive_texture,
            ior=ior,
            double_sided=double_sided,
        )

        mesh = gs.Mesh.from_attrs(
            verts=verts,
            faces=faces,
            normals=normals,
            surface=group_surface,
            uvs=uvs,
            scale=scale,
        )
        mesh.metadata["mesh_path"] = path
        meshes.append(mesh)

    return meshes


>>>>>>> 6638c638
def PIL_to_array(image):
    return np.array(image)

def tonemapped(image):
    exposure = 0.5
    return (np.clip(np.power(image / 255 * np.power(2, exposure), 1 / 2.2), 0, 1) * 255).astype(np.uint8)

def create_texture(image, factor, encoding):
    if image is not None:
        return gs.textures.ImageTexture(image_array=image, image_color=factor, encoding=encoding)
    elif factor is not None:
        return gs.textures.ColorTexture(color=factor)
    else:
        return None


def apply_transform(matrix, positions, normals=None):
    n = positions.shape[0]
    transformed_positions = (np.hstack([positions, np.ones((n, 1))]) @ matrix)[:, :3]
    if normals is not None:
        transformed_normals = (np.hstack([normals, np.zeros((n, 1))]) @ matrix)[:, :3]
    else:
        transformed_normals = None
    return transformed_positions, transformed_normals


def create_frame(
    origin_radius=0.012, axis_radius=0.005, axis_length=1.0, head_radius=0.01, head_length=0.03, sections=12
):
    origin = create_sphere(radius=origin_radius, subdivisions=2)

    x = create_arrow(
        length=axis_length,
        radius=axis_radius,
        l_ratio=head_length / axis_length,
        r_ratio=head_radius / axis_radius,
        body_color=(0.7, 0.0, 0.0, 1.0),
        head_color=(0.7, 0.7, 0.7, 1.0),
        sections=sections,
    )
    y = create_arrow(
        length=axis_length,
        radius=axis_radius,
        l_ratio=head_length / axis_length,
        r_ratio=head_radius / axis_radius,
        body_color=(0.0, 0.7, 0.0, 1.0),
        head_color=(0.7, 0.7, 0.7, 1.0),
        sections=sections,
    )
    z = create_arrow(
        length=axis_length,
        radius=axis_radius,
        l_ratio=head_length / axis_length,
        r_ratio=head_radius / axis_radius,
        body_color=(0.0, 0.0, 0.7, 1.0),
        head_color=(0.7, 0.7, 0.7, 1.0),
        sections=sections,
    )

    x.vertices = gu.transform_by_R(x.vertices, gu.euler_to_R((0, 90, 0)))
    y.vertices = gu.transform_by_R(y.vertices, gu.euler_to_R((-90, 0, 0)))

    return trimesh.util.concatenate([origin, x, y, z])


def create_arrow(
    length=1.0,
    radius=0.02,
    l_ratio=0.25,
    r_ratio=1.5,
    body_color=(1.0, 1.0, 1.0, 1.0),
    head_color=(1.0, 1.0, 1.0, 1.0),
    sections=12,
):
    r_head = radius * r_ratio
    r_body = radius

    l_head = length * l_ratio
    l_body = length - l_head

    offset_body = np.array([0, 0, l_body / 2])
    offset_head = np.array([0, 0, l_body])

    body = trimesh.creation.cylinder(r_body, l_body, sections=sections)
    body.vertices += offset_body
    body.visual = trimesh.visual.ColorVisuals(vertex_colors=np.tile(body_color, [len(body.vertices), 1]))
    head = trimesh.creation.cone(r_head, l_head, sections=sections)
    head.vertices += offset_head
    head.visual = trimesh.visual.ColorVisuals(vertex_colors=np.tile(head_color, [len(head.vertices), 1]).astype(float))
    return trimesh.util.concatenate([body, head])


def create_line(start, end, radius=0.002, color=(1.0, 1.0, 1.0, 1.0), sections=12):
    start = np.array(start)
    end = np.array(end)
    length = np.linalg.norm(end - start)
    mesh = trimesh.creation.cylinder(radius, length, sectioins=sections)  # alonge z-axis
    mesh.vertices[:, -1] += length / 2.0
    mesh.vertices = gu.transform_by_T(mesh.vertices, gu.trans_R_to_T(start, gu.z_to_R(end - start)))
    mesh.visual = trimesh.visual.ColorVisuals(vertex_colors=np.tile(color, [len(mesh.vertices), 1]).astype(float))
    return mesh


def create_camera_frustum(camera, color):
    # camera
    camera_mesh = trimesh.load(os.path.join(get_src_dir(), "assets", "meshes", "camera/camera.obj"))

    # frustum
    near_half_height = camera.near * np.tan(np.deg2rad(camera.fov / 2))
    near_half_width = near_half_height * camera.aspect_ratio
    far_half_height = camera.far * np.tan(np.deg2rad(camera.fov / 2))
    far_half_width = far_half_height * camera.aspect_ratio

    # Define the vertices of the frustum
    vertices = np.array(
        [
            [0, 0, 0],  # apex
            [-near_half_width, -near_half_height, -camera.near],  # near bottom left
            [near_half_width, -near_half_height, -camera.near],  # near bottom right
            [near_half_width, near_half_height, -camera.near],  # near top right
            [-near_half_width, near_half_height, -camera.near],  # near top left
            [-far_half_width, -far_half_height, -camera.far],  # far bottom left
            [far_half_width, -far_half_height, -camera.far],  # far bottom right
            [far_half_width, far_half_height, -camera.far],  # far top right
            [-far_half_width, far_half_height, -camera.far],  # far top left
        ]
    )

    # Define the faces of the frustum
    faces = np.array(
        [
            # # near face
            # [1, 2, 3, 4],
            # # far face
            # [5, 6, 7, 8],
            # side face
            [2, 1, 5, 6],
            [3, 2, 6, 7],
            [4, 3, 7, 8],
            [1, 4, 8, 5],
        ]
    )

    # Create the frustum mesh
    frustum_mesh = trimesh.Trimesh(vertices=vertices, faces=faces)
    frustum_mesh.visual = trimesh.visual.ColorVisuals(
        vertex_colors=np.tile(color, [len(frustum_mesh.vertices), 1]).astype(float)
    )
    return trimesh.util.concatenate([camera_mesh, frustum_mesh])


def create_box(extents=None, color=(1.0, 1.0, 1.0, 1.0), bounds=None, wireframe=False, wireframe_radius=0.002):
    if wireframe:
        if bounds is not None:
            bounds = np.array(bounds)
            extents = bounds[1] - bounds[0]
            pos = bounds.mean(axis=0)
        elif extents is not None:
            extents = np.array(extents)
            pos = np.zeros(3)
        else:
            gs.raise_exception("Neither `extents` nor `bounds` is provided.")

        vertices = np.array(
            [
                [-0.5, -0.5, -0.5],
                [0.5, -0.5, -0.5],
                [0.5, 0.5, -0.5],
                [-0.5, 0.5, -0.5],
                [-0.5, -0.5, 0.5],
                [0.5, -0.5, 0.5],
                [0.5, 0.5, 0.5],
                [-0.5, 0.5, 0.5],
            ]
        )
        vertices = vertices * extents + pos

        # Define edges connecting the vertices
        edges = [
            (0, 1),
            (1, 2),
            (2, 3),
            (3, 0),  # Bottom face
            (4, 5),
            (5, 6),
            (6, 7),
            (7, 4),  # Top face
            (0, 4),
            (1, 5),
            (2, 6),
            (3, 7),  # Vertical edges
        ]
        mesh_vertices = []
        mesh_faces = []
        n_verts = 0
        for edge in edges:
            edge_mesh = create_line(vertices[edge[0]], vertices[edge[1]], wireframe_radius)
            mesh_vertices.append(edge_mesh.vertices)
            mesh_faces.append(edge_mesh.faces + n_verts)
            n_verts += len(edge_mesh.vertices)
        for vertex in vertices:
            vertex_mesh = create_sphere(radius=wireframe_radius)
            mesh_vertices.append(vertex_mesh.vertices + vertex)
            mesh_faces.append(vertex_mesh.faces + n_verts)
            n_verts += len(vertex_mesh.vertices)
        mesh_vertices = np.concatenate(mesh_vertices)
        mesh_faces = np.concatenate(mesh_faces)
        mesh = trimesh.Trimesh(mesh_vertices, mesh_faces)
    else:
        mesh = trimesh.creation.box(extents=extents, bounds=bounds)

    mesh.visual = trimesh.visual.ColorVisuals(vertex_colors=np.tile(color, [len(mesh.vertices), 1]).astype(float))
    return mesh


def create_sphere(radius, subdivisions=3, color=(1.0, 1.0, 1.0, 1.0)):
    mesh = trimesh.creation.icosphere(radius=radius, subdivisions=subdivisions)
    mesh.visual = trimesh.visual.ColorVisuals(vertex_colors=np.tile(color, [len(mesh.vertices), 1]).astype(float))
    return mesh


def create_tets_mesh(n_tets=1, halfsize=1.0, quats=None, randomize_halfsize=True):
    """
    Create artistic tet-based mesh for rendering particles as tets.
    """
    # create tet-based particles given positions
    vert_per_tet = 12
    face_per_tet = 20
    if quats is None:
        quats = np.tile(gu.random_quaternion(n_tets), [1, vert_per_tet]).reshape(-1, 4)

    if randomize_halfsize:
        halfsize = (
            np.tile(np.random.uniform(0.3, 1.9, size=(n_tets, 1)), [1, vert_per_tet * 3]).reshape(-1, 3) * halfsize
        )
        halfsize = (
            np.tile(np.random.uniform(0.3, 1.9, size=(n_tets * 4, 1)), [1, vert_per_tet // 4 * 3]).reshape(-1, 3)
            * halfsize
        )
        # halfsize = np.random.uniform(0.2, 1.9, size=(n_tets * vert_per_tet, 3)) * halfsize

    vertices = (
        np.tile(
            np.array(
                [
                    [0.91835, 0.836701, 0.91835],
                    [0.91835, 0.91835, 0.836701],
                    [0.836701, 0.91835, 0.91835],
                    [-0.836701, 0.91835, -0.91835],
                    [-0.91835, 0.836701, -0.91835],
                    [-0.91835, 0.91835, -0.836701],
                    [-0.836701, -0.91835, 0.91835],
                    [-0.91835, -0.836701, 0.91835],
                    [-0.91835, -0.91835, 0.836701],
                    [0.91835, -0.836701, -0.91835],
                    [0.91835, -0.91835, -0.836701],
                    [0.836701, -0.91835, -0.91835],
                ]
            ),
            [n_tets, 1],
        )
        * halfsize
    )
    vertices = gu.transform_by_quat(vertices, quats)

    faces = np.tile(
        np.array(
            [
                [0, 6, 10],
                [11, 8, 4],
                [2, 5, 7],
                [0, 1, 2],
                [3, 4, 5],
                [6, 7, 8],
                [9, 10, 11],
                [0, 10, 9],
                [9, 1, 0],
                [1, 3, 5],
                [5, 2, 1],
                [2, 7, 6],
                [6, 0, 2],
                [4, 8, 7],
                [7, 5, 4],
                [8, 11, 10],
                [10, 6, 8],
                [3, 9, 11],
                [11, 4, 3],
                [1, 9, 3],
            ]
        ),
        [n_tets, 1],
    )
    faces_offset = np.tile(np.arange(0, n_tets).reshape(-1, 1) * vert_per_tet, [1, face_per_tet * 3]).reshape(
        n_tets * face_per_tet, 3
    )
    faces += faces_offset

    mesh = trimesh.Trimesh(vertices=vertices, faces=faces)
    return mesh


def transform_tets_mesh_verts(vertices, positions, zs=None):
    vert_per_tet = 12
    assert len(vertices) == len(positions) * vert_per_tet
    if zs is not None:
        assert len(zs) == len(positions)
        vertices = gu.transform_by_R(vertices, np.tile(gu.z_to_R(zs), [1, vert_per_tet, 1]).reshape(-1, 3, 3))
    return vertices + np.array(np.tile(positions, [1, vert_per_tet]).reshape(-1, 3))


def create_cylinder(radius, height, sections=None, color=(1.0, 1.0, 1.0, 1.0)):
    mesh = trimesh.creation.cylinder(radius=radius, height=height, sections=sections)
    mesh.visual = trimesh.visual.ColorVisuals(vertex_colors=np.tile(color, [len(mesh.vertices), 1]).astype(float))
    return mesh


def create_plane(size=1e3, color=None, normal=(0, 0, 1)):
    thickness = 1e-2  # for safety
    mesh = trimesh.creation.box(extents=[size, size, thickness])
    mesh.vertices[:, 2] -= thickness / 2
    mesh.vertices = gu.transform_by_R(mesh.vertices, gu.z_to_R(normal))
    if color is None:  # use checkerboard texture
        mesh.visual = trimesh.visual.TextureVisuals(
            uv=np.array(
                [
                    [0, 0],
                    [0, 0],
                    [0, size],
                    [0, size],
                    [size, 0],
                    [size, 0],
                    [size, size],
                    [size, size],
                ],
                dtype=float,
            ),
            material=trimesh.visual.material.SimpleMaterial(
                image=Image.open(os.path.join(get_assets_dir(), "textures/checker.png")),
            ),
        )
    else:
        mesh.visual = trimesh.visual.ColorVisuals(vertex_colors=np.tile(color, [len(mesh.vertices), 1]).astype(float))
    return mesh


def tetrahedralize_mesh(mesh, tet_cfg):
    pv_obj = pv.PolyData(
        mesh.vertices, np.concatenate([np.full((mesh.faces.shape[0], 1), mesh.faces.shape[1]), mesh.faces], axis=1)
    )
    tet = tetgen.TetGen(pv_obj)
    verts, elems = tet.tetrahedralize(**tet_cfg)
    # visualize_tet(tet, pv_obj, show_surface=False, plot_cell_qual=False)
    return verts, elems


def visualize_tet(tet, pv_data, show_surface=True, plot_cell_qual=False):
    grid = tet.grid
    if show_surface:
        grid.plot(show_edges=True)
    else:
        # get cell centroids
        cells = grid.cells.reshape(-1, 5)[:, 1:]
        cell_center = grid.points[cells].mean(1)

        # extract cells below the 0 xy plane
        mask = cell_center[:, 2] < 0
        cell_ind = mask.nonzero()[0]
        subgrid = grid.extract_cells(cell_ind)

        # advanced plotting
        if plot_cell_qual:
            cell_qual = subgrid.compute_cell_quality()["CellQuality"]
            subgrid.plot(
                scalars=cell_qual, stitle="Quality", cmap="bwr", clim=[0, 1], flip_scalars=True, show_edges=True
            )
        else:
            plotter = pv.Plotter()
            plotter.add_mesh(subgrid, "lightgrey", lighting=True, show_edges=True)
            plotter.add_mesh(pv_data, "r", "wireframe")
            plotter.add_legend([[" Input Mesh ", "r"], [" Tessellated Mesh ", "black"]])
            plotter.show()<|MERGE_RESOLUTION|>--- conflicted
+++ resolved
@@ -50,7 +50,7 @@
         if uvs is not None:
             self.uvs_exist = True
     
-    def export_mesh(self, scale):
+    def export_mesh(self, scale, path):
         if self.uvs_exist:
             for i in range(self.n_members):
                 if self.uvs[i] is None:
@@ -63,7 +63,7 @@
         faces = np.concatenate(self.faces, axis=0)
         normals = np.concatenate(self.normals, axis=0)
         
-        return gs.Mesh.from_attrs(
+        mesh = gs.Mesh.from_attrs(
             verts=verts,
             faces=faces,
             normals=normals,
@@ -71,6 +71,8 @@
             uvs=uvs,
             scale=scale,
         )
+        mesh.metadata["mesh_path"] = path
+        return mesh
     
 class MeshInfoGroup:
     def __init__(self):
@@ -81,8 +83,8 @@
             self.infos[name] = MeshInfo(surface)
         self.infos[name].append(verts, faces, normals, uvs)
     
-    def export_meshes(self, scale):
-        return [self.infos[name].export_mesh(scale) for name in self.infos]
+    def export_meshes(self, scale, path):
+        return [self.infos[name].export_mesh(scale, path) for name in self.infos]
     
 
 def get_asset_path(file):
@@ -407,326 +409,6 @@
     else:                   # BLEND
         return None
 
-<<<<<<< HEAD
-=======
-    glb.convert_images(pygltflib.ImageFormat.DATAURI)
-
-    glb_scene = 0 if glb.scene is None else glb.scene
-    scene = glb.scenes[glb_scene]
-    mesh_list = list()
-    for node_index in scene.nodes:
-        root_mesh_list = parse_tree(node_index)
-        mesh_list.extend(root_mesh_list)
-
-    temp_infos = dict()
-    for i in range(len(mesh_list)):
-        mesh = glb.meshes[mesh_list[i][0]]
-        matrix = mesh_list[i][1]
-        for primitive in mesh.primitives:
-            if group_by_material:
-                group_idx = primitive.material
-            else:
-                group_idx = i
-
-            uvs0, uvs1 = None, None
-            if "KHR_draco_mesh_compression" in primitive.extensions:
-                import DracoPy
-
-                KHR_index = primitive.extensions["KHR_draco_mesh_compression"]["bufferView"]
-                mesh_buffer_view = glb.bufferViews[KHR_index]
-                mesh_data = get_bufferview_data(mesh_buffer_view)
-                mesh = DracoPy.decode(
-                    mesh_data[mesh_buffer_view.byteOffset : mesh_buffer_view.byteOffset + mesh_buffer_view.byteLength]
-                )
-                points = mesh.points
-                triangles = mesh.faces
-                normals = mesh.normals if len(mesh.normals) > 0 else None
-                uvs0 = mesh.tex_coord if len(mesh.tex_coord) > 0 else None
-
-            else:
-                # "primitive.attributes" records accessor indices in "glb.accessors", like:
-                #      Attributes(POSITION=2, NORMAL=1, TANGENT=None, TEXCOORD_0=None, TEXCOORD_1=None,
-                #                 COLOR_0=None, JOINTS_0=None, WEIGHTS_0=None)
-                # parse vertices
-
-                points = get_data_from_accessor(primitive.attributes.POSITION).astype(float)
-
-                if primitive.indices is None:
-                    indices = np.arange(points.shape[0], dtype=np.uint32)
-                else:
-                    indices = get_data_from_accessor(primitive.indices).astype(np.int32)
-
-                mode = primitive.mode if primitive.mode is not None else 4
-
-                if mode == 4:  # TRIANGLES
-                    triangles = indices.reshape(-1, 3)
-                elif mode == 5:  # TRIANGLE_STRIP
-                    triangles = []
-                    for i in range(len(indices) - 2):
-                        if i % 2 == 0:
-                            triangles.append([indices[i], indices[i + 1], indices[i + 2]])
-                        else:
-                            triangles.append([indices[i], indices[i + 2], indices[i + 1]])
-                    triangles = np.array(triangles, dtype=np.uint32)
-                elif mode == 6:  # TRIANGLE_FAN
-                    triangles = []
-                    for i in range(1, len(indices) - 1):
-                        triangles.append([indices[0], indices[i], indices[i + 1]])
-                    triangles = np.array(triangles, dtype=np.uint32)
-                else:
-                    gs.logger.warning(f"Primitive mode {mode} not supported.")
-                    continue  # Skip unsupported modes
-
-                # parse normals
-                if primitive.attributes.NORMAL:
-                    normals = get_data_from_accessor(primitive.attributes.NORMAL).astype(float)
-                else:
-                    normals = None
-
-                # parse uvs
-                if primitive.attributes.TEXCOORD_0:
-                    uvs0 = get_data_from_accessor(primitive.attributes.TEXCOORD_0).astype(float)
-                if primitive.attributes.TEXCOORD_1:
-                    uvs1 = get_data_from_accessor(primitive.attributes.TEXCOORD_1).astype(float)
-
-            if normals is None:
-                normals = trimesh.Trimesh(points, triangles, process=False).vertex_normals
-            points, normals = apply_transform(matrix, points, normals)
-
-            if group_idx not in temp_infos.keys():
-                temp_infos[group_idx] = {
-                    "mat_index": primitive.material,
-                    "points": [points],
-                    "triangles": [triangles],
-                    "normals": [normals],
-                    "uvs0": [uvs0],
-                    "uvs1": [uvs1],
-                    "n_points": len(points),
-                }
-
-            else:
-                triangles += temp_infos[group_idx]["n_points"]
-                temp_infos[group_idx]["points"].append(points)
-                temp_infos[group_idx]["triangles"].append(triangles)
-                temp_infos[group_idx]["normals"].append(normals)
-                temp_infos[group_idx]["uvs0"].append(uvs0)
-                temp_infos[group_idx]["uvs1"].append(uvs1)
-                temp_infos[group_idx]["n_points"] += len(points)
-
-    meshes = list()
-    for group_idx in temp_infos.keys():
-        # parse images
-        color_texture = None
-        opacity_texture = None
-        roughness_texture = None
-        metallic_texture = None
-        normal_texture = None
-        emissive_texture = None
-
-        alpha_cutoff = None
-        double_sided = None
-        ior = None
-        uvs_used = 0
-
-        if temp_infos[group_idx]["mat_index"] is not None:
-            material = glb.materials[temp_infos[group_idx]["mat_index"]]
-            double_sided = material.doubleSided
-
-            # parse normal map
-            if material.normalTexture is not None:
-                texture = glb.textures[material.normalTexture.index]
-                if material.normalTexture.texCoord is not None:
-                    uvs_used = material.normalTexture.texCoord
-                normal_image = get_image(texture.source)
-                if normal_image is not None:
-                    normal_texture = create_texture(normal_image, None, "linear")
-
-            # TODO: Parse occlusion
-            if material.occlusionTexture is not None:
-                texture = glb.textures[material.occlusionTexture.index]
-                if material.occlusionTexture.texCoord is not None:
-                    uvs_used = material.occlusionTexture.texCoord
-                occlusion_image = get_image(texture.source)
-                if occlusion_image is not None:
-                    occlusion_texture = create_texture(occlusion_image, None, "linear")
-
-            # parse alpha mode
-            if material.alphaMode == "OPAQUE":
-                alpha_cutoff = 0.0
-            elif material.alphaMode == "MASK":
-                alpha_cutoff = material.alphaCutoff
-            else:
-                alpha_cutoff = None
-
-            # parse pbr roughness and metallic
-            if material.pbrMetallicRoughness is not None:
-                pbr_texture = material.pbrMetallicRoughness
-
-                # parse metallic and roughness
-                roughness_image = None
-                metallic_image = None
-                if pbr_texture.metallicRoughnessTexture is not None:
-                    texture = glb.textures[pbr_texture.metallicRoughnessTexture.index]
-                    if pbr_texture.metallicRoughnessTexture.texCoord is not None:
-                        uvs_used = pbr_texture.metallicRoughnessTexture.texCoord
-
-                    combined_image = get_image(texture.source)
-                    if combined_image is not None:
-                        if combined_image.ndim == 2:
-                            roughness_image = combined_image
-                        else:
-                            roughness_image = combined_image[:, :, 1]  # G for roughness
-                            metallic_image = combined_image[:, :, 2]  # B for metallic
-                            # metallic_image = np.array(bands[0])     # R for metallic????
-
-                metallic_factor = None
-                if pbr_texture.metallicFactor is not None:
-                    metallic_factor = (pbr_texture.metallicFactor,)
-
-                roughness_factor = None
-                if pbr_texture.roughnessFactor is not None:
-                    roughness_factor = (pbr_texture.roughnessFactor,)
-
-                metallic_texture = create_texture(metallic_image, metallic_factor, "linear")
-                roughness_texture = create_texture(roughness_image, roughness_factor, "linear")
-
-                # Check if material has a base color texture
-                color_image = None
-                if pbr_texture.baseColorTexture is not None:
-                    texture = glb.textures[pbr_texture.baseColorTexture.index]
-                    if pbr_texture.baseColorTexture.texCoord is not None:
-                        uvs_used = pbr_texture.baseColorTexture.texCoord
-                    source = texture.source
-                    if "KHR_texture_basisu" in texture.extensions:
-                        # source = texture.extensions["KHR_texture_basisu"]["source"]
-                        gs.logger.warning(
-                            f"Mesh file `{path}` uses 'KHR_texture_basisu' extension for supercompression of texture "
-                            "images, which is unsupported. Ignoring texture."
-                        )
-                    color_image = get_image(source, "RGBA")
-
-                # parse color
-                color_factor = None
-                if pbr_texture.baseColorFactor is not None:
-                    color_factor = np.array(pbr_texture.baseColorFactor, dtype=float)
-
-                color_texture = create_texture(color_image, color_factor, "srgb")
-
-            elif "KHR_materials_pbrSpecularGlossiness" in material.extensions:
-                extension_material = material.extensions["KHR_materials_pbrSpecularGlossiness"]
-                color_image = None
-                if "diffuseTexture" in extension_material:
-                    texture = extension_material["diffuseTexture"]
-                    if texture.get("texCoord", None) is not None:
-                        uvs_used = texture["texCoord"]
-                    color_image = get_image(texture.get("index"), "RGBA")
-
-                color_factor = None
-                if "diffuseFactor" in extension_material:
-                    color_factor = np.array(extension_material["diffuseFactor"], dtype=float)
-
-                color_texture = create_texture(color_image, color_factor, "srgb")
-                material.extensions.pop("KHR_materials_pbrSpecularGlossiness")
-
-            if color_texture is not None:
-                opacity_texture = color_texture.check_dim(3)
-                if opacity_texture is not None:
-                    opacity_texture.apply_cutoff(alpha_cutoff)
-
-            if "KHR_materials_unlit" in material.extensions:
-                # No unlit material implemented in renderers. Use emissive texture.
-                if color_texture is not None:
-                    emissive_texture = color_texture
-                    color_texture = None
-                material.extensions.pop("KHR_materials_unlit")
-            else:
-                # parse emissive
-                emissive_image = None
-                if material.emissiveTexture is not None:
-                    texture = glb.textures[material.emissiveTexture.index]
-                    if material.emissiveTexture.texCoord is not None:
-                        uvs_used = material.emissiveTexture.texCoord
-                    emissive_image = get_image(texture.source, "RGB")
-
-                emissive_factor = None
-                if material.emissiveFactor is not None:
-                    emissive_factor = np.array(material.emissiveFactor, dtype=float)
-
-                if emissive_factor is not None and np.any(emissive_factor > 0.0):
-                    emissive_texture = create_texture(emissive_image, emissive_factor, "srgb")
-
-            # TODO: Parse them!
-            for extension_name, extension_material in material.extensions.items():
-                if extension_name == "KHR_materials_specular":
-                    specular_weight = extension_material.get("specularFactor", 1.0)
-                    specular_color = np.array(
-                        extension_material.get("specularColorFactor", [1.0, 1.0, 1.0]), dtype=float
-                    )
-
-                elif extension_name == "KHR_materials_clearcoat":
-                    clearcoat_weight = extension_material.get("clearcoatFactor", 0.0)
-                    clearcoat_roughness_factor = (extension_material["clearcoatRoughnessFactor"],)
-
-                elif extension_name == "KHR_materials_volume":
-                    attenuation_distance = extension_material["attenuationDistance"]
-
-                elif extension_name == "KHR_materials_transmission":
-                    specular_trans_factor = extension_material.get("transmissionFactor", 0.0)  # e.g. 1
-
-                elif extension_name == "KHR_materials_ior":
-                    ior = extension_material["ior"]  # e.g. 1.4500000476837158
-
-        # repair uv
-        group_uvs = temp_infos[group_idx]["uvs1"] if uvs_used == 1 else temp_infos[group_idx]["uvs0"]
-        group_points = temp_infos[group_idx]["points"]
-        member_count = len(group_points)
-        group_uv_exist = False
-
-        for i in range(member_count):
-            if group_uvs[i] is not None:
-                group_uv_exist = True
-
-        if group_uv_exist:
-            for i in range(member_count):
-                num_points = group_points[i].shape[0]
-                if group_uvs[i] is None:
-                    group_uvs[i] = np.zeros((num_points, 2), dtype=float)
-            uvs = np.concatenate(group_uvs)
-        else:
-            uvs = None
-
-        # build other group properties
-        verts = np.concatenate(temp_infos[group_idx]["points"])
-        normals = np.concatenate(temp_infos[group_idx]["normals"])
-        faces = np.concatenate(temp_infos[group_idx]["triangles"])
-
-        group_surface = surface.copy()
-        group_surface.update_texture(
-            color_texture=color_texture,
-            opacity_texture=opacity_texture,
-            roughness_texture=roughness_texture,
-            metallic_texture=metallic_texture,
-            normal_texture=normal_texture,
-            emissive_texture=emissive_texture,
-            ior=ior,
-            double_sided=double_sided,
-        )
-
-        mesh = gs.Mesh.from_attrs(
-            verts=verts,
-            faces=faces,
-            normals=normals,
-            surface=group_surface,
-            uvs=uvs,
-            scale=scale,
-        )
-        mesh.metadata["mesh_path"] = path
-        meshes.append(mesh)
-
-    return meshes
-
-
->>>>>>> 6638c638
 def PIL_to_array(image):
     return np.array(image)
 
