--- conflicted
+++ resolved
@@ -1470,43 +1470,23 @@
     hand_quat_ref = torch.tensor([0.3073, 0.5303, 0.7245, -0.2819], device=gs.device)
     qpos = franka.inverse_kinematics(hand, pos=hand_pos_ref, quat=hand_quat_ref)
     qpos[-2:] = 0.04
-
-<<<<<<< HEAD
-=======
-    avoidance_path = franka.plan_path(
-        qpos_goal=qpos,
-        num_waypoints=200,
-        ignore_collision=False,
-        resolution=0.002,
-        timeout=180.0,
-        max_retry=5,
-    )
-    assert avoidance_path
-    assert_allclose(avoidance_path[0], 0, tol=gs.EPS)
-    assert_allclose(avoidance_path[-1], qpos, tol=gs.EPS)
->>>>>>> bd1fd484
+    
     free_path = franka.plan_path(
         qpos_goal=qpos,
         num_waypoints=300,
         resolution=0.05,
         ignore_collision=True,
     )
-<<<<<<< HEAD
     assert_allclose(free_path[0].cpu(), 0, tol=gs.EPS)
     assert_allclose(free_path[-1].cpu(), qpos.cpu(), tol=gs.EPS)
-=======
-    assert free_path
-    assert_allclose(free_path[0], 0.0, tol=gs.EPS)
-    assert_allclose(free_path[-1], qpos, tol=gs.EPS)
->>>>>>> bd1fd484
 
     avoidance_path = franka.plan_path(
         qpos_goal=qpos,
         num_waypoints=300,
         ignore_collision=False,
         resolution=0.05,
-        max_nodes=10000,
-        max_retry=10,
+        max_nodes=3000,
+        max_retry=30,
     )
     assert_allclose(avoidance_path[0].cpu(), 0, tol=gs.EPS)
     assert_allclose(avoidance_path[-1].cpu(), qpos.cpu(), tol=gs.EPS)
