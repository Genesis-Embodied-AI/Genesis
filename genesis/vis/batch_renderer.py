import math

import numpy as np
import torch
from PIL import Image
from trimesh.visual.texture import TextureVisuals
from trimesh.visual.color import ColorVisuals

import genesis as gs
from genesis.repr_base import RBC
from genesis.constants import IMAGE_TYPE
from genesis.utils.misc import ti_to_torch

from .rasterizer_context import SegmentationColorMap

# Optional imports for platform-specific functionality
try:
    from gs_madrona.renderer_gs import MadronaBatchRendererAdapter

    _MADRONA_AVAILABLE = True
except ImportError:
    MadronaBatchRendererAdapter = None
    _MADRONA_AVAILABLE = False


def _transform_camera_quat(quat):
    # quat for Madrona needs to be transformed to y-forward
    w, x, y, z = torch.unbind(quat, dim=-1)
    return torch.stack([x + w, x - w, y - z, y + z], dim=-1) / math.sqrt(2.0)


def _make_tensor(data, *, dtype: torch.dtype = torch.float32):
    return torch.tensor(data, dtype=dtype, device=gs.device)


class GenesisGeomRetriever:
    def __init__(self, rigid_solver, seg_level):
        self.rigid_solver = rigid_solver
        self.seg_color_map = SegmentationColorMap(to_torch=True)
        self.seg_level = seg_level
        self.geom_idxc = None

        self.default_geom_group = 2
        self.default_enabled_geom_groups = np.array([self.default_geom_group], dtype=np.int32)

    def build(self):
        self.n_vgeoms = self.rigid_solver.n_vgeoms
        self.geom_idxc = []
        vgeoms = self.rigid_solver.vgeoms
        for vgeom in vgeoms:
            seg_key = self.get_seg_key(vgeom)
            seg_idxc = self.seg_color_map.seg_key_to_idxc(seg_key)
            self.geom_idxc.append(seg_idxc)
        self.geom_idxc = torch.tensor(self.geom_idxc, dtype=torch.int32, device=gs.device)
        self.seg_color_map.generate_seg_colors()

    def get_seg_key(self, vgeom):
        if self.seg_level == "geom":
            return (vgeom.entity.idx, vgeom.link.idx, vgeom.idx)
        elif self.seg_level == "link":
            return (vgeom.entity.idx, vgeom.link.idx)
        elif self.seg_level == "entity":
            return vgeom.entity.idx
        else:
            gs.raise_exception(f"Unsupported segmentation level: {self.seg_level}")

    # FIXME: Use a kernel to do it efficiently
    def retrieve_rigid_meshes_static(self):
        args = {}
        vgeoms = self.rigid_solver.vgeoms

        # Retrieve geom data
        mesh_vertices = self.rigid_solver.vverts_info.init_pos.to_numpy()
        mesh_faces = self.rigid_solver.vfaces_info.vverts_idx.to_numpy()
        mesh_vertex_offsets = self.rigid_solver.vgeoms_info.vvert_start.to_numpy()
        mesh_face_starts = self.rigid_solver.vgeoms_info.vface_start.to_numpy()
        mesh_face_ends = self.rigid_solver.vgeoms_info.vface_end.to_numpy()
        total_uv_size = 0
        mesh_uvs = []
        mesh_uv_offsets = []
        for i in range(self.n_vgeoms):
            mesh_faces[mesh_face_starts[i] : mesh_face_ends[i]] -= mesh_vertex_offsets[i]

        geom_data_ids = []
        for vgeom in vgeoms:
            seg_key = self.get_seg_key(vgeom)
            seg_id = self.seg_color_map.seg_key_to_idxc(seg_key)
            geom_data_ids.append(seg_id)
            if vgeom.uvs is not None:
                mesh_uvs.append(vgeom.uvs.astype(np.float32))
                mesh_uv_offsets.append(total_uv_size)
                total_uv_size += vgeom.uvs.shape[0]
            else:
                mesh_uv_offsets.append(-1)

        args["mesh_vertices"] = mesh_vertices
        args["mesh_vertex_offsets"] = mesh_vertex_offsets
        args["mesh_faces"] = mesh_faces
        args["mesh_face_offsets"] = mesh_face_starts
        args["mesh_texcoords"] = np.concatenate(mesh_uvs, axis=0) if mesh_uvs else np.empty((0, 2), np.float32)
        args["mesh_texcoord_offsets"] = np.array(mesh_uv_offsets, np.int32)
        args["geom_types"] = np.full((self.n_vgeoms,), 7, dtype=np.int32)  # 7 stands for mesh
        args["geom_groups"] = np.full((self.n_vgeoms,), self.default_geom_group, dtype=np.int32)
        args["geom_data_ids"] = np.arange(self.n_vgeoms, dtype=np.int32)
        args["geom_sizes"] = np.ones((self.n_vgeoms, 3), dtype=np.float32)
        args["enabled_geom_groups"] = self.default_enabled_geom_groups

        # Retrieve material data
        geom_mat_ids = []
        num_materials = 0
        materials_indices = {}
        mat_rgbas = []
        mat_texture_indices = []
        mat_texture_offsets = []
        total_mat_textures = 0

        num_textures = 0
        texture_indices = {}
        texture_widths = []
        texture_heights = []
        texture_nchans = []
        texture_offsets = []
        texture_data = []
        total_texture_size = 0

        for vgeom in vgeoms:
            geom_surface = vgeom.surface
            geom_textures = geom_surface.get_rgba(batch=True).textures

            geom_texture_indices = []
            for geom_texture in geom_textures:
                if isinstance(geom_texture, gs.textures.ImageTexture) and geom_texture.image_array is not None:
                    texture_id = geom_texture.image_path
                    if texture_id not in texture_indices:
                        texture_idx = num_textures
                        if texture_id is not None:
                            texture_indices[texture_id] = texture_idx
                        texture_widths.append(geom_texture.image_array.shape[1])
                        texture_heights.append(geom_texture.image_array.shape[0])
                        assert geom_texture.channel() == 4
                        texture_nchans.append(geom_texture.channel())
                        texture_offsets.append(total_texture_size)
                        texture_data.append(geom_texture.image_array.flat)
                        num_textures += 1
                        total_texture_size += geom_texture.image_array.size
                    else:
                        texture_idx = texture_indices[texture_id]
                    geom_texture_indices.append(texture_idx)

            # TODO: support batch rgba
<<<<<<< HEAD
            if isinstance(geom_textures[0], gs.textures.ImageTexture):
                geom_rgba = geom_textures[0].image_color
            else:
                geom_rgba = geom_textures[0].color
=======
            geom_rgbas = [
                geom_texture.image_color if isinstance(geom_texture, gs.textures.ImageTexture) else geom_texture.color
                for geom_texture in geom_textures
            ]
            for i in range(1, len(geom_rgbas)):
                if not np.allclose(geom_rgbas[0], geom_rgbas[i], atol=gs.EPS):
                    gs.logger.warning("Batch Color is not yet supported. Use the first texture's color instead.")
                    break
            geom_rgba = geom_rgbas[0]
>>>>>>> ea4df003

            mat_id = None
            if len(geom_texture_indices) == 0:
                geom_rgba_int = (np.array(geom_rgba) * 255.0).astype(np.uint32)
                mat_id = geom_rgba_int[0] << 24 | geom_rgba_int[1] << 16 | geom_rgba_int[2] << 8 | geom_rgba_int[3]
            if mat_id not in materials_indices:
                material_idx = num_materials
                if mat_id is not None:
                    materials_indices[mat_id] = material_idx
                mat_rgbas.append(geom_rgba)
                mat_texture_indices.extend(geom_texture_indices)
<<<<<<< HEAD
                # mat_texture_nums.append(len(geom_texture_indices))
=======
>>>>>>> ea4df003
                mat_texture_offsets.append(total_mat_textures)
                num_materials += 1
                total_mat_textures += len(geom_texture_indices)
            else:
                material_idx = materials_indices[mat_id]
            geom_mat_ids.append(material_idx)

        args["geom_mat_ids"] = np.array(geom_mat_ids, np.int32)
<<<<<<< HEAD
        # args["geom_rgba"] = np.stack(geom_rgbas, axis=0)

=======
>>>>>>> ea4df003
        args["tex_widths"] = np.array(texture_widths, np.int32)
        args["tex_heights"] = np.array(texture_heights, np.int32)
        args["tex_nchans"] = np.array(texture_nchans, np.int32)
        args["tex_data"] = np.concatenate(texture_data, axis=0) if texture_data else np.array([], np.uint8)
        args["tex_offsets"] = np.array(texture_offsets, np.int64)
        args["mat_rgba"] = np.array(mat_rgbas, np.float32)
        args["mat_tex_ids"] = np.array(mat_texture_indices, np.int32)
        args["mat_tex_offsets"] = np.array(mat_texture_offsets, np.int32)

        return args

    # FIXME: Use a kernel to do it efficiently
    def retrieve_rigid_property_torch(self, num_worlds):
<<<<<<< HEAD
        geom_rgb = torch.empty(
            (
                0,
                self.n_vgeoms,
            ),
            dtype=torch.uint32,
            device=gs.device,
        )
        geom_mat_ids = torch.full(
            (
                num_worlds,
                self.n_vgeoms,
            ),
            -1,
            dtype=torch.int32,
            device=gs.device,
        )
=======
        geom_rgb = torch.empty((0, self.n_vgeoms), dtype=torch.uint32, device=gs.device)
        geom_mat_ids = torch.full((num_worlds, self.n_vgeoms), -1, dtype=torch.int32, device=gs.device)
>>>>>>> ea4df003
        geom_sizes = torch.ones((self.n_vgeoms, 3), dtype=torch.float32, device=gs.device)
        geom_sizes = geom_sizes[None].repeat(num_worlds, 1, 1)
        return geom_mat_ids, geom_rgb, geom_sizes

    # FIXME: Use a kernel to do it efficiently
    def retrieve_rigid_state_torch(self):
        geom_pos = ti_to_torch(self.rigid_solver.vgeoms_state.pos)
        geom_rot = ti_to_torch(self.rigid_solver.vgeoms_state.quat)
        geom_pos = geom_pos.transpose(0, 1).contiguous()
        geom_rot = geom_rot.transpose(0, 1).contiguous()
        return geom_pos, geom_rot


class Light:
    def __init__(self, pos, dir, color, intensity, directional, castshadow, cutoff, attenuation):
        self._pos = pos
        self._dir = tuple(dir / np.linalg.norm(dir))
        self._color = color
        self._intensity = intensity
        self._directional = directional
        self._castshadow = castshadow
        self._cutoff = cutoff
        self._attenuation = attenuation

    @property
    def pos(self):
        return self._pos

    @property
    def dir(self):
        return self._dir

    @property
    def color(self):
        return self._color

    @property
    def intensity(self):
        return self._intensity

    @property
    def directional(self):
        return self._directional

    @property
    def castshadow(self):
        return self._castshadow

    @property
    def cutoffRad(self):
        return math.radians(self._cutoff)

    @property
    def cutoffDeg(self):
        return self._cutoff

    @property
    def attenuation(self):
        return self._attenuation


class BatchRenderer(RBC):
    """
    This class is used to manage batch rendering
    """

    def __init__(self, visualizer, renderer_options, vis_options):
        self._visualizer = visualizer
        self._lights = gs.List()
        self._use_rasterizer = renderer_options.use_rasterizer
        self._renderer = None
        self._geom_retriever = GenesisGeomRetriever(self._visualizer.scene.rigid_solver, vis_options.segmentation_level)
        self._data_cache = {}
        self._t = -1

    def add_light(self, pos, dir, color, intensity, directional, castshadow, cutoff, attenuation):
        self._lights.append(Light(pos, dir, color, intensity, directional, castshadow, cutoff, attenuation))

    def build(self):
        """
        Build all cameras in the batch and initialize Moderona renderer
        """
        if not _MADRONA_AVAILABLE:
            gs.raise_exception("Madrona batch renderer is only supported on Linux x86-64.")

        if gs.backend != gs.cuda:
            gs.raise_exception("BatchRenderer requires CUDA backend.")
        gpu_id = gs.device.index if gs.device.index is not None else 0

        # Extract the complete list of non-debug cameras
        self._cameras = gs.List([camera for camera in self._visualizer._cameras if not camera.debug])
        if not self._cameras:
            gs.raise_exception("Please add at least one camera when using BatchRender.")

        # Build the geometry retriever
        self._geom_retriever.build()

        # Make sure that all cameras have identical resolution
        try:
            ((camera_width, camera_height),) = set(camera.res for camera in self._cameras)
        except ValueError as e:
            gs.raise_exception_from("All cameras must have the exact same resolution when using BatchRender.", e)

        self._renderer = MadronaBatchRendererAdapter(
            geom_retriever=self._geom_retriever,
            gpu_id=gs.device.index if gs.device.index is not None else 0,
            num_worlds=max(self._visualizer.scene.n_envs, 1),
            num_lights=len(self._lights),
            cam_fovs_tensor=_make_tensor([camera.fov for camera in self._cameras]),
            cam_znears_tensor=_make_tensor([camera.near for camera in self._cameras]),
            cam_zfars_tensor=_make_tensor([camera.far for camera in self.cameras]),
            cam_proj_types_tensor=_make_tensor(
                [camera.model == "fisheye" for camera in self._cameras], dtype=torch.uint32
            ),
            batch_render_view_width=camera_width,
            batch_render_view_height=camera_height,
            add_cam_debug_geo=False,
            use_rasterizer=self._use_rasterizer,
        )
        self._renderer.init(
            cam_pos_tensor=torch.stack([torch.atleast_2d(camera.get_pos()) for camera in self._cameras], dim=1),
            cam_rot_tensor=_transform_camera_quat(
                torch.stack([torch.atleast_2d(camera.get_quat()) for camera in self._cameras], dim=1)
            ),
            lights_pos_tensor=_make_tensor([light.pos for light in self._lights]).reshape((-1, 3)),
            lights_dir_tensor=_make_tensor([light.dir for light in self._lights]).reshape((-1, 3)),
            lights_rgb_tensor=_make_tensor([light.color for light in self._lights]).reshape((-1, 3)),
            lights_directional_tensor=_make_tensor([light.directional for light in self._lights], dtype=torch.bool),
            lights_castshadow_tensor=_make_tensor([light.castshadow for light in self._lights], dtype=torch.bool),
            lights_cutoff_tensor=_make_tensor([light.cutoffRad for light in self._lights]),
            lights_attenuation_tensor=_make_tensor([light.attenuation for light in self._lights]),
            lights_intensity_tensor=_make_tensor([light.intensity for light in self._lights]),
        )

    def update_scene(self, force_render: bool = False):
        self._visualizer._context.update(force_render)

    def render(self, rgb=True, depth=False, segmentation=False, normal=False, antialiasing=False, force_render=False):
        """
        Render all cameras in the batch.

        Parameters
        ----------
        rgb : bool, optional
            Whether to render the rgb image.
        depth : bool, optional
            Whether to render the depth image.
        segmentation : bool, optional
            Whether to render the segmentation image.
        normal : bool, optional
            Whether to render the normal image.
        antialiasing : bool, optional
            Whether to apply anti-aliasing.
        force_render : bool, optional
            Whether to force render the scene.

        Returns
        -------
        rgb_arr : tuple of arrays
            The sequence of rgb images associated with each camera.
        depth_arr : tuple of arrays
            The sequence of depth images associated with each camera.
        segmentation_arr : tuple of arrays
            The sequence of segmentation images associated with each camera.
        normal_arr : tuple of arrays
            The sequence of normal images associated with each camera.
        """

        # Clear cache if requested or necessary
        if force_render or self._t < self._visualizer.scene.t:
            self._data_cache.clear()

        # Fetch available cached data
        request = (rgb, depth, segmentation, normal)
        cache_key = (antialiasing,)
        cached = [self._data_cache.get((img_type, cache_key), None) for img_type in IMAGE_TYPE]

        # Force disabling rendering whenever cached data is already available
        needed = tuple(req and arr is None for req, arr in zip(request, cached))

        # Early return if everything requested is already cached
        if not any(needed):
            return tuple(arr if req else None for req, arr in zip(request, cached))

        # Update scene
        self.update_scene(force_render)

        # Render only what is needed (flags still passed to renderer)
        cameras_pos = torch.stack([torch.atleast_2d(camera.get_pos()) for camera in self._cameras], dim=1)
        cameras_quat = torch.stack([torch.atleast_2d(camera.get_quat()) for camera in self._cameras], dim=1)
        cameras_quat = _transform_camera_quat(cameras_quat)
        render_flags = np.array(
            (
                *(
                    needed[img_type]
                    for img_type in (IMAGE_TYPE.RGB, IMAGE_TYPE.DEPTH, IMAGE_TYPE.NORMAL, IMAGE_TYPE.SEGMENTATION)
                ),
                antialiasing,
            ),
            dtype=np.uint32,
        )
        rendered = list(self._renderer.render(cameras_pos, cameras_quat, render_flags))

        # convert seg geom idx to seg_idxc
        if needed[IMAGE_TYPE.SEGMENTATION]:
            seg_geoms = rendered[IMAGE_TYPE.SEGMENTATION]
            mask = seg_geoms != -1
            seg_geoms[mask] = self._geom_retriever.geom_idxc[seg_geoms[mask]]
            seg_geoms[~mask] = 0

        # Post-processing:
        # * Remove alpha channel from RGBA
        # * Squeeze env and channel dims if necessary
        # * Split along camera dim
        for img_type, data in enumerate(rendered):
            if needed[img_type]:
                data = data.swapaxes(0, 1)
                if self._visualizer.scene.n_envs == 0:
                    data = data.squeeze(1)
                rendered[img_type] = tuple(data[..., :3].squeeze(-1))

        # Convert center distance depth to plane distance
        if not self._use_rasterizer and needed[IMAGE_TYPE.DEPTH]:
            rendered[IMAGE_TYPE.DEPTH] = tuple(
                camera.distance_center_to_plane(depth_data)
                for camera, depth_data in zip(self._cameras, rendered[IMAGE_TYPE.DEPTH])
            )

        # Update cache
        self._t = self._visualizer.scene.t
        for img_type, data in enumerate(rendered):
            if needed[img_type]:
                self._data_cache[(img_type, cache_key)] = rendered[img_type]

        # Return in the required order, or None if not requested
        return tuple(self._data_cache[(img_type, cache_key)] if needed[img_type] else None for img_type in IMAGE_TYPE)

    def colorize_seg_idxc_arr(self, seg_idxc_arr):
        return self._geom_retriever.seg_color_map.colorize_seg_idxc_arr(seg_idxc_arr)

    def destroy(self):
        self._lights.clear()
        self._data_cache.clear()
        if self._renderer is not None:
            del self._renderer.madrona
            self._renderer = None

    def reset(self):
        self._t = -1

    @property
    def lights(self):
        return self._lights

    @property
    def cameras(self):
        return self._cameras

    @property
    def seg_idxc_map(self):
        return self._geom_retriever.seg_color_map.idxc_map<|MERGE_RESOLUTION|>--- conflicted
+++ resolved
@@ -148,12 +148,6 @@
                     geom_texture_indices.append(texture_idx)
 
             # TODO: support batch rgba
-<<<<<<< HEAD
-            if isinstance(geom_textures[0], gs.textures.ImageTexture):
-                geom_rgba = geom_textures[0].image_color
-            else:
-                geom_rgba = geom_textures[0].color
-=======
             geom_rgbas = [
                 geom_texture.image_color if isinstance(geom_texture, gs.textures.ImageTexture) else geom_texture.color
                 for geom_texture in geom_textures
@@ -163,7 +157,6 @@
                     gs.logger.warning("Batch Color is not yet supported. Use the first texture's color instead.")
                     break
             geom_rgba = geom_rgbas[0]
->>>>>>> ea4df003
 
             mat_id = None
             if len(geom_texture_indices) == 0:
@@ -175,10 +168,6 @@
                     materials_indices[mat_id] = material_idx
                 mat_rgbas.append(geom_rgba)
                 mat_texture_indices.extend(geom_texture_indices)
-<<<<<<< HEAD
-                # mat_texture_nums.append(len(geom_texture_indices))
-=======
->>>>>>> ea4df003
                 mat_texture_offsets.append(total_mat_textures)
                 num_materials += 1
                 total_mat_textures += len(geom_texture_indices)
@@ -187,11 +176,6 @@
             geom_mat_ids.append(material_idx)
 
         args["geom_mat_ids"] = np.array(geom_mat_ids, np.int32)
-<<<<<<< HEAD
-        # args["geom_rgba"] = np.stack(geom_rgbas, axis=0)
-
-=======
->>>>>>> ea4df003
         args["tex_widths"] = np.array(texture_widths, np.int32)
         args["tex_heights"] = np.array(texture_heights, np.int32)
         args["tex_nchans"] = np.array(texture_nchans, np.int32)
@@ -205,28 +189,8 @@
 
     # FIXME: Use a kernel to do it efficiently
     def retrieve_rigid_property_torch(self, num_worlds):
-<<<<<<< HEAD
-        geom_rgb = torch.empty(
-            (
-                0,
-                self.n_vgeoms,
-            ),
-            dtype=torch.uint32,
-            device=gs.device,
-        )
-        geom_mat_ids = torch.full(
-            (
-                num_worlds,
-                self.n_vgeoms,
-            ),
-            -1,
-            dtype=torch.int32,
-            device=gs.device,
-        )
-=======
         geom_rgb = torch.empty((0, self.n_vgeoms), dtype=torch.uint32, device=gs.device)
         geom_mat_ids = torch.full((num_worlds, self.n_vgeoms), -1, dtype=torch.int32, device=gs.device)
->>>>>>> ea4df003
         geom_sizes = torch.ones((self.n_vgeoms, 3), dtype=torch.float32, device=gs.device)
         geom_sizes = geom_sizes[None].repeat(num_worlds, 1, 1)
         return geom_mat_ids, geom_rgb, geom_sizes
