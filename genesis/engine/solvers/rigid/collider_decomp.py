--- conflicted
+++ resolved
@@ -278,48 +278,6 @@
             self._collider_state,
         )
 
-<<<<<<< HEAD
-    @ti.kernel
-    def _kernel_clear(
-        self_unused,
-        links_state: array_class.LinksState,
-        links_info: array_class.LinksInfo,
-        static_rigid_sim_config: ti.template(),
-        collider_state: ti.template(),
-        envs_idx: ti.types.ndarray(),
-    ):
-        ti.loop_config(serialize=static_rigid_sim_config.para_level < gs.PARA_LEVEL.ALL)
-        for i_b_ in range(envs_idx.shape[0]):
-            i_b = envs_idx[i_b_]
-
-            if ti.static(static_rigid_sim_config.use_hibernation):
-                collider_state.n_contacts_hibernated[i_b] = 0
-
-                # advect hibernated contacts
-                for i_c in range(collider_state.n_contacts[i_b]):
-                    i_la = collider_state.contact_data[i_c, i_b].link_a
-                    i_lb = collider_state.contact_data[i_c, i_b].link_b
-
-                    I_la = [i_la, i_b] if ti.static(static_rigid_sim_config.batch_links_info) else i_la
-                    I_lb = [i_lb, i_b] if ti.static(static_rigid_sim_config.batch_links_info) else i_lb
-
-                    # pair of hibernated-fixed links -> hibernated contact
-                    # TODO: we should also include hibernated-hibernated links and wake up the whole contact island
-                    # once a new collision is detected
-                    if (links_state.hibernated[i_la, i_b] and links_info.is_fixed[I_lb]) or (
-                        links_state.hibernated[i_lb, i_b] and links_info.is_fixed[I_la]
-                    ):
-                        i_c_hibernated = collider_state.n_contacts_hibernated[i_b]
-                        if i_c != i_c_hibernated:
-                            collider_state.contact_data[i_c_hibernated, i_b] = collider_state.contact_data[i_c, i_b]
-                        collider_state.n_contacts_hibernated[i_b] = i_c_hibernated + 1
-
-                collider_state.n_contacts[i_b] = collider_state.n_contacts_hibernated[i_b]
-            else:
-                collider_state.n_contacts[i_b] = 0
-
-=======
->>>>>>> b16f229f
     def detection(self) -> None:
         # from genesis.utils.tools import create_timer
 
@@ -409,7 +367,7 @@
             )
             # timer.stamp("func_narrow_phase_nonconvex_vs_nonterrain")
 
-    def get_contacts(self, as_tensor: bool = True, to_torch: bool = True):
+    def get_contacts(self, as_tensor: bool = True, to_torch: bool = True, keep_batch_dim: bool = False):
         # Early return if already pre-computed
         contacts_info = self._contacts_info_cache.get((as_tensor, to_torch))
         if contacts_info is not None:
@@ -443,90 +401,15 @@
                 self._collider_state,
                 self._collider_info,
             )
-<<<<<<< HEAD
-            # timer.stamp("_func_narrow_phase_nonconvex_vs_nonterrain")
-
-    @ti.func
-    def _func_point_in_geom_aabb(
-        self_unused,
-        geoms_state: array_class.GeomsState,
-        geoms_info: array_class.GeomsInfo,
-        point: ti.types.vector(3),
-        i_g,
-        i_b,
-    ):
-        return (point < geoms_state.aabb_max[i_g, i_b]).all() and (point > geoms_state.aabb_min[i_g, i_b]).all()
-
-    @ti.func
-    def _func_is_geom_aabbs_overlap(
-        self_unused,
-        geoms_state: array_class.GeomsState,
-        geoms_info: array_class.GeomsInfo,
-        i_ga,
-        i_gb,
-        i_b,
-    ):
-        return not (
-            (geoms_state.aabb_max[i_ga, i_b] <= geoms_state.aabb_min[i_gb, i_b]).any()
-            or (geoms_state.aabb_min[i_ga, i_b] >= geoms_state.aabb_max[i_gb, i_b]).any()
-        )
-
-    @ti.func
-    def _func_find_intersect_midpoint(
-        self_unused, geoms_state: array_class.GeomsState, geoms_info: array_class.GeomsInfo, i_ga, i_gb
-    ):
-        # return the center of the intersecting AABB of AABBs of two geoms
-        intersect_lower = ti.max(geoms_state.aabb_min[i_ga, i_b], geoms_state.aabb_min[i_gb, i_b])
-        intersect_upper = ti.min(geoms_state.aabb_max[i_ga, i_b], geoms_state.aabb_max[i_gb, i_b])
-        return 0.5 * (intersect_lower + intersect_upper)
-
-    @ti.func
-    def _func_contact_sphere_sdf(
-        self_unused,
-        geoms_state: array_class.GeomsState,
-        geoms_info: array_class.GeomsInfo,
-        sdf: ti.template(),
-        i_ga,
-        i_gb,
-        i_b,
-    ):
-        is_col = False
-        penetration = gs.ti_float(0.0)
-        normal = ti.Vector.zero(gs.ti_float, 3)
-        contact_pos = ti.Vector.zero(gs.ti_float, 3)
-
-        sphere_center = geoms_state.pos[i_ga, i_b]
-        sphere_radius = geoms_info.data[i_ga][0]
-
-        center_to_b_dist = sdf.sdf_world(sphere_center, i_gb, i_b)
-        if center_to_b_dist < sphere_radius:
-            is_col = True
-            normal = sdf.sdf_normal_world(sphere_center, i_gb, i_b)
-            penetration = sphere_radius - center_to_b_dist
-            contact_pos = sphere_center - (sphere_radius - 0.5 * penetration) * normal
-
-        return is_col, normal, penetration, contact_pos
-
-    @ti.func
-    def _func_contact_vertex_sdf(
-        self_unused,
-        geoms_state: array_class.GeomsState,
-        geoms_info: array_class.GeomsInfo,
-        verts_info: array_class.VertsInfo,
-        sdf: ti.template(),
-        i_ga,
-        i_gb,
-        i_b,
-    ):
-        ga_pos = geoms_state.pos[i_ga, i_b]
-        ga_quat = geoms_state.quat[i_ga, i_b]
-=======
 
         # Build structured view (no copy)
         if as_tensor:
             if self._solver.n_envs > 0:
                 iout = iout.reshape((n_envs, n_contacts_max, 4))
                 fout = fout.reshape((n_envs, n_contacts_max, 10))
+            if keep_batch_dim and self._solver.n_envs == 0:
+                iout = iout.reshape((1, n_contacts_max, 4))
+                fout = fout.reshape((1, n_contacts_max, 10))
             iout_chunks = (iout[..., 0], iout[..., 1], iout[..., 2], iout[..., 3])
             fout_chunks = (fout[..., 0], fout[..., 1:4], fout[..., 4:7], fout[..., 7:])
             values = (*iout_chunks, *fout_chunks)
@@ -568,62 +451,8 @@
         self._contacts_info_cache[(as_tensor, to_torch)] = contacts_info
 
         return contacts_info.copy()
->>>>>>> b16f229f
-
-
-<<<<<<< HEAD
-        for i_v in range(geoms_info.vert_start[i_ga], geoms_info.vert_end[i_ga]):
-            vertex_pos = gu.ti_transform_by_trans_quat(verts_info.init_pos[i_v], ga_pos, ga_quat)
-            if self_unused._func_point_in_geom_aabb(geoms_state, geoms_info, vertex_pos, i_gb, i_b):
-                new_penetration = -sdf.sdf_world(vertex_pos, i_gb, i_b)
-                if new_penetration > penetration:
-                    is_col = True
-                    contact_pos = vertex_pos
-                    penetration = new_penetration
-
-        # Compute contact normal only once, and only in case of contact
-        if is_col:
-            normal = sdf.sdf_normal_world(contact_pos, i_gb, i_b)
-
-        # The contact point must be offsetted by half the penetration depth
-        contact_pos += 0.5 * penetration * normal
-
-        return is_col, normal, penetration, contact_pos
-
-    @ti.func
-    def _func_contact_edge_sdf(
-        self_unused,
-        geoms_state: array_class.GeomsState,
-        geoms_info: array_class.GeomsInfo,
-        verts_info: array_class.VertsInfo,
-        edges_info: array_class.EdgesInfo,
-        sdf: ti.template(),
-        i_ga,
-        i_gb,
-        i_b,
-    ):
-        is_col = False
-        penetration = gs.ti_float(0.0)
-        normal = ti.Vector.zero(gs.ti_float, 3)
-        contact_pos = ti.Vector.zero(gs.ti_float, 3)
-
-        ga_sdf_cell_size = sdf.geoms_info.sdf_cell_size[i_ga]
-
-        for i_e in range(geoms_info.edge_start[i_ga], geoms_info.edge_end[i_ga]):
-            cur_length = edges_info.length[i_e]
-            if cur_length > ga_sdf_cell_size:
-
-                i_v0 = edges_info.v0[i_e]
-                i_v1 = edges_info.v1[i_e]
-
-                p_0 = gu.ti_transform_by_trans_quat(
-                    verts_info.init_pos[i_v0], geoms_state.pos[i_ga, i_b], geoms_state.quat[i_ga, i_b]
-                )
-                p_1 = gu.ti_transform_by_trans_quat(
-                    verts_info.init_pos[i_v1], geoms_state.pos[i_ga, i_b], geoms_state.quat[i_ga, i_b]
-                )
-                vec_01 = gu.ti_normalize(p_1 - p_0)
-=======
+
+
 @ti.func
 def rotaxis(vecin, i0, i1, i2, f0, f1, f2):
     vecres = ti.Vector([0.0, 0.0, 0.0], dt=gs.ti_float)
@@ -674,7 +503,6 @@
 
         if ti.static(static_rigid_sim_config.use_hibernation):
             collider_state.n_contacts_hibernated[i_b] = 0
->>>>>>> b16f229f
 
             # advect hibernated contacts
             for i_c in range(collider_state.n_contacts[i_b]):
@@ -726,51 +554,8 @@
             for j_b in range(i_b):
                 i_c_start = i_c_start + collider_state.n_contacts[j_b]
 
-<<<<<<< HEAD
-                        while cur_length > ga_sdf_cell_size:
-                            p_mid = 0.5 * (p_0 + p_1)
-                            if sdf.sdf_grad_world(p_mid, i_gb, i_b).dot(vec_01) < 0:
-                                p_0 = p_mid
-                            else:
-                                p_1 = p_mid
-                            cur_length = 0.5 * cur_length
-
-                        p = 0.5 * (p_0 + p_1)
-                        new_penetration = -sdf.sdf_world(p, i_gb, i_b)
-
-                        if new_penetration > penetration:
-                            is_col = True
-                            normal = sdf.sdf_normal_world(p, i_gb, i_b)
-                            contact_pos = p
-                            penetration = new_penetration
-
-        # The contact point must be offsetted by half the penetration depth, for consistency with MPR
-        contact_pos += 0.5 * penetration * normal
-
-        return is_col, normal, penetration, contact_pos
-
-    @ti.func
-    def _func_contact_convex_convex_sdf(
-        self_unused,
-        geoms_state: array_class.GeomsState,
-        geoms_info: array_class.GeomsInfo,
-        verts_info: array_class.VertsInfo,
-        collider_info: ti.template(),
-        sdf: ti.template(),
-        i_ga,
-        i_gb,
-        i_b,
-        i_va_ws,
-    ):
-        gb_vert_start = geoms_info.vert_start[i_gb]
-        ga_pos = geoms_state.pos[i_ga, i_b]
-        ga_quat = geoms_state.quat[i_ga, i_b]
-        gb_pos = geoms_state.pos[i_gb, i_b]
-        gb_quat = geoms_state.quat[i_gb, i_b]
-=======
         for i_c_ in range(collider_state.n_contacts[i_b]):
             i_c = i_c_start + i_c_
->>>>>>> b16f229f
 
             iout[i_c, 0] = collider_state.contact_data.link_a[i_c_, i_b]
             iout[i_c, 1] = collider_state.contact_data.link_b[i_c_, i_b]
@@ -782,77 +567,6 @@
                 fout[i_c, 4 + j] = collider_state.contact_data.normal[i_c_, i_b][j]
                 fout[i_c, 7 + j] = collider_state.contact_data.force[i_c_, i_b][j]
 
-<<<<<<< HEAD
-        i_va = i_va_ws
-        if i_va == -1:
-            # start traversing on the vertex graph with a smart initial vertex
-            pos_vb = gu.ti_transform_by_trans_quat(verts_info.init_pos[gb_vert_start], gb_pos, gb_quat)
-            i_va = sdf._func_find_closest_vert(pos_vb, i_ga, i_b)
-        i_v_closest = i_va
-        pos_v_closest = gu.ti_transform_by_trans_quat(verts_info.init_pos[i_v_closest], ga_pos, ga_quat)
-        sd_v_closest = sdf.sdf_world(pos_v_closest, i_gb, i_b)
-
-        while True:
-            for i_neighbor_ in range(
-                collider_info.vert_neighbor_start[i_va],
-                collider_info.vert_neighbor_start[i_va] + collider_info.vert_n_neighbors[i_va],
-            ):
-                i_neighbor = collider_info.vert_neighbors[i_neighbor_]
-                pos_neighbor = gu.ti_transform_by_trans_quat(verts_info.init_pos[i_neighbor], ga_pos, ga_quat)
-                sd_neighbor = sdf.sdf_world(pos_neighbor, i_gb, i_b)
-                if (
-                    sd_neighbor < sd_v_closest - 1e-5
-                ):  # 1e-5 (0.01mm) to avoid endless loop due to numerical instability
-                    i_v_closest = i_neighbor
-                    sd_v_closest = sd_neighbor
-                    pos_v_closest = pos_neighbor
-
-            if i_v_closest == i_va:  # no better neighbor
-                break
-            else:
-                i_va = i_v_closest
-
-        # i_va is the deepest vertex
-        pos_a = pos_v_closest
-        if sd_v_closest < 0:
-            is_col = True
-            normal = sdf.sdf_normal_world(pos_a, i_gb, i_b)
-            contact_pos = pos_a
-            penetration = -sd_v_closest
-
-        else:  # check edge surrounding it
-            for i_neighbor_ in range(
-                collider_info.vert_neighbor_start[i_va],
-                collider_info.vert_neighbor_start[i_va] + collider_info.vert_n_neighbors[i_va],
-            ):
-                i_neighbor = collider_info.vert_neighbors[i_neighbor_]
-
-                p_0 = pos_v_closest
-                p_1 = gu.ti_transform_by_trans_quat(verts_info.init_pos[i_neighbor], ga_pos, ga_quat)
-                vec_01 = gu.ti_normalize(p_1 - p_0)
-
-                sdf_grad_0_b = sdf.sdf_grad_world(p_0, i_gb, i_b)
-                sdf_grad_1_b = sdf.sdf_grad_world(p_1, i_gb, i_b)
-
-                # check if the edge on a is facing towards mesh b (I am not 100% sure about this, subject to removal)
-                sdf_grad_0_a = sdf.sdf_grad_world(p_0, i_ga, i_b)
-                sdf_grad_1_a = sdf.sdf_grad_world(p_1, i_ga, i_b)
-                normal_edge_0 = sdf_grad_0_a - sdf_grad_0_a.dot(vec_01) * vec_01
-                normal_edge_1 = sdf_grad_1_a - sdf_grad_1_a.dot(vec_01) * vec_01
-
-                if normal_edge_0.dot(sdf_grad_0_b) < 0 or normal_edge_1.dot(sdf_grad_1_b) < 0:
-                    # check if closest point is between the two points
-                    if sdf_grad_0_b.dot(vec_01) < 0 and sdf_grad_1_b.dot(vec_01) > 0:
-                        cur_length = (p_1 - p_0).norm()
-                        ga_sdf_cell_size = sdf.geoms_info.sdf_cell_size[i_ga]
-                        while cur_length > ga_sdf_cell_size:
-                            p_mid = 0.5 * (p_0 + p_1)
-                            if sdf.sdf_grad_world(p_mid, i_gb, i_b).dot(vec_01) < 0:
-                                p_0 = p_mid
-                            else:
-                                p_1 = p_mid
-=======
->>>>>>> b16f229f
 
 @ti.func
 def func_point_in_geom_aabb(
@@ -893,37 +607,6 @@
     return 0.5 * (intersect_lower + intersect_upper)
 
 
-<<<<<<< HEAD
-        return is_col, normal, penetration, contact_pos, i_va
-
-    @ti.func
-    def _func_contact_mpr_terrain(
-        self_unused,
-        geoms_state: array_class.GeomsState,
-        geoms_info: array_class.GeomsInfo,
-        geoms_init_AABB: array_class.GeomsInitAABB,
-        static_rigid_sim_config: ti.template(),
-        collider_state: ti.template(),
-        collider_info: ti.template(),
-        collider_static_config: ti.template(),
-        mpr_state: ti.template(),
-        mpr_static_config: ti.template(),
-        support_field_info: ti.template(),
-        support_field_static_config: ti.template(),
-        mpr: ti.template(),
-        support_field: ti.template(),
-        i_ga,
-        i_gb,
-        i_b,
-    ):
-        ga_pos, ga_quat = geoms_state.pos[i_ga, i_b], geoms_state.quat[i_ga, i_b]
-        gb_pos, gb_quat = geoms_state.pos[i_gb, i_b], geoms_state.quat[i_gb, i_b]
-        margin = gs.ti_float(0.0)
-
-        is_return = False
-        tolerance = self_unused._func_compute_tolerance(
-            geoms_info, geoms_init_AABB, collider_static_config, i_ga, i_gb, i_b
-=======
 @ti.func
 def func_contact_sphere_sdf(
     i_ga,
@@ -947,22 +630,11 @@
         is_col = True
         normal = sdf.sdf_func_normal_world(
             geoms_state, geoms_info, collider_static_config, sdf_info, sphere_center, i_gb, i_b
->>>>>>> b16f229f
         )
         penetration = sphere_radius - center_to_b_dist
         contact_pos = sphere_center - (sphere_radius - 0.5 * penetration) * normal
 
-<<<<<<< HEAD
-        if not is_return:
-            geoms_state.pos[i_ga, i_b], geoms_state.quat[i_ga, i_b] = gu.ti_transform_pos_quat_by_trans_quat(
-                ga_pos - geoms_state.pos[i_gb, i_b],
-                ga_quat,
-                ti.Vector.zero(gs.ti_float, 3),
-                gu.ti_inv_quat(geoms_state.quat[i_gb, i_b]),
-            )
-=======
     return is_col, normal, penetration, contact_pos
->>>>>>> b16f229f
 
 
 @ti.func
@@ -1004,152 +676,6 @@
 
     return is_col, normal, penetration, contact_pos
 
-<<<<<<< HEAD
-                r_min = ti.max(0, r_min)
-                c_min = ti.max(0, c_min)
-                r_max = ti.min(collider_info.terrain_rc[0] - 1, r_max)
-                c_max = ti.min(collider_info.terrain_rc[1] - 1, c_max)
-
-                n_con = 0
-                for r in range(r_min, r_max):
-                    nvert = 0
-                    for c in range(c_min, c_max + 1):
-                        for i in range(2):
-                            if n_con < ti.static(collider_static_config.n_contacts_per_pair):
-                                nvert = nvert + 1
-                                self_unused.add_prism_vert(
-                                    collider_state,
-                                    sh * (r + i) + collider_info.terrain_xyz_maxmin[3],
-                                    sh * c + collider_info.terrain_xyz_maxmin[4],
-                                    collider_info.terrain_hf[r + i, c] + margin,
-                                    i_b,
-                                )
-                                if nvert > 2 and (
-                                    collider_state.prism[3, i_b][2] >= collider_state.xyz_max_min[5, i_b]
-                                    or collider_state.prism[4, i_b][2] >= collider_state.xyz_max_min[5, i_b]
-                                    or collider_state.prism[5, i_b][2] >= collider_state.xyz_max_min[5, i_b]
-                                ):
-                                    center_a = gu.ti_transform_by_trans_quat(geoms_info.center[i_ga], ga_pos, ga_quat)
-                                    center_b = ti.Vector.zero(gs.ti_float, 3)
-                                    for i_p in ti.static(range(6)):
-                                        center_b = center_b + collider_state.prism[i_p, i_b]
-                                    center_b = center_b / 6.0
-
-                                    geoms_state.pos[i_gb, i_b] = ti.Vector.zero(gs.ti_float, 3)
-                                    geoms_state.quat[i_gb, i_b] = gu.ti_identity_quat()
-
-                                    is_col, normal, penetration, contact_pos = mpr.func_mpr_contact_from_centers(
-                                        geoms_state,
-                                        geoms_info,
-                                        static_rigid_sim_config,
-                                        collider_state,
-                                        collider_info,
-                                        collider_static_config,
-                                        mpr_state,
-                                        mpr_static_config,
-                                        support_field_info,
-                                        support_field_static_config,
-                                        support_field,
-                                        i_ga,
-                                        i_gb,
-                                        i_b,
-                                        center_a,
-                                        center_b,
-                                    )
-                                    if is_col:
-                                        normal = gu.ti_transform_by_quat(normal, gb_quat)
-                                        contact_pos = gu.ti_transform_by_quat(contact_pos, gb_quat)
-                                        contact_pos = contact_pos + gb_pos
-
-                                        valid = True
-                                        i_c = collider_state.n_contacts[i_b]
-                                        for j in range(n_con):
-                                            if (
-                                                contact_pos - collider_state.contact_data[i_c - j - 1, i_b].pos
-                                            ).norm() < tolerance:
-                                                valid = False
-                                                break
-
-                                        if valid:
-                                            self_unused._func_add_contact(
-                                                geoms_state,
-                                                geoms_info,
-                                                collider_state,
-                                                collider_info,
-                                                i_ga,
-                                                i_gb,
-                                                normal,
-                                                contact_pos,
-                                                penetration,
-                                                i_b,
-                                            )
-                                            n_con = n_con + 1
-
-        geoms_state.pos[i_ga, i_b], geoms_state.quat[i_ga, i_b] = ga_pos, ga_quat
-        geoms_state.pos[i_gb, i_b], geoms_state.quat[i_gb, i_b] = gb_pos, gb_quat
-
-    @ti.func
-    def add_prism_vert(self_unused, collider_state: ti.template(), x, y, z, i_b):
-        collider_state.prism[0, i_b] = collider_state.prism[1, i_b]
-        collider_state.prism[1, i_b] = collider_state.prism[2, i_b]
-        collider_state.prism[3, i_b] = collider_state.prism[4, i_b]
-        collider_state.prism[4, i_b] = collider_state.prism[5, i_b]
-
-        collider_state.prism[2, i_b][0] = x
-        collider_state.prism[5, i_b][0] = x
-        collider_state.prism[2, i_b][1] = y
-        collider_state.prism[5, i_b][1] = y
-        collider_state.prism[5, i_b][2] = z
-
-    @ti.kernel
-    def _func_update_aabbs(self_unused, solver: ti.template()):
-        # FIXME: Remove [solver] when Rigid solver migration is done.
-        solver._func_update_geom_aabbs()
-
-    @ti.func
-    def _func_check_collision_valid(
-        self_unused,
-        links_state: array_class.LinksState,
-        links_info: array_class.LinksInfo,
-        geoms_info: array_class.GeomsInfo,
-        static_rigid_sim_config: ti.template(),
-        collider_info: ti.template(),
-        i_ga,
-        i_gb,
-        i_b,
-    ):
-        is_valid = collider_info.collision_pair_validity[i_ga, i_gb]
-
-        # hibernated <-> fixed links
-        if ti.static(static_rigid_sim_config.use_hibernation):
-            i_la = geoms_info.link_idx[i_ga]
-            i_lb = geoms_info.link_idx[i_gb]
-            I_la = [i_la, i_b] if ti.static(static_rigid_sim_config.batch_links_info) else i_la
-            I_lb = [i_lb, i_b] if ti.static(static_rigid_sim_config.batch_links_info) else i_lb
-
-            if (links_state.hibernated[i_la, i_b] and links_info.is_fixed[I_lb]) or (
-                links_state.hibernated[i_lb, i_b] and links_info.is_fixed[I_la]
-            ):
-                is_valid = False
-
-        return is_valid
-
-    @ti.kernel
-    def _func_broad_phase(
-        self_unused,
-        links_state: array_class.LinksState,
-        links_info: array_class.LinksInfo,
-        geoms_state: array_class.GeomsState,
-        geoms_info: array_class.GeomsInfo,
-        rigid_global_info: ti.template(),
-        static_rigid_sim_config: ti.template(),
-        # we will use ColliderBroadPhaseBuffer as typing after Hugh adds array_struct feature to taichi
-        collider_state: ti.template(),
-        collider_info: ti.template(),
-    ):
-        """
-        Sweep and Prune (SAP) for broad-phase collision detection.
-=======
 
 @ti.func
 def func_contact_edge_sdf(
@@ -1201,28 +727,12 @@
             )
             normal_edge_0 = sdf_grad_0_a - sdf_grad_0_a.dot(vec_01) * vec_01
             normal_edge_1 = sdf_grad_1_a - sdf_grad_1_a.dot(vec_01) * vec_01
->>>>>>> b16f229f
 
             if normal_edge_0.dot(sdf_grad_0_b) < 0 or normal_edge_1.dot(sdf_grad_1_b) < 0:
 
                 # check if closest point is between the two points
                 if sdf_grad_0_b.dot(vec_01) < 0 and sdf_grad_1_b.dot(vec_01) > 0:
 
-<<<<<<< HEAD
-            # copy updated geom aabbs to buffer for sorting
-            if collider_state.first_time[i_b]:
-                for i in range(n_geoms):
-                    collider_state.sort_buffer[2 * i, i_b].value = geoms_state.aabb_min[i, i_b][axis]
-                    collider_state.sort_buffer[2 * i, i_b].i_g = i
-                    collider_state.sort_buffer[2 * i, i_b].is_max = 0
-
-                    collider_state.sort_buffer[2 * i + 1, i_b].value = geoms_state.aabb_max[i, i_b][axis]
-                    collider_state.sort_buffer[2 * i + 1, i_b].i_g = i
-                    collider_state.sort_buffer[2 * i + 1, i_b].is_max = 1
-
-                    geoms_state.min_buffer_idx[i, i_b] = 2 * i
-                    geoms_state.max_buffer_idx[i, i_b] = 2 * i + 1
-=======
                     while cur_length > ga_sdf_cell_size:
                         p_mid = 0.5 * (p_0 + p_1)
                         if (
@@ -1246,27 +756,11 @@
                         )
                         contact_pos = p
                         penetration = new_penetration
->>>>>>> b16f229f
 
     # The contact point must be offsetted by half the penetration depth, for consistency with MPR
     contact_pos += 0.5 * penetration * normal
 
-<<<<<<< HEAD
-            else:
-                # warm start. If `use_hibernation=True`, it's already updated in rigid_solver.
-                if ti.static(not static_rigid_sim_config.use_hibernation):
-                    for i in range(n_geoms * 2):
-                        if collider_state.sort_buffer[i, i_b].is_max:
-                            collider_state.sort_buffer[i, i_b].value = geoms_state.aabb_max[
-                                collider_state.sort_buffer[i, i_b].i_g, i_b
-                            ][axis]
-                        else:
-                            collider_state.sort_buffer[i, i_b].value = geoms_state.aabb_min[
-                                collider_state.sort_buffer[i, i_b].i_g, i_b
-                            ][axis]
-=======
     return is_col, normal, penetration, contact_pos
->>>>>>> b16f229f
 
 
 @ti.func
@@ -1346,13 +840,6 @@
                 geoms_state, geoms_info, collider_static_config, sdf_info, p_1, i_gb, i_b
             )
 
-<<<<<<< HEAD
-                    if ti.static(static_rigid_sim_config.use_hibernation):
-                        if collider_state.sort_buffer[j, i_b].is_max:
-                            geoms_state.max_buffer_idx[collider_state.sort_buffer[j, i_b].i_g, i_b] = j + 1
-                        else:
-                            geoms_state.min_buffer_idx[collider_state.sort_buffer[j, i_b].i_g, i_b] = j + 1
-=======
             # check if the edge on a is facing towards mesh b (I am not 100% sure about this, subject to removal)
             sdf_grad_0_a = sdf.sdf_func_grad_world(
                 geoms_state, geoms_info, collider_static_config, sdf_info, p_0, i_ga, i_b
@@ -1379,19 +866,10 @@
                             p_0 = p_mid
                         else:
                             p_1 = p_mid
->>>>>>> b16f229f
 
                         cur_length = 0.5 * cur_length
 
-<<<<<<< HEAD
-                if ti.static(static_rigid_sim_config.use_hibernation):
-                    if key.is_max:
-                        geoms_state.max_buffer_idx[key.i_g, i_b] = j + 1
-                    else:
-                        geoms_state.min_buffer_idx[key.i_g, i_b] = j + 1
-=======
                     p = 0.5 * (p_0 + p_1)
->>>>>>> b16f229f
 
                     new_penetration = -sdf.sdf_func_world(geoms_state, geoms_info, sdf_info, p, i_gb, i_b)
 
@@ -1449,23 +927,6 @@
             if i_m == 0:
                 direction[i_axis] = 1.0
             else:
-<<<<<<< HEAD
-                if rigid_global_info.n_awake_dofs[i_b] > 0:
-                    n_active_awake = 0
-                    n_active_hib = 0
-                    for i in range(2 * n_geoms):
-                        is_incoming_geom_hibernated = geoms_state.hibernated[
-                            collider_state.sort_buffer[i, i_b].i_g, i_b
-                        ]
-
-                        if not collider_state.sort_buffer[i, i_b].is_max:
-                            # both awake and hibernated geom check with active awake geoms
-                            for j in range(n_active_awake):
-                                i_ga = collider_state.active_buffer_awake[j, i_b]
-                                i_gb = collider_state.sort_buffer[i, i_b].i_g
-                                if i_ga > i_gb:
-                                    i_ga, i_gb = i_gb, i_ga
-=======
                 direction[i_axis] = -1.0
             v1 = mpr.support_driver(
                 geoms_state,
@@ -1480,7 +941,6 @@
                 i_b,
             )
             collider_state.xyz_max_min[3 * i_m + i_axis, i_b] = v1[i_axis]
->>>>>>> b16f229f
 
         for i in ti.static(range(3)):
             collider_state.prism[i, i_b][2] = collider_info.terrain_xyz_maxmin[5]
@@ -1601,23 +1061,6 @@
     collider_state.prism[5, i_b][2] = z
 
 
-<<<<<<< HEAD
-                if geoms_info.type[i_ga] > geoms_info.type[i_gb]:
-                    i_ga, i_gb = i_gb, i_ga
-
-                if (
-                    geoms_info.is_convex[i_ga]
-                    and geoms_info.is_convex[i_gb]
-                    and not geoms_info.type[i_gb] == gs.GEOM_TYPE.TERRAIN
-                    and not (
-                        static_rigid_sim_config.box_box_detection
-                        and geoms_info.type[i_ga] == gs.GEOM_TYPE.BOX
-                        and geoms_info.type[i_gb] == gs.GEOM_TYPE.BOX
-                    )
-                ):
-                    if ti.static(sys.platform == "darwin"):
-                        self_unused._func_convex_convex_contact(
-=======
 @ti.func
 def func_check_collision_valid(
     i_ga,
@@ -1745,33 +1188,11 @@
                             i_ga,
                             i_gb,
                             i_b,
->>>>>>> b16f229f
                             links_state,
                             links_info,
                             geoms_info,
                             static_rigid_sim_config,
                             collider_info,
-<<<<<<< HEAD
-                            collider_static_config,
-                            mpr_state,
-                            mpr_static_config,
-                            gjk_state,
-                            gjk_static_config,
-                            support_field_info,
-                            support_field_static_config,
-                            mpr,
-                            gjk,
-                            sdf,
-                            support_field,
-                            i_ga,
-                            i_gb,
-                            i_b,
-                        )
-                    else:
-                        if not (
-                            geoms_info.type[i_ga] == gs.GEOM_TYPE.PLANE and geoms_info.type[i_gb] == gs.GEOM_TYPE.BOX
-=======
->>>>>>> b16f229f
                         ):
                             continue
 
@@ -1825,179 +1246,6 @@
                                 geoms_info,
                                 static_rigid_sim_config,
                                 collider_info,
-<<<<<<< HEAD
-                                collider_static_config,
-                                mpr_state,
-                                mpr_static_config,
-                                gjk_state,
-                                gjk_static_config,
-                                support_field_info,
-                                support_field_static_config,
-                                mpr,
-                                gjk,
-                                sdf,
-                                support_field,
-                                i_ga,
-                                i_gb,
-                                i_b,
-                            )
-
-    @ti.kernel
-    def _func_narrow_phase_convex_specializations(
-        self_unused,
-        geoms_state: array_class.GeomsState,
-        geoms_info: array_class.GeomsInfo,
-        geoms_init_AABB: array_class.GeomsInitAABB,
-        verts_info: array_class.VertsInfo,
-        rigid_global_info: ti.template(),
-        static_rigid_sim_config: ti.template(),
-        collider_state: ti.template(),
-        collider_info: ti.template(),
-        collider_static_config: ti.template(),
-        # FIXME: We need support_field for now to call its class functions. After migration is done, remove these
-        # arguments as the class functions will be called directly.
-        support_field: ti.template(),
-    ):
-        _B = collider_state.active_buffer.shape[1]
-        ti.loop_config(serialize=static_rigid_sim_config.para_level < gs.PARA_LEVEL.ALL)
-        for i_b in range(_B):
-            for i_pair in range(collider_state.n_broad_pairs[i_b]):
-                i_ga = collider_state.broad_collision_pairs[i_pair, i_b][0]
-                i_gb = collider_state.broad_collision_pairs[i_pair, i_b][1]
-
-                if geoms_info.type[i_ga] > geoms_info.type[i_gb]:
-                    i_ga, i_gb = i_gb, i_ga
-
-                if ti.static(sys.platform != "darwin"):
-                    if geoms_info.type[i_ga] == gs.GEOM_TYPE.PLANE and geoms_info.type[i_gb] == gs.GEOM_TYPE.BOX:
-                        self_unused._func_plane_box_contact(
-                            geoms_state,
-                            geoms_info,
-                            geoms_init_AABB,
-                            verts_info,
-                            static_rigid_sim_config,
-                            collider_state,
-                            collider_info,
-                            collider_static_config,
-                            support_field,
-                            i_ga,
-                            i_gb,
-                            i_b,
-                        )
-
-                if ti.static(static_rigid_sim_config.box_box_detection):
-                    if geoms_info.type[i_ga] == gs.GEOM_TYPE.BOX and geoms_info.type[i_gb] == gs.GEOM_TYPE.BOX:
-                        self_unused._func_box_box_contact(
-                            geoms_state,
-                            geoms_info,
-                            collider_state,
-                            collider_info,
-                            collider_static_config,
-                            i_ga,
-                            i_gb,
-                            i_b,
-                        )
-
-    @ti.kernel
-    def _func_narrow_phase_any_vs_terrain(
-        self_unused,
-        geoms_state: array_class.GeomsState,
-        geoms_info: array_class.GeomsInfo,
-        geoms_init_AABB: array_class.GeomsInitAABB,
-        rigid_global_info: ti.template(),
-        static_rigid_sim_config: ti.template(),
-        collider_state: ti.template(),
-        collider_info: ti.template(),
-        collider_static_config: ti.template(),
-        mpr_state: ti.template(),
-        mpr_static_config: ti.template(),
-        support_field_info: ti.template(),
-        support_field_static_config: ti.template(),
-        # FIXME: We need mpr and support_field for now to call their class functions. After migration is done, remove
-        # these arguments as the class functions will be called directly.
-        mpr: ti.template(),
-        support_field: ti.template(),
-    ):
-        """
-        NOTE: for a single non-batched scene with a lot of collisioin pairs, it will be faster if we also parallelize over `self.n_collision_pairs`. However, parallelize over both B and collisioin_pairs (instead of only over B) leads to significantly slow performance for batched scene. We can treat B=0 and B>0 separately, but we will end up with messier code.
-        Therefore, for a big non-batched scene, users are encouraged to simply use `gs.cpu` backend.
-        Updated NOTE & TODO: For a HUGE scene with numerous bodies, it's also reasonable to run on GPU. Let's save this for later.
-        Update2: Now we use n_broad_pairs instead of n_collision_pairs, so we probably need to think about how to handle non-batched large scene better.
-        """
-        _B = collider_state.active_buffer.shape[1]
-        ti.loop_config(serialize=static_rigid_sim_config.para_level < gs.PARA_LEVEL.ALL)
-        for i_b in range(_B):
-            for i_pair in range(collider_state.n_broad_pairs[i_b]):
-                i_ga = collider_state.broad_collision_pairs[i_pair, i_b][0]
-                i_gb = collider_state.broad_collision_pairs[i_pair, i_b][1]
-
-                if ti.static(collider_static_config.has_terrain):
-                    if geoms_info.type[i_ga] == gs.GEOM_TYPE.TERRAIN:
-                        i_ga, i_gb = i_gb, i_ga
-
-                    if geoms_info.type[i_gb] == gs.GEOM_TYPE.TERRAIN:
-                        self_unused._func_contact_mpr_terrain(
-                            geoms_state,
-                            geoms_info,
-                            geoms_init_AABB,
-                            static_rigid_sim_config,
-                            collider_state,
-                            collider_info,
-                            collider_static_config,
-                            mpr_state,
-                            mpr_static_config,
-                            support_field_info,
-                            support_field_static_config,
-                            mpr,
-                            support_field,
-                            i_ga,
-                            i_gb,
-                            i_b,
-                        )
-
-    @ti.kernel
-    def _func_narrow_phase_nonconvex_vs_nonterrain(
-        self_unused,
-        links_state: array_class.LinksState,
-        links_info: array_class.LinksInfo,
-        geoms_state: array_class.GeomsState,
-        geoms_info: array_class.GeomsInfo,
-        geoms_init_AABB: array_class.GeomsInitAABB,
-        verts_info: array_class.VertsInfo,
-        edges_info: array_class.EdgesInfo,
-        rigid_global_info: ti.template(),
-        static_rigid_sim_config: ti.template(),
-        collider_state: ti.template(),
-        collider_info: ti.template(),
-        collider_static_config: ti.template(),
-        sdf: ti.template(),
-    ):
-        """
-        NOTE: for a single non-batched scene with a lot of collisioin pairs, it will be faster if we also parallelize over `self.n_collision_pairs`. However, parallelize over both B and collisioin_pairs (instead of only over B) leads to significantly slow performance for batched scene. We can treat B=0 and B>0 separately, but we will end up with messier code.
-        Therefore, for a big non-batched scene, users are encouraged to simply use `gs.cpu` backend.
-        Updated NOTE & TODO: For a HUGE scene with numerous bodies, it's also reasonable to run on GPU. Let's save this for later.
-        Update2: Now we use n_broad_pairs instead of n_collision_pairs, so we probably need to think about how to handle non-batched large scene better.
-        """
-        _B = collider_state.active_buffer.shape[1]
-        ti.loop_config(serialize=static_rigid_sim_config.para_level < gs.PARA_LEVEL.ALL)
-        for i_b in range(_B):
-            for i_pair in range(collider_state.n_broad_pairs[i_b]):
-                i_ga = collider_state.broad_collision_pairs[i_pair, i_b][0]
-                i_gb = collider_state.broad_collision_pairs[i_pair, i_b][1]
-
-                if ti.static(collider_static_config.has_nonconvex_nonterrain):
-                    if (
-                        not (geoms_info.is_convex[i_ga] and geoms_info.is_convex[i_gb])
-                        and geoms_info.type[i_gb] != gs.GEOM_TYPE.TERRAIN
-                    ):
-                        is_col = False
-                        tolerance = self_unused._func_compute_tolerance(
-                            geoms_info, geoms_init_AABB, collider_static_config, i_ga, i_gb, i_b
-                        )
-                        for i in range(2):
-                            if i == 1:
-                                i_ga, i_gb = i_gb, i_ga
-=======
                             ):
                                 continue
 
@@ -2033,7 +1281,6 @@
                                     collider_info,
                                 ):
                                     continue
->>>>>>> b16f229f
 
                                 if not func_is_geom_aabbs_overlap(i_ga, i_gb, i_b, geoms_state, geoms_info):
                                     # Clear collision normal cache if not in contact
@@ -2043,26 +1290,6 @@
                                     )
                                     continue
 
-<<<<<<< HEAD
-                            if ti.static(static_rigid_sim_config.enable_multi_contact):
-                                if not is_col and is_col_i:
-                                    ga_pos, ga_quat = geoms_state.pos[i_ga, i_b], geoms_state.quat[i_ga, i_b]
-                                    gb_pos, gb_quat = geoms_state.pos[i_gb, i_b], geoms_state.quat[i_gb, i_b]
-
-                                    # Perturb geom_a around two orthogonal axes to find multiple contacts
-                                    axis_0, axis_1 = self_unused._func_contact_orthogonals(
-                                        links_state,
-                                        links_info,
-                                        geoms_state,
-                                        geoms_info,
-                                        geoms_init_AABB,
-                                        static_rigid_sim_config,
-                                        i_ga,
-                                        i_gb,
-                                        normal_i,
-                                        i_b,
-                                    )
-=======
                                 collider_state.broad_collision_pairs[collider_state.n_broad_pairs[i_b], i_b][0] = i_ga
                                 collider_state.broad_collision_pairs[collider_state.n_broad_pairs[i_b], i_b][1] = i_gb
                                 collider_state.n_broad_pairs[i_b] = collider_state.n_broad_pairs[i_b] + 1
@@ -2097,7 +1324,6 @@
                                             )
                                     n_active_awake = n_active_awake - 1
                                     break
->>>>>>> b16f229f
 
 
 @ti.kernel
@@ -2287,31 +1513,6 @@
                 if geoms_info.type[i_ga] == gs.GEOM_TYPE.TERRAIN:
                     i_ga, i_gb = i_gb, i_ga
 
-<<<<<<< HEAD
-                                            if not repeated:
-                                                if penetration > -tolerance:
-                                                    penetration = ti.max(penetration, 0.0)
-                                                    self_unused._func_add_contact(
-                                                        geoms_state,
-                                                        geoms_info,
-                                                        collider_state,
-                                                        collider_info,
-                                                        i_ga,
-                                                        i_gb,
-                                                        normal,
-                                                        contact_pos,
-                                                        penetration,
-                                                        i_b,
-                                                    )
-                                                    n_con += 1
-
-                                        geoms_state.pos[i_ga, i_b], geoms_state.quat[i_ga, i_b] = ga_pos, ga_quat
-                                        geoms_state.pos[i_gb, i_b], geoms_state.quat[i_gb, i_b] = gb_pos, gb_quat
-
-                        if not is_col:  # check edge-edge if vertex-face is not detected
-                            is_col, normal, penetration, contact_pos = self_unused._func_contact_edge_sdf(
-                                geoms_state, geoms_info, verts_info, edges_info, sdf, i_ga, i_gb, i_b
-=======
                 if geoms_info.type[i_gb] == gs.GEOM_TYPE.TERRAIN:
                     func_contact_mpr_terrain(
                         i_ga,
@@ -2387,7 +1588,6 @@
                                 verts_info,
                                 collider_static_config,
                                 sdf_info,
->>>>>>> b16f229f
                             )
                             if is_col_i:
                                 func_add_contact(
@@ -2397,68 +1597,6 @@
                                     contact_pos_i,
                                     penetration_i,
                                     i_b,
-<<<<<<< HEAD
-                                )
-
-    @ti.func
-    def _func_plane_box_contact(
-        self_unused,
-        geoms_state: array_class.GeomsState,
-        geoms_info: array_class.GeomsInfo,
-        geoms_init_AABB: array_class.GeomsInitAABB,
-        verts_info: array_class.VertsInfo,
-        static_rigid_sim_config: ti.template(),
-        collider_state: ti.template(),
-        collider_info: ti.template(),
-        collider_static_config: ti.template(),
-        support_field: ti.template(),
-        i_ga,
-        i_gb,
-        i_b,
-    ):
-        ga_pos, ga_quat = geoms_state.pos[i_ga, i_b], geoms_state.quat[i_ga, i_b]
-        gb_pos, gb_quat = geoms_state.pos[i_gb, i_b], geoms_state.quat[i_gb, i_b]
-
-        plane_dir = ti.Vector(
-            [geoms_info.data[i_ga][0], geoms_info.data[i_ga][1], geoms_info.data[i_ga][2]], dt=gs.ti_float
-        )
-        plane_dir = gu.ti_transform_by_quat(plane_dir, ga_quat)
-        normal = -plane_dir.normalized()
-
-        v1, _ = support_field._func_support_box(geoms_state, geoms_info, normal, i_gb, i_b)
-        penetration = normal.dot(v1 - ga_pos)
-
-        if penetration > 0.0:
-            contact_pos = v1 - 0.5 * penetration * normal
-            self_unused._func_add_contact(
-                geoms_state,
-                geoms_info,
-                collider_state,
-                collider_info,
-                i_ga,
-                i_gb,
-                normal,
-                contact_pos,
-                penetration,
-                i_b,
-            )
-
-            if ti.static(static_rigid_sim_config.enable_multi_contact):
-                n_con = 1
-                contact_pos_0 = contact_pos
-                tolerance = self_unused._func_compute_tolerance(
-                    geoms_info, geoms_init_AABB, collider_static_config, i_ga, i_gb, i_b
-                )
-                for i_v in range(geoms_info.vert_start[i_gb], geoms_info.vert_end[i_gb]):
-                    if n_con < ti.static(collider_static_config.n_contacts_per_pair):
-                        pos_corner = gu.ti_transform_by_trans_quat(verts_info.init_pos[i_v], gb_pos, gb_quat)
-                        penetration = normal.dot(pos_corner - ga_pos)
-                        if penetration > 0.0:
-                            contact_pos = pos_corner - 0.5 * penetration * normal
-                            if (contact_pos - contact_pos_0).norm() > tolerance:
-                                self_unused._func_add_contact(
-=======
->>>>>>> b16f229f
                                     geoms_state,
                                     geoms_info,
                                     collider_state,
@@ -2483,88 +1621,6 @@
                                     geoms_init_AABB,
                                     static_rigid_sim_config,
                                 )
-<<<<<<< HEAD
-                                n_con = n_con + 1
-
-    @ti.func
-    def _func_add_contact(
-        self_unused,
-        geoms_state: array_class.GeomsState,
-        geoms_info: array_class.GeomsInfo,
-        collider_state: ti.template(),
-        collider_info: ti.template(),
-        i_ga,
-        i_gb,
-        normal: ti.types.vector(3),
-        contact_pos: ti.types.vector(3),
-        penetration,
-        i_b,
-    ):
-        i_c = collider_state.n_contacts[i_b]
-        if i_c == collider_info._max_contact_pairs[None]:
-            # FIXME: 'ti.static_print' cannot be used as it will be printed systematically, completely ignoring guard
-            # condition, while 'print' is slowing down the kernel even if every called in practice...
-            # print(self._warn_msg_max_collision_pairs)
-            pass
-        else:
-            friction_a = geoms_info.friction[i_ga] * geoms_state.friction_ratio[i_ga, i_b]
-            friction_b = geoms_info.friction[i_gb] * geoms_state.friction_ratio[i_gb, i_b]
-
-            # b to a
-            collider_state.contact_data[i_c, i_b].geom_a = i_ga
-            collider_state.contact_data[i_c, i_b].geom_b = i_gb
-            collider_state.contact_data[i_c, i_b].normal = normal
-            collider_state.contact_data[i_c, i_b].pos = contact_pos
-            collider_state.contact_data[i_c, i_b].penetration = penetration
-            collider_state.contact_data[i_c, i_b].friction = ti.max(ti.max(friction_a, friction_b), 1e-2)
-            collider_state.contact_data[i_c, i_b].sol_params = 0.5 * (
-                geoms_info.sol_params[i_ga] + geoms_info.sol_params[i_gb]
-            )
-            collider_state.contact_data[i_c, i_b].link_a = geoms_info.link_idx[i_ga]
-            collider_state.contact_data[i_c, i_b].link_b = geoms_info.link_idx[i_gb]
-
-            collider_state.n_contacts[i_b] = i_c + 1
-
-    @ti.func
-    def _func_compute_tolerance(
-        self_unused,
-        geoms_info: array_class.GeomsInfo,
-        geoms_init_AABB: array_class.GeomsInitAABB,
-        collider_static_config: ti.template(),
-        i_ga,
-        i_gb,
-        i_b,
-    ):
-        # Note that the original world-aligned bounding box is used to computed the absolute tolerance from the
-        # relative one. This way, it is a constant that does not depends on the orientation of the geometry, which
-        # makes sense since the scale of the geometries is an intrinsic property and not something that is supposed
-        # to change dynamically.
-        aabb_size_b = (geoms_init_AABB[i_gb, 7] - geoms_init_AABB[i_gb, 0]).norm()
-        aabb_size = aabb_size_b
-        if geoms_info.type[i_ga] != gs.GEOM_TYPE.PLANE:
-            aabb_size_a = (geoms_init_AABB[i_ga, 7] - geoms_init_AABB[i_ga, 0]).norm()
-            aabb_size = ti.min(aabb_size_a, aabb_size_b)
-
-        return 0.5 * collider_static_config.mc_tolerance * aabb_size
-
-    @ti.func
-    def _func_contact_orthogonals(
-        self_unused,
-        links_state: array_class.LinksState,
-        links_info: array_class.LinksInfo,
-        geoms_state: array_class.GeomsState,
-        geoms_info: array_class.GeomsInfo,
-        geoms_init_AABB: array_class.GeomsInitAABB,
-        static_rigid_sim_config: ti.template(),
-        i_ga,
-        i_gb,
-        normal: ti.types.vector(3),
-        i_b,
-    ):
-        axis_0 = ti.Vector.zero(gs.ti_float, 3)
-        axis_1 = ti.Vector.zero(gs.ti_float, 3)
-=======
->>>>>>> b16f229f
 
                                 n_con = 1
                                 for i_rot in range(1, 5):
@@ -2576,97 +1632,6 @@
                                         i_gb, contact_pos_i, gu.ti_inv_quat(qrot), i_b, geoms_state, geoms_info
                                     )
 
-<<<<<<< HEAD
-            # Perturb with some noise so that they do not align with world axes to avoid denegerated cases
-            axis_1 = (normal.cross(axis_0) + 0.1 * axis_0).normalized()
-            axis_0 = axis_1.cross(normal)
-        else:
-            # The reference geometry is the one that will have the largest impact on the position of
-            # the contact point. Basically, the smallest one between the two, which can be approximated
-            # by the volume of their respective bounding box.
-            i_g = i_gb
-            if geoms_info.type[i_ga] != gs.GEOM_TYPE.PLANE:
-                size_ga = geoms_init_AABB[i_ga, 7]
-                volume_ga = size_ga[0] * size_ga[1] * size_ga[2]
-                size_gb = geoms_init_AABB[i_gb, 7]
-                volume_gb = size_gb[0] * size_gb[1] * size_gb[2]
-                i_g = i_ga if volume_ga < volume_gb else i_gb
-
-            # Compute orthogonal basis mixing principal inertia axes of geometry with contact normal
-            i_l = geoms_info.link_idx[i_g]
-            rot = gu.ti_quat_to_R(links_state.i_quat[i_l, i_b])
-            axis_idx = gs.ti_int(0)
-            axis_angle_max = gs.ti_float(0.0)
-            for i in ti.static(range(3)):
-                axis_angle = ti.abs(rot[:, i].dot(normal))
-                if axis_angle > axis_angle_max:
-                    axis_angle_max = axis_angle
-                    axis_idx = i
-            axis_idx = (axis_idx + 1) % 3
-            axis_0 = rot[:, axis_idx]
-            axis_0 = (axis_0 - normal.dot(axis_0) * normal).normalized()
-            axis_1 = normal.cross(axis_0)
-
-        return axis_0, axis_1
-
-    @ti.func
-    def _func_convex_convex_contact(
-        self_unused,
-        links_state: array_class.LinksState,
-        links_info: array_class.LinksInfo,
-        geoms_state: array_class.GeomsState,
-        geoms_info: array_class.GeomsInfo,
-        geoms_init_AABB: array_class.GeomsInitAABB,
-        verts_info: array_class.VertsInfo,
-        faces_info: array_class.FacesInfo,
-        rigid_global_info: ti.template(),
-        static_rigid_sim_config: ti.template(),
-        collider_state: ti.template(),
-        collider_info: ti.template(),
-        collider_static_config: ti.template(),
-        mpr_state: ti.template(),
-        mpr_static_config: ti.template(),
-        gjk_state: ti.template(),
-        gjk_static_config: ti.template(),
-        support_field_info: ti.template(),
-        support_field_static_config: ti.template(),
-        mpr: ti.template(),
-        gjk: ti.template(),
-        sdf: ti.template(),
-        support_field: ti.template(),
-        i_ga,
-        i_gb,
-        i_b,
-    ):
-        if geoms_info.type[i_ga] == gs.GEOM_TYPE.PLANE and geoms_info.type[i_gb] == gs.GEOM_TYPE.BOX:
-            if ti.static(sys.platform == "darwin"):
-                self_unused._func_plane_box_contact(
-                    geoms_state,
-                    geoms_info,
-                    geoms_init_AABB,
-                    verts_info,
-                    static_rigid_sim_config,
-                    collider_state,
-                    collider_info,
-                    collider_static_config,
-                    support_field,
-                    i_ga,
-                    i_gb,
-                    i_b,
-                )
-        else:
-            # Disabling multi-contact for pairs of decomposed geoms would speed up simulation but may cause physical
-            # instabilities in the few cases where multiple contact points are actually need. Increasing the tolerance
-            # criteria to get rid of redundant contact points seems to be a better option.
-            multi_contact = (
-                static_rigid_sim_config.enable_multi_contact
-                # and not (self._solver.geoms_info[i_ga].is_decomposed and self._solver.geoms_info[i_gb].is_decomposed)
-                and geoms_info.type[i_ga] != gs.GEOM_TYPE.SPHERE
-                and geoms_info.type[i_ga] != gs.GEOM_TYPE.ELLIPSOID
-                and geoms_info.type[i_gb] != gs.GEOM_TYPE.SPHERE
-                and geoms_info.type[i_gb] != gs.GEOM_TYPE.ELLIPSOID
-            )
-=======
                                     is_col, normal, penetration, contact_pos = func_contact_vertex_sdf(
                                         i_ga,
                                         i_gb,
@@ -2677,7 +1642,6 @@
                                         collider_static_config,
                                         sdf_info,
                                     )
->>>>>>> b16f229f
 
                                     if is_col:
                                         if ti.static(not static_rigid_sim_config.enable_mujoco_compatibility):
@@ -2700,48 +1664,6 @@
                                             )
                                             contact_pos = 0.5 * (contact_point_a + contact_point_b)
 
-<<<<<<< HEAD
-            # Backup state before local perturbation
-            ga_pos, ga_quat = geoms_state.pos[i_ga, i_b], geoms_state.quat[i_ga, i_b]
-            gb_pos, gb_quat = geoms_state.pos[i_gb, i_b], geoms_state.quat[i_gb, i_b]
-
-            # Pre-allocate some buffers
-            is_col_0 = False
-            penetration_0 = gs.ti_float(0.0)
-            normal_0 = ti.Vector.zero(gs.ti_float, 3)
-            contact_pos_0 = ti.Vector.zero(gs.ti_float, 3)
-
-            is_col = False
-            penetration = gs.ti_float(0.0)
-            normal = ti.Vector.zero(gs.ti_float, 3)
-            contact_pos = ti.Vector.zero(gs.ti_float, 3)
-
-            n_con = gs.ti_int(0)
-            axis_0 = ti.Vector.zero(gs.ti_float, 3)
-            axis_1 = ti.Vector.zero(gs.ti_float, 3)
-            qrot = ti.Vector.zero(gs.ti_float, 4)
-
-            for i_detection in range(5):
-                if multi_contact and is_col_0:
-                    # Perturbation axis must not be aligned with the principal axes of inertia the geometry,
-                    # otherwise it would be more sensitive to ill-conditionning.
-                    axis = (2 * (i_detection % 2) - 1) * axis_0 + (1 - 2 * ((i_detection // 2) % 2)) * axis_1
-                    qrot = gu.ti_rotvec_to_quat(collider_static_config.mc_perturbation * axis)
-                    self_unused._func_rotate_frame(geoms_state, geoms_info, i_ga, contact_pos_0, qrot, i_b)
-                    self_unused._func_rotate_frame(
-                        geoms_state, geoms_info, i_gb, contact_pos_0, gu.ti_inv_quat(qrot), i_b
-                    )
-
-                if (multi_contact and is_col_0) or (i_detection == 0):
-                    try_sdf = False
-                    if geoms_info.type[i_ga] == gs.GEOM_TYPE.PLANE:
-                        plane_dir = ti.Vector(
-                            [geoms_info.data[i_ga][0], geoms_info.data[i_ga][1], geoms_info.data[i_ga][2]],
-                            dt=gs.ti_float,
-                        )
-                        plane_dir = gu.ti_transform_by_quat(plane_dir, geoms_state.quat[i_ga, i_b])
-                        normal = -plane_dir.normalized()
-=======
                                             # First-order correction of the normal direction
                                             twist_rotvec = ti.math.clamp(
                                                 normal.cross(normal_i),
@@ -2752,7 +1674,6 @@
 
                                             # Make sure that the penetration is still positive
                                             penetration = normal.dot(contact_point_b - contact_point_a)
->>>>>>> b16f229f
 
                                         # Discard contact point is repeated
                                         repeated = False
@@ -2795,70 +1716,6 @@
                             collider_static_config,
                             sdf_info,
                         )
-<<<<<<< HEAD
-                        penetration = normal.dot(v1 - geoms_state.pos[i_ga, i_b])
-                        contact_pos = v1 - 0.5 * penetration * normal
-                        is_col = penetration > 0
-                    else:
-                        ### MPR, MJ_MPR
-                        if ti.static(
-                            collider_static_config.ccd_algorithm in (CCD_ALGORITHM_CODE.MPR, CCD_ALGORITHM_CODE.MJ_MPR)
-                        ):
-                            # Try using MPR before anything else
-                            is_mpr_updated = False
-                            is_mpr_guess_direction_available = True
-                            normal_ws = collider_state.contact_cache[i_ga, i_gb, i_b].normal
-                            for i_mpr in range(2):
-                                if i_mpr == 1:
-                                    # Try without warm-start if no contact was detected using it.
-                                    # When penetration depth is very shallow, MPR may wrongly classify two geometries as not in
-                                    # contact while they actually are. This helps to improve contact persistence without increasing
-                                    # much the overall computational cost since the fallback should not be triggered very often.
-                                    is_mpr_guess_direction_available = (ti.abs(normal_ws) > gs.EPS).any()
-                                    if (i_detection == 0) and not is_col and is_mpr_guess_direction_available:
-                                        normal_ws = ti.Vector.zero(gs.ti_float, 3)
-                                        is_mpr_updated = False
-
-                                if not is_mpr_updated:
-                                    is_col, normal, penetration, contact_pos = mpr.func_mpr_contact(
-                                        geoms_state,
-                                        geoms_info,
-                                        geoms_init_AABB,
-                                        static_rigid_sim_config,
-                                        collider_state,
-                                        collider_info,
-                                        collider_static_config,
-                                        mpr_state,
-                                        mpr_static_config,
-                                        support_field_info,
-                                        support_field_static_config,
-                                        support_field,
-                                        i_ga,
-                                        i_gb,
-                                        i_b,
-                                        normal_ws,
-                                    )
-                                    is_mpr_updated = True
-
-                            # Fallback on SDF if collision is detected by MPR but no collision direction was cached but the
-                            # initial penetration is already quite large, because the contact information provided by MPR
-                            # may be unreliable in such a case.
-                            # Here it is assumed that generic SDF is much slower than MPR, so it is faster in average
-                            # to first make sure that the geometries are truly colliding and only after to run SDF if
-                            # necessary. This would probably not be the case anymore if it was possible to rely on
-                            # specialized SDF implementation for convex-convex collision detection in the first place.
-                            if is_col and penetration > tolerance and not is_mpr_guess_direction_available:
-                                # Note that SDF may detect different collision points depending on geometry ordering.
-                                # Because of this, it is necessary to run it twice and take the contact information
-                                # associated with the point of deepest penetration.
-                                try_sdf = True
-
-                        ### GJK, MJ_GJK
-                        elif ti.static(
-                            collider_static_config.ccd_algorithm in (CCD_ALGORITHM_CODE.GJK, CCD_ALGORITHM_CODE.MJ_GJK)
-                        ):
-                            gjk.func_gjk_contact(
-=======
                         if is_col:
                             func_add_contact(
                                 i_ga,
@@ -2867,7 +1724,6 @@
                                 contact_pos,
                                 penetration,
                                 i_b,
->>>>>>> b16f229f
                                 geoms_state,
                                 geoms_info,
                                 collider_state,
@@ -3453,49 +2309,10 @@
                         )
                         n_con = n_con + 1
 
-<<<<<<< HEAD
-                geoms_state.pos[i_ga, i_b] = ga_pos
-                geoms_state.quat[i_ga, i_b] = ga_quat
-                geoms_state.pos[i_gb, i_b] = gb_pos
-                geoms_state.quat[i_gb, i_b] = gb_quat
-
-    @ti.func
-    def _func_rotate_frame(
-        self_unused,
-        geoms_state: array_class.GeomsState,
-        geoms_info: array_class.GeomsInfo,
-        i_g,
-        contact_pos: ti.types.vector(3),
-        qrot: ti.types.vector(4),
-        i_b,
-    ):
-        geoms_state.quat[i_g, i_b] = gu.ti_transform_quat_by_quat(geoms_state.quat[i_g, i_b], qrot)
-
-        rel = contact_pos - geoms_state.pos[i_g, i_b]
-        vec = gu.ti_transform_by_quat(rel, qrot)
-        vec = vec - rel
-        geoms_state.pos[i_g, i_b] = geoms_state.pos[i_g, i_b] - vec
-
-    @ti.func
-    def _func_box_box_contact(
-        self_unused,
-        geoms_state: array_class.GeomsState,
-        geoms_info: array_class.GeomsInfo,
-        collider_state: ti.template(),
-        collider_info: ti.template(),
-        collider_static_config: ti.template(),
-        i_ga,
-        i_gb,
-        i_b,
-    ):
-        """
-        Use Mujoco's box-box contact detection algorithm for more stable collision detection.
-=======
             geoms_state.pos[i_ga, i_b] = ga_pos
             geoms_state.quat[i_ga, i_b] = ga_quat
             geoms_state.pos[i_gb, i_b] = gb_pos
             geoms_state.quat[i_gb, i_b] = gb_quat
->>>>>>> b16f229f
 
 
 @ti.func
@@ -3514,58 +2331,6 @@
     vec = vec - rel
     geoms_state.pos[i_g, i_b] = geoms_state.pos[i_g, i_b] - vec
 
-<<<<<<< HEAD
-        https://github.com/google-deepmind/mujoco/blob/main/src/engine/engine_collision_box.c
-        """
-        n = 0
-        code = -1
-        margin = gs.ti_float(0.0)
-        is_return = False
-        cle1, cle2 = 0, 0
-        in_ = 0
-        tmp2 = ti.Vector.zero(gs.ti_float, 3)
-        margin2 = margin * margin
-        rotmore = ti.Matrix.zero(gs.ti_float, 3, 3)
-
-        ga_pos = geoms_state.pos[i_ga, i_b]
-        gb_pos = geoms_state.pos[i_gb, i_b]
-        ga_quat = geoms_state.quat[i_ga, i_b]
-        gb_quat = geoms_state.quat[i_gb, i_b]
-
-        size1 = (
-            ti.Vector([geoms_info.data[i_ga][0], geoms_info.data[i_ga][1], geoms_info.data[i_ga][2]], dt=gs.ti_float)
-            / 2
-        )
-        size2 = (
-            ti.Vector([geoms_info.data[i_gb][0], geoms_info.data[i_gb][1], geoms_info.data[i_gb][2]], dt=gs.ti_float)
-            / 2
-        )
-
-        pos1, pos2 = ga_pos, gb_pos
-        mat1, mat2 = gu.ti_quat_to_R(ga_quat), gu.ti_quat_to_R(gb_quat)
-
-        tmp1 = pos2 - pos1
-        pos21 = mat1.transpose() @ tmp1
-
-        tmp1 = pos1 - pos2
-        pos12 = mat2.transpose() @ tmp1
-
-        rot = mat1.transpose() @ mat2
-        rott = rot.transpose()
-
-        rotabs = ti.abs(rot)
-        rottabs = ti.abs(rott)
-
-        plen2 = rotabs @ size2
-        plen1 = rotabs.transpose() @ size1
-        penetration = margin
-        for i in ti.static(range(3)):
-            penetration = penetration + size1[i] * 3 + size2[i] * 3
-        for i in ti.static(range(3)):
-            c1 = -ti.abs(pos21[i]) + size1[i] + plen2[i]
-            c2 = -ti.abs(pos12[i]) + size2[i] + plen1[i]
-=======
->>>>>>> b16f229f
 
 @ti.func
 def func_box_box_contact(
@@ -3692,45 +2457,6 @@
                 cle2 = 0
                 for k in ti.static(range(3)):
                     if k != j:
-<<<<<<< HEAD
-                        i_ = i
-                        j_ = 3 - k - j
-                        if k + j > 3:
-                            i_ = i_ - 1
-                            j_ = j_ + 3
-                        c3 = c3 + size2[k] * rotabs[i_, j_] / c1
-
-                        3 * i + 3 - k - j
-
-                c3 = c3 - ti.abs(c2)
-
-                if c3 < -margin:
-                    is_return = True
-
-                if c3 < penetration * (1.0 - 1e-12):
-                    penetration = c3
-                    cle1 = 0
-                    for k in ti.static(range(3)):
-                        if (k != i) and ((tmp2[k] > 0) ^ (c2 < 0)):
-                            cle1 = cle1 + (1 << k)
-
-                    cle2 = 0
-                    for k in ti.static(range(3)):
-                        if k != j:
-                            i_ = i
-                            j_ = 3 - k - j
-                            if k + j > 3:
-                                i_ = i_ - 1
-                                j_ = j_ + 3
-                            if (rot[i_, j_] > 0) ^ (c2 < 0) ^ (ti.raw_mod(k - j + 3, 3) == 1):
-                                cle2 = cle2 + (1 << k)
-
-                    code = 12 + i * 3 + j
-                    clnorm = tmp2
-                    in_ = c2 < 0
-        if code == -1:
-            is_return = True
-=======
                         m = i
                         n = 3 - k - j
                         if k - j > 3:
@@ -3812,7 +2538,6 @@
                 p = rotaxis(pos21, i0, i1, i2, f0, f1, f2)
                 tmp1 = rotaxis(size1, i0, i1, i2, f0, f1, f2)
                 s = size2
->>>>>>> b16f229f
 
             rt = r.transpose()
             ss = ti.abs(tmp1)
@@ -4172,339 +2897,8 @@
                         u = (x * d - y * b) / c1
                         v = (y * a - x * c) / c1
 
-<<<<<<< HEAD
-                        if 0 < u and u < 1 and 0 < v and v < 1:
-                            collider_state.box_points[n, i_b] = ti.Vector(
-                                [
-                                    llx,
-                                    lly,
-                                    collider_state.box_pts[0, i_b][2]
-                                    + u * collider_state.box_pts[1, i_b][2]
-                                    + v * collider_state.box_pts[2, i_b][2],
-                                ]
-                            )
-                            n = n + 1
-
-                for i in range(1 << (m - 1)):
-                    tmp1 = collider_state.box_pts[0 if i == 0 else i + 2, i_b]
-                    if not (i and (tmp1[0] <= -lx or tmp1[0] >= lx or tmp1[1] <= -ly or tmp1[1] >= ly)):
-                        collider_state.box_points[n, i_b] = tmp1
-                        n = n + 1
-                m = n
-                n = 0
-
-                for i in range(m):
-                    if collider_state.box_points[i, i_b][2] <= margin:
-                        collider_state.box_points[n, i_b] = collider_state.box_points[i, i_b]
-                        collider_state.box_depth[n, i_b] = collider_state.box_points[n, i_b][2]
-                        collider_state.box_points[n, i_b][2] = collider_state.box_points[n, i_b][2] * 0.5
-                        n = n + 1
-                r = (mat2 if q2 else mat1) @ rotmore.transpose()
-                p = pos2 if q2 else pos1
-                tmp2 = ti.Vector(
-                    [(-1 if q2 else 1) * r[0, 2], (-1 if q2 else 1) * r[1, 2], (-1 if q2 else 1) * r[2, 2]],
-                    dt=gs.ti_float,
-                )
-                normal_0 = tmp2
-                for i in range(n):
-                    dist = collider_state.box_points[i, i_b][2]
-                    collider_state.box_points[i, i_b][2] = collider_state.box_points[i, i_b][2] + hz
-                    tmp2 = r @ collider_state.box_points[i, i_b]
-                    contact_pos = tmp2 + p
-                    self_unused._func_add_contact(
-                        geoms_state,
-                        geoms_info,
-                        collider_state,
-                        collider_info,
-                        i_ga,
-                        i_gb,
-                        -normal_0,
-                        contact_pos,
-                        -dist,
-                        i_b,
-                    )
-
-            else:
-                code = code - 12
-
-                q1 = code // 3
-                q2 = code % 3
-
-                ax1, ax2 = 0, 0
-                pax1, pax2 = 0, 0
-
-                if q2 == 0:
-                    ax1, ax2 = 1, 2
-                elif q2 == 1:
-                    ax1, ax2 = 0, 2
-                elif q2 == 2:
-                    ax1, ax2 = 1, 0
-
-                if q1 == 0:
-                    pax1, pax2 = 1, 2
-                elif q1 == 1:
-                    pax1, pax2 = 0, 2
-                elif q1 == 2:
-                    pax1, pax2 = 1, 0
-                if rotabs[q1, ax1] < rotabs[q1, ax2]:
-                    ax1 = ax2
-                    ax2 = 3 - q2 - ax1
-
-                if rottabs[q2, pax1] < rottabs[q2, pax2]:
-                    pax1 = pax2
-                    pax2 = 3 - q1 - pax1
-
-                clface = 0
-                if cle1 & (1 << pax2):
-                    clface = pax2
-                else:
-                    clface = pax2 + 3
-
-                rotmore.fill(0.0)
-                if clface == 0:
-                    rotmore[0, 2], rotmore[1, 1], rotmore[2, 0] = -1, +1, +1
-                elif clface == 1:
-                    rotmore[0, 0], rotmore[1, 2], rotmore[2, 1] = +1, -1, +1
-                elif clface == 2:
-                    rotmore[0, 0], rotmore[1, 1], rotmore[2, 2] = +1, +1, +1
-                elif clface == 3:
-                    rotmore[0, 2], rotmore[1, 1], rotmore[2, 0] = +1, +1, -1
-                elif clface == 4:
-                    rotmore[0, 0], rotmore[1, 2], rotmore[2, 1] = +1, +1, -1
-                elif clface == 5:
-                    rotmore[0, 0], rotmore[1, 1], rotmore[2, 2] = -1, +1, -1
-
-                i0, i1, i2 = 0, 1, 2
-                f0, f1, f2 = 1, 1, 1
-
-                if clface == 0:
-                    i0, i2, f0 = 2, 0, -1
-                elif clface == 1:
-                    i1, i2, f1 = 2, 1, -1
-                elif clface == 3:
-                    i0, i2, f2 = 2, 0, -1
-                elif clface == 4:
-                    i1, i2, f2 = 2, 1, -1
-                elif clface == 5:
-                    f0, f2 = -1, -1
-
-                p = rotaxis(pos21, i0, i1, i2, f0, f1, f2)
-                rnorm = rotaxis(clnorm, i0, i1, i2, f0, f1, f2)
-                r = rotmatx(rot, i0, i1, i2, f0, f1, f2)
-
-                # TODO
-                tmp1 = rotmore.transpose() @ size1
-
-                s = ti.abs(tmp1)
-                rt = r.transpose()
-
-                lx, ly, hz = s[0], s[1], s[2]
-                p[2] = p[2] - hz
-
-                n = 0
-                collider_state.box_points[n, i_b] = p
-
-                collider_state.box_points[n, i_b] = collider_state.box_points[n, i_b] + rt[ax1, :] * size2[ax1] * (
-                    1 if (cle2 & (1 << ax1)) else -1
-                )
-                collider_state.box_points[n, i_b] = collider_state.box_points[n, i_b] + rt[ax2, :] * size2[ax2] * (
-                    1 if (cle2 & (1 << ax2)) else -1
-                )
-
-                collider_state.box_points[n + 1, i_b] = collider_state.box_points[n, i_b]
-                collider_state.box_points[n, i_b] = collider_state.box_points[n, i_b] + rt[q2, :] * size2[q2]
-
-                n = 1
-                collider_state.box_points[n, i_b] = collider_state.box_points[n, i_b] - rt[q2, :] * size2[q2]
-
-                n = 2
-                collider_state.box_points[n, i_b] = p
-                collider_state.box_points[n, i_b] = collider_state.box_points[n, i_b] + rt[ax1, :] * size2[ax1] * (
-                    -1 if (cle2 & (1 << ax1)) else 1
-                )
-                collider_state.box_points[n, i_b] = collider_state.box_points[n, i_b] + rt[ax2, :] * size2[ax2] * (
-                    1 if (cle2 & (1 << ax2)) else -1
-                )
-
-                collider_state.box_points[n + 1, i_b] = collider_state.box_points[n, i_b]
-                collider_state.box_points[n, i_b] = collider_state.box_points[n, i_b] + rt[q2, :] * size2[q2]
-
-                n = 3
-                collider_state.box_points[n, i_b] = collider_state.box_points[n, i_b] - rt[q2, :] * size2[q2]
-
-                n = 4
-                collider_state.box_axi[0, i_b] = collider_state.box_points[0, i_b]
-                collider_state.box_axi[1, i_b] = collider_state.box_points[1, i_b] - collider_state.box_points[0, i_b]
-                collider_state.box_axi[2, i_b] = collider_state.box_points[2, i_b] - collider_state.box_points[0, i_b]
-
-                if ti.abs(rnorm[2]) < gs.EPS:
-                    is_return = True
-                if not is_return:
-                    innorm = (1 / rnorm[2]) * (-1 if in_ else 1)
-
-                    for i in ti.static(range(4)):
-                        c1 = -collider_state.box_points[i, i_b][2] / rnorm[2]
-                        collider_state.box_pu[i, i_b] = collider_state.box_points[i, i_b]
-                        collider_state.box_points[i, i_b] = collider_state.box_points[i, i_b] + c1 * rnorm
-
-                        collider_state.box_ppts2[i, 0, i_b] = collider_state.box_points[i, i_b][0]
-                        collider_state.box_ppts2[i, 1, i_b] = collider_state.box_points[i, i_b][1]
-                    collider_state.box_pts[0, i_b] = collider_state.box_points[0, i_b]
-                    collider_state.box_pts[1, i_b] = (
-                        collider_state.box_points[1, i_b] - collider_state.box_points[0, i_b]
-                    )
-                    collider_state.box_pts[2, i_b] = (
-                        collider_state.box_points[2, i_b] - collider_state.box_points[0, i_b]
-                    )
-
-                    m = 3
-                    k = 0
-                    n = 0
-
-                    if m > 1:
-                        collider_state.box_lines[k, i_b][0:3] = collider_state.box_pts[0, i_b]
-                        collider_state.box_lines[k, i_b][3:6] = collider_state.box_pts[1, i_b]
-                        collider_state.box_linesu[k, i_b][0:3] = collider_state.box_axi[0, i_b]
-                        collider_state.box_linesu[k, i_b][3:6] = collider_state.box_axi[1, i_b]
-                        k = k + 1
-
-                    if m > 2:
-                        collider_state.box_lines[k, i_b][0:3] = collider_state.box_pts[0, i_b]
-                        collider_state.box_lines[k, i_b][3:6] = collider_state.box_pts[2, i_b]
-                        collider_state.box_linesu[k, i_b][0:3] = collider_state.box_axi[0, i_b]
-                        collider_state.box_linesu[k, i_b][3:6] = collider_state.box_axi[2, i_b]
-                        k = k + 1
-
-                        collider_state.box_lines[k, i_b][0:3] = (
-                            collider_state.box_pts[0, i_b] + collider_state.box_pts[1, i_b]
-                        )
-                        collider_state.box_lines[k, i_b][3:6] = collider_state.box_pts[2, i_b]
-                        collider_state.box_linesu[k, i_b][0:3] = (
-                            collider_state.box_axi[0, i_b] + collider_state.box_axi[1, i_b]
-                        )
-                        collider_state.box_linesu[k, i_b][3:6] = collider_state.box_axi[2, i_b]
-                        k = k + 1
-
-                        collider_state.box_lines[k, i_b][0:3] = (
-                            collider_state.box_pts[0, i_b] + collider_state.box_pts[2, i_b]
-                        )
-                        collider_state.box_lines[k, i_b][3:6] = collider_state.box_pts[1, i_b]
-                        collider_state.box_linesu[k, i_b][0:3] = (
-                            collider_state.box_axi[0, i_b] + collider_state.box_axi[2, i_b]
-                        )
-                        collider_state.box_linesu[k, i_b][3:6] = collider_state.box_axi[1, i_b]
-                        k = k + 1
-
-                    for i in range(k):
-                        for q in ti.static(range(2)):
-                            a = collider_state.box_lines[i, i_b][q]
-                            b = collider_state.box_lines[i, i_b][q + 3]
-                            c = collider_state.box_lines[i, i_b][1 - q]
-                            d = collider_state.box_lines[i, i_b][4 - q]
-
-                            if ti.abs(b) > gs.EPS:
-                                for _j in ti.static(range(2)):
-                                    j = 2 * _j - 1
-                                    if n < collider_static_config.box_MAXCONPAIR:
-                                        l = s[q] * j
-                                        c1 = (l - a) / b
-                                        if 0 <= c1 and c1 <= 1:
-                                            c2 = c + d * c1
-                                            if (ti.abs(c2) <= s[1 - q]) and (
-                                                (
-                                                    collider_state.box_linesu[i, i_b][2]
-                                                    + collider_state.box_linesu[i, i_b][5] * c1
-                                                )
-                                                * innorm
-                                                <= margin
-                                            ):
-                                                collider_state.box_points[n, i_b] = (
-                                                    collider_state.box_linesu[i, i_b][0:3] * 0.5
-                                                    + c1 * 0.5 * collider_state.box_linesu[i, i_b][3:6]
-                                                )
-                                                collider_state.box_points[n, i_b][q] = (
-                                                    collider_state.box_points[n, i_b][q] + 0.5 * l
-                                                )
-                                                collider_state.box_points[n, i_b][1 - q] = (
-                                                    collider_state.box_points[n, i_b][1 - q] + 0.5 * c2
-                                                )
-                                                collider_state.box_depth[n, i_b] = (
-                                                    collider_state.box_points[n, i_b][2] * innorm * 2
-                                                )
-                                                n = n + 1
-
-                    nl = n
-                    a = collider_state.box_pts[1, i_b][0]
-                    b = collider_state.box_pts[2, i_b][0]
-                    c = collider_state.box_pts[1, i_b][1]
-                    d = collider_state.box_pts[2, i_b][1]
-                    c1 = a * d - b * c
-
-                    for i in range(4):
-                        if n < collider_static_config.box_MAXCONPAIR:
-                            llx = lx if (i // 2) else -lx
-                            lly = ly if (i % 2) else -ly
-
-                            x = llx - collider_state.box_pts[0, i_b][0]
-                            y = lly - collider_state.box_pts[0, i_b][1]
-
-                            u = (x * d - y * b) / c1
-                            v = (y * a - x * c) / c1
-
-                            if nl == 0:
-                                if (u < 0 or u > 1) and (v < 0 or v > 1):
-                                    continue
-                            elif u < 0 or u > 1 or v < 0 or v > 1:
-                                continue
-
-                            u = ti.math.clamp(u, 0, 1)
-                            v = ti.math.clamp(v, 0, 1)
-                            tmp1 = (
-                                collider_state.box_pu[0, i_b] * (1 - u - v)
-                                + collider_state.box_pu[1, i_b] * u
-                                + collider_state.box_pu[2, i_b] * v
-                            )
-                            collider_state.box_points[n, i_b][0] = llx
-                            collider_state.box_points[n, i_b][1] = lly
-                            collider_state.box_points[n, i_b][2] = 0
-
-                            tmp2 = collider_state.box_points[n, i_b] - tmp1
-
-                            c2 = tmp2.dot(tmp2)
-
-                            if not (tmp1[2] > -gs.EPS and c2 > margin2):
-                                collider_state.box_points[n, i_b] = collider_state.box_points[n, i_b] + tmp1
-                                collider_state.box_points[n, i_b] = collider_state.box_points[n, i_b] * 0.5
-
-                                collider_state.box_depth[n, i_b] = ti.sqrt(c2) * (-1 if tmp1[2] < 0 else 1)
-                                n = n + 1
-
-                    nf = n
-
-                    for i in range(4):
-                        if n < collider_static_config.box_MAXCONPAIR:
-                            x, y = collider_state.box_ppts2[i, 0, i_b], collider_state.box_ppts2[i, 1, i_b]
-
-                            if nl == 0 and nf == 0:
-                                if (x < -lx + gs.EPS or x > lx - gs.EPS) and (y < -ly + gs.EPS or y > ly - gs.EPS):
-                                    continue
-                            elif x < -lx + gs.EPS or x > lx - gs.EPS or y < -ly + gs.EPS or y > ly - gs.EPS:
-                                continue
-
-                            c1 = 0
-                            for j in ti.static(range(2)):
-                                if collider_state.box_ppts2[i, j, i_b] < -s[j]:
-                                    c1 = c1 + (collider_state.box_ppts2[i, j, i_b] + s[j]) ** 2
-                                elif collider_state.box_ppts2[i, j, i_b] > s[j]:
-                                    c1 = c1 + (collider_state.box_ppts2[i, j, i_b] - s[j]) ** 2
-
-                            c1 = c1 + (collider_state.box_pu[i, i_b][2] * innorm) ** 2
-
-                            if collider_state.box_pu[i, i_b][2] > -gs.EPS and c1 > margin2:
-=======
                         if nl == 0:
                             if (u < 0 or u > 1) and (v < 0 or v > 1):
->>>>>>> b16f229f
                                 continue
                         elif u < 0 or u > 1 or v < 0 or v > 1:
                             continue
@@ -4564,83 +2958,6 @@
                             dt=gs.ti_float,
                         )
 
-<<<<<<< HEAD
-    def get_contacts(self, as_tensor: bool = True, to_torch: bool = True, keep_batch_dim: bool = False):
-        # Early return if already pre-computed
-        contacts_info = self._contacts_info_cache.get((as_tensor, to_torch))
-        if contacts_info is not None:
-            return contacts_info.copy()
-
-        # Find out how much dynamic memory must be allocated
-        n_contacts = tuple(self._collider_state.n_contacts.to_numpy())
-        n_envs = len(n_contacts)
-        n_contacts_max = max(n_contacts)
-        if as_tensor:
-            out_size = n_contacts_max * n_envs
-        else:
-            *n_contacts_starts, out_size = np.cumsum(n_contacts)
-
-        # Allocate output buffer
-        if to_torch:
-            iout = torch.full((out_size, 4), -1, dtype=gs.tc_int, device=gs.device)
-            fout = torch.zeros((out_size, 10), dtype=gs.tc_float, device=gs.device)
-        else:
-            iout = np.full((out_size, 4), -1, dtype=gs.np_int)
-            fout = np.zeros((out_size, 10), dtype=gs.np_float)
-
-        # Copy contact data
-        if n_contacts_max > 0:
-            self._kernel_get_contacts(
-                self._solver._rigid_global_info,
-                self._solver._static_rigid_sim_config,
-                self._collider_state,
-                self._collider_static_config,
-                as_tensor,
-                iout,
-                fout,
-            )
-
-        # Build structured view (no copy)
-        if as_tensor:
-            if self._solver.n_envs > 0:
-                iout = iout.reshape((n_envs, n_contacts_max, 4))
-                fout = fout.reshape((n_envs, n_contacts_max, 10))
-            if keep_batch_dim and self._solver.n_envs == 0:
-                iout = iout.reshape((1, n_contacts_max, 4))
-                fout = fout.reshape((1, n_contacts_max, 10))
-            iout_chunks = (iout[..., 0], iout[..., 1], iout[..., 2], iout[..., 3])
-            fout_chunks = (fout[..., 0], fout[..., 1:4], fout[..., 4:7], fout[..., 7:])
-            values = (*iout_chunks, *fout_chunks)
-        else:
-            # Split smallest dimension first, then largest dimension
-            if self._solver.n_envs == 0:
-                iout_chunks = (iout[..., 0], iout[..., 1], iout[..., 2], iout[..., 3])
-                fout_chunks = (fout[..., 0], fout[..., 1:4], fout[..., 4:7], fout[..., 7:])
-                values = (*iout_chunks, *fout_chunks)
-            elif n_contacts_max >= n_envs:
-                if to_torch:
-                    iout_chunks = torch.split(iout, n_contacts)
-                    fout_chunks = torch.split(fout, n_contacts)
-                else:
-                    iout_chunks = np.split(iout, n_contacts_starts)
-                    fout_chunks = np.split(fout, n_contacts_starts)
-                iout_chunks = ((out[..., 0], out[..., 1], out[..., 2], out[..., 3]) for out in iout_chunks)
-                fout_chunks = ((out[..., 0], out[..., 1:4], out[..., 4:7], out[..., 7:]) for out in fout_chunks)
-                values = (*zip(*iout_chunks), *zip(*fout_chunks))
-            else:
-                iout_chunks = (iout[..., 0], iout[..., 1], iout[..., 2], iout[..., 3])
-                fout_chunks = (fout[..., 0], fout[..., 1:4], fout[..., 4:7], fout[..., 7:])
-                if self._solver.n_envs == 1:
-                    values = [(value,) for value in (*iout_chunks, *fout_chunks)]
-                else:
-                    if to_torch:
-                        iout_chunks = (torch.split(out, n_contacts) for out in iout_chunks)
-                        fout_chunks = (torch.split(out, n_contacts) for out in fout_chunks)
-                    else:
-                        iout_chunks = (np.split(out, n_contacts_starts) for out in iout_chunks)
-                        fout_chunks = (np.split(out, n_contacts_starts) for out in fout_chunks)
-                    values = (*iout_chunks, *fout_chunks)
-=======
                         for j in ti.static(range(2)):
                             if collider_state.box_ppts2[i, j, i_b] < -s[j]:
                                 tmp1[j] = -s[j] * 0.5
@@ -4649,7 +2966,6 @@
 
                         tmp1 = tmp1 + collider_state.box_pu[i, i_b] * 0.5
                         collider_state.box_points[n, i_b] = tmp1
->>>>>>> b16f229f
 
                         collider_state.box_depth[n, i_b] = ti.sqrt(c1) * (
                             -1 if collider_state.box_pu[i, i_b][2] < 0 else 1
