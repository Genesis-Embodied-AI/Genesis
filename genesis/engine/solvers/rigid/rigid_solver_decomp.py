from collections import defaultdict
from typing import TYPE_CHECKING, Literal

import gstaichi as ti
import numpy as np
import numpy.typing as npt
import torch

import genesis as gs
import genesis.utils.array_class as array_class
import genesis.utils.geom as gu
from genesis.engine.entities import AvatarEntity, DroneEntity, RigidEntity
from genesis.engine.entities.base_entity import Entity
from genesis.engine.states import QueriedStates, RigidSolverState
from genesis.options.solvers import RigidOptions
from genesis.utils import linalg as lu
from genesis.utils.misc import (
    DeprecationError,
    ti_to_torch,
    ti_to_numpy,
    indices_to_mask,
    broadcast_tensor,
    sanitize_indexed_tensor,
    assign_indexed_tensor,
)
from genesis.utils.sdf_decomp import SDF

from ..base_solver import Solver
from .collider_decomp import Collider
from .constraint_solver_decomp import ConstraintSolver
from .constraint_solver_decomp_island import ConstraintSolverIsland
from .rigid_solver_decomp_util import func_wakeup_entity_and_its_temp_island

if TYPE_CHECKING:
    import genesis.engine.solvers.rigid.array_class
    from genesis.engine.scene import Scene
    from genesis.engine.simulator import Simulator

# minimum constraint impedance
IMP_MIN = 0.0001
# maximum constraint impedance
IMP_MAX = 0.9999

# Minimum ratio between simulation timestep `_substep_dt` and time constant of constraints
TIME_CONSTANT_SAFETY_FACTOR = 2.0


def _sanitize_sol_params(
    sol_params: npt.NDArray[np.float64] | torch.Tensor, min_timeconst: float, default_timeconst: float | None = None
):
    timeconst, dampratio, dmin, dmax, width, mid, power = sol_params.reshape((-1, 7)).T
    if default_timeconst is None:
        default_timeconst = min_timeconst
    if (timeconst < gs.EPS).any():
        gs.logger.debug(
            f"Constraint solver time constant not specified. Using default value (`{default_timeconst:0.6g}`)."
        )
    invalid_mask = (timeconst > gs.EPS) & (timeconst + gs.EPS < min_timeconst)
    if invalid_mask.any():
        gs.logger.warning(
            "Constraint solver time constant should be greater than 2*substep_dt. timeconst is changed from "
            f"`{min(timeconst[invalid_mask]):0.6g}` to `{min_timeconst:0.6g}`). Decrease simulation timestep or "
            "increase timeconst to avoid altering the original value."
        )
    timeconst[timeconst < gs.EPS] = default_timeconst
    timeconst[:] = timeconst.clip(min_timeconst)
    dampratio[:] = dampratio.clip(0.0)
    dmin[:] = dmin.clip(IMP_MIN, IMP_MAX)
    dmax[:] = dmax.clip(IMP_MIN, IMP_MAX)
    mid[:] = mid.clip(IMP_MIN, IMP_MAX)
    width[:] = width.clip(0.0)
    power[:] = power.clip(1)
    return sol_params


class RigidSolver(Solver):
    # override typing
    _entities: list[RigidEntity] = gs.List()

    # ------------------------------------------------------------------------------------
    # --------------------------------- Initialization -----------------------------------
    # ------------------------------------------------------------------------------------

    def __init__(self, scene: "Scene", sim: "Simulator", options: RigidOptions) -> None:
        super().__init__(scene, sim, options)

        # options
        self._enable_collision = options.enable_collision
        self._enable_multi_contact = options.enable_multi_contact
        self._enable_mujoco_compatibility = options.enable_mujoco_compatibility
        self._enable_joint_limit = options.enable_joint_limit
        self._enable_self_collision = options.enable_self_collision
        self._enable_adjacent_collision = options.enable_adjacent_collision
        self._disable_constraint = options.disable_constraint
        self._max_collision_pairs = options.max_collision_pairs
        self._integrator = options.integrator
        self._box_box_detection = options.box_box_detection
        self._requires_grad = self._sim.options.requires_grad

        self._use_contact_island = options.use_contact_island
        self._use_hibernation = options.use_hibernation and options.use_contact_island
        if options.use_hibernation and not options.use_contact_island:
            gs.logger.warning(
                "`use_hibernation` is set to False because `use_contact_island=False`. Please set "
                "`use_contact_island=True` if you want to use hibernation"
            )

        self._hibernation_thresh_vel = options.hibernation_thresh_vel
        self._hibernation_thresh_acc = options.hibernation_thresh_acc

        if options.contact_resolve_time is not None:
            gs.logger.warning(
                "Rigid option 'contact_resolve_time' is deprecated and will be remove in future release. Please "
                "use 'constraint_timeconst' instead."
            )
        self._sol_min_timeconst = TIME_CONSTANT_SAFETY_FACTOR * self._substep_dt
        self._sol_default_timeconst = max(options.constraint_timeconst, self._sol_min_timeconst)

        if (
            not self._disable_constraint
            and self._enable_collision
            and not options.use_gjk_collision
            and self._substep_dt < 0.002
        ):
            gs.logger.warning(
                "Using a simulation timestep smaller than 2ms is not recommended for 'use_gjk_collision=False' as "
                "it could lead to numerically unstable collision detection."
            )

        self._options = options

        self._cur_step = -1

        self.qpos: ti.Template | ti.types.NDArray | None = None

        self._queried_states = QueriedStates()

        self._ckpt = dict()

    def init_ckpt(self):
        pass

    def add_entity(self, idx, material, morph, surface, visualize_contact) -> Entity:
        if isinstance(material, gs.materials.Avatar):
            EntityClass = AvatarEntity
            if visualize_contact:
                gs.raise_exception("AvatarEntity does not support 'visualize_contact=True'.")
        elif isinstance(morph, gs.morphs.Drone):
            EntityClass = DroneEntity
        else:
            EntityClass = RigidEntity

        morph._enable_mujoco_compatibility = self._enable_mujoco_compatibility

        entity = EntityClass(
            scene=self._scene,
            solver=self,
            material=material,
            morph=morph,
            surface=surface,
            idx=idx,
            idx_in_solver=self.n_entities,
            link_start=self.n_links,
            joint_start=self.n_joints,
            q_start=self.n_qs,
            dof_start=self.n_dofs,
            geom_start=self.n_geoms,
            cell_start=self.n_cells,
            vert_start=self.n_verts,
            free_verts_state_start=self.n_free_verts,
            fixed_verts_state_start=self.n_fixed_verts,
            face_start=self.n_faces,
            edge_start=self.n_edges,
            vgeom_start=self.n_vgeoms,
            vvert_start=self.n_vverts,
            vface_start=self.n_vfaces,
            visualize_contact=visualize_contact,
        )
        assert isinstance(entity, RigidEntity)
        self._entities.append(entity)

        return entity

    def build(self):
        super().build()
        self.n_envs = self.sim.n_envs
        self._B = self.sim._B
        self._para_level = self.sim._para_level

        for entity in self._entities:
            entity._build()

        self._n_qs = self.n_qs
        self._n_dofs = self.n_dofs
        self._n_links = self.n_links
        self._n_joints = self.n_joints
        self._n_geoms = self.n_geoms
        self._n_cells = self.n_cells
        self._n_verts = self.n_verts
        self._n_free_verts = self.n_free_verts
        self._n_fixed_verts = self.n_fixed_verts
        self._n_faces = self.n_faces
        self._n_edges = self.n_edges
        self._n_vgeoms = self.n_vgeoms
        self._n_vfaces = self.n_vfaces
        self._n_vverts = self.n_vverts
        self._n_entities = self.n_entities
        self._n_equalities = self.n_equalities

        self._geoms = self.geoms
        self._vgeoms = self.vgeoms
        self._links = self.links
        self._joints = self.joints
        self._equalities = self.equalities

        base_links_idx = []
        for link in self.links:
            if link.parent_idx == -1 and link.is_fixed:
                base_links_idx.append(link.idx)
        for joint in self.joints:
            if joint.type == gs.JOINT_TYPE.FREE:
                base_links_idx.append(joint.link.idx)
        self._base_links_idx = torch.tensor(base_links_idx, dtype=gs.tc_int, device=gs.device)

        # used for creating dummy fields for compilation to work
        self.n_qs_ = max(1, self.n_qs)
        self.n_dofs_ = max(1, self.n_dofs)
        self.n_links_ = max(1, self.n_links)
        self.n_joints_ = max(1, self.n_joints)
        self.n_geoms_ = max(1, self.n_geoms)
        self.n_cells_ = max(1, self.n_cells)
        self.n_verts_ = max(1, self.n_verts)
        self.n_faces_ = max(1, self.n_faces)
        self.n_edges_ = max(1, self.n_edges)
        self.n_vgeoms_ = max(1, self.n_vgeoms)
        self.n_vfaces_ = max(1, self.n_vfaces)
        self.n_vverts_ = max(1, self.n_vverts)
        self.n_entities_ = max(1, self.n_entities)
        self.n_free_verts_ = max(1, self.n_free_verts)
        self.n_fixed_verts_ = max(1, self.n_fixed_verts)
        self.n_candidate_equalities_ = max(1, self.n_equalities + self._options.max_dynamic_constraints)

        # FIXME: AvatarSolver should not inherit from RigidSolver, not to mention that it is completely broken...
        is_rigid_solver = type(self) is RigidSolver
        if is_rigid_solver:
            static_rigid_sim_config = dict(
                para_level=self.sim._para_level,
                requires_grad=self.sim.options.requires_grad,
                use_hibernation=self._use_hibernation,
                batch_links_info=self._options.batch_links_info,
                batch_dofs_info=self._options.batch_dofs_info,
                batch_joints_info=self._options.batch_joints_info,
                enable_mujoco_compatibility=self._enable_mujoco_compatibility,
                enable_multi_contact=self._enable_multi_contact,
                enable_collision=self._enable_collision,
                enable_joint_limit=self._enable_joint_limit,
                box_box_detection=self._box_box_detection,
                sparse_solve=self._options.sparse_solve,
                integrator=self._integrator,
                solver_type=self._options.constraint_solver,
            )
            # Add terms for static inner loops, use -1 if not requires_grad to avoid re-compilation
            if self.sim.options.requires_grad:
                static_rigid_sim_config.update(
                    max_n_geoms_per_entity=max(len(entity.geoms) for entity in self.entities) if self.links else 0,
                    max_n_links_per_entity=max(len(entity.links) for entity in self.entities) if self.entities else 0,
                    max_n_joints_per_link=max(len(link.joints) for link in self.links) if self.links else 0,
                    max_n_dofs_per_joint=max(joint.n_dofs for joint in self.joints) if self.joints else 0,
                    max_n_dofs_per_entity=max(entity.n_dofs for entity in self.entities) if self.entities else 0,
                    max_n_dofs_per_link=max(link.n_dofs for link in self.links) if self.links else 0,
                    max_n_qs_per_link=max(link.n_qs for link in self.links) if self.links else 0,
                    n_links=self._n_links,
                    n_geoms=self._n_geoms,
                )
            self._static_rigid_sim_config = array_class.StructRigidSimStaticConfig(**static_rigid_sim_config)
        else:
            self._static_rigid_sim_config = array_class.StructRigidSimStaticConfig(
                para_level=self.sim._para_level,
                requires_grad=self.sim.options.requires_grad,
                enable_collision=self._enable_collision,
                integrator=gs.integrator.approximate_implicitfast,
                solver_type=gs.constraint_solver.CG,
            )

        if self._static_rigid_sim_config.requires_grad:
            if self._static_rigid_sim_config.use_hibernation:
                gs.raise_exception("Hibernation is not supported yet when requires_grad is True")
            if self._static_rigid_sim_config.integrator != gs.integrator.approximate_implicitfast:
                gs.raise_exception(
                    "Only approximate_implicitfast integrator is supported yet when requires_grad is True."
                )
            from genesis.engine.couplers import SAPCoupler, IPCCoupler

            if isinstance(self.sim.coupler, (SAPCoupler, IPCCoupler)):
                gs.raise_exception(
                    f"{type(self.sim.coupler).__name__} is not supported yet when requires_grad is True."
                )

            if getattr(self._options, "noslip_iterations", 0) > 0:
                gs.raise_exception("Noslip is not supported yet when requires_grad is True.")

        # when the migration is finished, we will remove the about two lines
        self._func_vel_at_point = func_vel_at_point
        self._func_apply_coupling_force = func_apply_coupling_force

        # For rigid solver, we initialize them even if the solver is not active because the coupler needs arguments like
        # rigid_solver.links_state, etc. regardless of the solver is active or not.
        if is_rigid_solver or self.is_active:
            self.data_manager = array_class.DataManager(self)
            self._errno = self.data_manager.errno

            self._rigid_global_info = self.data_manager.rigid_global_info
            self._rigid_adjoint_cache = self.data_manager.rigid_adjoint_cache
            if self._use_hibernation:
                self.n_awake_dofs = self._rigid_global_info.n_awake_dofs
                self.awake_dofs = self._rigid_global_info.awake_dofs
                self.n_awake_links = self._rigid_global_info.n_awake_links
                self.awake_links = self._rigid_global_info.awake_links
                self.n_awake_entities = self._rigid_global_info.n_awake_entities
                self.awake_entities = self._rigid_global_info.awake_entities
            if self._requires_grad:
                self.dofs_state_adjoint_cache = self.data_manager.dofs_state_adjoint_cache
                self.links_state_adjoint_cache = self.data_manager.links_state_adjoint_cache
                self.joints_state_adjoint_cache = self.data_manager.joints_state_adjoint_cache
                self.geoms_state_adjoint_cache = self.data_manager.geoms_state_adjoint_cache

            self._init_mass_mat()
            self._init_dof_fields()

            self._init_vert_fields()
            self._init_vvert_fields()
            self._init_geom_fields()
            self._init_vgeom_fields()
            self._init_link_fields()
            self._init_entity_fields()
            self._init_equality_fields()

            self._init_envs_offset()
            self._init_sdf()
            self._init_collider()
            self._init_constraint_solver()

            self._init_invweight_and_meaninertia(force_update=False)
            self._func_update_geoms(self._scene._envs_idx, force_update_fixed_geoms=True)

    def _init_invweight_and_meaninertia(self, envs_idx=None, *, force_update=True):
        # Early return if no DoFs. This is essential to avoid segfault on CUDA.
        if self._n_dofs == 0:
            return

        # Handling default arguments
        batched = self._options.batch_dofs_info and self._options.batch_links_info
        if not batched and envs_idx is not None:
            gs.raise_exception(
                "Links and dofs must be batched to selectively update invweight and meaninertia for some environment."
            )
        envs_idx = self._scene._sanitize_envs_idx(envs_idx)

        # Compute state in neutral configuration at rest
        qpos = ti_to_torch(self.qpos0, envs_idx, transpose=True)
        if self.n_envs == 0:
            qpos = qpos[0]
        self.set_qpos(qpos, envs_idx=envs_idx if self.n_envs > 0 else None)

        # Compute mass matrix without any implicit damping terms
        # TODO: This kernel could be optimized to take `envs_idx` as input if performance is critical.
        kernel_compute_mass_matrix(
            links_state=self.links_state,
            links_info=self.links_info,
            dofs_state=self.dofs_state,
            dofs_info=self.dofs_info,
            entities_info=self.entities_info,
            rigid_global_info=self._rigid_global_info,
            static_rigid_sim_config=self._static_rigid_sim_config,
            decompose=True,
        )

        # Define some proxies for convenience
        mass_mat_D_inv = ti_to_numpy(self._rigid_global_info.mass_mat_D_inv)
        mass_mat_L = ti_to_numpy(self._rigid_global_info.mass_mat_L)
        offsets = ti_to_numpy(self.links_state.i_pos)
        cdof_ang = ti_to_numpy(self.dofs_state.cdof_ang)
        cdof_vel = ti_to_numpy(self.dofs_state.cdof_vel)
        links_joint_start = ti_to_numpy(self.links_info.joint_start)
        links_joint_end = ti_to_numpy(self.links_info.joint_end)
        links_dof_end = ti_to_numpy(self.links_info.dof_end)
        links_n_dofs = ti_to_numpy(self.links_info.n_dofs)
        links_parent_idx = ti_to_numpy(self.links_info.parent_idx)
        joints_type = ti_to_numpy(self.joints_info.type)
        joints_dof_start = ti_to_numpy(self.joints_info.dof_start)
        joints_n_dofs = ti_to_numpy(self.joints_info.n_dofs)

        links_invweight = np.zeros((len(envs_idx), self._n_links, 2), dtype=gs.np_float)
        dofs_invweight = np.zeros((len(envs_idx), self._n_dofs), dtype=gs.np_float)

        # TODO: Simple numpy-based for-loop for now as it is not performance critical
        for i_b_, i_b in enumerate(envs_idx):
            # Compute the inverted mass matrix efficiently
            mass_mat_L_inv = np.eye(self.n_dofs_)
            for i_d in range(self.n_dofs_):
                for j_d in range(i_d):
                    mass_mat_L_inv[i_d] -= mass_mat_L[i_d, j_d, i_b] * mass_mat_L_inv[j_d]
            mass_mat_inv = (mass_mat_L_inv * mass_mat_D_inv[:, i_b]) @ mass_mat_L_inv.T

            # Compute links invweight if necessary
            if i_b_ == 0 or self._options.batch_links_info:
                for i_l in range(self._n_links):
                    jacp = np.zeros((3, self._n_dofs))
                    jacr = np.zeros((3, self._n_dofs))

                    offset = offsets[i_l, i_b]

                    j_l = i_l
                    while j_l != -1:
                        link_n_dofs = links_n_dofs[j_l]
                        if self._options.batch_links_info:
                            link_n_dofs = link_n_dofs[i_b]
                        for i_d_ in range(link_n_dofs):
                            link_dof_end = links_dof_end[j_l]
                            if self._options.batch_links_info:
                                link_dof_end = link_dof_end[i_b]
                            i_d = link_dof_end - i_d_ - 1
                            jacp[:, i_d] = cdof_vel[i_d, i_b] + np.cross(cdof_ang[i_d, i_b], offset)
                            jacr[:, i_d] = cdof_ang[i_d, i_b]
                        link_parent_idx = links_parent_idx[j_l]
                        if self._options.batch_links_info:
                            link_parent_idx = link_parent_idx[i_b]
                        j_l = link_parent_idx

                    jac = np.concatenate((jacp, jacr), axis=0)

                    A = jac @ mass_mat_inv @ jac.T
                    A_diag = np.diag(A)

                    links_invweight[i_b_, i_l, 0] = A_diag[:3].mean()
                    links_invweight[i_b_, i_l, 1] = A_diag[3:].mean()

            # Compute dofs invweight
            if i_b_ == 0 or self._options.batch_dofs_info:
                for i_l in range(self._n_links):
                    link_joint_start = links_joint_start[i_l]
                    link_joint_end = links_joint_end[i_l]
                    if self._options.batch_links_info:
                        link_joint_start = link_joint_start[i_b]
                        link_joint_end = link_joint_end[i_b]
                    for i_j in range(link_joint_start, link_joint_end):
                        joint_type = joints_type[i_j]
                        if self._options.batch_joints_info:
                            joint_type = joint_type[i_b]
                        if joint_type == gs.JOINT_TYPE.FIXED:
                            continue

                        dof_start = joints_dof_start[i_j]
                        n_dofs = joints_n_dofs[i_j]
                        if self._options.batch_joints_info:
                            dof_start = dof_start[i_b]
                            n_dofs = n_dofs[i_b]
                        jac = np.zeros((n_dofs, self._n_dofs))
                        for i_d_ in range(n_dofs):
                            jac[i_d_, dof_start + i_d_] = 1.0

                        A = jac @ mass_mat_inv @ jac.T
                        A_diag = np.diag(A)

                        if joint_type == gs.JOINT_TYPE.FREE:
                            dofs_invweight[i_b_, dof_start : (dof_start + 3)] = A_diag[:3].mean()
                            dofs_invweight[i_b_, (dof_start + 3) : (dof_start + 6)] = A_diag[3:].mean()
                        elif joint_type == gs.JOINT_TYPE.SPHERICAL:
                            dofs_invweight[i_b_, dof_start : (dof_start + 3)] = A_diag[:3].mean()
                        else:  # REVOLUTE or PRISMATIC
                            dofs_invweight[i_b_, dof_start] = A_diag[0]

            # Stop there if not batched
            if not batched:
                break

        # Update links and dofs invweight if necessary
        if not self._options.batch_links_info:
            links_invweight = links_invweight[0]
        if not self._options.batch_dofs_info:
            dofs_invweight = dofs_invweight[0]
        kernel_init_invweight(
            envs_idx,
            links_invweight,
            dofs_invweight,
            links_info=self.links_info,
            dofs_info=self.dofs_info,
            force_update=force_update,
            rigid_global_info=self._rigid_global_info,
            static_rigid_sim_config=self._static_rigid_sim_config,
        )

        # Compute meaninertia from mass matrix
        kernel_init_meaninertia(
            envs_idx=envs_idx,
            rigid_global_info=self._rigid_global_info,
            entities_info=self.entities_info,
            static_rigid_sim_config=self._static_rigid_sim_config,
        )

    def _init_mass_mat(self):
        self.mass_mat = self._rigid_global_info.mass_mat
        self.mass_mat_L = self._rigid_global_info.mass_mat_L
        self.mass_mat_D_inv = self._rigid_global_info.mass_mat_D_inv
        self.mass_mat_mask = self._rigid_global_info.mass_mat_mask
        self.meaninertia = self._rigid_global_info.meaninertia

        self.mass_mat_mask.fill(True)

        # tree structure information
        mass_parent_mask = np.zeros((self.n_dofs_, self.n_dofs_), dtype=gs.np_float)
        for i_l in range(self.n_links):
            j_l = i_l
            while j_l != -1:
                for i_d, j_d in ti.ndrange(
                    (self.links[i_l].dof_start, self.links[i_l].dof_end),
                    (self.links[j_l].dof_start, self.links[j_l].dof_end),
                ):
                    mass_parent_mask[i_d, j_d] = 1.0
                j_l = self.links[j_l].parent_idx
        self._rigid_global_info.mass_parent_mask.from_numpy(mass_parent_mask)

        self._rigid_global_info.gravity.from_numpy(self.gravity)

    def _init_dof_fields(self):
        self.dofs_info = self.data_manager.dofs_info
        self.dofs_state = self.data_manager.dofs_state

        joints = self.joints
        has_dofs = sum(joint.n_dofs for joint in joints) > 0
        if has_dofs:  # handle the case where there is a link with no dofs -- otherwise may cause invalid memory
            kernel_init_dof_fields(
                dofs_motion_ang=np.concatenate([joint.dofs_motion_ang for joint in joints], dtype=gs.np_float),
                dofs_motion_vel=np.concatenate([joint.dofs_motion_vel for joint in joints], dtype=gs.np_float),
                dofs_limit=np.concatenate([joint.dofs_limit for joint in joints], dtype=gs.np_float),
                dofs_invweight=np.concatenate([joint.dofs_invweight for joint in joints], dtype=gs.np_float),
                dofs_stiffness=np.concatenate([joint.dofs_stiffness for joint in joints], dtype=gs.np_float),
                dofs_damping=np.concatenate([joint.dofs_damping for joint in joints], dtype=gs.np_float),
                dofs_frictionloss=np.concatenate([joint.dofs_frictionloss for joint in joints], dtype=gs.np_float),
                dofs_armature=np.concatenate([joint.dofs_armature for joint in joints], dtype=gs.np_float),
                dofs_kp=np.concatenate([joint.dofs_kp for joint in joints], dtype=gs.np_float),
                dofs_kv=np.concatenate([joint.dofs_kv for joint in joints], dtype=gs.np_float),
                dofs_force_range=np.concatenate([joint.dofs_force_range for joint in joints], dtype=gs.np_float),
                dofs_info=self.dofs_info,
                dofs_state=self.dofs_state,
                rigid_global_info=self._rigid_global_info,
                static_rigid_sim_config=self._static_rigid_sim_config,
            )

        # just in case
        self.dofs_state.force.fill(0)

    def _init_link_fields(self):
        self.links_info = self.data_manager.links_info
        self.links_state = self.data_manager.links_state

        if self.links:
            links = self.links
            kernel_init_link_fields(
                links_parent_idx=np.array([link.parent_idx for link in links], dtype=gs.np_int),
                links_root_idx=np.array([link.root_idx for link in links], dtype=gs.np_int),
                links_q_start=np.array([link.q_start for link in links], dtype=gs.np_int),
                links_dof_start=np.array([link.dof_start for link in links], dtype=gs.np_int),
                links_joint_start=np.array([link.joint_start for link in links], dtype=gs.np_int),
                links_q_end=np.array([link.q_end for link in links], dtype=gs.np_int),
                links_dof_end=np.array([link.dof_end for link in links], dtype=gs.np_int),
                links_joint_end=np.array([link.joint_end for link in links], dtype=gs.np_int),
                links_invweight=np.array([link.invweight for link in links], dtype=gs.np_float),
                links_is_fixed=np.array([link.is_fixed for link in links], dtype=gs.np_bool),
                links_pos=np.array([link.pos for link in links], dtype=gs.np_float),
                links_quat=np.array([link.quat for link in links], dtype=gs.np_float),
                links_inertial_pos=np.array([link.inertial_pos for link in links], dtype=gs.np_float),
                links_inertial_quat=np.array([link.inertial_quat for link in links], dtype=gs.np_float),
                links_inertial_i=np.array([link.inertial_i for link in links], dtype=gs.np_float),
                links_inertial_mass=np.array([link.inertial_mass for link in links], dtype=gs.np_float),
                links_entity_idx=np.array([link._entity_idx_in_solver for link in links], dtype=gs.np_int),
                # taichi variables
                links_info=self.links_info,
                links_state=self.links_state,
                rigid_global_info=self._rigid_global_info,
                static_rigid_sim_config=self._static_rigid_sim_config,
            )

        self.joints_info = self.data_manager.joints_info
        self.joints_state = self.data_manager.joints_state

        if self.joints:
            # Make sure that the constraints parameters are valid
            joints = self.joints
            joints_sol_params = np.array([joint.sol_params for joint in joints], dtype=gs.np_float)
            _sanitize_sol_params(joints_sol_params, self._sol_min_timeconst, self._sol_default_timeconst)

            kernel_init_joint_fields(
                joints_type=np.array([joint.type for joint in joints], dtype=gs.np_int),
                joints_sol_params=joints_sol_params,
                joints_q_start=np.array([joint.q_start for joint in joints], dtype=gs.np_int),
                joints_dof_start=np.array([joint.dof_start for joint in joints], dtype=gs.np_int),
                joints_q_end=np.array([joint.q_end for joint in joints], dtype=gs.np_int),
                joints_dof_end=np.array([joint.dof_end for joint in joints], dtype=gs.np_int),
                joints_pos=np.array([joint.pos for joint in joints], dtype=gs.np_float),
                # taichi variables
                joints_info=self.joints_info,
                static_rigid_sim_config=self._static_rigid_sim_config,
            )

        # Check if the initial configuration is out-of-bounds
        self.qpos = self._rigid_global_info.qpos
        self.qpos0 = self._rigid_global_info.qpos0
        is_init_qpos_out_of_bounds = False
        if self.n_qs > 0:
            init_qpos = np.tile(np.expand_dims(self.init_qpos, -1), (1, self._B))
            self.qpos0.from_numpy(init_qpos)
            for joint in joints:
                if joint.type in (gs.JOINT_TYPE.REVOLUTE, gs.JOINT_TYPE.PRISMATIC):
                    is_init_qpos_out_of_bounds |= (joint.dofs_limit[0, 0] > init_qpos[joint.q_start]).any()
                    is_init_qpos_out_of_bounds |= (init_qpos[joint.q_start] > joint.dofs_limit[0, 1]).any()
                    # init_qpos[joint.q_start] = np.clip(init_qpos[joint.q_start], *joint.dofs_limit[0])
            self.qpos.from_numpy(init_qpos)
        if is_init_qpos_out_of_bounds:
            gs.logger.warning(
                "Reference robot position exceeds joint limits."
                # "Clipping initial position too make sure it is valid."
            )

        # This is for IK use only
        # TODO: support IK with parallel envs
        # self._rigid_global_info.links_T = ti.Matrix.field(n=4, m=4, dtype=gs.ti_float, shape=self.n_links)
        self.links_T = self._rigid_global_info.links_T

    def _init_vert_fields(self):
        # # collisioin geom
        self.verts_info = self.data_manager.verts_info
        self.faces_info = self.data_manager.faces_info
        self.edges_info = self.data_manager.edges_info
        self.free_verts_state = self.data_manager.free_verts_state
        self.fixed_verts_state = self.data_manager.fixed_verts_state

        if self.n_verts > 0:
            geoms = self.geoms
            kernel_init_vert_fields(
                verts=np.concatenate([geom.init_verts for geom in geoms], dtype=gs.np_float),
                faces=np.concatenate([geom.init_faces + geom.vert_start for geom in geoms], dtype=gs.np_int),
                edges=np.concatenate([geom.init_edges + geom.vert_start for geom in geoms], dtype=gs.np_int),
                normals=np.concatenate([geom.init_normals for geom in geoms], dtype=gs.np_float),
                verts_geom_idx=np.concatenate([np.full(geom.n_verts, geom.idx) for geom in geoms], dtype=gs.np_int),
                init_center_pos=np.concatenate([geom.init_center_pos for geom in geoms], dtype=gs.np_float),
                verts_state_idx=np.concatenate(
                    [np.arange(geom.verts_state_start, geom.verts_state_start + geom.n_verts) for geom in geoms],
                    dtype=gs.np_int,
                ),
                is_fixed=np.concatenate(
                    [np.full(geom.n_verts, geom.is_fixed and not geom.entity._batch_fixed_verts) for geom in geoms],
                    dtype=gs.np_bool,
                ),
                # taichi variables
                verts_info=self.verts_info,
                faces_info=self.faces_info,
                edges_info=self.edges_info,
                static_rigid_sim_config=self._static_rigid_sim_config,
            )

    def _init_vvert_fields(self):
        # visual geom
        self.vverts_info = self.data_manager.vverts_info
        self.vfaces_info = self.data_manager.vfaces_info
        if self.n_vverts > 0:
            vgeoms = self.vgeoms
            kernel_init_vvert_fields(
                vverts=np.concatenate([vgeom.init_vverts for vgeom in vgeoms], dtype=gs.np_float),
                vfaces=np.concatenate([vgeom.init_vfaces + vgeom.vvert_start for vgeom in vgeoms], dtype=gs.np_int),
                vnormals=np.concatenate([vgeom.init_vnormals for vgeom in vgeoms], dtype=gs.np_float),
                vverts_vgeom_idx=np.concatenate(
                    [np.full(vgeom.n_vverts, vgeom.idx) for vgeom in vgeoms], dtype=gs.np_int
                ),
                # taichi variables
                vverts_info=self.vverts_info,
                vfaces_info=self.vfaces_info,
                static_rigid_sim_config=self._static_rigid_sim_config,
            )

    def _init_geom_fields(self):
        self.geoms_info: array_class.GeomsInfo = self.data_manager.geoms_info
        self.geoms_state: array_class.GeomsState = self.data_manager.geoms_state
        self.geoms_init_AABB = self._rigid_global_info.geoms_init_AABB
        self._geoms_render_T = np.empty((self.n_geoms_, self._B, 4, 4), dtype=np.float32)

        if self.n_geoms > 0:
            # Make sure that the constraints parameters are valid
            geoms = self.geoms
            geoms_sol_params = np.array([geom.sol_params for geom in geoms], dtype=gs.np_float)
            _sanitize_sol_params(geoms_sol_params, self._sol_min_timeconst, self._sol_default_timeconst)

            # Accurately compute the center of mass of each geometry if possible.
            # Note that the mean vertex position is a bad approximation, which is impeding the ability of MPR to
            # estimate the exact contact information.
            geoms_center = []
            for geom in geoms:
                tmesh = geom.mesh.trimesh
                if tmesh.is_watertight:
                    geoms_center.append(tmesh.center_mass)
                else:
                    # Still fallback to mean vertex position if no better option...
                    geoms_center.append(np.mean(tmesh.vertices, axis=0))

            kernel_init_geom_fields(
                geoms_pos=np.array([geom.init_pos for geom in geoms], dtype=gs.np_float),
                geoms_center=np.array(geoms_center, dtype=gs.np_float),
                geoms_quat=np.array([geom.init_quat for geom in geoms], dtype=gs.np_float),
                geoms_link_idx=np.array([geom.link.idx for geom in geoms], dtype=gs.np_int),
                geoms_type=np.array([geom.type for geom in geoms], dtype=gs.np_int),
                geoms_friction=np.array([geom.friction for geom in geoms], dtype=gs.np_float),
                geoms_sol_params=geoms_sol_params,
                geoms_vert_start=np.array([geom.vert_start for geom in geoms], dtype=gs.np_int),
                geoms_face_start=np.array([geom.face_start for geom in geoms], dtype=gs.np_int),
                geoms_edge_start=np.array([geom.edge_start for geom in geoms], dtype=gs.np_int),
                geoms_verts_state_start=np.array([geom.verts_state_start for geom in geoms], dtype=gs.np_int),
                geoms_vert_end=np.array([geom.vert_end for geom in geoms], dtype=gs.np_int),
                geoms_face_end=np.array([geom.face_end for geom in geoms], dtype=gs.np_int),
                geoms_edge_end=np.array([geom.edge_end for geom in geoms], dtype=gs.np_int),
                geoms_verts_state_end=np.array([geom.verts_state_end for geom in geoms], dtype=gs.np_int),
                geoms_data=np.array([geom.data for geom in geoms], dtype=gs.np_float),
                geoms_is_convex=np.array([geom.is_convex for geom in geoms], dtype=gs.np_bool),
                geoms_needs_coup=np.array([geom.needs_coup for geom in geoms], dtype=gs.np_int),
                geoms_contype=np.array([geom.contype for geom in geoms], dtype=np.int32),
                geoms_conaffinity=np.array([geom.conaffinity for geom in geoms], dtype=np.int32),
                geoms_coup_softness=np.array([geom.coup_softness for geom in geoms], dtype=gs.np_float),
                geoms_coup_friction=np.array([geom.coup_friction for geom in geoms], dtype=gs.np_float),
                geoms_coup_restitution=np.array([geom.coup_restitution for geom in geoms], dtype=gs.np_float),
                geoms_is_fixed=np.array([geom.is_fixed for geom in geoms], dtype=gs.np_bool),
                geoms_is_decomp=np.array([geom.metadata.get("decomposed", False) for geom in geoms], dtype=gs.np_bool),
                # taichi variables
                geoms_info=self.geoms_info,
                geoms_state=self.geoms_state,
                verts_info=self.verts_info,
                geoms_init_AABB=self.geoms_init_AABB,
                static_rigid_sim_config=self._static_rigid_sim_config,
            )

    def _init_vgeom_fields(self):
        self.vgeoms_info: array_class.VGeomsInfo = self.data_manager.vgeoms_info
        self.vgeoms_state: array_class.VGeomsState = self.data_manager.vgeoms_state
        self._vgeoms_render_T = np.empty((self.n_vgeoms_, self._B, 4, 4), dtype=np.float32)

        if self.n_vgeoms > 0:
            vgeoms = self.vgeoms
            kernel_init_vgeom_fields(
                vgeoms_pos=np.array([vgeom.init_pos for vgeom in vgeoms], dtype=gs.np_float),
                vgeoms_quat=np.array([vgeom.init_quat for vgeom in vgeoms], dtype=gs.np_float),
                vgeoms_link_idx=np.array([vgeom.link.idx for vgeom in vgeoms], dtype=gs.np_int),
                vgeoms_vvert_start=np.array([vgeom.vvert_start for vgeom in vgeoms], dtype=gs.np_int),
                vgeoms_vface_start=np.array([vgeom.vface_start for vgeom in vgeoms], dtype=gs.np_int),
                vgeoms_vvert_end=np.array([vgeom.vvert_end for vgeom in vgeoms], dtype=gs.np_int),
                vgeoms_vface_end=np.array([vgeom.vface_end for vgeom in vgeoms], dtype=gs.np_int),
                vgeoms_color=np.array([vgeom._color for vgeom in vgeoms], dtype=gs.np_float),
                # taichi variables
                vgeoms_info=self.vgeoms_info,
                static_rigid_sim_config=self._static_rigid_sim_config,
            )

    def _init_entity_fields(self):
        self.entities_info = self.data_manager.entities_info
        self.entities_state = self.data_manager.entities_state

        if self._entities:
            entities = self._entities
            kernel_init_entity_fields(
                entities_dof_start=np.array([entity.dof_start for entity in entities], dtype=gs.np_int),
                entities_dof_end=np.array([entity.dof_end for entity in entities], dtype=gs.np_int),
                entities_link_start=np.array([entity.link_start for entity in entities], dtype=gs.np_int),
                entities_link_end=np.array([entity.link_end for entity in entities], dtype=gs.np_int),
                entities_geom_start=np.array([entity.geom_start for entity in entities], dtype=gs.np_int),
                entities_geom_end=np.array([entity.geom_end for entity in entities], dtype=gs.np_int),
                entities_gravity_compensation=np.array(
                    [entity.gravity_compensation for entity in entities], dtype=gs.np_float
                ),
                entities_is_local_collision_mask=np.array(
                    [entity.is_local_collision_mask for entity in entities], dtype=gs.np_bool
                ),
                # taichi variables
                entities_info=self.entities_info,
                entities_state=self.entities_state,
                dofs_info=self.dofs_info,
                rigid_global_info=self._rigid_global_info,
                static_rigid_sim_config=self._static_rigid_sim_config,
            )

    def _init_equality_fields(self):
        self.equalities_info = self.data_manager.equalities_info
        if self.n_equalities > 0:
            equalities = self.equalities

            equalities_sol_params = np.array([equality.sol_params for equality in equalities], dtype=gs.np_float)
            _sanitize_sol_params(equalities_sol_params, self._sol_min_timeconst, self._sol_default_timeconst)

            kernel_init_equality_fields(
                equalities_type=np.array([equality.type for equality in equalities], dtype=gs.np_int),
                equalities_eq_obj1id=np.array([equality.eq_obj1id for equality in equalities], dtype=gs.np_int),
                equalities_eq_obj2id=np.array([equality.eq_obj2id for equality in equalities], dtype=gs.np_int),
                equalities_eq_data=np.array([equality.eq_data for equality in equalities], dtype=gs.np_float),
                equalities_eq_type=np.array([equality.type for equality in equalities], dtype=gs.np_int),
                equalities_sol_params=equalities_sol_params,
                # taichi variables
                equalities_info=self.equalities_info,
                static_rigid_sim_config=self._static_rigid_sim_config,
            )
            if self._use_contact_island:
                gs.logger.warn("contact island is not supported for equality constraints yet")

    def _init_envs_offset(self):
        self.envs_offset = self._rigid_global_info.envs_offset
        self.envs_offset.from_numpy(self._scene.envs_offset)

    def _init_sdf(self):
        self.sdf = SDF(self)

    def _init_collider(self):
        self.collider = Collider(self)

        if self.collider._collider_static_config.has_terrain:
            link_idx_ = next(
                i for i, _type in enumerate(ti_to_numpy(self.geoms_info.type)) if _type == gs.GEOM_TYPE.TERRAIN
            )
            link_idx = ti_to_numpy(self.geoms_info.link_idx, link_idx_, keepdim=False)
            entity_idx = ti_to_numpy(self.links_info.entity_idx, link_idx, keepdim=False)
            if self._options.batch_links_info:
                entity_idx = entity_idx[0]
            entity = self._entities[entity_idx]

            scale = np.asarray(entity.terrain_scale, dtype=gs.np_float)
            rc = np.array(entity.terrain_hf.shape, dtype=gs.np_int)
            hf = entity.terrain_hf.astype(gs.np_float, copy=False) * scale[1]
            xyz_maxmin = np.array(
                [rc[0] * scale[0], rc[1] * scale[0], hf.max(), 0, 0, hf.min() - 1.0],
                dtype=gs.np_float,
            )

            self.terrain_hf = ti.field(dtype=gs.ti_float, shape=hf.shape)
            self.terrain_rc = ti.field(dtype=gs.ti_int, shape=(2,))
            self.terrain_scale = ti.field(dtype=gs.ti_float, shape=(2,))
            self.terrain_xyz_maxmin = ti.field(dtype=gs.ti_float, shape=(6,))

            self.terrain_hf.from_numpy(hf)
            self.terrain_rc.from_numpy(rc)
            self.terrain_scale.from_numpy(scale)
            self.terrain_xyz_maxmin.from_numpy(xyz_maxmin)

    def _init_constraint_solver(self):
        if self.links:
            if self._use_contact_island:
                self.constraint_solver = ConstraintSolverIsland(self)
            else:
                self.constraint_solver = ConstraintSolver(self)

    def substep(self, f):
        # from genesis.utils.tools import create_timer
        from genesis.engine.couplers import SAPCoupler

        if self._requires_grad and f == 0:
            kernel_save_adjoint_cache(
                f=f,
                dofs_state=self.dofs_state,
                rigid_global_info=self._rigid_global_info,
                rigid_adjoint_cache=self._rigid_adjoint_cache,
                static_rigid_sim_config=self._static_rigid_sim_config,
            )

        kernel_step_1(
            links_state=self.links_state,
            links_info=self.links_info,
            joints_state=self.joints_state,
            joints_info=self.joints_info,
            dofs_state=self.dofs_state,
            dofs_info=self.dofs_info,
            geoms_state=self.geoms_state,
            geoms_info=self.geoms_info,
            entities_state=self.entities_state,
            entities_info=self.entities_info,
            rigid_global_info=self._rigid_global_info,
            static_rigid_sim_config=self._static_rigid_sim_config,
            contact_island_state=self.constraint_solver.contact_island.contact_island_state,
        )

        if isinstance(self.sim.coupler, SAPCoupler):
            update_qvel(
                dofs_state=self.dofs_state,
                rigid_global_info=self._rigid_global_info,
                static_rigid_sim_config=self._static_rigid_sim_config,
            )
        else:
            self._func_constraint_force()
            kernel_step_2(
                dofs_state=self.dofs_state,
                dofs_info=self.dofs_info,
                links_info=self.links_info,
                links_state=self.links_state,
                joints_info=self.joints_info,
                joints_state=self.joints_state,
                entities_state=self.entities_state,
                entities_info=self.entities_info,
                geoms_info=self.geoms_info,
                geoms_state=self.geoms_state,
                collider_state=self.collider._collider_state,
                rigid_global_info=self._rigid_global_info,
                static_rigid_sim_config=self._static_rigid_sim_config,
                contact_island_state=self.constraint_solver.contact_island.contact_island_state,
            )
            if self._requires_grad:
                kernel_save_adjoint_cache(
                    f=f + 1,
                    dofs_state=self.dofs_state,
                    rigid_global_info=self._rigid_global_info,
                    rigid_adjoint_cache=self._rigid_adjoint_cache,
                    static_rigid_sim_config=self._static_rigid_sim_config,
                )

    def check_errno(self):
        # Note that errno must be evaluated BEFORE match because otherwise it will be evaluated for each case...
        # See official documentation: https://docs.python.org/3.10/reference/compound_stmts.html#overview
        if gs.use_zerocopy:
            errno = ti_to_torch(self._errno, copy=None).item()
        else:
            errno = kernel_get_errno(self._errno)
        match errno:
            case 1:
                max_collision_pairs_broad = self.collider._collider_info.max_collision_pairs_broad[None]
                gs.raise_exception(
                    f"Exceeding max number of broad phase candidate contact pairs ({max_collision_pairs_broad}). "
                    f"Please increase the value of RigidSolver's option 'multiplier_collision_broad_phase'."
                )
            case 2:
                max_contact_pairs = self.collider._collider_info.max_contact_pairs[None]
                gs.raise_exception(
                    f"Exceeding max number of contact pairs ({max_contact_pairs}). Please increase the value of "
                    "RigidSolver's option 'max_collision_pairs'."
                )
            case 3:
                gs.raise_exception("Invalid accelerations causing 'nan'. Please decrease Rigid simulation timestep.")

    def _kernel_detect_collision(self):
        self.collider.reset(cache_only=True)
        self.collider.clear()
        self.collider.detection()

    def detect_collision(self, env_idx=0):
        # TODO: support batching
        self._kernel_detect_collision()

        n_collision = ti_to_numpy(self.collider._collider_state.n_contacts)[env_idx]
        collision_pairs = np.empty((n_collision, 2), dtype=np.int32)
        collision_pairs[:, 0] = ti_to_numpy(self.collider._collider_state.contact_data.geom_a)[:n_collision, env_idx]
        collision_pairs[:, 1] = ti_to_numpy(self.collider._collider_state.contact_data.geom_b)[:n_collision, env_idx]

        return collision_pairs

    def _func_constraint_force(self):
        if not self._disable_constraint:
            if self._use_contact_island:
                self.constraint_solver.clear()
            else:
                self.constraint_solver.clear(cache_only=True)
                self.constraint_solver.add_equality_constraints()

        if self._enable_collision:
            self.collider.detection()

        if not self._disable_constraint:
            if self._use_contact_island:
                self.constraint_solver.add_constraints()
            else:
                self.constraint_solver.add_inequality_constraints()

            self.constraint_solver.resolve()

    def _func_forward_dynamics(self):
        kernel_forward_dynamics(
            links_state=self.links_state,
            links_info=self.links_info,
            dofs_state=self.dofs_state,
            dofs_info=self.dofs_info,
            joints_info=self.joints_info,
            entities_state=self.entities_state,
            entities_info=self.entities_info,
            geoms_state=self.geoms_state,
            rigid_global_info=self._rigid_global_info,
            static_rigid_sim_config=self._static_rigid_sim_config,
            contact_island_state=self.constraint_solver.contact_island.contact_island_state,
        )

    def _func_update_acc(self):
        kernel_update_acc(
            dofs_state=self.dofs_state,
            links_info=self.links_info,
            links_state=self.links_state,
            entities_info=self.entities_info,
            rigid_global_info=self._rigid_global_info,
            static_rigid_sim_config=self._static_rigid_sim_config,
        )

    def _func_forward_kinematics_entity(self, i_e, envs_idx):
        kernel_forward_kinematics_entity(
            i_e,
            envs_idx,
            links_state=self.links_state,
            links_info=self.links_info,
            joints_state=self.joints_state,
            joints_info=self.joints_info,
            dofs_state=self.dofs_state,
            dofs_info=self.dofs_info,
            entities_info=self.entities_info,
            rigid_global_info=self._rigid_global_info,
            static_rigid_sim_config=self._static_rigid_sim_config,
        )

    def _func_integrate_dq_entity(self, dq, i_e, i_b, respect_joint_limit):
        func_integrate_dq_entity(
            dq,
            i_e,
            i_b,
            respect_joint_limit,
            links_info=self.links_info,
            joints_info=self.joints_info,
            dofs_info=self.dofs_info,
            entities_info=self.entities_info,
            rigid_global_info=self._rigid_global_info,
            static_rigid_sim_config=self._static_rigid_sim_config,
        )

    def _func_update_geoms(self, envs_idx, *, force_update_fixed_geoms=False):
        kernel_update_geoms(
            envs_idx,
            entities_info=self.entities_info,
            geoms_info=self.geoms_info,
            geoms_state=self.geoms_state,
            links_state=self.links_state,
            rigid_global_info=self._rigid_global_info,
            static_rigid_sim_config=self._static_rigid_sim_config,
            force_update_fixed_geoms=force_update_fixed_geoms,
        )

    def apply_links_external_force(
        self,
        force,
        links_idx=None,
        envs_idx=None,
        *,
        ref: Literal["link_origin", "link_com", "root_com"] = "link_origin",
        local: bool = False,
    ):
        """
        Apply some external linear force on a set of links.

        Parameters
        ----------
        force : array_like
            The force to apply.
        links_idx : None | array_like, optional
            The indices of the links on which to apply force. None to specify all links. Default to None.
        envs_idx : None | array_like, optional
            The indices of the environments. If None, all environments will be considered. Defaults to None.
        ref: "link_origin" | "link_com" | "root_com", optional
            The reference frame on which the linear force will be applied. "link_origin" refers to the origin of the
            link, "link_com" refers to the center of mass of the link, and "root_com" refers to the center of mass of
            the entire kinematic tree to which a link belong (see `get_links_root_COM` for details).
        local: bool, optional
            Whether the force is expressed in the local coordinates associated with the reference frame instead of
            world frame. Only supported for `ref="link_origin"` or `ref="link_com"`.
        """
        force, links_idx, envs_idx = self._sanitize_io_variables(
            force, links_idx, self.n_links, "links_idx", envs_idx, (3,), skip_allocation=True
        )
        if self.n_envs == 0:
            force = force[None]

        if ref == "root_com":
            if local:
                raise ValueError("'local=True' not compatible with ref='root_com'.")
            ref = 0
        elif ref == "link_com":
            ref = 1
        elif ref == "link_origin":
            ref = 2
        else:
            raise ValueError("'ref' must be either 'link_origin', 'link_com', or 'root_com'.")

        kernel_apply_links_external_force(
            force, links_idx, envs_idx, ref, 1 if local else 0, self.links_state, self._static_rigid_sim_config
        )

    def apply_links_external_torque(
        self,
        torque,
        links_idx=None,
        envs_idx=None,
        *,
        ref: Literal["link_origin", "link_com", "root_com"] = "link_origin",
        local: bool = False,
    ):
        """
        Apply some external torque on a set of links.

        Parameters
        ----------
        torque : array_like
            The torque to apply.
        links_idx : None | array_like, optional
            The indices of the links on which to apply torque. None to specify all links. Default to None.
        envs_idx : None | array_like, optional
            The indices of the environments. If None, all environments will be considered. Defaults to None.
        ref: "link_origin" | "link_com" | "root_com", optional
            The reference frame on which the torque will be applied. "link_origin" refers to the origin of the link,
            "link_com" refers to the center of mass of the link, and "root_com" refers to the center of mass of
            the entire kinematic tree to which a link belong (see `get_links_root_COM` for details). Note that this
            argument has no effect unless `local=True`.
        local: bool, optional
            Whether the torque is expressed in the local coordinates associated with the reference frame instead of
            world frame. Only supported for `ref="link_origin"` or `ref="link_com"`.
        """
        torque, links_idx, envs_idx = self._sanitize_io_variables(
            torque, links_idx, self.n_links, "links_idx", envs_idx, (3,), skip_allocation=True
        )
        if self.n_envs == 0:
            torque = torque[None]

        if ref == "root_com":
            if local:
                raise ValueError("'local=True' not compatible with ref='root_com'.")
            ref = 0
        elif ref == "link_com":
            ref = 1
        elif ref == "link_origin":
            ref = 2
        else:
            raise ValueError("'ref' must be either 'link_origin', 'link_com', or 'root_com'.")

        kernel_apply_links_external_torque(
            torque, links_idx, envs_idx, ref, 1 if local else 0, self.links_state, self._static_rigid_sim_config
        )

    def substep_pre_coupling(self, f):
        if self.is_active:
            # Dispatch based on coupler type and strategy
            from genesis.engine.couplers import IPCCoupler

            if isinstance(self.sim.coupler, IPCCoupler):
                # Dispatch to strategy-specific precoupling logic
                if self.sim.coupler.options.coupling_strategy == "two_way_soft_constraint":
                    # Skip rigid body computation (IPC handles rigid simulation)
                    return

<<<<<<< HEAD
            # Run Genesis rigid simulation step for non-IPC couplers
            self.substep()
=======
            # Run Genesis rigid simulation step
            self.substep(f)
>>>>>>> 2ed3cd05

    def substep_pre_coupling_grad(self, f):
        # Change to backward mode
        self._static_rigid_sim_config.is_backward = True

        # Run forward substep again to restore this step's information, this is needed because we do not store info
        # of every substep.
        kernel_prepare_backward_substep(
            f=f,
            links_state=self.links_state,
            links_info=self.links_info,
            joints_state=self.joints_state,
            joints_info=self.joints_info,
            dofs_state=self.dofs_state,
            dofs_info=self.dofs_info,
            geoms_state=self.geoms_state,
            geoms_info=self.geoms_info,
            entities_info=self.entities_info,
            rigid_global_info=self._rigid_global_info,
            dofs_state_adjoint_cache=self.dofs_state_adjoint_cache,
            links_state_adjoint_cache=self.links_state_adjoint_cache,
            joints_state_adjoint_cache=self.joints_state_adjoint_cache,
            geoms_state_adjoint_cache=self.geoms_state_adjoint_cache,
            rigid_adjoint_cache=self._rigid_adjoint_cache,
            static_rigid_sim_config=self._static_rigid_sim_config,
        )
        self.substep(f)

        # =================== Backward substep ======================
        envs_idx = self._scene._sanitize_envs_idx(None)
        if not self._enable_mujoco_compatibility:
            kernel_forward_velocity.grad(
                envs_idx=envs_idx,
                links_state=self.links_state,
                links_info=self.links_info,
                joints_info=self.joints_info,
                dofs_state=self.dofs_state,
                entities_info=self.entities_info,
                rigid_global_info=self._rigid_global_info,
                static_rigid_sim_config=self._static_rigid_sim_config,
            )
            kernel_update_cartesian_space.grad(
                links_state=self.links_state,
                links_info=self.links_info,
                joints_state=self.joints_state,
                joints_info=self.joints_info,
                dofs_state=self.dofs_state,
                dofs_info=self.dofs_info,
                geoms_state=self.geoms_state,
                geoms_info=self.geoms_info,
                entities_info=self.entities_info,
                rigid_global_info=self._rigid_global_info,
                static_rigid_sim_config=self._static_rigid_sim_config,
                force_update_fixed_geoms=False,
            )

        is_grad_valid = kernel_begin_backward_substep(
            f=f,
            links_state=self.links_state,
            links_info=self.links_info,
            joints_state=self.joints_state,
            joints_info=self.joints_info,
            dofs_state=self.dofs_state,
            dofs_info=self.dofs_info,
            geoms_state=self.geoms_state,
            geoms_info=self.geoms_info,
            entities_info=self.entities_info,
            rigid_global_info=self._rigid_global_info,
            dofs_state_adjoint_cache=self.dofs_state_adjoint_cache,
            links_state_adjoint_cache=self.links_state_adjoint_cache,
            joints_state_adjoint_cache=self.joints_state_adjoint_cache,
            geoms_state_adjoint_cache=self.geoms_state_adjoint_cache,
            rigid_adjoint_cache=self._rigid_adjoint_cache,
            static_rigid_sim_config=self._static_rigid_sim_config,
        )
        if not is_grad_valid:
            gs.raise_exception(f"Nan grad in qpos or dofs_vel found at step {self._sim.cur_step_global}")

        kernel_step_2.grad(
            dofs_state=self.dofs_state,
            dofs_info=self.dofs_info,
            links_info=self.links_info,
            links_state=self.links_state,
            joints_info=self.joints_info,
            joints_state=self.joints_state,
            entities_state=self.entities_state,
            entities_info=self.entities_info,
            geoms_info=self.geoms_info,
            geoms_state=self.geoms_state,
            collider_state=self.collider._collider_state,
            rigid_global_info=self._rigid_global_info,
            static_rigid_sim_config=self._static_rigid_sim_config,
            contact_island_state=self.constraint_solver.contact_island.contact_island_state,
        )

        # We cannot use [kernel_forward_dynamics.grad] because we read [dofs_state.acc] and overwrite it in the kernel,
        # which is prohibited (https://docs.taichi-lang.org/docs/differentiable_programming#global-data-access-rules).
        # In [kernel_forward_dynamics], we read [acc] in [func_update_acc] and overwrite it in [kernel_compute_qacc].
        # As [kenrel_compute_qacc] is called at the end of [kernel_forward_dynamics], we first backpropagate through
        # [kernel_compute_qacc] and then restore the original [acc] from the adjoint cache. This copy operation
        # cannot be merged with [kernel_compute_qacc.grad] because .grad function itself is a standalone kernel.
        # We could possibly merge this small kernel later if (1) .grad function is regarded as a function instead of a
        # kernel, (2) we add another variable to store the new [acc] from [kernel_compute_qacc] and thus can avoid
        # the data access violation. However, both of these require major changes.
        kernel_compute_qacc.grad(
            dofs_state=self.dofs_state,
            entities_info=self.entities_info,
            rigid_global_info=self._rigid_global_info,
            static_rigid_sim_config=self._static_rigid_sim_config,
        )
        kernel_copy_acc(
            f=f,
            dofs_state=self.dofs_state,
            rigid_adjoint_cache=self._rigid_adjoint_cache,
            static_rigid_sim_config=self._static_rigid_sim_config,
        )

        kernel_forward_dynamics_without_qacc.grad(
            links_state=self.links_state,
            links_info=self.links_info,
            dofs_state=self.dofs_state,
            dofs_info=self.dofs_info,
            joints_info=self.joints_info,
            entities_state=self.entities_state,
            entities_info=self.entities_info,
            geoms_state=self.geoms_state,
            rigid_global_info=self._rigid_global_info,
            static_rigid_sim_config=self._static_rigid_sim_config,
            contact_island_state=self.constraint_solver.contact_island.contact_island_state,
        )

        # If it was the very first substep, we need to backpropagate through the initial update of the cartesian space
        if self._enable_mujoco_compatibility or self._sim.cur_substep_global == 0:
            kernel_forward_velocity.grad(
                envs_idx=envs_idx,
                links_state=self.links_state,
                links_info=self.links_info,
                joints_info=self.joints_info,
                dofs_state=self.dofs_state,
                entities_info=self.entities_info,
                rigid_global_info=self._rigid_global_info,
                static_rigid_sim_config=self._static_rigid_sim_config,
            )
            kernel_update_cartesian_space.grad(
                links_state=self.links_state,
                links_info=self.links_info,
                joints_state=self.joints_state,
                joints_info=self.joints_info,
                dofs_state=self.dofs_state,
                dofs_info=self.dofs_info,
                geoms_state=self.geoms_state,
                geoms_info=self.geoms_info,
                entities_info=self.entities_info,
                rigid_global_info=self._rigid_global_info,
                static_rigid_sim_config=self._static_rigid_sim_config,
                force_update_fixed_geoms=False,
            )

        # Change back to forward mode
        self._static_rigid_sim_config.is_backward = False

    def substep_post_coupling(self, f):
        from genesis.engine.couplers import SAPCoupler, IPCCoupler

        if not self.is_active:
            return

        if isinstance(self.sim.coupler, SAPCoupler):
            update_qacc_from_qvel_delta(
                dofs_state=self.dofs_state,
                rigid_global_info=self._rigid_global_info,
                static_rigid_sim_config=self._static_rigid_sim_config,
            )
            kernel_step_2(
                dofs_state=self.dofs_state,
                dofs_info=self.dofs_info,
                links_info=self.links_info,
                links_state=self.links_state,
                joints_info=self.joints_info,
                joints_state=self.joints_state,
                entities_state=self.entities_state,
                entities_info=self.entities_info,
                geoms_info=self.geoms_info,
                geoms_state=self.geoms_state,
                collider_state=self.collider._collider_state,
                rigid_global_info=self._rigid_global_info,
                static_rigid_sim_config=self._static_rigid_sim_config,
                contact_island_state=self.constraint_solver.contact_island.contact_island_state,
            )
        elif isinstance(self.sim.coupler, IPCCoupler):
<<<<<<< HEAD
            # Dispatch to strategy-specific postcoupling logic
            if self.sim.coupler.options.coupling_strategy == "two_way_soft_constraint":
                # For two_way_soft_constraint, perform full rigid body computation in post-coupling phase
                # This allows IPC to handle rigid bodies during the coupling phase
                # Temporarily disable ground collision if requested
                if self.sim.coupler.options.disable_genesis_contact:
                    original_enable_collision = self._enable_collision
                    self._enable_collision = False
                    self.substep()
                    self._enable_collision = original_enable_collision
                else:
                    self.substep()
=======
            # For IPCCoupler, perform full rigid body computation in post-coupling phase
            # This allows IPC to handle rigid bodies during the coupling phase
            # Temporarily disable ground collision if requested
            if self.sim.coupler.options.disable_genesis_ground_contact:
                original_enable_collision = self._enable_collision
                self._enable_collision = False
                self.substep(f)
                self._enable_collision = original_enable_collision
            else:
                self.substep(f)
>>>>>>> 2ed3cd05

    def substep_post_coupling_grad(self, f):
        pass

    def add_grad_from_state(self, state):
        if self.is_active:
            qpos_grad = gs.zeros_like(state.qpos)
            dofs_vel_grad = gs.zeros_like(state.dofs_vel)
            links_pos_grad = gs.zeros_like(state.links_pos)
            links_quat_grad = gs.zeros_like(state.links_quat)

            if state.qpos.grad is not None:
                qpos_grad = state.qpos.grad
            if state.dofs_vel.grad is not None:
                dofs_vel_grad = state.dofs_vel.grad
            if state.links_pos.grad is not None:
                links_pos_grad = state.links_pos.grad
            if state.links_quat.grad is not None:
                links_quat_grad = state.links_quat.grad

            kernel_get_state_grad(
                qpos_grad=qpos_grad,
                vel_grad=dofs_vel_grad,
                links_pos_grad=links_pos_grad,
                links_quat_grad=links_quat_grad,
                links_state=self.links_state,
                dofs_state=self.dofs_state,
                geoms_state=self.geoms_state,
                rigid_global_info=self._rigid_global_info,
                static_rigid_sim_config=self._static_rigid_sim_config,
            )

    def collect_output_grads(self):
        """
        Collect gradients from downstream queried states.
        """
        if self._sim.cur_step_global in self._queried_states:
            # one step could have multiple states
            assert len(self._queried_states[self._sim.cur_step_global]) == 1
            state = self._queried_states[self._sim.cur_step_global][0]
            self.add_grad_from_state(state)

    def reset_grad(self):
        for entity in self._entities:
            entity.reset_grad()
        self._queried_states.clear()

    def update_geoms_render_T(self):
        kernel_update_geoms_render_T(
            self._geoms_render_T,
            geoms_state=self.geoms_state,
            rigid_global_info=self._rigid_global_info,
            static_rigid_sim_config=self._static_rigid_sim_config,
        )

    def update_vgeoms_render_T(self):
        kernel_update_vgeoms_render_T(
            self._vgeoms_render_T,
            vgeoms_info=self.vgeoms_info,
            vgeoms_state=self.vgeoms_state,
            links_state=self.links_state,
            rigid_global_info=self._rigid_global_info,
            static_rigid_sim_config=self._static_rigid_sim_config,
        )

    def get_state(self, f=None):
        s_global = self.sim.cur_step_global
        if self.is_active:
            if s_global in self._queried_states:
                return self._queried_states[s_global][0]

            state = RigidSolverState(self._scene, s_global)

            kernel_get_state(
                qpos=state.qpos,
                vel=state.dofs_vel,
                acc=state.dofs_acc,
                links_pos=state.links_pos,
                links_quat=state.links_quat,
                i_pos_shift=state.i_pos_shift,
                mass_shift=state.mass_shift,
                friction_ratio=state.friction_ratio,
                links_state=self.links_state,
                dofs_state=self.dofs_state,
                geoms_state=self.geoms_state,
                rigid_global_info=self._rigid_global_info,
                static_rigid_sim_config=self._static_rigid_sim_config,
            )
            self._queried_states.append(state)
        else:
            state = None
        return state

    def set_state(self, f, state, envs_idx=None):
        if self.is_active:
            envs_idx = self._scene._sanitize_envs_idx(envs_idx)
            kernel_set_state(
                qpos=state.qpos,
                dofs_vel=state.dofs_vel,
                dofs_acc=state.dofs_acc,
                links_pos=state.links_pos,
                links_quat=state.links_quat,
                i_pos_shift=state.i_pos_shift,
                mass_shift=state.mass_shift,
                friction_ratio=state.friction_ratio,
                envs_idx=envs_idx,
                links_state=self.links_state,
                dofs_state=self.dofs_state,
                geoms_state=self.geoms_state,
                rigid_global_info=self._rigid_global_info,
                static_rigid_sim_config=self._static_rigid_sim_config,
            )
            kernel_forward_kinematics_links_geoms(
                envs_idx,
                links_state=self.links_state,
                links_info=self.links_info,
                joints_state=self.joints_state,
                joints_info=self.joints_info,
                dofs_state=self.dofs_state,
                dofs_info=self.dofs_info,
                geoms_state=self.geoms_state,
                geoms_info=self.geoms_info,
                entities_info=self.entities_info,
                rigid_global_info=self._rigid_global_info,
                static_rigid_sim_config=self._static_rigid_sim_config,
            )

            self._errno[None] = 0
            self.collider.reset(envs_idx, cache_only=False)
            self.collider.clear(envs_idx)
            if self.constraint_solver is not None:
                self.constraint_solver.reset(envs_idx)
            self._cur_step = -1

    def process_input(self, in_backward=False):
        for entity in self._entities:
            entity.process_input(in_backward=in_backward)

    def process_input_grad(self):
        for entity in self._entities:
            entity.process_input_grad()

    def save_ckpt(self, ckpt_name):
        # Save ckpt only if we need gradients, because this operation is costly
        if self._requires_grad:
            if ckpt_name not in self._ckpt:
                self._ckpt[ckpt_name] = dict()

            self._ckpt[ckpt_name]["qpos"] = ti_to_numpy(self._rigid_adjoint_cache.qpos)
            self._ckpt[ckpt_name]["dofs_vel"] = ti_to_numpy(self._rigid_adjoint_cache.dofs_vel)
            self._ckpt[ckpt_name]["dofs_acc"] = ti_to_numpy(self._rigid_adjoint_cache.dofs_acc)

            for entity in self._entities:
                entity.save_ckpt(ckpt_name)

    def load_ckpt(self, ckpt_name):
        # Set first frame
        self._rigid_global_info.qpos.from_numpy(self._ckpt[ckpt_name]["qpos"][0])
        self.dofs_state.vel.from_numpy(self._ckpt[ckpt_name]["dofs_vel"][0])
        self.dofs_state.acc.from_numpy(self._ckpt[ckpt_name]["dofs_acc"][0])

        if not self._enable_mujoco_compatibility:
            kernel_update_cartesian_space(
                links_state=self.links_state,
                links_info=self.links_info,
                joints_state=self.joints_state,
                joints_info=self.joints_info,
                dofs_state=self.dofs_state,
                dofs_info=self.dofs_info,
                geoms_state=self.geoms_state,
                geoms_info=self.geoms_info,
                entities_info=self.entities_info,
                rigid_global_info=self._rigid_global_info,
                static_rigid_sim_config=self._static_rigid_sim_config,
                force_update_fixed_geoms=False,
            )

        for entity in self._entities:
            entity.load_ckpt(ckpt_name)

    @property
    def is_active(self):
        return self.n_links > 0

    # ------------------------------------------------------------------------------------
    # ------------------------------------ control ---------------------------------------
    # ------------------------------------------------------------------------------------

    def _sanitize_io_variables(
        self,
        tensor: np.typing.ArrayLike | None,
        inputs_idx: int | range | slice | tuple[int, ...] | list[int] | torch.Tensor | np.ndarray | None,
        input_size: int,
        idx_name: str,
        envs_idx: int | range | slice | tuple[int, ...] | list[int] | torch.Tensor | np.ndarray | None = None,
        element_shape: tuple[int, ...] | list[int] = (),
        *,
        batched: bool = True,
        skip_allocation: bool = False,
    ) -> tuple[torch.Tensor | None, torch.Tensor, torch.Tensor]:
        # Handling default arguments
        envs_idx_ = self._scene._sanitize_envs_idx(envs_idx) if batched else self._scene._envs_idx[:0]

        if self.n_envs == 0 or not batched:
            tensor_, (inputs_idx_,) = sanitize_indexed_tensor(
                tensor,
                gs.tc_float,
                (inputs_idx,),
                (-1, *element_shape),
                (input_size, *element_shape),
                (idx_name, *("" for _ in element_shape)),
                skip_allocation=skip_allocation,
            )
        else:
            tensor_, (envs_idx_, inputs_idx_) = sanitize_indexed_tensor(
                tensor,
                gs.tc_float,
                (envs_idx_, inputs_idx),
                (-1, -1, *element_shape),
                (self.n_envs, input_size, *element_shape),
                ("envs_idx", idx_name, *("" for _ in element_shape)),
                skip_allocation=skip_allocation,
            )

        return tensor_, inputs_idx_, envs_idx_

    def set_links_pos(self, pos, links_idx=None, envs_idx=None):
        raise DeprecationError("This method has been removed. Please use 'set_base_links_pos' instead.")

    def set_base_links_pos(self, pos, links_idx=None, envs_idx=None, *, relative=False):
        if links_idx is None:
            links_idx = self._base_links_idx
        pos, links_idx, envs_idx = self._sanitize_io_variables(
            pos, links_idx, self.n_links, "links_idx", envs_idx, (3,), skip_allocation=True
        )
        if self.n_envs == 0:
            pos = pos[None]

        # FIXME: This check is too expensive
        # if not torch.isin(links_idx, self._base_links_idx).all():
        #     gs.raise_exception("`links_idx` contains at least one link that is not a base link.")

        # Raise exception for fixed links with at least one geom and non-batched fixed vertices, except if setting same
        # location for all envs at once
        set_all_envs = torch.equal(torch.sort(envs_idx).values, self._scene._envs_idx)
        has_fixed_verts = any(
            link.is_fixed and (link.geoms or link.vgeoms) and not link.entity._batch_fixed_verts
            for link in (self.links[i_l] for i_l in links_idx)
        )
        if has_fixed_verts and not (set_all_envs and (torch.diff(pos, dim=0).abs() < gs.EPS).all()):
            gs.raise_exception(
                "Specifying env-specific pos for fixed links with at least one geometry requires setting morph "
                "option 'batch_fixed_verts=True'."
            )

        kernel_set_links_pos(
            relative,
            pos,
            links_idx,
            envs_idx,
            links_info=self.links_info,
            links_state=self.links_state,
            rigid_global_info=self._rigid_global_info,
            static_rigid_sim_config=self._static_rigid_sim_config,
        )

        kernel_forward_kinematics_links_geoms(
            envs_idx,
            links_state=self.links_state,
            links_info=self.links_info,
            joints_state=self.joints_state,
            joints_info=self.joints_info,
            dofs_state=self.dofs_state,
            dofs_info=self.dofs_info,
            geoms_state=self.geoms_state,
            geoms_info=self.geoms_info,
            entities_info=self.entities_info,
            rigid_global_info=self._rigid_global_info,
            static_rigid_sim_config=self._static_rigid_sim_config,
        )

    def set_base_links_pos_grad(self, links_idx, envs_idx, relative, pos_grad):
        if links_idx is None:
            links_idx = self._base_links_idx
        pos_grad_, links_idx, envs_idx = self._sanitize_io_variables(
            pos_grad.unsqueeze(-2), links_idx, self.n_links, "links_idx", envs_idx, (3,), skip_allocation=True
        )
        if self.n_envs == 0:
            pos_grad_ = pos_grad_.unsqueeze(0)
        kernel_set_links_pos_grad(
            relative,
            pos_grad_,
            links_idx,
            envs_idx,
            links_info=self.links_info,
            links_state=self.links_state,
            rigid_global_info=self._rigid_global_info,
            static_rigid_sim_config=self._static_rigid_sim_config,
        )

    def set_links_quat(self, quat, links_idx=None, envs_idx=None):
        raise DeprecationError("This method has been removed. Please use 'set_base_links_quat' instead.")

    def set_base_links_quat(self, quat, links_idx=None, envs_idx=None, *, relative=False):
        if links_idx is None:
            links_idx = self._base_links_idx
        quat, links_idx, envs_idx = self._sanitize_io_variables(
            quat, links_idx, self.n_links, "links_idx", envs_idx, (4,), skip_allocation=True
        )
        if self.n_envs == 0:
            quat = quat[None]

        # FIXME: This check is too expensive
        # if not torch.isin(links_idx, self._base_links_idx).all():
        #     gs.raise_exception("`links_idx` contains at least one link that is not a base link.")

        set_all_envs = torch.equal(torch.sort(envs_idx).values, self._scene._envs_idx)
        has_fixed_verts = any(
            link.is_fixed and (link.geoms or link.vgeoms) and not link.entity._batch_fixed_verts
            for link in (self.links[i_l] for i_l in links_idx)
        )
        if has_fixed_verts and not (set_all_envs and (torch.diff(quat, dim=0).abs() < gs.EPS).all()):
            gs.raise_exception("Impossible to set env-specific quat for fixed links with at least one geometry.")

        kernel_set_links_quat(
            relative,
            quat,
            links_idx,
            envs_idx,
            links_info=self.links_info,
            links_state=self.links_state,
            rigid_global_info=self._rigid_global_info,
            static_rigid_sim_config=self._static_rigid_sim_config,
        )

        kernel_forward_kinematics_links_geoms(
            envs_idx,
            links_state=self.links_state,
            links_info=self.links_info,
            joints_state=self.joints_state,
            joints_info=self.joints_info,
            dofs_state=self.dofs_state,
            dofs_info=self.dofs_info,
            geoms_state=self.geoms_state,
            geoms_info=self.geoms_info,
            entities_info=self.entities_info,
            rigid_global_info=self._rigid_global_info,
            static_rigid_sim_config=self._static_rigid_sim_config,
        )

    def set_base_links_quat_grad(self, links_idx, envs_idx, relative, quat_grad):
        if links_idx is None:
            links_idx = self._base_links_idx
        quat_grad_, links_idx, envs_idx = self._sanitize_io_variables(
            quat_grad.unsqueeze(-2), links_idx, self.n_links, "links_idx", envs_idx, (4,), skip_allocation=True
        )
        if self.n_envs == 0:
            quat_grad_ = quat_grad_.unsqueeze(0)
        assert relative == False, "Backward pass for relative quaternion is not supported yet."
        kernel_set_links_quat_grad(
            relative,
            quat_grad_,
            links_idx,
            envs_idx,
            links_info=self.links_info,
            links_state=self.links_state,
            rigid_global_info=self._rigid_global_info,
            static_rigid_sim_config=self._static_rigid_sim_config,
        )

    def set_links_mass_shift(self, mass, links_idx=None, envs_idx=None):
        mass, links_idx, envs_idx = self._sanitize_io_variables(
            mass, links_idx, self.n_links, "links_idx", envs_idx, skip_allocation=True
        )
        if self.n_envs == 0:
            mass = mass[None]
        kernel_set_links_mass_shift(
            mass,
            links_idx,
            envs_idx,
            links_state=self.links_state,
            static_rigid_sim_config=self._static_rigid_sim_config,
        )

    def set_links_COM_shift(self, com, links_idx=None, envs_idx=None):
        com, links_idx, envs_idx = self._sanitize_io_variables(
            com, links_idx, self.n_links, "links_idx", envs_idx, (3,), skip_allocation=True
        )
        if self.n_envs == 0:
            com = com[None]
        kernel_set_links_COM_shift(com, links_idx, envs_idx, self.links_state, self._static_rigid_sim_config)

    def set_links_inertial_mass(self, mass, links_idx=None, envs_idx=None):
        mass, links_idx, envs_idx = self._sanitize_io_variables(
            mass,
            links_idx,
            self.n_links,
            "links_idx",
            envs_idx,
            batched=self._options.batch_links_info,
            skip_allocation=True,
        )
        if self.n_envs == 0 and self._options.batch_links_info:
            mass = mass[None]
        kernel_set_links_inertial_mass(mass, links_idx, envs_idx, self.links_info, self._static_rigid_sim_config)

    def set_geoms_friction_ratio(self, friction_ratio, geoms_idx=None, envs_idx=None):
        friction_ratio, geoms_idx, envs_idx = self._sanitize_io_variables(
            friction_ratio, geoms_idx, self.n_geoms, "geoms_idx", envs_idx, skip_allocation=True
        )
        if self.n_envs == 0:
            friction_ratio = friction_ratio[None]
        kernel_set_geoms_friction_ratio(
            friction_ratio, geoms_idx, envs_idx, self.geoms_state, self._static_rigid_sim_config
        )

    def set_qpos(self, qpos, qs_idx=None, envs_idx=None, *, skip_forward=False):
        if gs.use_zerocopy:
            mask = (0, *indices_to_mask(qs_idx)) if self.n_envs == 0 else indices_to_mask(envs_idx, qs_idx)
            data = ti_to_torch(self._rigid_global_info.qpos, transpose=True, copy=False)
            assign_indexed_tensor(data, mask, qpos)
            if mask and isinstance(mask[0], torch.Tensor):
                envs_idx = mask[0].reshape((-1,))
        else:
            qpos, qs_idx, envs_idx = self._sanitize_io_variables(
                qpos, qs_idx, self.n_qs, "qs_idx", envs_idx, skip_allocation=True
            )
            if self.n_envs == 0:
                qpos = qpos[None]
            kernel_set_qpos(qpos, qs_idx, envs_idx, self._rigid_global_info, self._static_rigid_sim_config)

        self.collider.reset(envs_idx, cache_only=True)
        if not isinstance(envs_idx, torch.Tensor):
            envs_idx = self._scene._sanitize_envs_idx(envs_idx)
        if not skip_forward:
            self.collider.clear(envs_idx)
        if self.constraint_solver is not None:
            if self._use_contact_island:
                self.constraint_solver.reset(envs_idx)
            else:
                self.constraint_solver.reset(envs_idx, clear_contraints_info=not skip_forward)
        if not skip_forward:
            kernel_forward_kinematics_links_geoms(
                envs_idx,
                links_state=self.links_state,
                links_info=self.links_info,
                joints_state=self.joints_state,
                joints_info=self.joints_info,
                dofs_state=self.dofs_state,
                dofs_info=self.dofs_info,
                geoms_state=self.geoms_state,
                geoms_info=self.geoms_info,
                entities_info=self.entities_info,
                rigid_global_info=self._rigid_global_info,
                static_rigid_sim_config=self._static_rigid_sim_config,
            )

    def set_global_sol_params(self, sol_params):
        """
        Set constraint solver parameters.

        Reference: https://mujoco.readthedocs.io/en/latest/modeling.html#solver-parameters

        Parameters
        ----------
        sol_params: Tuple[float] | List[float] | np.ndarray | torch.tensor
            array of length 7 in which each element corresponds to
            (timeconst, dampratio, dmin, dmax, width, mid, power)
        """
        sol_params_ = broadcast_tensor(sol_params, gs.tc_float, (7,), ("",))
        sol_params_ = _sanitize_sol_params(sol_params_.clone(), self._sol_min_timeconst)
        kernel_set_global_sol_params(
            sol_params_, self.geoms_info, self.joints_info, self.equalities_info, self._static_rigid_sim_config
        )

    def set_sol_params(self, sol_params, geoms_idx=None, envs_idx=None, *, joints_idx=None, eqs_idx=None):
        """
        Set constraint solver parameters.

        Reference: https://mujoco.readthedocs.io/en/latest/modeling.html#solver-parameters

        Parameters
        ----------
        sol_params: Tuple[float] | List[float] | np.ndarray | torch.tensor
            array of length 7 in which each element corresponds to
            (timeconst, dampratio, dmin, dmax, width, mid, power)
        """
        # Make sure that a single constraint type has been selected at once
        if sum(inputs_idx is not None for inputs_idx in (geoms_idx, joints_idx, eqs_idx)) > 1:
            gs.raise_exception("Cannot set more than one constraint type at once.")

        # Select the right input type
        if eqs_idx is not None:
            constraint_type = 2
            idx_name = "eqs_idx"
            inputs_idx = eqs_idx
            inputs_length = self.n_equalities
            batched = True
        elif joints_idx is not None:
            constraint_type = 1
            idx_name = "joints_idx"
            inputs_idx = joints_idx
            inputs_length = self.n_joints
            batched = self._options.batch_joints_info
        else:
            constraint_type = 0
            idx_name = "geoms_idx"
            inputs_idx = geoms_idx
            inputs_length = self.n_geoms
            batched = False

        # Sanitize input arguments
        sol_params_, inputs_idx, envs_idx = self._sanitize_io_variables(
            sol_params, inputs_idx, inputs_length, idx_name, envs_idx, (7,), batched=batched, skip_allocation=True
        )
        sol_params_ = _sanitize_sol_params(sol_params_.clone(), self._sol_min_timeconst)
        if self.n_envs == 0 and batched:
            sol_params_ = sol_params_[None]

        kernel_set_sol_params(
            constraint_type,
            sol_params_,
            inputs_idx,
            envs_idx,
            geoms_info=self.geoms_info,
            joints_info=self.joints_info,
            equalities_info=self.equalities_info,
            static_rigid_sim_config=self._static_rigid_sim_config,
        )

    def _set_dofs_info(self, tensor_list, dofs_idx, name, envs_idx=None):
        if gs.use_zerocopy and name in {"kp", "kv", "force_range", "stiffness", "damping", "frictionloss", "limit"}:
            mask = indices_to_mask(*((envs_idx, dofs_idx) if self._options.batch_dofs_info else (dofs_idx,)))
            data = ti_to_torch(getattr(self.dofs_info, name), transpose=True, copy=False)
            num_values = len(tensor_list)
            for j, mask_j in enumerate(((*mask, ..., j) for j in range(num_values)) if num_values > 1 else (mask,)):
                assign_indexed_tensor(data, mask_j, tensor_list[j])
            return

        tensor_list = list(tensor_list)
        for j, tensor in enumerate(tensor_list):
            tensor, dofs_idx, envs_idx_ = self._sanitize_io_variables(
                tensor,
                dofs_idx,
                self.n_dofs,
                "dofs_idx",
                envs_idx,
                batched=self._options.batch_dofs_info,
                skip_allocation=True,
            )
            if self.n_envs == 0 and self._options.batch_dofs_info:
                tensor = tensor[None]
            tensor_list[j] = tensor
        if name == "kp":
            kernel_set_dofs_kp(tensor_list[0], dofs_idx, envs_idx_, self.dofs_info, self._static_rigid_sim_config)
        elif name == "kv":
            kernel_set_dofs_kv(tensor_list[0], dofs_idx, envs_idx_, self.dofs_info, self._static_rigid_sim_config)
        elif name == "force_range":
            kernel_set_dofs_force_range(
                tensor_list[0], tensor_list[1], dofs_idx, envs_idx_, self.dofs_info, self._static_rigid_sim_config
            )
        elif name == "stiffness":
            kernel_set_dofs_stiffness(
                tensor_list[0], dofs_idx, envs_idx_, self.dofs_info, self._static_rigid_sim_config
            )
        elif name == "armature":
            kernel_set_dofs_armature(tensor_list[0], dofs_idx, envs_idx_, self.dofs_info, self._static_rigid_sim_config)
            qs_idx = torch.arange(self.n_qs, dtype=gs.tc_int, device=gs.device)
            qpos_cur = self.get_qpos(qs_idx=qs_idx, envs_idx=envs_idx)
            self._init_invweight_and_meaninertia(envs_idx=envs_idx, force_update=True)
            self.set_qpos(qpos_cur, qs_idx=qs_idx, envs_idx=envs_idx)
        elif name == "damping":
            kernel_set_dofs_damping(tensor_list[0], dofs_idx, envs_idx_, self.dofs_info, self._static_rigid_sim_config)
        elif name == "frictionloss":
            kernel_set_dofs_frictionloss(
                tensor_list[0], dofs_idx, envs_idx_, self.dofs_info, self._static_rigid_sim_config
            )
        elif name == "limit":
            kernel_set_dofs_limit(
                tensor_list[0], tensor_list[1], dofs_idx, envs_idx_, self.dofs_info, self._static_rigid_sim_config
            )
        else:
            gs.raise_exception(f"Invalid `name` {name}.")

    def set_dofs_kp(self, kp, dofs_idx=None, envs_idx=None):
        self._set_dofs_info([kp], dofs_idx, "kp", envs_idx)

    def set_dofs_kv(self, kv, dofs_idx=None, envs_idx=None):
        self._set_dofs_info([kv], dofs_idx, "kv", envs_idx)

    def set_dofs_force_range(self, lower, upper, dofs_idx=None, envs_idx=None):
        self._set_dofs_info([lower, upper], dofs_idx, "force_range", envs_idx)

    def set_dofs_stiffness(self, stiffness, dofs_idx=None, envs_idx=None):
        self._set_dofs_info([stiffness], dofs_idx, "stiffness", envs_idx)

    def set_dofs_armature(self, armature, dofs_idx=None, envs_idx=None):
        self._set_dofs_info([armature], dofs_idx, "armature", envs_idx)

    def set_dofs_damping(self, damping, dofs_idx=None, envs_idx=None):
        self._set_dofs_info([damping], dofs_idx, "damping", envs_idx)

    def set_dofs_frictionloss(self, frictionloss, dofs_idx=None, envs_idx=None):
        self._set_dofs_info([frictionloss], dofs_idx, "frictionloss", envs_idx)

    def set_dofs_limit(self, lower, upper, dofs_idx=None, envs_idx=None):
        self._set_dofs_info([lower, upper], dofs_idx, "limit", envs_idx)

    def set_dofs_velocity(self, velocity, dofs_idx=None, envs_idx=None, *, skip_forward=False):
        if gs.use_zerocopy:
            vel = ti_to_torch(self.dofs_state.vel, transpose=True, copy=False)
            if velocity is None and isinstance(dofs_idx, slice) and isinstance(envs_idx, torch.Tensor):
                (vel := vel[:, dofs_idx]).scatter_(0, envs_idx[:, None].expand((-1, vel.shape[1])), 0.0)
            else:
                mask = (0, *indices_to_mask(dofs_idx)) if self.n_envs == 0 else indices_to_mask(envs_idx, dofs_idx)
                if velocity is None:
                    vel[mask] = 0.0
                else:
                    assign_indexed_tensor(vel, mask, velocity)
                if mask and isinstance(mask[0], torch.Tensor):
                    envs_idx = mask[0].reshape((-1,))
                elif not isinstance(envs_idx, torch.Tensor):
                    envs_idx = self._scene._sanitize_envs_idx(envs_idx)
        else:
            velocity, dofs_idx, envs_idx = self._sanitize_io_variables(
                velocity, dofs_idx, self.n_dofs, "dofs_idx", envs_idx, skip_allocation=True
            )
            if velocity is None:
                kernel_set_dofs_zero_velocity(dofs_idx, envs_idx, self.dofs_state, self._static_rigid_sim_config)
            else:
                if self.n_envs == 0:
                    velocity = velocity[None]
                kernel_set_dofs_velocity(velocity, dofs_idx, envs_idx, self.dofs_state, self._static_rigid_sim_config)

        if not skip_forward:
            kernel_forward_velocity(
                envs_idx,
                links_state=self.links_state,
                links_info=self.links_info,
                joints_info=self.joints_info,
                dofs_state=self.dofs_state,
                entities_info=self.entities_info,
                rigid_global_info=self._rigid_global_info,
                static_rigid_sim_config=self._static_rigid_sim_config,
            )

    def set_dofs_velocity_grad(self, dofs_idx, envs_idx, velocity_grad):
        velocity_grad_, dofs_idx, envs_idx = self._sanitize_io_variables(
            velocity_grad, dofs_idx, self.n_dofs, "dofs_idx", envs_idx, skip_allocation=True
        )
        if self.n_envs == 0:
            velocity_grad_ = velocity_grad_.unsqueeze(0)
        kernel_set_dofs_velocity_grad(
            velocity_grad_, dofs_idx, envs_idx, self.dofs_state, self._static_rigid_sim_config
        )

    def set_dofs_position(self, position, dofs_idx=None, envs_idx=None):
        position, dofs_idx, envs_idx = self._sanitize_io_variables(
            position, dofs_idx, self.n_dofs, "dofs_idx", envs_idx, skip_allocation=True
        )
        if self.n_envs == 0:
            position = position[None]
        kernel_set_dofs_position(
            position,
            dofs_idx,
            envs_idx,
            self.dofs_state,
            self.links_info,
            self.joints_info,
            self.entities_info,
            self._rigid_global_info,
            self._static_rigid_sim_config,
        )

        self.collider.reset(envs_idx, cache_only=True)
        self.collider.clear(envs_idx)
        if self.constraint_solver is not None:
            self.constraint_solver.reset(envs_idx)
        kernel_forward_kinematics_links_geoms(
            envs_idx,
            links_state=self.links_state,
            links_info=self.links_info,
            joints_state=self.joints_state,
            joints_info=self.joints_info,
            dofs_state=self.dofs_state,
            dofs_info=self.dofs_info,
            geoms_state=self.geoms_state,
            geoms_info=self.geoms_info,
            entities_info=self.entities_info,
            rigid_global_info=self._rigid_global_info,
            static_rigid_sim_config=self._static_rigid_sim_config,
        )

    def control_dofs_force(self, force, dofs_idx=None, envs_idx=None):
        if gs.use_zerocopy:
            mask = (0, *indices_to_mask(dofs_idx)) if self.n_envs == 0 else indices_to_mask(envs_idx, dofs_idx)
            ctrl_mode = ti_to_torch(self.dofs_state.ctrl_mode, transpose=True, copy=False)
            ctrl_mode[mask] = gs.CTRL_MODE.FORCE
            ctrl_force = ti_to_torch(self.dofs_state.ctrl_force, transpose=True, copy=False)
            assign_indexed_tensor(ctrl_force, mask, force)
            return

        force, dofs_idx, envs_idx = self._sanitize_io_variables(
            force, dofs_idx, self.n_dofs, "dofs_idx", envs_idx, skip_allocation=True
        )
        if self.n_envs == 0:
            force = force[None]

        kernel_control_dofs_force(force, dofs_idx, envs_idx, self.dofs_state, self._static_rigid_sim_config)

    def control_dofs_velocity(self, velocity, dofs_idx=None, envs_idx=None):
        if gs.use_zerocopy:
            mask = (0, *indices_to_mask(dofs_idx)) if self.n_envs == 0 else indices_to_mask(envs_idx, dofs_idx)
            ctrl_mode = ti_to_torch(self.dofs_state.ctrl_mode, transpose=True, copy=False)
            ctrl_mode[mask] = gs.CTRL_MODE.VELOCITY
            ctrl_pos = ti_to_torch(self.dofs_state.ctrl_pos, transpose=True, copy=False)
            ctrl_pos[mask] = 0.0
            ctrl_vel = ti_to_torch(self.dofs_state.ctrl_vel, transpose=True, copy=False)
            assign_indexed_tensor(ctrl_vel, mask, velocity)
            return

        velocity, dofs_idx, envs_idx = self._sanitize_io_variables(
            velocity, dofs_idx, self.n_dofs, "dofs_idx", envs_idx, skip_allocation=True
        )
        if self.n_envs == 0:
            velocity = velocity[None]

        kernel_control_dofs_velocity(velocity, dofs_idx, envs_idx, self.dofs_state, self._static_rigid_sim_config)

    def control_dofs_position(self, position, dofs_idx=None, envs_idx=None):
        if gs.use_zerocopy:
            mask = (0, *indices_to_mask(dofs_idx)) if self.n_envs == 0 else indices_to_mask(envs_idx, dofs_idx)
            ctrl_mode = ti_to_torch(self.dofs_state.ctrl_mode, transpose=True, copy=False)
            ctrl_mode[mask] = gs.CTRL_MODE.POSITION
            ctrl_pos = ti_to_torch(self.dofs_state.ctrl_pos, transpose=True, copy=False)
            assign_indexed_tensor(ctrl_pos, mask, position)
            ctrl_vel = ti_to_torch(self.dofs_state.ctrl_vel, transpose=True, copy=False)
            ctrl_vel[mask] = 0.0
            return

        position, dofs_idx, envs_idx = self._sanitize_io_variables(
            position, dofs_idx, self.n_dofs, "dofs_idx", envs_idx, skip_allocation=True
        )
        if self.n_envs == 0:
            position = position[None]

        kernel_control_dofs_position(position, dofs_idx, envs_idx, self.dofs_state, self._static_rigid_sim_config)

    def control_dofs_position_velocity(self, position, velocity, dofs_idx=None, envs_idx=None):
        if gs.use_zerocopy:
            mask = (0, *indices_to_mask(dofs_idx)) if self.n_envs == 0 else indices_to_mask(envs_idx, dofs_idx)
            ctrl_mode = ti_to_torch(self.dofs_state.ctrl_mode, transpose=True, copy=False)
            ctrl_mode[mask] = gs.CTRL_MODE.POSITION
            ctrl_pos = ti_to_torch(self.dofs_state.ctrl_pos, transpose=True, copy=False)
            assign_indexed_tensor(ctrl_pos, mask, position)
            ctrl_vel = ti_to_torch(self.dofs_state.ctrl_vel, transpose=True, copy=False)
            assign_indexed_tensor(ctrl_vel, mask, velocity)
            return

        position, dofs_idx, _ = self._sanitize_io_variables(
            position, dofs_idx, self.n_dofs, "dofs_idx", envs_idx, skip_allocation=True
        )
        velocity, dofs_idx, envs_idx = self._sanitize_io_variables(
            velocity, dofs_idx, self.n_dofs, "dofs_idx", envs_idx, skip_allocation=True
        )
        if self.n_envs == 0:
            position = position[None]
            velocity = velocity[None]

        kernel_control_dofs_position_velocity(
            position, velocity, dofs_idx, envs_idx, self.dofs_state, self._static_rigid_sim_config
        )

    def get_sol_params(self, geoms_idx=None, envs_idx=None, *, joints_idx=None, eqs_idx=None):
        """
        Get constraint solver parameters.
        """
        if eqs_idx is not None:
            # Always batched
            tensor = ti_to_torch(self.equalities_info.sol_params, envs_idx, eqs_idx, transpose=True)
            if self.n_envs == 0:
                tensor = tensor[0]
        elif joints_idx is not None:
            # Conditionally batched
            assert envs_idx is None
            # batch_shape = (envs_idx, joints_idx) if self._options.batch_joints_info else (joints_idx,)
            # tensor = ti_to_torch(self.joints_info.sol_params, *batch_shape, transpose=True)
            tensor = ti_to_torch(self.joints_info.sol_params, envs_idx, joints_idx, transpose=True)
            if self.n_envs == 0 and self._options.batch_joints_info:
                tensor = tensor[0]
        else:
            # Never batched
            assert envs_idx is None
            tensor = ti_to_torch(self.geoms_info.sol_params, geoms_idx, transpose=True)
        return tensor

    @staticmethod
    def _convert_ref_to_idx(ref: Literal["link_origin", "link_com", "root_com"]):
        if ref == "root_com":
            return 0
        elif ref == "link_com":
            return 1
        elif ref == "link_origin":
            return 2
        else:
            gs.raise_exception("'ref' must be either 'link_origin', 'link_com', or 'root_com'.")

    def get_links_pos(
        self,
        links_idx=None,
        envs_idx=None,
        *,
        ref: Literal["link_origin", "link_com", "root_com"] = "link_origin",
        to_torch: bool = True,
    ):
        if not gs.use_zerocopy:
            _, links_idx, envs_idx = self._sanitize_io_variables(
                None, links_idx, self.n_links, "links_idx", envs_idx, (3,), skip_allocation=True
            )

        ref = self._convert_ref_to_idx(ref)
        if ref == 0:
            tensor = ti_to_torch(self.links_state.root_COM, envs_idx, links_idx, transpose=True)
        elif ref == 1:
            i_pos = ti_to_torch(self.links_state.i_pos, envs_idx, links_idx, transpose=True)
            root_COM = ti_to_torch(self.links_state.root_COM, envs_idx, links_idx, transpose=True)
            tensor = i_pos + root_COM
        elif ref == 2:
            tensor = ti_to_torch(self.links_state.pos, envs_idx, links_idx, transpose=True)
        else:
            gs.raise_exception("'ref' must be either 'link_origin', 'link_com', or 'root_com'.")

        return tensor[0] if self.n_envs == 0 else tensor

    def get_links_quat(self, links_idx=None, envs_idx=None, *, to_torch=True):
        tensor = ti_to_torch(self.links_state.quat, envs_idx, links_idx, transpose=True)
        return tensor[0] if self.n_envs == 0 else tensor

    def get_links_vel(
        self, links_idx=None, envs_idx=None, *, ref: Literal["link_origin", "link_com", "root_com"] = "link_origin"
    ):
        if gs.use_zerocopy:
            mask = (0, *indices_to_mask(links_idx)) if self.n_envs == 0 else indices_to_mask(envs_idx, links_idx)
            cd_vel = ti_to_torch(self.links_state.cd_vel, transpose=True, copy=False)
            if ref == "root_com":
                return cd_vel[mask]
            cd_ang = ti_to_torch(self.links_state.cd_ang, transpose=True, copy=False)
            if ref == "link_com":
                i_pos = ti_to_torch(self.links_state.i_pos, transpose=True, copy=False)
                delta = i_pos[mask]
            else:
                pos = ti_to_torch(self.links_state.pos, transpose=True, copy=False)
                root_COM = ti_to_torch(self.links_state.root_COM, transpose=True, copy=False)
                delta = pos[mask] - root_COM[mask]
            return cd_vel[mask] + cd_ang[mask].cross(delta, dim=-1)

        _tensor, links_idx, envs_idx = self._sanitize_io_variables(
            None, links_idx, self.n_links, "links_idx", envs_idx, (3,)
        )
        tensor = _tensor[None] if self.n_envs == 0 else _tensor
        ref = self._convert_ref_to_idx(ref)
        kernel_get_links_vel(tensor, links_idx, envs_idx, ref, self.links_state, self._static_rigid_sim_config)
        return _tensor

    def get_links_ang(self, links_idx=None, envs_idx=None, *, to_torch=True):
        tensor = ti_to_torch(self.links_state.cd_ang, envs_idx, links_idx, transpose=True)
        return tensor[0] if self.n_envs == 0 else tensor

    def get_links_acc(self, links_idx=None, envs_idx=None):
        _tensor, links_idx, envs_idx = self._sanitize_io_variables(
            None, links_idx, self.n_links, "links_idx", envs_idx, (3,)
        )
        tensor = _tensor[None] if self.n_envs == 0 else _tensor
        kernel_get_links_acc(
            tensor,
            links_idx,
            envs_idx,
            self.links_state,
            self._static_rigid_sim_config,
        )
        return _tensor

    def get_links_acc_ang(self, links_idx=None, envs_idx=None, *, to_torch=True):
        tensor = ti_to_torch(self.links_state.cacc_ang, envs_idx, links_idx, transpose=True)
        return tensor[0] if self.n_envs == 0 else tensor

    def get_links_root_COM(self, links_idx=None, envs_idx=None, *, to_torch=True):
        """
        Returns the center of mass (COM) of the entire kinematic tree to which the specified links belong.

        This corresponds to the global COM of each entity, assuming a single-rooted structure - that is, as long as no
        two successive links are connected by a free-floating joint (ie a joint that allows all 6 degrees of freedom).
        """
        tensor = ti_to_torch(self.links_state.root_COM, envs_idx, links_idx, transpose=True)
        return tensor[0] if self.n_envs == 0 else tensor

    def get_links_mass_shift(self, links_idx=None, envs_idx=None, *, to_torch=True):
        tensor = ti_to_torch(self.links_state.mass_shift, envs_idx, links_idx, transpose=True)
        return tensor[0] if self.n_envs == 0 else tensor

    def get_links_COM_shift(self, links_idx=None, envs_idx=None, *, to_torch=True):
        tensor = ti_to_torch(self.links_state.i_pos_shift, envs_idx, links_idx, transpose=True)
        return tensor[0] if self.n_envs == 0 else tensor

    def get_links_inertial_mass(self, links_idx=None, envs_idx=None):
        if self._options.batch_links_info and envs_idx is not None:
            gs.raise_exception("`envs_idx` cannot be specified for non-batched links info.")
        tensor = ti_to_torch(self.links_info.inertial_mass, envs_idx, links_idx, transpose=True)
        return tensor[0] if self.n_envs == 0 and self._options.batch_links_info else tensor

    def get_links_invweight(self, links_idx=None, envs_idx=None):
        if self._options.batch_links_info and envs_idx is not None:
            gs.raise_exception("`envs_idx` cannot be specified for non-batched links info.")
        tensor = ti_to_torch(self.links_info.invweight, envs_idx, links_idx, transpose=True)
        return tensor[0] if self.n_envs == 0 and self._options.batch_links_info else tensor

    def get_geoms_friction_ratio(self, geoms_idx=None, envs_idx=None):
        tensor = ti_to_torch(self.geoms_state.friction_ratio, envs_idx, geoms_idx, transpose=True)
        return tensor[0] if self.n_envs == 0 else tensor

    def get_geoms_pos(self, geoms_idx=None, envs_idx=None):
        tensor = ti_to_torch(self.geoms_state.pos, envs_idx, geoms_idx, transpose=True)
        return tensor[0] if self.n_envs == 0 else tensor

    def get_qpos(self, qs_idx=None, envs_idx=None):
        tensor = ti_to_torch(self.qpos, envs_idx, qs_idx, transpose=True)
        return tensor[0] if self.n_envs == 0 else tensor

    def get_dofs_control_force(self, dofs_idx=None, envs_idx=None):
        _tensor, dofs_idx, envs_idx = self._sanitize_io_variables(None, dofs_idx, self.n_dofs, "dofs_idx", envs_idx)
        tensor = _tensor[None] if self.n_envs == 0 else _tensor
        kernel_get_dofs_control_force(
            tensor, dofs_idx, envs_idx, self.dofs_state, self.dofs_info, self._static_rigid_sim_config
        )
        return _tensor

    def get_dofs_force(self, dofs_idx=None, envs_idx=None):
        tensor = ti_to_torch(self.dofs_state.force, envs_idx, dofs_idx, transpose=True)
        return tensor[0] if self.n_envs == 0 else tensor

    def get_dofs_velocity(self, dofs_idx=None, envs_idx=None):
        tensor = ti_to_torch(self.dofs_state.vel, envs_idx, dofs_idx, transpose=True)
        return tensor[0] if self.n_envs == 0 else tensor

    def get_dofs_position(self, dofs_idx=None, envs_idx=None):
        tensor = ti_to_torch(self.dofs_state.pos, envs_idx, dofs_idx, transpose=True)
        return tensor[0] if self.n_envs == 0 else tensor

    def get_dofs_kp(self, dofs_idx=None, envs_idx=None):
        if not self._options.batch_dofs_info and envs_idx is not None:
            gs.raise_exception("`envs_idx` cannot be specified for non-batched dofs info.")
        tensor = ti_to_torch(self.dofs_info.kp, envs_idx, dofs_idx, transpose=True)
        return tensor[0] if self.n_envs == 0 and self._options.batch_dofs_info else tensor

    def get_dofs_kv(self, dofs_idx=None, envs_idx=None):
        if not self._options.batch_dofs_info and envs_idx is not None:
            gs.raise_exception("`envs_idx` cannot be specified for non-batched dofs info.")
        tensor = ti_to_torch(self.dofs_info.kv, envs_idx, dofs_idx, transpose=True)
        return tensor[0] if self.n_envs == 0 and self._options.batch_dofs_info else tensor

    def get_dofs_force_range(self, dofs_idx=None, envs_idx=None):
        if not self._options.batch_dofs_info and envs_idx is not None:
            gs.raise_exception("`envs_idx` cannot be specified for non-batched dofs info.")
        tensor = ti_to_torch(self.dofs_info.force_range, envs_idx, dofs_idx, transpose=True)
        if self.n_envs == 0 and self._options.batch_dofs_info:
            tensor = tensor[0]
        return tensor[..., 0], tensor[..., 1]

    def get_dofs_limit(self, dofs_idx=None, envs_idx=None):
        if not self._options.batch_dofs_info and envs_idx is not None:
            gs.raise_exception("`envs_idx` cannot be specified for non-batched dofs info.")
        tensor = ti_to_torch(self.dofs_info.limit, envs_idx, dofs_idx, transpose=True)
        if self.n_envs == 0 and self._options.batch_dofs_info:
            tensor = tensor[0]
        return tensor[..., 0], tensor[..., 1]

    def get_dofs_stiffness(self, dofs_idx=None, envs_idx=None):
        if not self._options.batch_dofs_info and envs_idx is not None:
            gs.raise_exception("`envs_idx` cannot be specified for non-batched dofs info.")
        tensor = ti_to_torch(self.dofs_info.stiffness, envs_idx, dofs_idx, transpose=True)
        return tensor[0] if self.n_envs == 0 and self._options.batch_dofs_info else tensor

    def get_dofs_invweight(self, dofs_idx=None, envs_idx=None):
        if not self._options.batch_dofs_info and envs_idx is not None:
            gs.raise_exception("`envs_idx` cannot be specified for non-batched dofs info.")
        tensor = ti_to_torch(self.dofs_info.invweight, envs_idx, dofs_idx, transpose=True)
        return tensor[0] if self.n_envs == 0 and self._options.batch_dofs_info else tensor

    def get_dofs_armature(self, dofs_idx=None, envs_idx=None):
        if not self._options.batch_dofs_info and envs_idx is not None:
            gs.raise_exception("`envs_idx` cannot be specified for non-batched dofs info.")
        tensor = ti_to_torch(self.dofs_info.armature, envs_idx, dofs_idx, transpose=True)
        return tensor[0] if self.n_envs == 0 and self._options.batch_dofs_info else tensor

    def get_dofs_damping(self, dofs_idx=None, envs_idx=None):
        if not self._options.batch_dofs_info and envs_idx is not None:
            gs.raise_exception("`envs_idx` cannot be specified for non-batched dofs info.")
        tensor = ti_to_torch(self.dofs_info.damping, envs_idx, dofs_idx, transpose=True)
        return tensor[0] if self.n_envs == 0 and self._options.batch_dofs_info else tensor

    def get_dofs_frictionloss(self, dofs_idx=None, envs_idx=None):
        if not self._options.batch_dofs_info and envs_idx is not None:
            gs.raise_exception("`envs_idx` cannot be specified for non-batched dofs info.")
        tensor = ti_to_torch(self.dofs_info.frictionloss, envs_idx, dofs_idx, transpose=True)
        return tensor[0] if self.n_envs == 0 and self._options.batch_dofs_info else tensor

    def get_mass_mat(self, dofs_idx=None, envs_idx=None, decompose=False):
        tensor = ti_to_torch(self.mass_mat_L if decompose else self.mass_mat, envs_idx, transpose=True)

        if dofs_idx is not None:
            if isinstance(dofs_idx, (slice, int, np.integer)) or (dofs_idx.ndim == 0):
                tensor = tensor[:, dofs_idx, dofs_idx]
                if tensor.ndim == 1:
                    tensor = tensor.reshape((-1, 1, 1))
            else:
                tensor = tensor[:, dofs_idx[:, None], dofs_idx]
        if self.n_envs == 0:
            tensor = tensor[0]

        if decompose:
            mass_mat_D_inv = ti_to_torch(self._rigid_global_info.mass_mat_D_inv, envs_idx, dofs_idx, transpose=True)
            if self.n_envs == 0:
                mass_mat_D_inv = mass_mat_D_inv[0]
            return tensor, mass_mat_D_inv

        return tensor

    def get_geoms_friction(self, geoms_idx=None):
        return ti_to_torch(self.geoms_info.friction, geoms_idx, None)

    def get_AABB(self, entities_idx=None, envs_idx=None):
        from genesis.engine.couplers import LegacyCoupler

        if not isinstance(self.sim.coupler, LegacyCoupler):
            gs.raise_exception("Method only supported when using 'LegacyCoupler' coupler type.")

        aabb_min = ti_to_torch(self.geoms_state.aabb_min, envs_idx, transpose=True)
        aabb_max = ti_to_torch(self.geoms_state.aabb_max, envs_idx, transpose=True)

        aabb = torch.stack([aabb_min, aabb_max], dim=-2)

        if entities_idx is not None:
            entity_geom_starts = []
            entity_geom_ends = []
            for entity_idx in entities_idx:
                entity = self._entities[entity_idx]
                entity_geom_starts.append(entity._geom_start)
                entity_geom_ends.append(entity._geom_start + entity.n_geoms)

            entity_aabbs = []
            for start, end in zip(entity_geom_starts, entity_geom_ends):
                if start < end:
                    entity_geoms_aabb = aabb[..., start:end, :, :]
                    entity_min = entity_geoms_aabb[..., :, 0, :].min(dim=-2)[0]
                    entity_max = entity_geoms_aabb[..., :, 1, :].max(dim=-2)[0]
                    entity_aabb = torch.stack([entity_min, entity_max], dim=-2)
                else:
                    entity_aabb = torch.zeros_like(aabb[..., 0:1, :, :])
                entity_aabbs.append(entity_aabb)

            aabb = torch.stack(entity_aabbs, dim=-2)

        return aabb[0] if self.n_envs == 0 else aabb

    def set_geom_friction(self, friction, geoms_idx):
        kernel_set_geom_friction(geoms_idx, friction, self.geoms_info)

    def set_geoms_friction(self, friction, geoms_idx=None):
        friction, geoms_idx, _ = self._sanitize_io_variables(
            friction, geoms_idx, self.n_geoms, "geoms_idx", envs_idx=None, batched=False, skip_allocation=True
        )
        kernel_set_geoms_friction(friction, geoms_idx, self.geoms_info, self._static_rigid_sim_config)

    def add_weld_constraint(self, link1_idx, link2_idx, envs_idx=None):
        return self.constraint_solver.add_weld_constraint(link1_idx, link2_idx, envs_idx)

    def delete_weld_constraint(self, link1_idx, link2_idx, envs_idx=None):
        return self.constraint_solver.delete_weld_constraint(link1_idx, link2_idx, envs_idx)

    def get_weld_constraints(self, as_tensor: bool = True, to_torch: bool = True):
        return self.constraint_solver.get_weld_constraints(as_tensor, to_torch)

    def get_equality_constraints(self, as_tensor: bool = True, to_torch: bool = True):
        return self.constraint_solver.get_equality_constraints(as_tensor, to_torch)

    def clear_external_force(self):
        if gs.use_zerocopy:
            for tensor in (self.links_state.cfrc_applied_ang, self.links_state.cfrc_applied_vel):
                out = ti_to_torch(tensor, copy=False)
                out.zero_()
        else:
            kernel_clear_external_force(self.links_state, self._rigid_global_info, self._static_rigid_sim_config)

    def update_vgeoms(self):
        kernel_update_vgeoms(self.vgeoms_info, self.vgeoms_state, self.links_state, self._static_rigid_sim_config)

    @gs.assert_built
    def set_gravity(self, gravity, envs_idx=None):
        super().set_gravity(gravity, envs_idx)
        if hasattr(self, "_rigid_global_info"):
            self._rigid_global_info.gravity.copy_from(self._gravity)

    def update_drone_propeller_vgeoms(self, n_propellers, propellers_vgeom_idxs, propellers_revs, propellers_spin):
        kernel_update_drone_propeller_vgeoms(
            n_propellers,
            propellers_vgeom_idxs,
            propellers_revs,
            propellers_spin,
            self.vgeoms_state,
            self._rigid_global_info,
            self._static_rigid_sim_config,
        )

    def set_drone_rpm(self, n_propellers, propellers_link_idx, propellers_rpm, propellers_spin, KF, KM, invert):
        kernel_set_drone_rpm(
            n_propellers,
            propellers_link_idx,
            propellers_rpm,
            propellers_spin,
            KF,
            KM,
            invert,
            self.links_state,
        )

    def update_verts_for_geoms(self, geoms_idx):
        _, geoms_idx, _ = self._sanitize_io_variables(
            None, geoms_idx, self.n_geoms, "geoms_idx", envs_idx=None, skip_allocation=True
        )
        kernel_update_verts_for_geoms(
            geoms_idx,
            self.geoms_state,
            self.geoms_info,
            self.verts_info,
            self.free_verts_state,
            self.fixed_verts_state,
        )

    # ------------------------------------------------------------------------------------
    # ----------------------------------- properties -------------------------------------
    # ------------------------------------------------------------------------------------

    @property
    def links(self):
        if self.is_built:
            return self._links
        return gs.List(link for entity in self._entities for link in entity.links)

    @property
    def joints(self):
        if self.is_built:
            return self._joints
        return gs.List(joint for entity in self._entities for joint in entity.joints)

    @property
    def geoms(self):
        if self.is_built:
            return self._geoms
        return gs.List(geom for entity in self._entities for geom in entity.geoms)

    @property
    def vgeoms(self):
        if self.is_built:
            return self._vgeoms
        return gs.List(vgeom for entity in self._entities for vgeom in entity.vgeoms)

    @property
    def n_links(self):
        if self.is_built:
            return self._n_links
        return len(self.links)

    @property
    def n_joints(self):
        if self.is_built:
            return self._n_joints
        return len(self.joints)

    @property
    def n_geoms(self):
        if self.is_built:
            return self._n_geoms
        return len(self.geoms)

    @property
    def n_cells(self):
        if self.is_built:
            return self._n_cells
        return sum(entity.n_cells for entity in self._entities)

    @property
    def n_vgeoms(self):
        if self.is_built:
            return self._n_vgeoms
        return len(self.vgeoms)

    @property
    def n_verts(self):
        if self.is_built:
            return self._n_verts
        return sum(entity.n_verts for entity in self._entities)

    @property
    def n_free_verts(self):
        if self.is_built:
            return self._n_free_verts
        return sum(link.n_verts if not link.is_fixed or link.entity._batch_fixed_verts else 0 for link in self.links)

    @property
    def n_fixed_verts(self):
        if self.is_built:
            return self._n_fixed_verts
        return sum(link.n_verts if link.is_fixed and not link.entity._batch_fixed_verts else 0 for link in self.links)

    @property
    def n_vverts(self):
        if self.is_built:
            return self._n_vverts
        return sum([entity.n_vverts for entity in self._entities])

    @property
    def n_faces(self):
        if self.is_built:
            return self._n_faces
        return sum([entity.n_faces for entity in self._entities])

    @property
    def n_vfaces(self):
        if self.is_built:
            return self._n_vfaces
        return sum([entity.n_vfaces for entity in self._entities])

    @property
    def n_edges(self):
        if self.is_built:
            return self._n_edges
        return sum([entity.n_edges for entity in self._entities])

    @property
    def n_qs(self):
        if self.is_built:
            return self._n_qs
        return sum([entity.n_qs for entity in self._entities])

    @property
    def n_dofs(self):
        if self.is_built:
            return self._n_dofs
        return sum(entity.n_dofs for entity in self._entities)

    @property
    def init_qpos(self):
        if self._entities:
            return np.concatenate([entity.init_qpos for entity in self._entities], dtype=gs.np_float)
        return np.array([], dtype=gs.np_float)

    @property
    def max_collision_pairs(self):
        return self._max_collision_pairs

    @property
    def n_equalities(self):
        if self.is_built:
            return self._n_equalities
        return sum(entity.n_equalities for entity in self._entities)

    @property
    def equalities(self):
        if self.is_built:
            return self._equalities
        return gs.List(equality for entity in self._entities for equality in entity.equalities)


@ti.kernel
def update_qacc_from_qvel_delta(
    dofs_state: array_class.DofsState,
    rigid_global_info: array_class.RigidGlobalInfo,
    static_rigid_sim_config: ti.template(),
):
    n_dofs = dofs_state.ctrl_mode.shape[0]
    _B = dofs_state.ctrl_mode.shape[1]
    ti.loop_config(serialize=static_rigid_sim_config.para_level < gs.PARA_LEVEL.ALL)
    for i_0, i_b in ti.ndrange(1, _B) if ti.static(static_rigid_sim_config.use_hibernation) else ti.ndrange(n_dofs, _B):
        for i_1 in (
            (
                # Dynamic inner loop for forward pass
                range(rigid_global_info.n_awake_dofs[i_b])
                if ti.static(static_rigid_sim_config.use_hibernation)
                else range(1)
            )
            if ti.static(not static_rigid_sim_config.is_backward)
            else (
                # Static inner loop for backward pass
                ti.static(range(static_rigid_sim_config.max_n_awake_dofs))
                if ti.static(static_rigid_sim_config.use_hibernation)
                else ti.static(range(1))
            )
        ):
            if i_1 < (rigid_global_info.n_awake_dofs[i_b] if ti.static(static_rigid_sim_config.use_hibernation) else 1):
                i_d = (
                    rigid_global_info.awake_dofs[i_1, i_b]
                    if ti.static(static_rigid_sim_config.use_hibernation)
                    else i_0
                )
                dofs_state.acc[i_d, i_b] = (
                    dofs_state.vel[i_d, i_b] - dofs_state.vel_prev[i_d, i_b]
                ) / rigid_global_info.substep_dt[None]
                dofs_state.vel[i_d, i_b] = dofs_state.vel_prev[i_d, i_b]


@ti.kernel
def update_qvel(
    dofs_state: array_class.DofsState,
    rigid_global_info: array_class.RigidGlobalInfo,
    static_rigid_sim_config: ti.template(),
):
    _B = dofs_state.vel.shape[1]
    n_dofs = dofs_state.vel.shape[0]

    ti.loop_config(serialize=static_rigid_sim_config.para_level < gs.PARA_LEVEL.ALL)
    for i_0, i_b in ti.ndrange(1, _B) if ti.static(static_rigid_sim_config.use_hibernation) else ti.ndrange(n_dofs, _B):
        for i_1 in (
            (
                # Dynamic inner loop for forward pass
                range(rigid_global_info.n_awake_dofs[i_b])
                if ti.static(static_rigid_sim_config.use_hibernation)
                else range(1)
            )
            if ti.static(not static_rigid_sim_config.is_backward)
            else (
                # Static inner loop for backward pass
                ti.static(range(static_rigid_sim_config.max_n_awake_dofs))
                if ti.static(static_rigid_sim_config.use_hibernation)
                else ti.static(range(1))
            )
        ):
            if i_1 < (rigid_global_info.n_awake_dofs[i_b] if ti.static(static_rigid_sim_config.use_hibernation) else 1):
                i_d = (
                    rigid_global_info.awake_dofs[i_1, i_b]
                    if ti.static(static_rigid_sim_config.use_hibernation)
                    else i_0
                )
                dofs_state.vel_prev[i_d, i_b] = dofs_state.vel[i_d, i_b]
                dofs_state.vel[i_d, i_b] = (
                    dofs_state.vel[i_d, i_b] + dofs_state.acc[i_d, i_b] * rigid_global_info.substep_dt[None]
                )


@ti.kernel(fastcache=gs.use_fastcache)
def kernel_compute_mass_matrix(
    # taichi variables
    links_state: array_class.LinksState,
    links_info: array_class.LinksInfo,
    dofs_state: array_class.DofsState,
    dofs_info: array_class.DofsInfo,
    entities_info: array_class.EntitiesInfo,
    rigid_global_info: array_class.RigidGlobalInfo,
    static_rigid_sim_config: ti.template(),
    decompose: ti.template(),
):
    func_compute_mass_matrix(
        implicit_damping=False,
        links_state=links_state,
        links_info=links_info,
        dofs_state=dofs_state,
        dofs_info=dofs_info,
        entities_info=entities_info,
        rigid_global_info=rigid_global_info,
        static_rigid_sim_config=static_rigid_sim_config,
    )
    if decompose:
        func_factor_mass(
            implicit_damping=False,
            entities_info=entities_info,
            dofs_state=dofs_state,
            dofs_info=dofs_info,
            rigid_global_info=rigid_global_info,
            static_rigid_sim_config=static_rigid_sim_config,
        )


@ti.kernel(fastcache=gs.use_fastcache)
def kernel_init_invweight(
    envs_idx: ti.types.ndarray(),
    links_invweight: ti.types.ndarray(),
    dofs_invweight: ti.types.ndarray(),
    links_info: array_class.LinksInfo,
    dofs_info: array_class.DofsInfo,
    force_update: ti.template(),
    rigid_global_info: array_class.RigidGlobalInfo,
    static_rigid_sim_config: ti.template(),
):
    EPS = rigid_global_info.EPS[None]

    if ti.static(static_rigid_sim_config.batch_links_info):
        ti.loop_config(serialize=ti.static(static_rigid_sim_config.para_level < gs.PARA_LEVEL.ALL))
        for i_l, i_b_ in ti.ndrange(links_info.parent_idx.shape[0], envs_idx.shape[0]):
            i_b = envs_idx[i_b_]
            for j in ti.static(range(2)):
                if force_update or links_info.invweight[i_l, i_b][j] < EPS:
                    links_info.invweight[i_l, i_b][j] = links_invweight[i_b_, i_l, j]
    else:
        ti.loop_config(serialize=ti.static(static_rigid_sim_config.para_level < gs.PARA_LEVEL.ALL))
        for i_l in range(links_info.parent_idx.shape[0]):
            for j in ti.static(range(2)):
                if force_update or links_info.invweight[i_l][j] < EPS:
                    links_info.invweight[i_l][j] = links_invweight[i_l, j]

    if ti.static(static_rigid_sim_config.batch_dofs_info):
        ti.loop_config(serialize=ti.static(static_rigid_sim_config.para_level < gs.PARA_LEVEL.ALL))
        for i_d, i_b_ in ti.ndrange(dofs_info.dof_start.shape[0], envs_idx.shape[0]):
            i_b = envs_idx[i_b_]
            if force_update or dofs_info.invweight[i_d, i_b] < EPS:
                dofs_info.invweight[i_d, i_b] = dofs_invweight[i_b_, i_d]
    else:
        ti.loop_config(serialize=ti.static(static_rigid_sim_config.para_level < gs.PARA_LEVEL.ALL))
        for i_d in range(dofs_info.dof_start.shape[0]):
            if force_update or dofs_info.invweight[i_d] < EPS:
                dofs_info.invweight[i_d] = dofs_invweight[i_d]


@ti.kernel(fastcache=gs.use_fastcache)
def kernel_init_meaninertia(
    envs_idx: ti.types.ndarray(),
    rigid_global_info: array_class.RigidGlobalInfo,
    entities_info: array_class.EntitiesInfo,
    static_rigid_sim_config: ti.template(),
):
    n_dofs = rigid_global_info.mass_mat.shape[0]
    n_entities = entities_info.n_links.shape[0]
    ti.loop_config(serialize=ti.static(static_rigid_sim_config.para_level < gs.PARA_LEVEL.ALL))
    for i_b_ in range(envs_idx.shape[0]):
        i_b = envs_idx[i_b_]
        if n_dofs > 0:
            rigid_global_info.meaninertia[i_b] = 0.0
            for i_e in range(n_entities):
                for i_d in range(entities_info.dof_start[i_e], entities_info.dof_end[i_e]):
                    I_d = [i_d, i_b] if ti.static(static_rigid_sim_config.batch_dofs_info) else i_d
                    rigid_global_info.meaninertia[i_b] += rigid_global_info.mass_mat[i_d, i_d, i_b]
                rigid_global_info.meaninertia[i_b] = rigid_global_info.meaninertia[i_b] / n_dofs
        else:
            rigid_global_info.meaninertia[i_b] = 1.0


@ti.kernel(fastcache=gs.use_fastcache)
def kernel_init_dof_fields(
    # input np array
    dofs_motion_ang: ti.types.ndarray(),
    dofs_motion_vel: ti.types.ndarray(),
    dofs_limit: ti.types.ndarray(),
    dofs_invweight: ti.types.ndarray(),
    dofs_stiffness: ti.types.ndarray(),
    dofs_damping: ti.types.ndarray(),
    dofs_frictionloss: ti.types.ndarray(),
    dofs_armature: ti.types.ndarray(),
    dofs_kp: ti.types.ndarray(),
    dofs_kv: ti.types.ndarray(),
    dofs_force_range: ti.types.ndarray(),
    # taichi variables
    dofs_info: array_class.DofsInfo,
    dofs_state: array_class.DofsState,
    # we will use RigidGlobalInfo as typing after Hugh adds array_struct feature to gstaichi
    rigid_global_info: array_class.RigidGlobalInfo,
    static_rigid_sim_config: ti.template(),
):
    n_dofs = dofs_state.ctrl_mode.shape[0]
    _B = dofs_state.ctrl_mode.shape[1]
    for I_d in ti.grouped(dofs_info.invweight):
        i_d = I_d[0]  # batching (if any) will be the second dim

        for j in ti.static(range(3)):
            dofs_info.motion_ang[I_d][j] = dofs_motion_ang[i_d, j]
            dofs_info.motion_vel[I_d][j] = dofs_motion_vel[i_d, j]

        for j in ti.static(range(2)):
            dofs_info.limit[I_d][j] = dofs_limit[i_d, j]
            dofs_info.force_range[I_d][j] = dofs_force_range[i_d, j]

        dofs_info.armature[I_d] = dofs_armature[i_d]
        dofs_info.invweight[I_d] = dofs_invweight[i_d]
        dofs_info.stiffness[I_d] = dofs_stiffness[i_d]
        dofs_info.damping[I_d] = dofs_damping[i_d]
        dofs_info.frictionloss[I_d] = dofs_frictionloss[i_d]
        dofs_info.kp[I_d] = dofs_kp[i_d]
        dofs_info.kv[I_d] = dofs_kv[i_d]

    ti.loop_config(serialize=ti.static(static_rigid_sim_config.para_level < gs.PARA_LEVEL.ALL))
    for i_d, i_b in ti.ndrange(n_dofs, _B):
        dofs_state.ctrl_mode[i_d, i_b] = gs.CTRL_MODE.FORCE
        dofs_state.ctrl_force[i_d, i_b] = gs.ti_float(0.0)

    if ti.static(static_rigid_sim_config.use_hibernation):
        ti.loop_config(serialize=ti.static(static_rigid_sim_config.para_level < gs.PARA_LEVEL.ALL))
        for i_d, i_b in ti.ndrange(n_dofs, _B):
            dofs_state.hibernated[i_d, i_b] = False
            rigid_global_info.awake_dofs[i_d, i_b] = i_d

        ti.loop_config(serialize=ti.static(static_rigid_sim_config.para_level < gs.PARA_LEVEL.ALL))
        for i_b in range(_B):
            rigid_global_info.n_awake_dofs[i_b] = n_dofs


@ti.kernel(fastcache=gs.use_fastcache)
def kernel_init_link_fields(
    links_parent_idx: ti.types.ndarray(),
    links_root_idx: ti.types.ndarray(),
    links_q_start: ti.types.ndarray(),
    links_dof_start: ti.types.ndarray(),
    links_joint_start: ti.types.ndarray(),
    links_q_end: ti.types.ndarray(),
    links_dof_end: ti.types.ndarray(),
    links_joint_end: ti.types.ndarray(),
    links_invweight: ti.types.ndarray(),
    links_is_fixed: ti.types.ndarray(),
    links_pos: ti.types.ndarray(),
    links_quat: ti.types.ndarray(),
    links_inertial_pos: ti.types.ndarray(),
    links_inertial_quat: ti.types.ndarray(),
    links_inertial_i: ti.types.ndarray(),
    links_inertial_mass: ti.types.ndarray(),
    links_entity_idx: ti.types.ndarray(),
    # taichi variables
    links_info: array_class.LinksInfo,
    links_state: array_class.LinksState,
    rigid_global_info: array_class.RigidGlobalInfo,
    static_rigid_sim_config: ti.template(),
):
    n_links = links_parent_idx.shape[0]
    _B = links_state.pos.shape[1]
    for I_l in ti.grouped(links_info.invweight):
        i_l = I_l[0]

        links_info.parent_idx[I_l] = links_parent_idx[i_l]
        links_info.root_idx[I_l] = links_root_idx[i_l]
        links_info.q_start[I_l] = links_q_start[i_l]
        links_info.joint_start[I_l] = links_joint_start[i_l]
        links_info.dof_start[I_l] = links_dof_start[i_l]
        links_info.q_end[I_l] = links_q_end[i_l]
        links_info.dof_end[I_l] = links_dof_end[i_l]
        links_info.joint_end[I_l] = links_joint_end[i_l]
        links_info.n_dofs[I_l] = links_dof_end[i_l] - links_dof_start[i_l]
        links_info.is_fixed[I_l] = links_is_fixed[i_l]
        links_info.entity_idx[I_l] = links_entity_idx[i_l]

        for j in ti.static(range(2)):
            links_info.invweight[I_l][j] = links_invweight[i_l, j]

        for j in ti.static(range(4)):
            links_info.quat[I_l][j] = links_quat[i_l, j]
            links_info.inertial_quat[I_l][j] = links_inertial_quat[i_l, j]

        for j in ti.static(range(3)):
            links_info.pos[I_l][j] = links_pos[i_l, j]
            links_info.inertial_pos[I_l][j] = links_inertial_pos[i_l, j]

        links_info.inertial_mass[I_l] = links_inertial_mass[i_l]
        for j1 in ti.static(range(3)):
            for j2 in ti.static(range(3)):
                links_info.inertial_i[I_l][j1, j2] = links_inertial_i[i_l, j1, j2]

    for i_l, i_b in ti.ndrange(n_links, _B):
        I_l = [i_l, i_b] if ti.static(static_rigid_sim_config.batch_links_info) else i_l

        # Update state for root fixed link. Their state will not be updated in forward kinematics later but can be manually changed by user.
        if links_info.parent_idx[I_l] == -1 and links_info.is_fixed[I_l]:
            for j in ti.static(range(4)):
                links_state.quat[i_l, i_b][j] = links_quat[i_l, j]

            for j in ti.static(range(3)):
                links_state.pos[i_l, i_b][j] = links_pos[i_l, j]

        for j in ti.static(range(3)):
            links_state.i_pos_shift[i_l, i_b][j] = 0.0
        links_state.mass_shift[i_l, i_b] = 0.0

    if ti.static(static_rigid_sim_config.use_hibernation):
        ti.loop_config(serialize=ti.static(static_rigid_sim_config.para_level < gs.PARA_LEVEL.ALL))
        for i_l, i_b in ti.ndrange(n_links, _B):
            links_state.hibernated[i_l, i_b] = False
            rigid_global_info.awake_links[i_l, i_b] = i_l

        ti.loop_config(serialize=ti.static(static_rigid_sim_config.para_level < gs.PARA_LEVEL.ALL))
        for i_b in range(_B):
            rigid_global_info.n_awake_links[i_b] = n_links


@ti.kernel(fastcache=gs.use_fastcache)
def kernel_init_joint_fields(
    joints_type: ti.types.ndarray(),
    joints_sol_params: ti.types.ndarray(),
    joints_q_start: ti.types.ndarray(),
    joints_dof_start: ti.types.ndarray(),
    joints_q_end: ti.types.ndarray(),
    joints_dof_end: ti.types.ndarray(),
    joints_pos: ti.types.ndarray(),
    # taichi variables
    joints_info: array_class.JointsInfo,
    static_rigid_sim_config: ti.template(),
):
    for I_j in ti.grouped(joints_info.type):
        i_j = I_j[0]

        joints_info.type[I_j] = joints_type[i_j]
        joints_info.q_start[I_j] = joints_q_start[i_j]
        joints_info.dof_start[I_j] = joints_dof_start[i_j]
        joints_info.q_end[I_j] = joints_q_end[i_j]
        joints_info.dof_end[I_j] = joints_dof_end[i_j]
        joints_info.n_dofs[I_j] = joints_dof_end[i_j] - joints_dof_start[i_j]

        for j in ti.static(range(7)):
            joints_info.sol_params[I_j][j] = joints_sol_params[i_j, j]
        for j in ti.static(range(3)):
            joints_info.pos[I_j][j] = joints_pos[i_j, j]


@ti.kernel(fastcache=gs.use_fastcache)
def kernel_init_vert_fields(
    verts: ti.types.ndarray(),
    faces: ti.types.ndarray(),
    edges: ti.types.ndarray(),
    normals: ti.types.ndarray(),
    verts_geom_idx: ti.types.ndarray(),
    init_center_pos: ti.types.ndarray(),
    verts_state_idx: ti.types.ndarray(),
    is_fixed: ti.types.ndarray(),
    # taichi variables
    verts_info: array_class.VertsInfo,
    faces_info: array_class.FacesInfo,
    edges_info: array_class.EdgesInfo,
    static_rigid_sim_config: ti.template(),
):
    n_verts = verts.shape[0]
    n_faces = faces.shape[0]
    n_edges = edges.shape[0]
    ti.loop_config(serialize=ti.static(static_rigid_sim_config.para_level < gs.PARA_LEVEL.PARTIAL))
    for i_v in range(n_verts):
        for j in ti.static(range(3)):
            verts_info.init_pos[i_v][j] = verts[i_v, j]
            verts_info.init_normal[i_v][j] = normals[i_v, j]
            verts_info.init_center_pos[i_v][j] = init_center_pos[i_v, j]

        verts_info.geom_idx[i_v] = verts_geom_idx[i_v]
        verts_info.verts_state_idx[i_v] = verts_state_idx[i_v]
        verts_info.is_fixed[i_v] = is_fixed[i_v]

    ti.loop_config(serialize=ti.static(static_rigid_sim_config.para_level < gs.PARA_LEVEL.ALL))
    for i_f in range(n_faces):
        for j in ti.static(range(3)):
            faces_info.verts_idx[i_f][j] = faces[i_f, j]
        faces_info.geom_idx[i_f] = verts_geom_idx[faces[i_f, 0]]

    ti.loop_config(serialize=ti.static(static_rigid_sim_config.para_level < gs.PARA_LEVEL.ALL))
    for i_ed in range(n_edges):
        edges_info.v0[i_ed] = edges[i_ed, 0]
        edges_info.v1[i_ed] = edges[i_ed, 1]
        # minus = verts_info.init_pos[edges[i_ed, 0]] - verts_info.init_pos[edges[i_ed, 1]]
        # edges_info.length[i_ed] = minus.norm()
        # FIXME: the line below does not work
        edges_info.length[i_ed] = (verts_info.init_pos[edges[i_ed, 0]] - verts_info.init_pos[edges[i_ed, 1]]).norm()


@ti.kernel(fastcache=gs.use_fastcache)
def kernel_init_vvert_fields(
    vverts: ti.types.ndarray(),
    vfaces: ti.types.ndarray(),
    vnormals: ti.types.ndarray(),
    vverts_vgeom_idx: ti.types.ndarray(),
    # taichi variables
    vverts_info: array_class.VVertsInfo,
    vfaces_info: array_class.VFacesInfo,
    static_rigid_sim_config: ti.template(),
):
    n_vverts = vverts.shape[0]
    n_vfaces = vfaces.shape[0]
    ti.loop_config(serialize=ti.static(static_rigid_sim_config.para_level < gs.PARA_LEVEL.ALL))
    for i_vv in range(n_vverts):
        for j in ti.static(range(3)):
            vverts_info.init_pos[i_vv][j] = vverts[i_vv, j]
            vverts_info.init_vnormal[i_vv][j] = vnormals[i_vv, j]

        vverts_info.vgeom_idx[i_vv] = vverts_vgeom_idx[i_vv]

    ti.loop_config(serialize=ti.static(static_rigid_sim_config.para_level < gs.PARA_LEVEL.ALL))
    for i_vf in range(n_vfaces):
        for j in ti.static(range(3)):
            vfaces_info.vverts_idx[i_vf][j] = vfaces[i_vf, j]
        vfaces_info.vgeom_idx[i_vf] = vverts_vgeom_idx[vfaces[i_vf, 0]]


@ti.kernel(fastcache=gs.use_fastcache)
def kernel_init_geom_fields(
    geoms_pos: ti.types.ndarray(),
    geoms_center: ti.types.ndarray(),
    geoms_quat: ti.types.ndarray(),
    geoms_link_idx: ti.types.ndarray(),
    geoms_type: ti.types.ndarray(),
    geoms_friction: ti.types.ndarray(),
    geoms_sol_params: ti.types.ndarray(),
    geoms_vert_start: ti.types.ndarray(),
    geoms_face_start: ti.types.ndarray(),
    geoms_edge_start: ti.types.ndarray(),
    geoms_verts_state_start: ti.types.ndarray(),
    geoms_vert_end: ti.types.ndarray(),
    geoms_face_end: ti.types.ndarray(),
    geoms_edge_end: ti.types.ndarray(),
    geoms_verts_state_end: ti.types.ndarray(),
    geoms_data: ti.types.ndarray(),
    geoms_is_convex: ti.types.ndarray(),
    geoms_needs_coup: ti.types.ndarray(),
    geoms_contype: ti.types.ndarray(),
    geoms_conaffinity: ti.types.ndarray(),
    geoms_coup_softness: ti.types.ndarray(),
    geoms_coup_friction: ti.types.ndarray(),
    geoms_coup_restitution: ti.types.ndarray(),
    geoms_is_fixed: ti.types.ndarray(),
    geoms_is_decomp: ti.types.ndarray(),
    # taichi variables
    geoms_info: array_class.GeomsInfo,
    geoms_state: array_class.GeomsState,
    verts_info: array_class.VertsInfo,
    geoms_init_AABB: array_class.GeomsInitAABB,  # TODO: move to rigid global info
    static_rigid_sim_config: ti.template(),
):
    n_geoms = geoms_pos.shape[0]
    _B = geoms_state.friction_ratio.shape[1]
    ti.loop_config(serialize=ti.static(static_rigid_sim_config.para_level < gs.PARA_LEVEL.ALL))
    for i_g in range(n_geoms):
        for j in ti.static(range(3)):
            geoms_info.pos[i_g][j] = geoms_pos[i_g, j]
            geoms_info.center[i_g][j] = geoms_center[i_g, j]

        for j in ti.static(range(4)):
            geoms_info.quat[i_g][j] = geoms_quat[i_g, j]

        for j in ti.static(range(7)):
            geoms_info.data[i_g][j] = geoms_data[i_g, j]
            geoms_info.sol_params[i_g][j] = geoms_sol_params[i_g, j]

        geoms_info.vert_start[i_g] = geoms_vert_start[i_g]
        geoms_info.vert_end[i_g] = geoms_vert_end[i_g]
        geoms_info.vert_num[i_g] = geoms_vert_end[i_g] - geoms_vert_start[i_g]

        geoms_info.face_start[i_g] = geoms_face_start[i_g]
        geoms_info.face_end[i_g] = geoms_face_end[i_g]
        geoms_info.face_num[i_g] = geoms_face_end[i_g] - geoms_face_start[i_g]

        geoms_info.edge_start[i_g] = geoms_edge_start[i_g]
        geoms_info.edge_end[i_g] = geoms_edge_end[i_g]
        geoms_info.edge_num[i_g] = geoms_edge_end[i_g] - geoms_edge_start[i_g]

        geoms_info.verts_state_start[i_g] = geoms_verts_state_start[i_g]
        geoms_info.verts_state_end[i_g] = geoms_verts_state_end[i_g]

        geoms_info.link_idx[i_g] = geoms_link_idx[i_g]
        geoms_info.type[i_g] = geoms_type[i_g]
        geoms_info.friction[i_g] = geoms_friction[i_g]

        geoms_info.is_convex[i_g] = geoms_is_convex[i_g]
        geoms_info.needs_coup[i_g] = geoms_needs_coup[i_g]
        geoms_info.contype[i_g] = geoms_contype[i_g]
        geoms_info.conaffinity[i_g] = geoms_conaffinity[i_g]

        geoms_info.coup_softness[i_g] = geoms_coup_softness[i_g]
        geoms_info.coup_friction[i_g] = geoms_coup_friction[i_g]
        geoms_info.coup_restitution[i_g] = geoms_coup_restitution[i_g]

        geoms_info.is_fixed[i_g] = geoms_is_fixed[i_g]
        geoms_info.is_decomposed[i_g] = geoms_is_decomp[i_g]

        # compute init AABB.
        # Beware the ordering the this corners is critical and MUST NOT be changed as this order is used elsewhere
        # in the codebase, e.g. overlap estimation between two convex geometries using there bounding boxes.
        lower = gu.ti_vec3(ti.math.inf)
        upper = gu.ti_vec3(-ti.math.inf)
        for i_v in range(geoms_vert_start[i_g], geoms_vert_end[i_g]):
            lower = ti.min(lower, verts_info.init_pos[i_v])
            upper = ti.max(upper, verts_info.init_pos[i_v])
        geoms_init_AABB[i_g, 0] = ti.Vector([lower[0], lower[1], lower[2]], dt=gs.ti_float)
        geoms_init_AABB[i_g, 1] = ti.Vector([lower[0], lower[1], upper[2]], dt=gs.ti_float)
        geoms_init_AABB[i_g, 2] = ti.Vector([lower[0], upper[1], lower[2]], dt=gs.ti_float)
        geoms_init_AABB[i_g, 3] = ti.Vector([lower[0], upper[1], upper[2]], dt=gs.ti_float)
        geoms_init_AABB[i_g, 4] = ti.Vector([upper[0], lower[1], lower[2]], dt=gs.ti_float)
        geoms_init_AABB[i_g, 5] = ti.Vector([upper[0], lower[1], upper[2]], dt=gs.ti_float)
        geoms_init_AABB[i_g, 6] = ti.Vector([upper[0], upper[1], lower[2]], dt=gs.ti_float)
        geoms_init_AABB[i_g, 7] = ti.Vector([upper[0], upper[1], upper[2]], dt=gs.ti_float)

    ti.loop_config(serialize=ti.static(static_rigid_sim_config.para_level < gs.PARA_LEVEL.ALL))
    for i_g, i_b in ti.ndrange(n_geoms, _B):
        geoms_state.friction_ratio[i_g, i_b] = 1.0


@ti.kernel(fastcache=gs.use_fastcache)
def kernel_adjust_link_inertia(
    link_idx: ti.i32,
    ratio: ti.f32,
    links_info: array_class.LinksInfo,
    static_rigid_sim_config: ti.template(),
):
    if ti.static(static_rigid_sim_config.batch_links_info):
        _B = links_info.root_idx.shape[1]
        for i_b in range(_B):
            for j in ti.static(range(2)):
                links_info.invweight[link_idx, i_b][j] /= ratio
            links_info.inertial_mass[link_idx, i_b] *= ratio
            for j1, j2 in ti.static(ti.ndrange(3, 3)):
                links_info.inertial_i[link_idx, i_b][j1, j2] *= ratio
    else:
        for j in ti.static(range(2)):
            links_info.invweight[link_idx][j] /= ratio
        links_info.inertial_mass[link_idx] *= ratio
        for j1, j2 in ti.static(ti.ndrange(3, 3)):
            links_info.inertial_i[link_idx][j1, j2] *= ratio


@ti.kernel(fastcache=gs.use_fastcache)
def kernel_init_vgeom_fields(
    vgeoms_pos: ti.types.ndarray(),
    vgeoms_quat: ti.types.ndarray(),
    vgeoms_link_idx: ti.types.ndarray(),
    vgeoms_vvert_start: ti.types.ndarray(),
    vgeoms_vface_start: ti.types.ndarray(),
    vgeoms_vvert_end: ti.types.ndarray(),
    vgeoms_vface_end: ti.types.ndarray(),
    vgeoms_color: ti.types.ndarray(),
    # taichi variables
    vgeoms_info: array_class.VGeomsInfo,
    static_rigid_sim_config: ti.template(),
):
    n_vgeoms = vgeoms_pos.shape[0]
    ti.loop_config(serialize=ti.static(static_rigid_sim_config.para_level < gs.PARA_LEVEL.ALL))
    for i_vg in range(n_vgeoms):
        for j in ti.static(range(3)):
            vgeoms_info.pos[i_vg][j] = vgeoms_pos[i_vg, j]

        for j in ti.static(range(4)):
            vgeoms_info.quat[i_vg][j] = vgeoms_quat[i_vg, j]

        vgeoms_info.vvert_start[i_vg] = vgeoms_vvert_start[i_vg]
        vgeoms_info.vvert_end[i_vg] = vgeoms_vvert_end[i_vg]
        vgeoms_info.vvert_num[i_vg] = vgeoms_vvert_end[i_vg] - vgeoms_vvert_start[i_vg]

        vgeoms_info.vface_start[i_vg] = vgeoms_vface_start[i_vg]
        vgeoms_info.vface_end[i_vg] = vgeoms_vface_end[i_vg]
        vgeoms_info.vface_num[i_vg] = vgeoms_vface_end[i_vg] - vgeoms_vface_start[i_vg]

        vgeoms_info.link_idx[i_vg] = vgeoms_link_idx[i_vg]
        for j in ti.static(range(4)):
            vgeoms_info.color[i_vg][j] = vgeoms_color[i_vg, j]


@ti.kernel(fastcache=gs.use_fastcache)
def kernel_init_entity_fields(
    entities_dof_start: ti.types.ndarray(),
    entities_dof_end: ti.types.ndarray(),
    entities_link_start: ti.types.ndarray(),
    entities_link_end: ti.types.ndarray(),
    entities_geom_start: ti.types.ndarray(),
    entities_geom_end: ti.types.ndarray(),
    entities_gravity_compensation: ti.types.ndarray(),
    entities_is_local_collision_mask: ti.types.ndarray(),
    # taichi variables
    entities_info: array_class.EntitiesInfo,
    entities_state: array_class.EntitiesState,
    dofs_info: array_class.DofsInfo,
    rigid_global_info: array_class.RigidGlobalInfo,
    static_rigid_sim_config: ti.template(),
):
    n_entities = entities_dof_start.shape[0]
    _B = entities_state.hibernated.shape[1]

    ti.loop_config(serialize=ti.static(static_rigid_sim_config.para_level < gs.PARA_LEVEL.ALL))
    for i_e in range(n_entities):
        entities_info.dof_start[i_e] = entities_dof_start[i_e]
        entities_info.dof_end[i_e] = entities_dof_end[i_e]
        entities_info.n_dofs[i_e] = entities_dof_end[i_e] - entities_dof_start[i_e]

        entities_info.link_start[i_e] = entities_link_start[i_e]
        entities_info.link_end[i_e] = entities_link_end[i_e]
        entities_info.n_links[i_e] = entities_link_end[i_e] - entities_link_start[i_e]

        entities_info.geom_start[i_e] = entities_geom_start[i_e]
        entities_info.geom_end[i_e] = entities_geom_end[i_e]
        entities_info.n_geoms[i_e] = entities_geom_end[i_e] - entities_geom_start[i_e]

        entities_info.gravity_compensation[i_e] = entities_gravity_compensation[i_e]
        entities_info.is_local_collision_mask[i_e] = entities_is_local_collision_mask[i_e]

        if ti.static(static_rigid_sim_config.batch_dofs_info):
            for i_d, i_b in ti.ndrange((entities_dof_start[i_e], entities_dof_end[i_e]), _B):
                dofs_info.dof_start[i_d, i_b] = entities_dof_start[i_e]
        else:
            for i_d in range(entities_dof_start[i_e], entities_dof_end[i_e]):
                dofs_info.dof_start[i_d] = entities_dof_start[i_e]

    if ti.static(static_rigid_sim_config.use_hibernation):
        ti.loop_config(serialize=ti.static(static_rigid_sim_config.para_level < gs.PARA_LEVEL.ALL))
        for i_e, i_b in ti.ndrange(n_entities, _B):
            entities_state.hibernated[i_e, i_b] = False
            rigid_global_info.awake_entities[i_e, i_b] = i_e

        ti.loop_config(serialize=ti.static(static_rigid_sim_config.para_level < gs.PARA_LEVEL.ALL))
        for i_b in range(_B):
            rigid_global_info.n_awake_entities[i_b] = n_entities


@ti.kernel(fastcache=gs.use_fastcache)
def kernel_init_equality_fields(
    equalities_type: ti.types.ndarray(),
    equalities_eq_obj1id: ti.types.ndarray(),
    equalities_eq_obj2id: ti.types.ndarray(),
    equalities_eq_data: ti.types.ndarray(),
    equalities_eq_type: ti.types.ndarray(),
    equalities_sol_params: ti.types.ndarray(),
    # taichi variables
    equalities_info: array_class.EqualitiesInfo,
    static_rigid_sim_config: ti.template(),
):
    n_equalities = equalities_eq_obj1id.shape[0]
    _B = equalities_info.eq_obj1id.shape[1]

    ti.loop_config(serialize=ti.static(static_rigid_sim_config.para_level < gs.PARA_LEVEL.ALL))
    for i_eq, i_b in ti.ndrange(n_equalities, _B):
        equalities_info.eq_obj1id[i_eq, i_b] = equalities_eq_obj1id[i_eq]
        equalities_info.eq_obj2id[i_eq, i_b] = equalities_eq_obj2id[i_eq]
        equalities_info.eq_type[i_eq, i_b] = equalities_eq_type[i_eq]
        for j in ti.static(range(11)):
            equalities_info.eq_data[i_eq, i_b][j] = equalities_eq_data[i_eq, j]
        for j in ti.static(range(7)):
            equalities_info.sol_params[i_eq, i_b][j] = equalities_sol_params[i_eq, j]


@ti.kernel(fastcache=gs.use_fastcache)
def kernel_forward_dynamics(
    links_state: array_class.LinksState,
    links_info: array_class.LinksInfo,
    dofs_state: array_class.DofsState,
    dofs_info: array_class.DofsInfo,
    joints_info: array_class.JointsInfo,
    entities_state: array_class.EntitiesState,
    entities_info: array_class.EntitiesInfo,
    geoms_state: array_class.GeomsState,
    rigid_global_info: array_class.RigidGlobalInfo,
    static_rigid_sim_config: ti.template(),
    contact_island_state: array_class.ContactIslandState,
):
    func_forward_dynamics(
        links_state=links_state,
        links_info=links_info,
        dofs_state=dofs_state,
        dofs_info=dofs_info,
        joints_info=joints_info,
        entities_state=entities_state,
        entities_info=entities_info,
        geoms_state=geoms_state,
        rigid_global_info=rigid_global_info,
        static_rigid_sim_config=static_rigid_sim_config,
        contact_island_state=contact_island_state,
    )


@ti.kernel(fastcache=gs.use_fastcache)
def kernel_update_acc(
    dofs_state: array_class.DofsState,
    links_info: array_class.LinksInfo,
    links_state: array_class.LinksState,
    entities_info: array_class.EntitiesInfo,
    rigid_global_info: array_class.RigidGlobalInfo,
    static_rigid_sim_config: ti.template(),
):
    func_update_acc(
        update_cacc=True,
        dofs_state=dofs_state,
        links_info=links_info,
        links_state=links_state,
        entities_info=entities_info,
        rigid_global_info=rigid_global_info,
        static_rigid_sim_config=static_rigid_sim_config,
    )


@ti.func
def func_vel_at_point(pos_world, link_idx, i_b, links_state: array_class.LinksState):
    """
    Velocity of a certain point on a rigid link.
    """
    vel_rot = links_state.cd_ang[link_idx, i_b].cross(pos_world - links_state.root_COM[link_idx, i_b])
    vel_lin = links_state.cd_vel[link_idx, i_b]
    return vel_rot + vel_lin


@ti.func
def func_compute_mass_matrix(
    implicit_damping: ti.template(),
    # taichi variables
    links_state: array_class.LinksState,
    links_info: array_class.LinksInfo,
    dofs_state: array_class.DofsState,
    dofs_info: array_class.DofsInfo,
    entities_info: array_class.EntitiesInfo,
    rigid_global_info: array_class.RigidGlobalInfo,
    static_rigid_sim_config: ti.template(),
):
    # crb initialize
    ti.loop_config(serialize=static_rigid_sim_config.para_level < gs.PARA_LEVEL.ALL)
    for i_0, i_b in (
        ti.ndrange(1, links_state.pos.shape[1])
        if ti.static(static_rigid_sim_config.use_hibernation)
        else ti.ndrange(links_state.pos.shape[0], links_state.pos.shape[1])
    ):
        for i_1 in (
            (
                # Dynamic inner loop for forward pass
                range(rigid_global_info.n_awake_links[i_b])
                if ti.static(static_rigid_sim_config.use_hibernation)
                else range(1)
            )
            if ti.static(not static_rigid_sim_config.is_backward)
            else (
                # Static inner loop for backward pass
                ti.static(range(static_rigid_sim_config.max_n_awake_links))
                if ti.static(static_rigid_sim_config.use_hibernation)
                else ti.static(range(1))
            )
        ):
            if func_check_index_range(
                i_1, 0, rigid_global_info.n_awake_links[i_b], static_rigid_sim_config.use_hibernation
            ):
                i_l = (
                    rigid_global_info.awake_links[i_1, i_b]
                    if ti.static(static_rigid_sim_config.use_hibernation)
                    else i_0
                )

                links_state.crb_inertial[i_l, i_b] = links_state.cinr_inertial[i_l, i_b]
                links_state.crb_pos[i_l, i_b] = links_state.cinr_pos[i_l, i_b]
                links_state.crb_quat[i_l, i_b] = links_state.cinr_quat[i_l, i_b]
                links_state.crb_mass[i_l, i_b] = links_state.cinr_mass[i_l, i_b]

    # crb
    ti.loop_config(serialize=static_rigid_sim_config.para_level < gs.PARA_LEVEL.ALL)
    for i_0, i_b in (
        ti.ndrange(1, links_state.pos.shape[1])
        if ti.static(static_rigid_sim_config.use_hibernation)
        else ti.ndrange(entities_info.n_links.shape[0], links_state.pos.shape[1])
    ):
        for i_1 in (
            (
                # Dynamic inner loop for forward pass
                range(rigid_global_info.n_awake_entities[i_b])
                if ti.static(static_rigid_sim_config.use_hibernation)
                else ti.static(range(1))
            )
            if ti.static(not static_rigid_sim_config.is_backward)
            else (
                # Static inner loop for backward pass
                ti.static(range(static_rigid_sim_config.max_n_awake_entities))
                if ti.static(static_rigid_sim_config.use_hibernation)
                else ti.static(range(1))
            )
        ):
            if func_check_index_range(
                i_1, 0, rigid_global_info.n_awake_entities[i_b], static_rigid_sim_config.use_hibernation
            ):
                i_e = (
                    rigid_global_info.awake_entities[i_1, i_b]
                    if ti.static(static_rigid_sim_config.use_hibernation)
                    else i_0
                )

                for i in (
                    range(entities_info.n_links[i_e])
                    if ti.static(not static_rigid_sim_config.is_backward)
                    else ti.static(range(static_rigid_sim_config.max_n_links_per_entity))
                ):
                    if func_check_index_range(i, 0, entities_info.n_links[i_e], static_rigid_sim_config.is_backward):
                        i_l = entities_info.link_end[i_e] - 1 - i
                        I_l = [i_l, i_b] if ti.static(static_rigid_sim_config.batch_links_info) else i_l
                        i_p = links_info.parent_idx[I_l]

                        if i_p != -1:
                            func_atomic_add_if_backward_2d(
                                links_state.crb_inertial,
                                i_p,
                                i_b,
                                links_state.crb_inertial[i_l, i_b],
                                static_rigid_sim_config,
                            )
                            func_atomic_add_if_backward_2d(
                                links_state.crb_mass, i_p, i_b, links_state.crb_mass[i_l, i_b], static_rigid_sim_config
                            )
                            func_atomic_add_if_backward_2d(
                                links_state.crb_pos, i_p, i_b, links_state.crb_pos[i_l, i_b], static_rigid_sim_config
                            )
                            func_atomic_add_if_backward_2d(
                                links_state.crb_quat, i_p, i_b, links_state.crb_quat[i_l, i_b], static_rigid_sim_config
                            )

    # mass_mat
    ti.loop_config(serialize=static_rigid_sim_config.para_level < gs.PARA_LEVEL.ALL)
    for i_0, i_b in (
        ti.ndrange(1, links_state.pos.shape[1])
        if ti.static(static_rigid_sim_config.use_hibernation)
        else ti.ndrange(links_state.pos.shape[0], links_state.pos.shape[1])
    ):
        for i_1 in (
            (
                # Dynamic inner loop for forward pass
                range(rigid_global_info.n_awake_links[i_b])
                if ti.static(static_rigid_sim_config.use_hibernation)
                else range(1)
            )
            if ti.static(not static_rigid_sim_config.is_backward)
            else (
                # Static inner loop for backward pass
                ti.static(range(static_rigid_sim_config.max_n_awake_links))
                if ti.static(static_rigid_sim_config.use_hibernation)
                else ti.static(range(1))
            )
        ):
            if func_check_index_range(
                i_1, 0, rigid_global_info.n_awake_links[i_b], static_rigid_sim_config.use_hibernation
            ):
                i_l = (
                    rigid_global_info.awake_links[i_1, i_b]
                    if ti.static(static_rigid_sim_config.use_hibernation)
                    else i_0
                )
                I_l = [i_l, i_b] if ti.static(static_rigid_sim_config.batch_links_info) else i_l

                for i_d_ in (
                    range(links_info.dof_start[I_l], links_info.dof_end[I_l])
                    if ti.static(not static_rigid_sim_config.is_backward)
                    else ti.static(range(static_rigid_sim_config.max_n_dofs_per_link))
                ):
                    i_d = (
                        i_d_ if ti.static(not static_rigid_sim_config.is_backward) else links_info.dof_start[I_l] + i_d_
                    )

                    if func_check_index_range(
                        i_d, links_info.dof_start[I_l], links_info.dof_end[I_l], static_rigid_sim_config.is_backward
                    ):
                        dofs_state.f_ang[i_d, i_b], dofs_state.f_vel[i_d, i_b] = gu.inertial_mul(
                            links_state.crb_pos[i_l, i_b],
                            links_state.crb_inertial[i_l, i_b],
                            links_state.crb_mass[i_l, i_b],
                            dofs_state.cdof_vel[i_d, i_b],
                            dofs_state.cdof_ang[i_d, i_b],
                        )

    ti.loop_config(serialize=ti.static(static_rigid_sim_config.para_level < gs.PARA_LEVEL.ALL))
    for i_0, i_b in (
        ti.ndrange(1, links_state.pos.shape[1])
        if ti.static(static_rigid_sim_config.use_hibernation)
        else ti.ndrange(entities_info.n_links.shape[0], links_state.pos.shape[1])
    ):
        for i_1 in (
            (
                # Dynamic inner loop for forward pass
                range(rigid_global_info.n_awake_entities[i_b])
                if ti.static(static_rigid_sim_config.use_hibernation)
                else range(1)
            )
            if ti.static(not static_rigid_sim_config.is_backward)
            else (
                # Static inner loop for backward pass
                ti.static(range(static_rigid_sim_config.max_n_awake_entities))
                if ti.static(static_rigid_sim_config.use_hibernation)
                else ti.static(range(1))
            )
        ):
            if func_check_index_range(
                i_1, 0, rigid_global_info.n_awake_entities[i_b], static_rigid_sim_config.use_hibernation
            ):
                i_e = (
                    rigid_global_info.awake_entities[i_1, i_b]
                    if ti.static(static_rigid_sim_config.use_hibernation)
                    else i_0
                )

                for i_d_, j_d_ in (
                    (
                        # Dynamic inner loop for forward pass
                        ti.ndrange(
                            (entities_info.dof_start[i_e], entities_info.dof_end[i_e]),
                            (entities_info.dof_start[i_e], entities_info.dof_end[i_e]),
                        )
                    )
                    if ti.static(not static_rigid_sim_config.is_backward)
                    else (
                        # Static inner loop for backward pass
                        ti.static(
                            ti.ndrange(
                                static_rigid_sim_config.max_n_dofs_per_entity,
                                static_rigid_sim_config.max_n_dofs_per_entity,
                            )
                        )
                    )
                ):
                    i_d = (
                        i_d_
                        if ti.static(not static_rigid_sim_config.is_backward)
                        else entities_info.dof_start[i_e] + i_d_
                    )
                    j_d = (
                        j_d_
                        if ti.static(not static_rigid_sim_config.is_backward)
                        else entities_info.dof_start[i_e] + j_d_
                    )

                    if func_check_index_range(
                        i_d,
                        entities_info.dof_start[i_e],
                        entities_info.dof_end[i_e],
                        static_rigid_sim_config.is_backward,
                    ) and func_check_index_range(
                        j_d,
                        entities_info.dof_start[i_e],
                        entities_info.dof_end[i_e],
                        static_rigid_sim_config.is_backward,
                    ):
                        rigid_global_info.mass_mat[i_d, j_d, i_b] = (
                            dofs_state.f_ang[i_d, i_b].dot(dofs_state.cdof_ang[j_d, i_b])
                            + dofs_state.f_vel[i_d, i_b].dot(dofs_state.cdof_vel[j_d, i_b])
                        ) * rigid_global_info.mass_parent_mask[i_d, j_d]

                if ti.static(not static_rigid_sim_config.is_backward):
                    for i_d in range(entities_info.dof_start[i_e], entities_info.dof_end[i_e]):
                        for j_d in range(i_d + 1, entities_info.dof_end[i_e]):
                            rigid_global_info.mass_mat[i_d, j_d, i_b] = rigid_global_info.mass_mat[j_d, i_d, i_b]
                else:
                    for i_d_, j_d_ in ti.static(
                        ti.ndrange(
                            static_rigid_sim_config.max_n_dofs_per_entity,
                            static_rigid_sim_config.max_n_dofs_per_entity,
                        )
                    ):
                        i_d = entities_info.dof_start[i_e] + i_d_
                        j_d = entities_info.dof_start[i_e] + j_d_

                        if i_d < entities_info.dof_end[i_e] and j_d < entities_info.dof_end[i_e] and j_d > i_d:
                            rigid_global_info.mass_mat[i_d, j_d, i_b] = rigid_global_info.mass_mat[j_d, i_d, i_b]

    # Take into account motor armature
    ti.loop_config(serialize=static_rigid_sim_config.para_level < gs.PARA_LEVEL.ALL)
    for i_d, i_b in ti.ndrange(dofs_state.f_ang.shape[0], links_state.pos.shape[1]):
        I_d = [i_d, i_b] if ti.static(static_rigid_sim_config.batch_dofs_info) else i_d
        func_atomic_add_if_backward_3d(
            rigid_global_info.mass_mat, i_d, i_d, i_b, dofs_info.armature[I_d], static_rigid_sim_config
        )

    # Take into account first-order correction terms for implicit integration scheme right away
    if ti.static(implicit_damping):
        ti.loop_config(serialize=static_rigid_sim_config.para_level < gs.PARA_LEVEL.ALL)
        for i_d, i_b in ti.ndrange(dofs_state.f_ang.shape[0], links_state.pos.shape[1]):
            I_d = [i_d, i_b] if ti.static(static_rigid_sim_config.batch_dofs_info) else i_d
            rigid_global_info.mass_mat[i_d, i_d, i_b] += dofs_info.damping[I_d] * rigid_global_info.substep_dt[None]
            if (
                dofs_state.ctrl_mode[i_d, i_b] == gs.CTRL_MODE.POSITION
                or dofs_state.ctrl_mode[i_d, i_b] == gs.CTRL_MODE.VELOCITY
            ):
                # qM += d qfrc_actuator / d qvel
                rigid_global_info.mass_mat[i_d, i_d, i_b] += dofs_info.kv[I_d] * rigid_global_info.substep_dt[None]


@ti.func
def func_factor_mass(
    implicit_damping: ti.template(),
    entities_info: array_class.EntitiesInfo,
    dofs_state: array_class.DofsState,
    dofs_info: array_class.DofsInfo,
    rigid_global_info: array_class.RigidGlobalInfo,
    static_rigid_sim_config: ti.template(),
):
    """
    Compute Cholesky decomposition (L^T @ D @ L) of mass matrix.
    """
    if ti.static(not static_rigid_sim_config.is_backward):
        _B = dofs_state.ctrl_mode.shape[1]
        n_entities = entities_info.n_links.shape[0]

        ti.loop_config(serialize=ti.static(static_rigid_sim_config.para_level < gs.PARA_LEVEL.ALL))
        for i_0, i_b in (
            ti.ndrange(1, _B) if ti.static(static_rigid_sim_config.use_hibernation) else ti.ndrange(n_entities, _B)
        ):
            for i_1 in (
                (
                    # Dynamic inner loop for forward pass
                    range(rigid_global_info.n_awake_entities[i_b])
                    if ti.static(static_rigid_sim_config.use_hibernation)
                    else range(1)
                )
                if ti.static(not static_rigid_sim_config.is_backward)
                else (
                    # Static inner loop for backward pass
                    ti.static(range(static_rigid_sim_config.max_n_awake_entities))
                    if ti.static(static_rigid_sim_config.use_hibernation)
                    else ti.static(range(1))
                )
            ):
                if func_check_index_range(
                    i_1, 0, rigid_global_info.n_awake_entities[i_b], static_rigid_sim_config.use_hibernation
                ):
                    i_e = (
                        rigid_global_info.awake_entities[i_1, i_b]
                        if ti.static(static_rigid_sim_config.use_hibernation)
                        else i_0
                    )

                    if rigid_global_info.mass_mat_mask[i_e, i_b]:
                        entity_dof_start = entities_info.dof_start[i_e]
                        entity_dof_end = entities_info.dof_end[i_e]
                        n_dofs = entities_info.n_dofs[i_e]

                        for i_d_ in (
                            range(entity_dof_start, entity_dof_end)
                            if ti.static(not static_rigid_sim_config.is_backward)
                            else ti.static(range(static_rigid_sim_config.max_n_dofs_per_entity))
                        ):
                            i_d = (
                                i_d_
                                if ti.static(not static_rigid_sim_config.is_backward)
                                else entities_info.dof_start[i_e] + i_d_
                            )

                            if func_check_index_range(
                                i_d, entity_dof_start, entity_dof_end, static_rigid_sim_config.is_backward
                            ):
                                for j_d_ in (
                                    range(entity_dof_start, i_d + 1)
                                    if ti.static(not static_rigid_sim_config.is_backward)
                                    else ti.static(range(static_rigid_sim_config.max_n_dofs_per_entity))
                                ):
                                    j_d = (
                                        j_d_
                                        if ti.static(not static_rigid_sim_config.is_backward)
                                        else entities_info.dof_start[i_e] + j_d_
                                    )

                                    if func_check_index_range(
                                        j_d, entity_dof_start, i_d + 1, static_rigid_sim_config.is_backward
                                    ):
                                        rigid_global_info.mass_mat_L[i_d, j_d, i_b] = rigid_global_info.mass_mat[
                                            i_d, j_d, i_b
                                        ]

                                if ti.static(implicit_damping):
                                    I_d = [i_d, i_b] if ti.static(static_rigid_sim_config.batch_dofs_info) else i_d
                                    rigid_global_info.mass_mat_L[i_d, i_d, i_b] += (
                                        dofs_info.damping[I_d] * rigid_global_info.substep_dt[None]
                                    )
                                    if ti.static(static_rigid_sim_config.integrator == gs.integrator.implicitfast):
                                        if (dofs_state.ctrl_mode[i_d, i_b] == gs.CTRL_MODE.POSITION) or (
                                            dofs_state.ctrl_mode[i_d, i_b] == gs.CTRL_MODE.VELOCITY
                                        ):
                                            rigid_global_info.mass_mat_L[i_d, i_d, i_b] += (
                                                dofs_info.kv[I_d] * rigid_global_info.substep_dt[None]
                                            )

                        for i_d_ in (
                            range(n_dofs)
                            if ti.static(not static_rigid_sim_config.is_backward)
                            else ti.static(range(static_rigid_sim_config.max_n_dofs_per_entity))
                        ):
                            if func_check_index_range(i_d_, 0, n_dofs, static_rigid_sim_config.is_backward):
                                i_d = entity_dof_end - i_d_ - 1
                                rigid_global_info.mass_mat_D_inv[i_d, i_b] = (
                                    1.0 / rigid_global_info.mass_mat_L[i_d, i_d, i_b]
                                )

                                for j_d_ in (
                                    range(i_d - entity_dof_start)
                                    if ti.static(not static_rigid_sim_config.is_backward)
                                    else ti.static(range(static_rigid_sim_config.max_n_dofs_per_entity))
                                ):
                                    if func_check_index_range(
                                        j_d_, 0, i_d - entity_dof_start, static_rigid_sim_config.is_backward
                                    ):
                                        j_d = i_d - j_d_ - 1
                                        a = (
                                            rigid_global_info.mass_mat_L[i_d, j_d, i_b]
                                            * rigid_global_info.mass_mat_D_inv[i_d, i_b]
                                        )

                                        for k_d_ in (
                                            range(entity_dof_start, j_d + 1)
                                            if ti.static(not static_rigid_sim_config.is_backward)
                                            else ti.static(range(static_rigid_sim_config.max_n_dofs_per_entity))
                                        ):
                                            k_d = (
                                                k_d_
                                                if ti.static(not static_rigid_sim_config.is_backward)
                                                else entities_info.dof_start[i_e] + k_d_
                                            )
                                            if func_check_index_range(
                                                k_d, entity_dof_start, j_d + 1, static_rigid_sim_config.is_backward
                                            ):
                                                rigid_global_info.mass_mat_L[j_d, k_d, i_b] -= (
                                                    a * rigid_global_info.mass_mat_L[i_d, k_d, i_b]
                                                )
                                        rigid_global_info.mass_mat_L[i_d, j_d, i_b] = a

                                # FIXME: Diagonal coeffs of L are ignored in computations, so no need to update them.
                                rigid_global_info.mass_mat_L[i_d, i_d, i_b] = 1.0

    else:
        # Cholesky decomposition that has safe access pattern and robust handling of divide by zero for AD. Even though
        # it is logically equivalent to the above block, it shows slightly numerical difference in the result, and thus
        # it fails for a unit test ("test_urdf_rope"), while passing all the others. TODO: Investigate if we can fix this
        # and only use this block.

        # Assume this is the outermost loop
        ti.loop_config(serialize=ti.static(static_rigid_sim_config.para_level < gs.PARA_LEVEL.PARTIAL))
        for i_e, i_b in ti.ndrange(entities_info.n_links.shape[0], dofs_state.ctrl_mode.shape[1]):
            if rigid_global_info.mass_mat_mask[i_e, i_b]:
                entity_dof_start = entities_info.dof_start[i_e]
                entity_dof_end = entities_info.dof_end[i_e]
                n_dofs = entities_info.n_dofs[i_e]

                for i_d0 in (
                    range(n_dofs)
                    if ti.static(not static_rigid_sim_config.is_backward)
                    else ti.static(range(static_rigid_sim_config.max_n_dofs_per_entity))
                ):
                    if func_check_index_range(i_d0, 0, n_dofs, static_rigid_sim_config.is_backward):
                        i_d = entity_dof_start + i_d0
                        i_pr = (entity_dof_start + entity_dof_end - 1) - i_d
                        for j_d_ in (
                            range(entity_dof_start, i_d + 1)
                            if ti.static(not static_rigid_sim_config.is_backward)
                            else ti.static(range(static_rigid_sim_config.max_n_dofs_per_entity))
                        ):
                            j_d = (
                                j_d_
                                if ti.static(not static_rigid_sim_config.is_backward)
                                else (j_d_ + entities_info.dof_start[i_e])
                            )
                            j_pr = (entity_dof_start + entity_dof_end - 1) - j_d
                            if func_check_index_range(
                                j_d, entity_dof_start, i_d + 1, static_rigid_sim_config.is_backward
                            ):
                                rigid_global_info.mass_mat_L_bw[0, i_pr, j_pr, i_b] = rigid_global_info.mass_mat[
                                    i_d, j_d, i_b
                                ]
                                rigid_global_info.mass_mat_L_bw[0, j_pr, i_pr, i_b] = rigid_global_info.mass_mat[
                                    i_d, j_d, i_b
                                ]

                        if ti.static(implicit_damping):
                            I_d = [i_d, i_b] if ti.static(static_rigid_sim_config.batch_dofs_info) else i_d
                            rigid_global_info.mass_mat_L_bw[0, i_pr, i_pr, i_b] += (
                                dofs_info.damping[I_d] * rigid_global_info.substep_dt[None]
                            )
                            if ti.static(static_rigid_sim_config.integrator == gs.integrator.implicitfast):
                                if (
                                    dofs_state.ctrl_mode[i_d, i_b] == gs.CTRL_MODE.POSITION
                                    or dofs_state.ctrl_mode[i_d, i_b] == gs.CTRL_MODE.VELOCITY
                                ):
                                    rigid_global_info.mass_mat_L_bw[0, i_pr, i_pr, i_b] += (
                                        dofs_info.kv[I_d] * rigid_global_info.substep_dt[None]
                                    )

                # Cholesky-Banachiewicz algorithm (in the perturbed indices), access pattern is safe for autodiff
                # https://en.wikipedia.org/wiki/Cholesky_decomposition
                for p_i0 in (
                    range(n_dofs)
                    if ti.static(not static_rigid_sim_config.is_backward)
                    else ti.static(range(static_rigid_sim_config.max_n_dofs_per_entity))
                ):
                    for p_j0 in (
                        range(p_i0 + 1)
                        if ti.static(not static_rigid_sim_config.is_backward)
                        else ti.static(range(static_rigid_sim_config.max_n_dofs_per_entity))
                    ):
                        if func_check_index_range(
                            p_i0, 0, n_dofs, static_rigid_sim_config.is_backward
                        ) and func_check_index_range(p_j0, 0, p_i0 + 1, static_rigid_sim_config.is_backward):
                            # j_pr <= i_pr
                            i_pr = entity_dof_start + p_i0
                            j_pr = entity_dof_start + p_j0

                            sum = gs.ti_float(0.0)
                            for p_k0 in (
                                range(p_j0)
                                if ti.static(not static_rigid_sim_config.is_backward)
                                else ti.static(range(static_rigid_sim_config.max_n_dofs_per_entity))
                            ):
                                # k_pr < j_pr
                                if func_check_index_range(p_k0, 0, p_j0, static_rigid_sim_config.is_backward):
                                    k_pr = entity_dof_start + p_k0
                                    sum += (
                                        rigid_global_info.mass_mat_L_bw[1, i_pr, k_pr, i_b]
                                        * rigid_global_info.mass_mat_L_bw[1, j_pr, k_pr, i_b]
                                    )

                            a = rigid_global_info.mass_mat_L_bw[0, i_pr, j_pr, i_b] - sum
                            b = ti.math.clamp(rigid_global_info.mass_mat_L_bw[1, j_pr, j_pr, i_b], gs.EPS, ti.math.inf)
                            if p_i0 == p_j0:
                                rigid_global_info.mass_mat_L_bw[1, i_pr, j_pr, i_b] = ti.sqrt(
                                    ti.math.clamp(a, gs.EPS, ti.math.inf)
                                )
                            else:
                                rigid_global_info.mass_mat_L_bw[1, i_pr, j_pr, i_b] = a / b

                for i_d0 in (
                    range(n_dofs)
                    if ti.static(not static_rigid_sim_config.is_backward)
                    else ti.static(range(static_rigid_sim_config.max_n_dofs_per_entity))
                ):
                    for i_d1 in (
                        range(i_d0 + 1)
                        if ti.static(not static_rigid_sim_config.is_backward)
                        else ti.static(range(static_rigid_sim_config.max_n_dofs_per_entity))
                    ):
                        if func_check_index_range(
                            i_d0, 0, n_dofs, static_rigid_sim_config.is_backward
                        ) and func_check_index_range(i_d1, 0, i_d0 + 1, static_rigid_sim_config.is_backward):
                            i_d = entity_dof_start + i_d0
                            j_d = entity_dof_start + i_d1
                            i_pr = (entity_dof_start + entity_dof_end - 1) - i_d
                            j_pr = (entity_dof_start + entity_dof_end - 1) - j_d

                            a = rigid_global_info.mass_mat_L_bw[1, i_pr, i_pr, i_b]
                            rigid_global_info.mass_mat_L[i_d, j_d, i_b] = rigid_global_info.mass_mat_L_bw[
                                1, j_pr, i_pr, i_b
                            ] / ti.math.clamp(a, gs.EPS, ti.math.inf)

                            if i_d == j_d:
                                rigid_global_info.mass_mat_D_inv[i_d, i_b] = 1.0 / (
                                    ti.math.clamp(a**2, gs.EPS, ti.math.inf)
                                )


@ti.func
def func_solve_mass_batched(
    vec: array_class.V_ANNOTATION,
    out: array_class.V_ANNOTATION,
    out_bw: array_class.V_ANNOTATION,
    i_b: ti.int32,
    entities_info: array_class.EntitiesInfo,
    rigid_global_info: array_class.RigidGlobalInfo,
    static_rigid_sim_config: ti.template(),
):
    # This loop is considered an inner loop
    ti.loop_config(serialize=ti.static(static_rigid_sim_config.para_level < gs.PARA_LEVEL.ALL))
    for i_0 in (
        (
            # Dynamic inner loop for forward pass
            range(rigid_global_info.n_awake_entities[i_b])
            if ti.static(static_rigid_sim_config.use_hibernation)
            else range(entities_info.n_links.shape[0])
        )
        if ti.static(not static_rigid_sim_config.is_backward)
        else (
            # Static inner loop for backward pass
            ti.static(range(static_rigid_sim_config.max_n_awake_entities))
            if ti.static(static_rigid_sim_config.use_hibernation)
            else ti.static(range(static_rigid_sim_config.max_n_links_per_entity))
        )
    ):
        if func_check_index_range(i_0, 0, rigid_global_info.n_awake_entities[i_b], static_rigid_sim_config.is_backward):
            i_e = (
                rigid_global_info.awake_entities[i_0, i_b]
                if ti.static(static_rigid_sim_config.use_hibernation)
                else i_0
            )

            if rigid_global_info.mass_mat_mask[i_e, i_b]:
                entity_dof_start = entities_info.dof_start[i_e]
                entity_dof_end = entities_info.dof_end[i_e]
                n_dofs = entities_info.n_dofs[i_e]

                # Step 1: Solve w st. L^T @ w = y
                for i_d_ in (
                    range(n_dofs)
                    if ti.static(not static_rigid_sim_config.is_backward)
                    else ti.static(range(static_rigid_sim_config.max_n_dofs_per_entity))
                ):
                    if func_check_index_range(i_d_, 0, n_dofs, static_rigid_sim_config.is_backward):
                        i_d = entity_dof_end - i_d_ - 1
                        if ti.static(static_rigid_sim_config.is_backward):
                            out_bw[0, i_d, i_b] = vec[i_d, i_b]
                        else:
                            out[i_d, i_b] = vec[i_d, i_b]

                        for j_d_ in (
                            range(i_d + 1, entity_dof_end)
                            if ti.static(not static_rigid_sim_config.is_backward)
                            else ti.static(range(static_rigid_sim_config.max_n_dofs_per_entity))
                        ):
                            j_d = (
                                j_d_
                                if ti.static(not static_rigid_sim_config.is_backward)
                                else (j_d_ + entities_info.dof_start[i_e])
                            )
                            if func_check_index_range(
                                j_d, i_d + 1, entity_dof_end, static_rigid_sim_config.is_backward
                            ):
                                # Since we read out[j_d, i_b], and j_d > i_d, which means that out[j_d, i_b] is already
                                # finalized at this point, we don't need to care about AD mutation rule.
                                if ti.static(static_rigid_sim_config.is_backward):
                                    out_bw[0, i_d, i_b] += -(
                                        rigid_global_info.mass_mat_L[j_d, i_d, i_b] * out_bw[0, j_d, i_b]
                                    )
                                else:
                                    out[i_d, i_b] -= rigid_global_info.mass_mat_L[j_d, i_d, i_b] * out[j_d, i_b]

                # Step 2: z = D^{-1} w
                for i_d_ in (
                    range(entity_dof_start, entity_dof_end)
                    if ti.static(not static_rigid_sim_config.is_backward)
                    else ti.static(range(static_rigid_sim_config.max_n_dofs_per_entity))
                ):
                    i_d = (
                        i_d_
                        if ti.static(not static_rigid_sim_config.is_backward)
                        else (i_d_ + entities_info.dof_start[i_e])
                    )
                    if func_check_index_range(
                        i_d, entity_dof_start, entity_dof_end, static_rigid_sim_config.is_backward
                    ):
                        if ti.static(static_rigid_sim_config.is_backward):
                            out_bw[1, i_d, i_b] = out_bw[0, i_d, i_b] * rigid_global_info.mass_mat_D_inv[i_d, i_b]
                        else:
                            out[i_d, i_b] *= rigid_global_info.mass_mat_D_inv[i_d, i_b]

                # Step 3: Solve x st. L @ x = z
                for i_d_ in (
                    range(entity_dof_start, entity_dof_end)
                    if ti.static(not static_rigid_sim_config.is_backward)
                    else ti.static(range(static_rigid_sim_config.max_n_dofs_per_entity))
                ):
                    i_d = (
                        i_d_
                        if ti.static(not static_rigid_sim_config.is_backward)
                        else (i_d_ + entities_info.dof_start[i_e])
                    )
                    if func_check_index_range(
                        i_d, entity_dof_start, entity_dof_end, static_rigid_sim_config.is_backward
                    ):
                        curr_out = out[i_d, i_b]
                        if ti.static(static_rigid_sim_config.is_backward):
                            curr_out = out_bw[1, i_d, i_b]

                        for j_d_ in (
                            range(entity_dof_start, i_d)
                            if ti.static(not static_rigid_sim_config.is_backward)
                            else ti.static(range(static_rigid_sim_config.max_n_dofs_per_entity))
                        ):
                            j_d = (
                                j_d_
                                if ti.static(not static_rigid_sim_config.is_backward)
                                else (j_d_ + entities_info.dof_start[i_e])
                            )
                            if func_check_index_range(j_d, entity_dof_start, i_d, static_rigid_sim_config.is_backward):
                                if ti.static(static_rigid_sim_config.is_backward):
                                    curr_out += -(rigid_global_info.mass_mat_L[i_d, j_d, i_b] * out[j_d, i_b])
                                else:
                                    out[i_d, i_b] -= rigid_global_info.mass_mat_L[i_d, j_d, i_b] * out[j_d, i_b]

                        if ti.static(static_rigid_sim_config.is_backward):
                            out[i_d, i_b] = curr_out


@ti.func
def func_solve_mass(
    vec: array_class.V_ANNOTATION,
    out: array_class.V_ANNOTATION,
    out_bw: array_class.V_ANNOTATION,  # Should not be None if backward
    entities_info: array_class.EntitiesInfo,
    rigid_global_info: array_class.RigidGlobalInfo,
    static_rigid_sim_config: ti.template(),
):
    # This loop must be the outermost loop to be differentiable
    ti.loop_config(serialize=ti.static(static_rigid_sim_config.para_level < gs.PARA_LEVEL.ALL))
    for i_b in range(out.shape[1]):
        func_solve_mass_batched(
            vec,
            out,
            out_bw,
            i_b,
            entities_info=entities_info,
            rigid_global_info=rigid_global_info,
            static_rigid_sim_config=static_rigid_sim_config,
        )


# @@@@@@@@@ Composer starts here
# decomposed kernels should happen in the block below. This block will be handled by composer and composed into a single kernel
@ti.func
def func_forward_dynamics(
    links_state: array_class.LinksState,
    links_info: array_class.LinksInfo,
    dofs_state: array_class.DofsState,
    dofs_info: array_class.DofsInfo,
    joints_info: array_class.JointsInfo,
    entities_state: array_class.EntitiesState,
    entities_info: array_class.EntitiesInfo,
    geoms_state: array_class.GeomsState,
    rigid_global_info: array_class.RigidGlobalInfo,
    static_rigid_sim_config: ti.template(),
    contact_island_state: array_class.ContactIslandState,
):
    func_compute_mass_matrix(
        implicit_damping=ti.static(static_rigid_sim_config.integrator == gs.integrator.approximate_implicitfast),
        links_state=links_state,
        links_info=links_info,
        dofs_state=dofs_state,
        dofs_info=dofs_info,
        entities_info=entities_info,
        rigid_global_info=rigid_global_info,
        static_rigid_sim_config=static_rigid_sim_config,
    )
    func_factor_mass(
        implicit_damping=False,
        entities_info=entities_info,
        dofs_state=dofs_state,
        dofs_info=dofs_info,
        rigid_global_info=rigid_global_info,
        static_rigid_sim_config=static_rigid_sim_config,
    )
    func_torque_and_passive_force(
        entities_state=entities_state,
        entities_info=entities_info,
        dofs_state=dofs_state,
        dofs_info=dofs_info,
        links_state=links_state,
        links_info=links_info,
        joints_info=joints_info,
        geoms_state=geoms_state,
        rigid_global_info=rigid_global_info,
        static_rigid_sim_config=static_rigid_sim_config,
        contact_island_state=contact_island_state,
    )
    func_update_acc(
        update_cacc=False,
        dofs_state=dofs_state,
        links_info=links_info,
        links_state=links_state,
        entities_info=entities_info,
        rigid_global_info=rigid_global_info,
        static_rigid_sim_config=static_rigid_sim_config,
    )
    func_update_force(
        links_state=links_state,
        links_info=links_info,
        entities_info=entities_info,
        rigid_global_info=rigid_global_info,
        static_rigid_sim_config=static_rigid_sim_config,
    )
    # self._func_actuation()
    func_bias_force(
        dofs_state=dofs_state,
        links_state=links_state,
        links_info=links_info,
        rigid_global_info=rigid_global_info,
        static_rigid_sim_config=static_rigid_sim_config,
    )
    func_compute_qacc(
        dofs_state=dofs_state,
        entities_info=entities_info,
        rigid_global_info=rigid_global_info,
        static_rigid_sim_config=static_rigid_sim_config,
    )


@ti.kernel
def kernel_forward_dynamics_without_qacc(
    links_state: array_class.LinksState,
    links_info: array_class.LinksInfo,
    dofs_state: array_class.DofsState,
    dofs_info: array_class.DofsInfo,
    joints_info: array_class.JointsInfo,
    entities_state: array_class.EntitiesState,
    entities_info: array_class.EntitiesInfo,
    geoms_state: array_class.GeomsState,
    rigid_global_info: array_class.RigidGlobalInfo,
    static_rigid_sim_config: ti.template(),
    contact_island_state: array_class.ContactIslandState,
):
    func_compute_mass_matrix(
        implicit_damping=ti.static(static_rigid_sim_config.integrator == gs.integrator.approximate_implicitfast),
        links_state=links_state,
        links_info=links_info,
        dofs_state=dofs_state,
        dofs_info=dofs_info,
        entities_info=entities_info,
        rigid_global_info=rigid_global_info,
        static_rigid_sim_config=static_rigid_sim_config,
    )
    func_factor_mass(
        implicit_damping=False,
        entities_info=entities_info,
        dofs_state=dofs_state,
        dofs_info=dofs_info,
        rigid_global_info=rigid_global_info,
        static_rigid_sim_config=static_rigid_sim_config,
    )
    func_torque_and_passive_force(
        entities_state=entities_state,
        entities_info=entities_info,
        dofs_state=dofs_state,
        dofs_info=dofs_info,
        links_state=links_state,
        links_info=links_info,
        joints_info=joints_info,
        geoms_state=geoms_state,
        rigid_global_info=rigid_global_info,
        static_rigid_sim_config=static_rigid_sim_config,
        contact_island_state=contact_island_state,
    )
    func_update_acc(
        update_cacc=False,
        dofs_state=dofs_state,
        links_info=links_info,
        links_state=links_state,
        entities_info=entities_info,
        rigid_global_info=rigid_global_info,
        static_rigid_sim_config=static_rigid_sim_config,
    )
    func_update_force(
        links_state=links_state,
        links_info=links_info,
        entities_info=entities_info,
        rigid_global_info=rigid_global_info,
        static_rigid_sim_config=static_rigid_sim_config,
    )
    # self._func_actuation()
    func_bias_force(
        dofs_state=dofs_state,
        links_state=links_state,
        links_info=links_info,
        rigid_global_info=rigid_global_info,
        static_rigid_sim_config=static_rigid_sim_config,
    )


@ti.kernel(fastcache=gs.use_fastcache)
def kernel_clear_external_force(
    links_state: array_class.LinksState,
    rigid_global_info: array_class.RigidGlobalInfo,
    static_rigid_sim_config: ti.template(),
):
    func_clear_external_force(
        links_state=links_state,
        rigid_global_info=rigid_global_info,
        static_rigid_sim_config=static_rigid_sim_config,
    )


@ti.kernel(fastcache=gs.use_fastcache)
def kernel_update_cartesian_space(
    links_state: array_class.LinksState,
    links_info: array_class.LinksInfo,
    joints_state: array_class.JointsState,
    joints_info: array_class.JointsInfo,
    dofs_state: array_class.DofsState,
    dofs_info: array_class.DofsInfo,
    geoms_info: array_class.GeomsInfo,
    geoms_state: array_class.GeomsState,
    entities_info: array_class.EntitiesInfo,
    rigid_global_info: array_class.RigidGlobalInfo,
    static_rigid_sim_config: ti.template(),
    force_update_fixed_geoms: ti.template(),
):
    ti.loop_config(serialize=static_rigid_sim_config.para_level < gs.PARA_LEVEL.ALL)
    for i_b in range(links_state.pos.shape[1]):
        func_update_cartesian_space(
            i_b=i_b,
            links_state=links_state,
            links_info=links_info,
            joints_state=joints_state,
            joints_info=joints_info,
            dofs_state=dofs_state,
            dofs_info=dofs_info,
            geoms_info=geoms_info,
            geoms_state=geoms_state,
            entities_info=entities_info,
            rigid_global_info=rigid_global_info,
            static_rigid_sim_config=static_rigid_sim_config,
            force_update_fixed_geoms=force_update_fixed_geoms,
        )


@ti.func
def func_update_cartesian_space(
    i_b,
    links_state: array_class.LinksState,
    links_info: array_class.LinksInfo,
    joints_state: array_class.JointsState,
    joints_info: array_class.JointsInfo,
    dofs_state: array_class.DofsState,
    dofs_info: array_class.DofsInfo,
    geoms_info: array_class.GeomsInfo,
    geoms_state: array_class.GeomsState,
    entities_info: array_class.EntitiesInfo,
    rigid_global_info: array_class.RigidGlobalInfo,
    static_rigid_sim_config: ti.template(),
    force_update_fixed_geoms: ti.template(),
):
    func_forward_kinematics(
        i_b,
        links_state=links_state,
        links_info=links_info,
        joints_state=joints_state,
        joints_info=joints_info,
        dofs_state=dofs_state,
        dofs_info=dofs_info,
        entities_info=entities_info,
        rigid_global_info=rigid_global_info,
        static_rigid_sim_config=static_rigid_sim_config,
    )
    func_COM_links(
        i_b,
        links_state=links_state,
        links_info=links_info,
        joints_state=joints_state,
        joints_info=joints_info,
        dofs_state=dofs_state,
        dofs_info=dofs_info,
        entities_info=entities_info,
        rigid_global_info=rigid_global_info,
        static_rigid_sim_config=static_rigid_sim_config,
    )
    func_update_geoms(
        i_b=i_b,
        entities_info=entities_info,
        geoms_info=geoms_info,
        geoms_state=geoms_state,
        links_state=links_state,
        rigid_global_info=rigid_global_info,
        static_rigid_sim_config=static_rigid_sim_config,
        force_update_fixed_geoms=force_update_fixed_geoms,
    )


@ti.kernel(fastcache=gs.use_fastcache)
def kernel_step_1(
    links_state: array_class.LinksState,
    links_info: array_class.LinksInfo,
    joints_state: array_class.JointsState,
    joints_info: array_class.JointsInfo,
    dofs_state: array_class.DofsState,
    dofs_info: array_class.DofsInfo,
    geoms_state: array_class.GeomsState,
    geoms_info: array_class.GeomsInfo,
    entities_state: array_class.EntitiesState,
    entities_info: array_class.EntitiesInfo,
    rigid_global_info: array_class.RigidGlobalInfo,
    static_rigid_sim_config: ti.template(),
    contact_island_state: array_class.ContactIslandState,
):
    if ti.static(static_rigid_sim_config.enable_mujoco_compatibility):
        _B = links_state.pos.shape[1]
        ti.loop_config(serialize=static_rigid_sim_config.para_level < gs.PARA_LEVEL.ALL)
        for i_b in range(_B):
            func_update_cartesian_space(
                i_b=i_b,
                links_state=links_state,
                links_info=links_info,
                joints_state=joints_state,
                joints_info=joints_info,
                dofs_state=dofs_state,
                dofs_info=dofs_info,
                geoms_info=geoms_info,
                geoms_state=geoms_state,
                entities_info=entities_info,
                rigid_global_info=rigid_global_info,
                static_rigid_sim_config=static_rigid_sim_config,
                force_update_fixed_geoms=False,
            )
            func_forward_velocity(
                i_b=i_b,
                entities_info=entities_info,
                links_info=links_info,
                links_state=links_state,
                joints_info=joints_info,
                dofs_state=dofs_state,
                rigid_global_info=rigid_global_info,
                static_rigid_sim_config=static_rigid_sim_config,
            )

    func_forward_dynamics(
        links_state=links_state,
        links_info=links_info,
        dofs_state=dofs_state,
        dofs_info=dofs_info,
        joints_info=joints_info,
        entities_state=entities_state,
        entities_info=entities_info,
        geoms_state=geoms_state,
        rigid_global_info=rigid_global_info,
        static_rigid_sim_config=static_rigid_sim_config,
        contact_island_state=contact_island_state,
    )


@ti.func
def func_implicit_damping(
    dofs_state: array_class.DofsState,
    dofs_info: array_class.DofsInfo,
    entities_info: array_class.EntitiesInfo,
    rigid_global_info: array_class.RigidGlobalInfo,
    static_rigid_sim_config: ti.template(),
):
    EPS = rigid_global_info.EPS[None]

    n_entities = entities_info.dof_start.shape[0]
    _B = dofs_state.ctrl_mode.shape[1]
    # Determine whether the mass matrix must be re-computed to take into account first-order correction terms.
    # Note that avoiding inverting the mass matrix twice would not only speed up simulation but also improving
    # numerical stability as computing post-damping accelerations from forces is not necessary anymore.
    if ti.static(
        not static_rigid_sim_config.enable_mujoco_compatibility
        or static_rigid_sim_config.integrator == gs.integrator.Euler
    ):
        for i_e, i_b in ti.ndrange(n_entities, _B):
            rigid_global_info.mass_mat_mask[i_e, i_b] = False

        ti.loop_config(serialize=ti.static(static_rigid_sim_config.para_level < gs.PARA_LEVEL.ALL))
        for i_e, i_b in ti.ndrange(n_entities, _B):
            entity_dof_start = entities_info.dof_start[i_e]
            entity_dof_end = entities_info.dof_end[i_e]
            for i_d_ in (
                range(entity_dof_start, entity_dof_end)
                if ti.static(not static_rigid_sim_config.is_backward)
                else ti.static(range(static_rigid_sim_config.max_n_dofs_per_entity))
            ):
                i_d = (
                    i_d_ if ti.static(not static_rigid_sim_config.is_backward) else entities_info.dof_start[i_e] + i_d_
                )
                if i_d < entity_dof_end:
                    I_d = [i_d, i_b] if ti.static(static_rigid_sim_config.batch_dofs_info) else i_d
                    if dofs_info.damping[I_d] > EPS:
                        rigid_global_info.mass_mat_mask[i_e, i_b] = True
                    if ti.static(static_rigid_sim_config.integrator != gs.integrator.Euler):
                        if (
                            dofs_state.ctrl_mode[i_d, i_b] == gs.CTRL_MODE.POSITION
                            or dofs_state.ctrl_mode[i_d, i_b] == gs.CTRL_MODE.VELOCITY
                        ) and dofs_info.kv[I_d] > EPS:
                            rigid_global_info.mass_mat_mask[i_e, i_b] = True

    func_factor_mass(
        implicit_damping=True,
        entities_info=entities_info,
        dofs_state=dofs_state,
        dofs_info=dofs_info,
        rigid_global_info=rigid_global_info,
        static_rigid_sim_config=static_rigid_sim_config,
    )
    func_solve_mass(
        vec=dofs_state.force,
        out=dofs_state.acc,
        out_bw=dofs_state.acc_bw,
        entities_info=entities_info,
        rigid_global_info=rigid_global_info,
        static_rigid_sim_config=static_rigid_sim_config,
    )

    # Disable pre-computed factorization mask right away
    if ti.static(
        not static_rigid_sim_config.enable_mujoco_compatibility
        or static_rigid_sim_config.integrator == gs.integrator.Euler
    ):
        for i_e, i_b in ti.ndrange(n_entities, _B):
            rigid_global_info.mass_mat_mask[i_e, i_b] = True


@ti.kernel(fastcache=gs.use_fastcache)
def kernel_step_2(
    dofs_state: array_class.DofsState,
    dofs_info: array_class.DofsInfo,
    links_info: array_class.LinksInfo,
    links_state: array_class.LinksState,
    joints_info: array_class.JointsInfo,
    joints_state: array_class.JointsState,
    entities_state: array_class.EntitiesState,
    entities_info: array_class.EntitiesInfo,
    geoms_info: array_class.GeomsInfo,
    geoms_state: array_class.GeomsState,
    collider_state: array_class.ColliderState,
    rigid_global_info: array_class.RigidGlobalInfo,
    static_rigid_sim_config: ti.template(),
    contact_island_state: array_class.ContactIslandState,
):
    # Position, Velocity and Acceleration data must be consistent when computing links acceleration, otherwise it
    # would not corresponds to anyting physical. There is no other way than doing this right before integration,
    # because the acceleration at the end of the step is unknown for now as it may change discontinuous between
    # before and after integration under the effect of external forces and constraints. This means that
    # acceleration data will be shifted one timestep in the past, but there isn't really any way around.
    func_update_acc(
        update_cacc=True,
        dofs_state=dofs_state,
        links_info=links_info,
        links_state=links_state,
        entities_info=entities_info,
        rigid_global_info=rigid_global_info,
        static_rigid_sim_config=static_rigid_sim_config,
    )

    if ti.static(static_rigid_sim_config.integrator != gs.integrator.approximate_implicitfast):
        func_implicit_damping(
            dofs_state=dofs_state,
            dofs_info=dofs_info,
            entities_info=entities_info,
            rigid_global_info=rigid_global_info,
            static_rigid_sim_config=static_rigid_sim_config,
        )

    func_integrate(
        dofs_state=dofs_state,
        links_info=links_info,
        joints_info=joints_info,
        rigid_global_info=rigid_global_info,
        static_rigid_sim_config=static_rigid_sim_config,
    )

    if ti.static(static_rigid_sim_config.use_hibernation):
        func_hibernate__for_all_awake_islands_either_hiberanate_or_update_aabb_sort_buffer(
            dofs_state=dofs_state,
            entities_state=entities_state,
            entities_info=entities_info,
            links_state=links_state,
            geoms_state=geoms_state,
            collider_state=collider_state,
            unused__rigid_global_info=rigid_global_info,
            rigid_global_info=rigid_global_info,
            static_rigid_sim_config=static_rigid_sim_config,
            contact_island_state=contact_island_state,
        )
        func_aggregate_awake_entities(
            entities_state=entities_state,
            entities_info=entities_info,
            rigid_global_info=rigid_global_info,
            static_rigid_sim_config=static_rigid_sim_config,
        )

    if ti.static(not static_rigid_sim_config.is_backward):
        func_copy_next_to_curr(
            dofs_state=dofs_state,
            rigid_global_info=rigid_global_info,
            static_rigid_sim_config=static_rigid_sim_config,
        )

        if ti.static(not static_rigid_sim_config.enable_mujoco_compatibility):
            _B = links_state.pos.shape[1]
            ti.loop_config(serialize=static_rigid_sim_config.para_level < gs.PARA_LEVEL.ALL)
            for i_b in range(_B):
                func_update_cartesian_space(
                    i_b=i_b,
                    links_state=links_state,
                    links_info=links_info,
                    joints_state=joints_state,
                    joints_info=joints_info,
                    dofs_state=dofs_state,
                    dofs_info=dofs_info,
                    geoms_info=geoms_info,
                    geoms_state=geoms_state,
                    entities_info=entities_info,
                    rigid_global_info=rigid_global_info,
                    static_rigid_sim_config=static_rigid_sim_config,
                    force_update_fixed_geoms=False,
                )

                func_forward_velocity(
                    i_b=i_b,
                    entities_info=entities_info,
                    links_info=links_info,
                    links_state=links_state,
                    joints_info=joints_info,
                    dofs_state=dofs_state,
                    rigid_global_info=rigid_global_info,
                    static_rigid_sim_config=static_rigid_sim_config,
                )


@ti.kernel(fastcache=gs.use_fastcache)
def kernel_forward_kinematics_links_geoms(
    envs_idx: ti.types.ndarray(),
    links_state: array_class.LinksState,
    links_info: array_class.LinksInfo,
    joints_state: array_class.JointsState,
    joints_info: array_class.JointsInfo,
    dofs_state: array_class.DofsState,
    dofs_info: array_class.DofsInfo,
    geoms_state: array_class.GeomsState,
    geoms_info: array_class.GeomsInfo,
    entities_info: array_class.EntitiesInfo,
    rigid_global_info: array_class.RigidGlobalInfo,
    static_rigid_sim_config: ti.template(),
):
    for i_b_ in range(envs_idx.shape[0]):
        i_b = envs_idx[i_b_]

        func_update_cartesian_space(
            i_b=i_b,
            links_state=links_state,
            links_info=links_info,
            joints_state=joints_state,
            joints_info=joints_info,
            dofs_state=dofs_state,
            dofs_info=dofs_info,
            geoms_info=geoms_info,
            geoms_state=geoms_state,
            entities_info=entities_info,
            rigid_global_info=rigid_global_info,
            static_rigid_sim_config=static_rigid_sim_config,
            force_update_fixed_geoms=True,
        )
        func_forward_velocity(
            i_b=i_b,
            entities_info=entities_info,
            links_info=links_info,
            links_state=links_state,
            joints_info=joints_info,
            dofs_state=dofs_state,
            rigid_global_info=rigid_global_info,
            static_rigid_sim_config=static_rigid_sim_config,
        )


@ti.kernel(fastcache=gs.use_fastcache)
def kernel_forward_velocity(
    envs_idx: ti.types.ndarray(),
    links_state: array_class.LinksState,
    links_info: array_class.LinksInfo,
    joints_info: array_class.JointsInfo,
    dofs_state: array_class.DofsState,
    entities_info: array_class.EntitiesInfo,
    rigid_global_info: array_class.RigidGlobalInfo,
    static_rigid_sim_config: ti.template(),
):
    for i_b_ in range(envs_idx.shape[0]):
        i_b = envs_idx[i_b_]
        func_forward_velocity(
            i_b=i_b,
            entities_info=entities_info,
            links_info=links_info,
            links_state=links_state,
            joints_info=joints_info,
            dofs_state=dofs_state,
            rigid_global_info=rigid_global_info,
            static_rigid_sim_config=static_rigid_sim_config,
        )


@ti.func
def func_COM_links(
    i_b,
    links_state: array_class.LinksState,
    links_info: array_class.LinksInfo,
    joints_state: array_class.JointsState,
    joints_info: array_class.JointsInfo,
    dofs_state: array_class.DofsState,
    dofs_info: array_class.DofsInfo,
    entities_info: array_class.EntitiesInfo,
    rigid_global_info: array_class.RigidGlobalInfo,
    static_rigid_sim_config: ti.template(),
):
    ti.loop_config(serialize=static_rigid_sim_config.para_level < gs.PARA_LEVEL.ALL)
    for i_l_ in (
        (
            # Dynamic inner loop for forward pass
            range(rigid_global_info.n_awake_links[i_b])
            if ti.static(static_rigid_sim_config.use_hibernation)
            else range(links_info.root_idx.shape[0])
        )
        if ti.static(not static_rigid_sim_config.is_backward)
        else (
            # Static inner loop for backward pass
            ti.static(range(static_rigid_sim_config.max_n_awake_links))
            if ti.static(static_rigid_sim_config.use_hibernation)
            else ti.static(range(static_rigid_sim_config.n_links))
        )
    ):
        if func_check_index_range(
            i_l_, 0, rigid_global_info.n_awake_links[i_b], static_rigid_sim_config.use_hibernation
        ):
            i_l = (
                rigid_global_info.awake_links[i_l_, i_b] if ti.static(static_rigid_sim_config.use_hibernation) else i_l_
            )

            links_state.root_COM_bw[i_l, i_b].fill(0.0)
            links_state.mass_sum[i_l, i_b] = 0.0

    ti.loop_config(serialize=static_rigid_sim_config.para_level < gs.PARA_LEVEL.ALL)
    for i_l_ in (
        (
            # Dynamic inner loop for forward pass
            range(rigid_global_info.n_awake_links[i_b])
            if ti.static(static_rigid_sim_config.use_hibernation)
            else range(links_info.root_idx.shape[0])
        )
        if ti.static(not static_rigid_sim_config.is_backward)
        else (
            # Static inner loop for backward pass
            ti.static(range(static_rigid_sim_config.max_n_awake_links))
            if ti.static(static_rigid_sim_config.use_hibernation)
            else ti.static(range(static_rigid_sim_config.n_links))
        )
    ):
        if func_check_index_range(
            i_l_, 0, rigid_global_info.n_awake_links[i_b], static_rigid_sim_config.use_hibernation
        ):
            i_l = (
                rigid_global_info.awake_links[i_l_, i_b] if ti.static(static_rigid_sim_config.use_hibernation) else i_l_
            )
            I_l = [i_l, i_b] if ti.static(static_rigid_sim_config.batch_links_info) else i_l

            mass = links_info.inertial_mass[I_l] + links_state.mass_shift[i_l, i_b]
            (
                links_state.i_pos_bw[i_l, i_b],
                links_state.i_quat[i_l, i_b],
            ) = gu.ti_transform_pos_quat_by_trans_quat(
                links_info.inertial_pos[I_l] + links_state.i_pos_shift[i_l, i_b],
                links_info.inertial_quat[I_l],
                links_state.pos[i_l, i_b],
                links_state.quat[i_l, i_b],
            )

            i_r = links_info.root_idx[I_l]
            links_state.mass_sum[i_r, i_b] += mass
            links_state.root_COM_bw[i_r, i_b] += mass * links_state.i_pos_bw[i_l, i_b]

    ti.loop_config(serialize=static_rigid_sim_config.para_level < gs.PARA_LEVEL.ALL)
    for i_l_ in (
        (
            # Dynamic inner loop for forward pass
            range(rigid_global_info.n_awake_links[i_b])
            if ti.static(static_rigid_sim_config.use_hibernation)
            else range(links_info.root_idx.shape[0])
        )
        if ti.static(not static_rigid_sim_config.is_backward)
        else (
            # Static inner loop for backward pass
            ti.static(range(static_rigid_sim_config.max_n_awake_links))
            if ti.static(static_rigid_sim_config.use_hibernation)
            else ti.static(range(static_rigid_sim_config.n_links))
        )
    ):
        if func_check_index_range(
            i_l_, 0, rigid_global_info.n_awake_links[i_b], static_rigid_sim_config.use_hibernation
        ):
            i_l = (
                rigid_global_info.awake_links[i_l_, i_b] if ti.static(static_rigid_sim_config.use_hibernation) else i_l_
            )
            I_l = [i_l, i_b] if ti.static(static_rigid_sim_config.batch_links_info) else i_l

            i_r = links_info.root_idx[I_l]
            if i_l == i_r:
                links_state.root_COM[i_l, i_b] = links_state.root_COM_bw[i_l, i_b] / links_state.mass_sum[i_l, i_b]

    ti.loop_config(serialize=static_rigid_sim_config.para_level < gs.PARA_LEVEL.ALL)
    for i_l_ in (
        (
            # Dynamic inner loop for forward pass
            range(rigid_global_info.n_awake_links[i_b])
            if ti.static(static_rigid_sim_config.use_hibernation)
            else range(links_info.root_idx.shape[0])
        )
        if ti.static(not static_rigid_sim_config.is_backward)
        else (
            # Static inner loop for backward pass
            ti.static(range(static_rigid_sim_config.max_n_awake_links))
            if ti.static(static_rigid_sim_config.use_hibernation)
            else ti.static(range(static_rigid_sim_config.n_links))
        )
    ):
        if func_check_index_range(
            i_l_, 0, rigid_global_info.n_awake_links[i_b], static_rigid_sim_config.use_hibernation
        ):
            i_l = (
                rigid_global_info.awake_links[i_l_, i_b] if ti.static(static_rigid_sim_config.use_hibernation) else i_l_
            )
            I_l = [i_l, i_b] if ti.static(static_rigid_sim_config.batch_links_info) else i_l

            i_r = links_info.root_idx[I_l]
            links_state.root_COM[i_l, i_b] = links_state.root_COM[i_r, i_b]

    ti.loop_config(serialize=static_rigid_sim_config.para_level < gs.PARA_LEVEL.ALL)
    for i_l_ in (
        (
            # Dynamic inner loop for forward pass
            range(rigid_global_info.n_awake_links[i_b])
            if ti.static(static_rigid_sim_config.use_hibernation)
            else range(links_info.root_idx.shape[0])
        )
        if ti.static(not static_rigid_sim_config.is_backward)
        else (
            # Static inner loop for backward pass
            ti.static(range(static_rigid_sim_config.max_n_awake_links))
            if ti.static(static_rigid_sim_config.use_hibernation)
            else ti.static(range(static_rigid_sim_config.n_links))
        )
    ):
        if func_check_index_range(
            i_l_, 0, rigid_global_info.n_awake_links[i_b], static_rigid_sim_config.use_hibernation
        ):
            i_l = (
                rigid_global_info.awake_links[i_l_, i_b] if ti.static(static_rigid_sim_config.use_hibernation) else i_l_
            )
            I_l = [i_l, i_b] if ti.static(static_rigid_sim_config.batch_links_info) else i_l

            i_r = links_info.root_idx[I_l]
            links_state.i_pos[i_l, i_b] = links_state.i_pos_bw[i_l, i_b] - links_state.root_COM[i_l, i_b]

            i_inertial = links_info.inertial_i[I_l]
            i_mass = links_info.inertial_mass[I_l] + links_state.mass_shift[i_l, i_b]
            (
                links_state.cinr_inertial[i_l, i_b],
                links_state.cinr_pos[i_l, i_b],
                links_state.cinr_quat[i_l, i_b],
                links_state.cinr_mass[i_l, i_b],
            ) = gu.ti_transform_inertia_by_trans_quat(
                i_inertial,
                i_mass,
                links_state.i_pos[i_l, i_b],
                links_state.i_quat[i_l, i_b],
                rigid_global_info.EPS[None],
            )

    ti.loop_config(serialize=static_rigid_sim_config.para_level < gs.PARA_LEVEL.ALL)
    for i_l_ in (
        (
            # Dynamic inner loop for forward pass
            range(rigid_global_info.n_awake_links[i_b])
            if ti.static(static_rigid_sim_config.use_hibernation)
            else range(links_info.root_idx.shape[0])
        )
        if ti.static(not static_rigid_sim_config.is_backward)
        else (
            # Static inner loop for backward pass
            ti.static(range(static_rigid_sim_config.max_n_awake_links))
            if ti.static(static_rigid_sim_config.use_hibernation)
            else ti.static(range(static_rigid_sim_config.n_links))
        )
    ):
        if func_check_index_range(
            i_l_, 0, rigid_global_info.n_awake_links[i_b], static_rigid_sim_config.use_hibernation
        ):
            i_l = (
                rigid_global_info.awake_links[i_l_, i_b] if ti.static(static_rigid_sim_config.use_hibernation) else i_l_
            )
            I_l = [i_l, i_b] if ti.static(static_rigid_sim_config.batch_links_info) else i_l

            if links_info.n_dofs[I_l] > 0:
                i_p = links_info.parent_idx[I_l]

                _i_j = links_info.joint_start[I_l]
                _I_j = [_i_j, i_b] if ti.static(static_rigid_sim_config.batch_joints_info) else _i_j
                joint_type = joints_info.type[_I_j]

                p_pos = ti.Vector.zero(gs.ti_float, 3)
                p_quat = gu.ti_identity_quat()
                if i_p != -1:
                    p_pos = links_state.pos[i_p, i_b]
                    p_quat = links_state.quat[i_p, i_b]

                if joint_type == gs.JOINT_TYPE.FREE or (links_info.is_fixed[I_l] and i_p == -1):
                    links_state.j_pos[i_l, i_b] = links_state.pos[i_l, i_b]
                    links_state.j_quat[i_l, i_b] = links_state.quat[i_l, i_b]
                else:
                    (
                        links_state.j_pos_bw[i_l, 0, i_b],
                        links_state.j_quat_bw[i_l, 0, i_b],
                    ) = gu.ti_transform_pos_quat_by_trans_quat(links_info.pos[I_l], links_info.quat[I_l], p_pos, p_quat)

                    n_joints = links_info.joint_end[I_l] - links_info.joint_start[I_l]

                    for i_j_ in (
                        range(n_joints)
                        if ti.static(not static_rigid_sim_config.is_backward)
                        else ti.static(range(static_rigid_sim_config.max_n_joints_per_link))
                    ):
                        i_j = i_j_ + links_info.joint_start[I_l]

                        curr_i_j = 0 if ti.static(not static_rigid_sim_config.is_backward) else i_j_
                        next_i_j = 0 if ti.static(not static_rigid_sim_config.is_backward) else i_j_ + 1

                        if func_check_index_range(
                            i_j,
                            links_info.joint_start[I_l],
                            links_info.joint_end[I_l],
                            static_rigid_sim_config.is_backward,
                        ):
                            I_j = [i_j, i_b] if ti.static(static_rigid_sim_config.batch_joints_info) else i_j

                            (
                                links_state.j_pos_bw[i_l, next_i_j, i_b],
                                links_state.j_quat_bw[i_l, next_i_j, i_b],
                            ) = gu.ti_transform_pos_quat_by_trans_quat(
                                joints_info.pos[I_j],
                                gu.ti_identity_quat(),
                                links_state.j_pos_bw[i_l, curr_i_j, i_b],
                                links_state.j_quat_bw[i_l, curr_i_j, i_b],
                            )

                    i_j_ = 0 if ti.static(not static_rigid_sim_config.is_backward) else n_joints
                    links_state.j_pos[i_l, i_b] = links_state.j_pos_bw[i_l, i_j_, i_b]
                    links_state.j_quat[i_l, i_b] = links_state.j_quat_bw[i_l, i_j_, i_b]

    ti.loop_config(serialize=static_rigid_sim_config.para_level < gs.PARA_LEVEL.ALL)
    for i_l_ in (
        (
            # Dynamic inner loop for forward pass
            range(rigid_global_info.n_awake_links[i_b])
            if ti.static(static_rigid_sim_config.use_hibernation)
            else range(links_info.root_idx.shape[0])
        )
        if ti.static(not static_rigid_sim_config.is_backward)
        else (
            # Static inner loop for backward pass
            ti.static(range(static_rigid_sim_config.max_n_awake_links))
            if ti.static(static_rigid_sim_config.use_hibernation)
            else ti.static(range(static_rigid_sim_config.n_links))
        )
    ):
        if func_check_index_range(
            i_l_, 0, rigid_global_info.n_awake_links[i_b], static_rigid_sim_config.use_hibernation
        ):
            i_l = (
                rigid_global_info.awake_links[i_l_, i_b] if ti.static(static_rigid_sim_config.use_hibernation) else i_l_
            )
            I_l = [i_l, i_b] if ti.static(static_rigid_sim_config.batch_links_info) else i_l

            if links_info.n_dofs[I_l] > 0:
                for i_j_ in (
                    range(links_info.joint_start[I_l], links_info.joint_end[I_l])
                    if ti.static(not static_rigid_sim_config.is_backward)
                    else ti.static(range(static_rigid_sim_config.max_n_joints_per_link))
                ):
                    i_j = (
                        i_j_
                        if ti.static(not static_rigid_sim_config.is_backward)
                        else (i_j_ + links_info.joint_start[I_l])
                    )

                    if func_check_index_range(
                        i_j, links_info.joint_start[I_l], links_info.joint_end[I_l], static_rigid_sim_config.is_backward
                    ):
                        offset_pos = links_state.root_COM[i_l, i_b] - joints_state.xanchor[i_j, i_b]
                        I_j = [i_j, i_b] if ti.static(static_rigid_sim_config.batch_joints_info) else i_j
                        joint_type = joints_info.type[I_j]

                        dof_start = joints_info.dof_start[I_j]

                        EPS = rigid_global_info.EPS[None]
                        if joint_type == gs.JOINT_TYPE.REVOLUTE:
                            dofs_state.cdof_ang[dof_start, i_b] = joints_state.xaxis[i_j, i_b]
                            dofs_state.cdof_vel[dof_start, i_b] = joints_state.xaxis[i_j, i_b].cross(offset_pos)
                        elif joint_type == gs.JOINT_TYPE.PRISMATIC:
                            dofs_state.cdof_ang[dof_start, i_b] = ti.Vector.zero(gs.ti_float, 3)
                            dofs_state.cdof_vel[dof_start, i_b] = joints_state.xaxis[i_j, i_b]
                        elif joint_type == gs.JOINT_TYPE.SPHERICAL:
                            xmat_T = gu.ti_quat_to_R(links_state.quat[i_l, i_b], EPS).transpose()
                            for i in ti.static(range(3)):
                                dofs_state.cdof_ang[i + dof_start, i_b] = xmat_T[i, :]
                                dofs_state.cdof_vel[i + dof_start, i_b] = xmat_T[i, :].cross(offset_pos)
                        elif joint_type == gs.JOINT_TYPE.FREE:
                            for i in ti.static(range(3)):
                                dofs_state.cdof_ang[i + dof_start, i_b] = ti.Vector.zero(gs.ti_float, 3)
                                dofs_state.cdof_vel[i + dof_start, i_b] = ti.Vector.zero(gs.ti_float, 3)
                                dofs_state.cdof_vel[i + dof_start, i_b][i] = 1.0

                            xmat_T = gu.ti_quat_to_R(links_state.quat[i_l, i_b], EPS).transpose()
                            for i in ti.static(range(3)):
                                dofs_state.cdof_ang[i + dof_start + 3, i_b] = xmat_T[i, :]
                                dofs_state.cdof_vel[i + dof_start + 3, i_b] = xmat_T[i, :].cross(offset_pos)

                        for i_d_ in (
                            range(dof_start, joints_info.dof_end[I_j])
                            if ti.static(not static_rigid_sim_config.is_backward)
                            else ti.static(range(static_rigid_sim_config.max_n_dofs_per_joint))
                        ):
                            i_d = i_d_ if ti.static(not static_rigid_sim_config.is_backward) else (i_d_ + dof_start)
                            if func_check_index_range(
                                i_d, dof_start, joints_info.dof_end[I_j], static_rigid_sim_config.is_backward
                            ):
                                dofs_state.cdofvel_ang[i_d, i_b] = (
                                    dofs_state.cdof_ang[i_d, i_b] * dofs_state.vel[i_d, i_b]
                                )
                                dofs_state.cdofvel_vel[i_d, i_b] = (
                                    dofs_state.cdof_vel[i_d, i_b] * dofs_state.vel[i_d, i_b]
                                )


@ti.func
def func_forward_kinematics(
    i_b,
    links_state: array_class.LinksState,
    links_info: array_class.LinksInfo,
    joints_state: array_class.JointsState,
    joints_info: array_class.JointsInfo,
    dofs_state: array_class.DofsState,
    dofs_info: array_class.DofsInfo,
    entities_info: array_class.EntitiesInfo,
    rigid_global_info: array_class.RigidGlobalInfo,
    static_rigid_sim_config: ti.template(),
):
    for i_e_ in (
        (
            range(rigid_global_info.n_awake_entities[i_b])
            if ti.static(static_rigid_sim_config.use_hibernation)
            else range(entities_info.n_links.shape[0])
        )
        if ti.static(not static_rigid_sim_config.is_backward)
        else (
            ti.static(range(static_rigid_sim_config.max_n_awake_entities))
            if ti.static(static_rigid_sim_config.use_hibernation)
            else ti.static(range(static_rigid_sim_config.max_n_links_per_entity))
        )
    ):
        if func_check_index_range(
            i_e_, 0, rigid_global_info.n_awake_entities[i_b], static_rigid_sim_config.use_hibernation
        ):
            i_e = (
                rigid_global_info.awake_entities[i_e_, i_b]
                if ti.static(static_rigid_sim_config.use_hibernation)
                else i_e_
            )

            func_forward_kinematics_entity(
                i_e,
                i_b,
                links_state,
                links_info,
                joints_state,
                joints_info,
                dofs_state,
                dofs_info,
                entities_info,
                rigid_global_info,
                static_rigid_sim_config,
            )


@ti.func
def func_forward_velocity(
    i_b,
    entities_info: array_class.EntitiesInfo,
    links_info: array_class.LinksInfo,
    links_state: array_class.LinksState,
    joints_info: array_class.JointsInfo,
    dofs_state: array_class.DofsState,
    rigid_global_info: array_class.RigidGlobalInfo,
    static_rigid_sim_config: ti.template(),
):
    for i_e_ in (
        (
            # Dynamic inner loop for forward pass
            range(rigid_global_info.n_awake_entities[i_b])
            if ti.static(static_rigid_sim_config.use_hibernation)
            else range(entities_info.n_links.shape[0])
        )
        if ti.static(not static_rigid_sim_config.is_backward)
        else (
            # Static inner loop for backward pass
            ti.static(range(static_rigid_sim_config.max_n_awake_entities))
            if ti.static(static_rigid_sim_config.use_hibernation)
            else ti.static(range(static_rigid_sim_config.max_n_links_per_entity))
        )
    ):
        if func_check_index_range(
            i_e_, 0, rigid_global_info.n_awake_entities[i_b], static_rigid_sim_config.use_hibernation
        ):
            i_e = (
                rigid_global_info.awake_entities[i_e_, i_b]
                if ti.static(static_rigid_sim_config.use_hibernation)
                else i_e_
            )
            func_forward_velocity_entity(
                i_e=i_e,
                i_b=i_b,
                entities_info=entities_info,
                links_info=links_info,
                links_state=links_state,
                joints_info=joints_info,
                dofs_state=dofs_state,
                rigid_global_info=rigid_global_info,
                static_rigid_sim_config=static_rigid_sim_config,
            )


@ti.kernel(fastcache=gs.use_fastcache)
def kernel_forward_kinematics_entity(
    i_e: ti.int32,
    envs_idx: ti.types.ndarray(),
    links_state: array_class.LinksState,
    links_info: array_class.LinksInfo,
    joints_state: array_class.JointsState,
    joints_info: array_class.JointsInfo,
    dofs_state: array_class.DofsState,
    dofs_info: array_class.DofsInfo,
    entities_info: array_class.EntitiesInfo,
    rigid_global_info: array_class.RigidGlobalInfo,
    static_rigid_sim_config: ti.template(),
):
    for i_b_ in range(envs_idx.shape[0]):
        i_b = envs_idx[i_b_]

        func_forward_kinematics_entity(
            i_e,
            i_b,
            links_state,
            links_info,
            joints_state,
            joints_info,
            dofs_state,
            dofs_info,
            entities_info,
            rigid_global_info,
            static_rigid_sim_config,
        )


@ti.func
def func_forward_kinematics_entity(
    i_e,
    i_b,
    links_state: array_class.LinksState,
    links_info: array_class.LinksInfo,
    joints_state: array_class.JointsState,
    joints_info: array_class.JointsInfo,
    dofs_state: array_class.DofsState,
    dofs_info: array_class.DofsInfo,
    entities_info: array_class.EntitiesInfo,
    rigid_global_info: array_class.RigidGlobalInfo,
    static_rigid_sim_config: ti.template(),
):
    # Becomes static loop in backward pass, because we assume this loop is an inner loop
    for i_l_ in (
        range(entities_info.link_start[i_e], entities_info.link_end[i_e])
        if ti.static(not static_rigid_sim_config.is_backward)
        else ti.static(range(static_rigid_sim_config.max_n_links_per_entity))
    ):
        EPS = rigid_global_info.EPS[None]
        i_l = i_l_ if ti.static(not static_rigid_sim_config.is_backward) else (i_l_ + entities_info.link_start[i_e])

        if func_check_index_range(
            i_l, entities_info.link_start[i_e], entities_info.link_end[i_e], static_rigid_sim_config.is_backward
        ):
            I_l = [i_l, i_b] if ti.static(static_rigid_sim_config.batch_links_info) else i_l

            links_state.pos_bw[i_l, 0, i_b] = links_info.pos[I_l]
            links_state.quat_bw[i_l, 0, i_b] = links_info.quat[I_l]
            if links_info.parent_idx[I_l] != -1:
                parent_pos = links_state.pos[links_info.parent_idx[I_l], i_b]
                parent_quat = links_state.quat[links_info.parent_idx[I_l], i_b]
                links_state.pos_bw[i_l, 0, i_b] = parent_pos + gu.ti_transform_by_quat(links_info.pos[I_l], parent_quat)
                links_state.quat_bw[i_l, 0, i_b] = gu.ti_transform_quat_by_quat(links_info.quat[I_l], parent_quat)

            n_joints = links_info.joint_end[I_l] - links_info.joint_start[I_l]

            for i_j_ in (
                range(n_joints)
                if ti.static(not static_rigid_sim_config.is_backward)
                else ti.static(range(static_rigid_sim_config.max_n_joints_per_link))
            ):
                i_j = i_j_ + links_info.joint_start[I_l]

                curr_i_j = 0 if ti.static(not static_rigid_sim_config.is_backward) else i_j_
                next_i_j = 0 if ti.static(not static_rigid_sim_config.is_backward) else i_j_ + 1

                if func_check_index_range(
                    i_j, links_info.joint_start[I_l], links_info.joint_end[I_l], static_rigid_sim_config.is_backward
                ):
                    I_j = [i_j, i_b] if ti.static(static_rigid_sim_config.batch_joints_info) else i_j
                    joint_type = joints_info.type[I_j]
                    q_start = joints_info.q_start[I_j]
                    dof_start = joints_info.dof_start[I_j]
                    I_d = [dof_start, i_b] if ti.static(static_rigid_sim_config.batch_dofs_info) else dof_start

                    # compute axis and anchor
                    if joint_type == gs.JOINT_TYPE.FREE:
                        joints_state.xanchor[i_j, i_b] = ti.Vector(
                            [
                                rigid_global_info.qpos[q_start, i_b],
                                rigid_global_info.qpos[q_start + 1, i_b],
                                rigid_global_info.qpos[q_start + 2, i_b],
                            ]
                        )
                        joints_state.xaxis[i_j, i_b] = ti.Vector([0.0, 0.0, 1.0])
                    elif joint_type == gs.JOINT_TYPE.FIXED:
                        pass
                    else:
                        axis = ti.Vector([0.0, 0.0, 1.0], dt=gs.ti_float)
                        if joint_type == gs.JOINT_TYPE.REVOLUTE:
                            axis = dofs_info.motion_ang[I_d]
                        elif joint_type == gs.JOINT_TYPE.PRISMATIC:
                            axis = dofs_info.motion_vel[I_d]

                        joints_state.xanchor[i_j, i_b] = (
                            gu.ti_transform_by_quat(joints_info.pos[I_j], links_state.quat_bw[i_l, curr_i_j, i_b])
                            + links_state.pos_bw[i_l, curr_i_j, i_b]
                        )
                        joints_state.xaxis[i_j, i_b] = gu.ti_transform_by_quat(
                            axis, links_state.quat_bw[i_l, curr_i_j, i_b]
                        )

                    if joint_type == gs.JOINT_TYPE.FREE:
                        links_state.pos_bw[i_l, next_i_j, i_b] = ti.Vector(
                            [
                                rigid_global_info.qpos[q_start, i_b],
                                rigid_global_info.qpos[q_start + 1, i_b],
                                rigid_global_info.qpos[q_start + 2, i_b],
                            ],
                            dt=gs.ti_float,
                        )
                        links_state.quat_bw[i_l, next_i_j, i_b] = ti.Vector(
                            [
                                rigid_global_info.qpos[q_start + 3, i_b],
                                rigid_global_info.qpos[q_start + 4, i_b],
                                rigid_global_info.qpos[q_start + 5, i_b],
                                rigid_global_info.qpos[q_start + 6, i_b],
                            ],
                            dt=gs.ti_float,
                        )
                        xyz = gu.ti_quat_to_xyz(links_state.quat_bw[i_l, next_i_j, i_b], EPS)
                        for j in ti.static(range(3)):
                            dofs_state.pos[dof_start + j, i_b] = links_state.pos_bw[i_l, next_i_j, i_b][j]
                            dofs_state.pos[dof_start + 3 + j, i_b] = xyz[j]
                    elif joint_type == gs.JOINT_TYPE.FIXED:
                        pass
                    elif joint_type == gs.JOINT_TYPE.SPHERICAL:
                        qloc = ti.Vector(
                            [
                                rigid_global_info.qpos[q_start, i_b],
                                rigid_global_info.qpos[q_start + 1, i_b],
                                rigid_global_info.qpos[q_start + 2, i_b],
                                rigid_global_info.qpos[q_start + 3, i_b],
                            ],
                            dt=gs.ti_float,
                        )
                        xyz = gu.ti_quat_to_xyz(qloc, EPS)
                        for j in ti.static(range(3)):
                            dofs_state.pos[dof_start + j, i_b] = xyz[j]
                        links_state.quat_bw[i_l, next_i_j, i_b] = gu.ti_transform_quat_by_quat(
                            qloc, links_state.quat_bw[i_l, curr_i_j, i_b]
                        )
                        links_state.pos_bw[i_l, next_i_j, i_b] = joints_state.xanchor[
                            i_j, i_b
                        ] - gu.ti_transform_by_quat(joints_info.pos[I_j], links_state.quat_bw[i_l, next_i_j, i_b])
                    elif joint_type == gs.JOINT_TYPE.REVOLUTE:
                        axis = dofs_info.motion_ang[I_d]
                        dofs_state.pos[dof_start, i_b] = (
                            rigid_global_info.qpos[q_start, i_b] - rigid_global_info.qpos0[q_start, i_b]
                        )
                        qloc = gu.ti_rotvec_to_quat(axis * dofs_state.pos[dof_start, i_b], EPS)
                        links_state.quat_bw[i_l, next_i_j, i_b] = gu.ti_transform_quat_by_quat(
                            qloc, links_state.quat_bw[i_l, curr_i_j, i_b]
                        )
                        links_state.pos_bw[i_l, next_i_j, i_b] = joints_state.xanchor[
                            i_j, i_b
                        ] - gu.ti_transform_by_quat(joints_info.pos[I_j], links_state.quat_bw[i_l, next_i_j, i_b])
                    else:  # joint_type == gs.JOINT_TYPE.PRISMATIC:
                        dofs_state.pos[dof_start, i_b] = (
                            rigid_global_info.qpos[q_start, i_b] - rigid_global_info.qpos0[q_start, i_b]
                        )
                        links_state.pos_bw[i_l, next_i_j, i_b] = (
                            links_state.pos_bw[i_l, curr_i_j, i_b]
                            + joints_state.xaxis[i_j, i_b] * dofs_state.pos[dof_start, i_b]
                        )

            # Skip link pose update for fixed root links to let users manually overwrite them
            i_j_ = 0 if ti.static(not static_rigid_sim_config.is_backward) else n_joints
            if not (links_info.parent_idx[I_l] == -1 and links_info.is_fixed[I_l]):
                links_state.pos[i_l, i_b] = links_state.pos_bw[i_l, i_j_, i_b]
                links_state.quat[i_l, i_b] = links_state.quat_bw[i_l, i_j_, i_b]


@ti.func
def func_forward_velocity_entity(
    i_e,
    i_b,
    entities_info: array_class.EntitiesInfo,
    links_info: array_class.LinksInfo,
    links_state: array_class.LinksState,
    joints_info: array_class.JointsInfo,
    dofs_state: array_class.DofsState,
    rigid_global_info: array_class.RigidGlobalInfo,
    static_rigid_sim_config: ti.template(),
):
    for i_l_ in (
        range(entities_info.link_start[i_e], entities_info.link_end[i_e])
        if ti.static(not static_rigid_sim_config.is_backward)
        else ti.static(range(static_rigid_sim_config.max_n_links_per_entity))
    ):
        i_l = i_l_ if ti.static(not static_rigid_sim_config.is_backward) else (i_l_ + entities_info.link_start[i_e])

        if func_check_index_range(
            i_l, entities_info.link_start[i_e], entities_info.link_end[i_e], static_rigid_sim_config.is_backward
        ):
            I_l = [i_l, i_b] if ti.static(static_rigid_sim_config.batch_links_info) else i_l
            n_joints = links_info.joint_end[I_l] - links_info.joint_start[I_l]

            links_state.cd_vel_bw[i_l, 0, i_b] = ti.Vector.zero(gs.ti_float, 3)
            links_state.cd_ang_bw[i_l, 0, i_b] = ti.Vector.zero(gs.ti_float, 3)

            if links_info.parent_idx[I_l] != -1:
                links_state.cd_vel_bw[i_l, 0, i_b] = links_state.cd_vel[links_info.parent_idx[I_l], i_b]
                links_state.cd_ang_bw[i_l, 0, i_b] = links_state.cd_ang[links_info.parent_idx[I_l], i_b]

            for i_j_ in (
                range(n_joints)
                if ti.static(not static_rigid_sim_config.is_backward)
                else ti.static(range(static_rigid_sim_config.max_n_joints_per_link))
            ):
                i_j = i_j_ + links_info.joint_start[I_l]

                if func_check_index_range(
                    i_j, links_info.joint_start[I_l], links_info.joint_end[I_l], static_rigid_sim_config.is_backward
                ):
                    I_j = [i_j, i_b] if ti.static(static_rigid_sim_config.batch_joints_info) else i_j
                    joint_type = joints_info.type[I_j]
                    q_start = joints_info.q_start[I_j]
                    dof_start = joints_info.dof_start[I_j]

                    curr_i_j = 0 if ti.static(not static_rigid_sim_config.is_backward) else i_j_
                    next_i_j = 0 if ti.static(not static_rigid_sim_config.is_backward) else i_j_ + 1

                    if joint_type == gs.JOINT_TYPE.FREE:
                        for i_3 in ti.static(range(3)):
                            func_atomic_add_if_backward_3d(
                                links_state.cd_vel_bw,
                                i_l,
                                curr_i_j,
                                i_b,
                                dofs_state.cdof_vel[dof_start + i_3, i_b] * dofs_state.vel[dof_start + i_3, i_b],
                                static_rigid_sim_config,
                            )
                            func_atomic_add_if_backward_3d(
                                links_state.cd_ang_bw,
                                i_l,
                                curr_i_j,
                                i_b,
                                dofs_state.cdof_ang[dof_start + i_3, i_b] * dofs_state.vel[dof_start + i_3, i_b],
                                static_rigid_sim_config,
                            )

                        for i_3 in ti.static(range(3)):
                            (
                                dofs_state.cdofd_ang[dof_start + i_3, i_b],
                                dofs_state.cdofd_vel[dof_start + i_3, i_b],
                            ) = ti.Vector.zero(gs.ti_float, 3), ti.Vector.zero(gs.ti_float, 3)

                            (
                                dofs_state.cdofd_ang[dof_start + i_3 + 3, i_b],
                                dofs_state.cdofd_vel[dof_start + i_3 + 3, i_b],
                            ) = gu.motion_cross_motion(
                                links_state.cd_ang_bw[i_l, curr_i_j, i_b],
                                links_state.cd_vel_bw[i_l, curr_i_j, i_b],
                                dofs_state.cdof_ang[dof_start + i_3 + 3, i_b],
                                dofs_state.cdof_vel[dof_start + i_3 + 3, i_b],
                            )

                        links_state.cd_vel_bw[i_l, next_i_j, i_b] = links_state.cd_vel_bw[i_l, curr_i_j, i_b]
                        links_state.cd_ang_bw[i_l, next_i_j, i_b] = links_state.cd_ang_bw[i_l, curr_i_j, i_b]

                        for i_3 in ti.static(range(3)):
                            func_atomic_add_if_backward_3d(
                                links_state.cd_vel_bw,
                                i_l,
                                next_i_j,
                                i_b,
                                dofs_state.cdof_vel[dof_start + i_3 + 3, i_b]
                                * dofs_state.vel[dof_start + i_3 + 3, i_b],
                                static_rigid_sim_config,
                            )
                            func_atomic_add_if_backward_3d(
                                links_state.cd_ang_bw,
                                i_l,
                                next_i_j,
                                i_b,
                                dofs_state.cdof_ang[dof_start + i_3 + 3, i_b]
                                * dofs_state.vel[dof_start + i_3 + 3, i_b],
                                static_rigid_sim_config,
                            )

                    else:
                        for i_d_ in (
                            range(dof_start, joints_info.dof_end[I_j])
                            if ti.static(not static_rigid_sim_config.is_backward)
                            else ti.static(range(static_rigid_sim_config.max_n_dofs_per_joint))
                        ):
                            i_d = i_d_ if ti.static(not static_rigid_sim_config.is_backward) else (i_d_ + dof_start)
                            if func_check_index_range(
                                i_d, dof_start, joints_info.dof_end[I_j], static_rigid_sim_config.is_backward
                            ):
                                dofs_state.cdofd_ang[i_d, i_b], dofs_state.cdofd_vel[i_d, i_b] = gu.motion_cross_motion(
                                    links_state.cd_ang_bw[i_l, curr_i_j, i_b],
                                    links_state.cd_vel_bw[i_l, curr_i_j, i_b],
                                    dofs_state.cdof_ang[i_d, i_b],
                                    dofs_state.cdof_vel[i_d, i_b],
                                )

                        links_state.cd_vel_bw[i_l, next_i_j, i_b] = links_state.cd_vel_bw[i_l, curr_i_j, i_b]
                        links_state.cd_ang_bw[i_l, next_i_j, i_b] = links_state.cd_ang_bw[i_l, curr_i_j, i_b]

                        for i_d_ in (
                            range(dof_start, joints_info.dof_end[I_j])
                            if ti.static(not static_rigid_sim_config.is_backward)
                            else ti.static(range(static_rigid_sim_config.max_n_dofs_per_joint))
                        ):
                            i_d = i_d_ if ti.static(not static_rigid_sim_config.is_backward) else (i_d_ + dof_start)
                            if func_check_index_range(
                                i_d, dof_start, joints_info.dof_end[I_j], static_rigid_sim_config.is_backward
                            ):
                                func_atomic_add_if_backward_3d(
                                    links_state.cd_vel_bw,
                                    i_l,
                                    next_i_j,
                                    i_b,
                                    dofs_state.cdof_vel[i_d, i_b] * dofs_state.vel[i_d, i_b],
                                    static_rigid_sim_config,
                                )
                                func_atomic_add_if_backward_3d(
                                    links_state.cd_ang_bw,
                                    i_l,
                                    next_i_j,
                                    i_b,
                                    dofs_state.cdof_ang[i_d, i_b] * dofs_state.vel[i_d, i_b],
                                    static_rigid_sim_config,
                                )

            i_j_ = 0 if ti.static(not static_rigid_sim_config.is_backward) else n_joints
            links_state.cd_vel[i_l, i_b] = links_state.cd_vel_bw[i_l, i_j_, i_b]
            links_state.cd_ang[i_l, i_b] = links_state.cd_ang_bw[i_l, i_j_, i_b]


@ti.kernel(fastcache=gs.use_fastcache)
def kernel_update_geoms(
    envs_idx: ti.types.ndarray(),
    entities_info: array_class.EntitiesInfo,
    geoms_info: array_class.GeomsInfo,
    geoms_state: array_class.GeomsState,
    links_state: array_class.LinksState,
    rigid_global_info: array_class.RigidGlobalInfo,
    static_rigid_sim_config: ti.template(),
    force_update_fixed_geoms: ti.template(),
):
    for i_b_ in range(envs_idx.shape[0]):
        i_b = envs_idx[i_b_]

        func_update_geoms(
            i_b,
            entities_info,
            geoms_info,
            geoms_state,
            links_state,
            rigid_global_info,
            static_rigid_sim_config,
            force_update_fixed_geoms,
        )


@ti.func
def func_update_geoms(
    i_b,
    entities_info: array_class.EntitiesInfo,
    geoms_info: array_class.GeomsInfo,
    geoms_state: array_class.GeomsState,
    links_state: array_class.LinksState,
    rigid_global_info: array_class.RigidGlobalInfo,
    static_rigid_sim_config: ti.template(),
    force_update_fixed_geoms: ti.template(),
):
    """
    NOTE: this only update geom pose, not its verts and else.
    """
    for i_0 in (
        (
            # Dynamic inner loop for forward pass
            range(rigid_global_info.n_awake_entities[i_b])
            if ti.static(static_rigid_sim_config.use_hibernation)
            else range(geoms_info.pos.shape[0])
        )
        if ti.static(not static_rigid_sim_config.is_backward)
        else (
            # Static inner loop for backward pass
            ti.static(range(static_rigid_sim_config.max_n_awake_entities))
            if ti.static(static_rigid_sim_config.use_hibernation)
            else ti.static(range(static_rigid_sim_config.n_geoms))
        )
    ):
        i_e = rigid_global_info.awake_entities[i_0, i_b] if ti.static(static_rigid_sim_config.use_hibernation) else 0
        n_geoms = entities_info.geom_end[i_e] - entities_info.geom_start[i_e]

        for i_1 in (
            (
                # Dynamic inner loop for forward pass
                range(n_geoms)
                if ti.static(static_rigid_sim_config.use_hibernation)
                else range(1)
            )
            if ti.static(not static_rigid_sim_config.is_backward)
            else (
                # Static inner loop for backward pass
                ti.static(range(static_rigid_sim_config.max_n_geoms_per_entity))
                if ti.static(static_rigid_sim_config.use_hibernation)
                else ti.static(range(1))
            )
        ):
            i_g = i_1 + entities_info.geom_start[i_e] if ti.static(static_rigid_sim_config.use_hibernation) else i_0
            if func_check_index_range(
                i_g, entities_info.geom_start[i_e], entities_info.geom_end[i_e], static_rigid_sim_config.is_backward
            ):
                if force_update_fixed_geoms or not geoms_info.is_fixed[i_g]:
                    (
                        geoms_state.pos[i_g, i_b],
                        geoms_state.quat[i_g, i_b],
                    ) = gu.ti_transform_pos_quat_by_trans_quat(
                        geoms_info.pos[i_g],
                        geoms_info.quat[i_g],
                        links_state.pos[geoms_info.link_idx[i_g], i_b],
                        links_state.quat[geoms_info.link_idx[i_g], i_b],
                    )
                    geoms_state.verts_updated[i_g, i_b] = False


@ti.kernel(fastcache=gs.use_fastcache)
def kernel_update_verts_for_geoms(
    geoms_idx: ti.types.ndarray(),
    geoms_state: array_class.GeomsState,
    geoms_info: array_class.GeomsInfo,
    verts_info: array_class.VertsInfo,
    free_verts_state: array_class.VertsState,
    fixed_verts_state: array_class.VertsState,
):
    n_geoms = geoms_idx.shape[0]
    _B = geoms_state.verts_updated.shape[1]
    for i_g_, i_b in ti.ndrange(n_geoms, _B):
        i_g = geoms_idx[i_g_]
        func_update_verts_for_geom(i_g, i_b, geoms_state, geoms_info, verts_info, free_verts_state, fixed_verts_state)


@ti.func
def func_update_verts_for_geom(
    i_g: ti.i32,
    i_b: ti.i32,
    geoms_state: array_class.GeomsState,
    geoms_info: array_class.GeomsInfo,
    verts_info: array_class.VertsInfo,
    free_verts_state: array_class.VertsState,
    fixed_verts_state: array_class.VertsState,
):
    if not geoms_state.verts_updated[i_g, i_b]:
        i_v_start = geoms_info.vert_start[i_g]
        if verts_info.is_fixed[i_v_start]:
            for i_v in range(i_v_start, geoms_info.vert_end[i_g]):
                verts_state_idx = verts_info.verts_state_idx[i_v]
                fixed_verts_state.pos[verts_state_idx] = gu.ti_transform_by_trans_quat(
                    verts_info.init_pos[i_v], geoms_state.pos[i_g, i_b], geoms_state.quat[i_g, i_b]
                )
            _B = geoms_state.verts_updated.shape[1]
            for j_b in range(_B):
                geoms_state.verts_updated[i_g, j_b] = True
        else:
            for i_v in range(i_v_start, geoms_info.vert_end[i_g]):
                verts_state_idx = verts_info.verts_state_idx[i_v]
                free_verts_state.pos[verts_state_idx, i_b] = gu.ti_transform_by_trans_quat(
                    verts_info.init_pos[i_v], geoms_state.pos[i_g, i_b], geoms_state.quat[i_g, i_b]
                )
            geoms_state.verts_updated[i_g, i_b] = True


@ti.func
def func_update_all_verts(
    geoms_info: array_class.GeomsInfo,
    geoms_state: array_class.GeomsState,
    verts_info: array_class.VertsInfo,
    free_verts_state: array_class.VertsState,
    fixed_verts_state: array_class.VertsState,
):
    n_geoms, _B = geoms_state.pos.shape
    for i_g, i_b in ti.ndrange(n_geoms, _B):
        func_update_verts_for_geom(i_g, i_b, geoms_state, geoms_info, verts_info, free_verts_state, fixed_verts_state)


@ti.kernel(fastcache=gs.use_fastcache)
def kernel_update_all_verts(
    geoms_info: array_class.GeomsInfo,
    geoms_state: array_class.GeomsState,
    verts_info: array_class.VertsInfo,
    free_verts_state: array_class.VertsState,
    fixed_verts_state: array_class.VertsState,
):
    func_update_all_verts(geoms_info, geoms_state, verts_info, free_verts_state, fixed_verts_state)


@ti.kernel
def kernel_update_geom_aabbs(
    geoms_state: array_class.GeomsState,
    geoms_init_AABB: array_class.GeomsInitAABB,
    static_rigid_sim_config: ti.template(),
):
    n_geoms = geoms_state.pos.shape[0]
    _B = geoms_state.pos.shape[1]
    ti.loop_config(serialize=ti.static(static_rigid_sim_config.para_level < gs.PARA_LEVEL.ALL))
    for i_g, i_b in ti.ndrange(n_geoms, _B):
        g_pos = geoms_state.pos[i_g, i_b]
        g_quat = geoms_state.quat[i_g, i_b]

        lower = gu.ti_vec3(ti.math.inf)
        upper = gu.ti_vec3(-ti.math.inf)
        for i_corner in ti.static(range(8)):
            corner_pos = gu.ti_transform_by_trans_quat(geoms_init_AABB[i_g, i_corner], g_pos, g_quat)
            lower = ti.min(lower, corner_pos)
            upper = ti.max(upper, corner_pos)

        geoms_state.aabb_min[i_g, i_b] = lower
        geoms_state.aabb_max[i_g, i_b] = upper


@ti.kernel(fastcache=gs.use_fastcache)
def kernel_update_vgeoms(
    vgeoms_info: array_class.VGeomsInfo,
    vgeoms_state: array_class.VGeomsState,
    links_state: array_class.LinksState,
    static_rigid_sim_config: ti.template(),
):
    """
    Vgeoms are only for visualization purposes.
    """
    n_vgeoms = vgeoms_info.link_idx.shape[0]
    _B = links_state.pos.shape[1]
    ti.loop_config(serialize=ti.static(static_rigid_sim_config.para_level < gs.PARA_LEVEL.ALL))
    for i_g, i_b in ti.ndrange(n_vgeoms, _B):
        vgeoms_state.pos[i_g, i_b], vgeoms_state.quat[i_g, i_b] = gu.ti_transform_pos_quat_by_trans_quat(
            vgeoms_info.pos[i_g],
            vgeoms_info.quat[i_g],
            links_state.pos[vgeoms_info.link_idx[i_g], i_b],
            links_state.quat[vgeoms_info.link_idx[i_g], i_b],
        )


@ti.func
def func_hibernate__for_all_awake_islands_either_hiberanate_or_update_aabb_sort_buffer(
    dofs_state: array_class.DofsState,
    entities_state: array_class.EntitiesState,
    entities_info: array_class.EntitiesInfo,
    links_state: array_class.LinksState,
    geoms_state: array_class.GeomsState,
    collider_state: array_class.ColliderState,
    unused__rigid_global_info: array_class.RigidGlobalInfo,
    rigid_global_info: array_class.RigidGlobalInfo,
    static_rigid_sim_config: ti.template(),
    contact_island_state: array_class.ContactIslandState,
):
    n_entities = entities_state.hibernated.shape[0]
    _B = entities_state.hibernated.shape[1]

    ti.loop_config(serialize=ti.static(static_rigid_sim_config.para_level < gs.PARA_LEVEL.ALL))
    for i_b in range(_B):
        for island_idx in range(contact_island_state.n_islands[i_b]):
            was_island_hibernated = contact_island_state.island_hibernated[island_idx, i_b]

            if not was_island_hibernated:
                are_all_entities_okay_for_hibernation = True
                entity_ref_range = contact_island_state.island_entity[island_idx, i_b]
                for i_entity_ref_offset_ in range(entity_ref_range.n):
                    entity_ref = entity_ref_range.start + i_entity_ref_offset_
                    entity_idx = contact_island_state.entity_id[entity_ref, i_b]

                    # Hibernated entities already have zero dofs_state.acc/vel
                    is_entity_hibernated = entities_state.hibernated[entity_idx, i_b]
                    if is_entity_hibernated:
                        continue

                    for i_d in range(entities_info.dof_start[entity_idx], entities_info.dof_end[entity_idx]):
                        max_acc = rigid_global_info.hibernation_thresh_acc[None]
                        max_vel = rigid_global_info.hibernation_thresh_vel[None]
                        if ti.abs(dofs_state.acc[i_d, i_b]) > max_acc or ti.abs(dofs_state.vel[i_d, i_b]) > max_vel:
                            are_all_entities_okay_for_hibernation = False
                            break

                    if not are_all_entities_okay_for_hibernation:
                        break

                if not are_all_entities_okay_for_hibernation:
                    # update collider sort_buffer with aabb extents along x-axis
                    for i_entity_ref_offset_ in range(entity_ref_range.n):
                        entity_ref = entity_ref_range.start + i_entity_ref_offset_
                        entity_idx = contact_island_state.entity_id[entity_ref, i_b]
                        for i_g in range(entities_info.geom_start[entity_idx], entities_info.geom_end[entity_idx]):
                            min_idx, min_val = geoms_state.min_buffer_idx[i_g, i_b], geoms_state.aabb_min[i_g, i_b][0]
                            max_idx, max_val = geoms_state.max_buffer_idx[i_g, i_b], geoms_state.aabb_max[i_g, i_b][0]
                            collider_state.sort_buffer.value[min_idx, i_b] = min_val
                            collider_state.sort_buffer.value[max_idx, i_b] = max_val
                else:
                    # perform hibernation
                    prev_entity_ref = entity_ref_range.start + entity_ref_range.n - 1
                    prev_entity_idx = contact_island_state.entity_id[prev_entity_ref, i_b]

                    for i_entity_ref_offset_ in range(entity_ref_range.n):
                        entity_ref = entity_ref_range.start + i_entity_ref_offset_
                        entity_idx = contact_island_state.entity_id[entity_ref, i_b]

                        func_hibernate_entity_and_zero_dof_velocities(
                            entity_idx,
                            i_b,
                            entities_state=entities_state,
                            entities_info=entities_info,
                            dofs_state=dofs_state,
                            links_state=links_state,
                            geoms_state=geoms_state,
                        )

                        # store entities in the hibernated islands by daisy chaining them
                        contact_island_state.entity_idx_to_next_entity_idx_in_hibernated_island[
                            prev_entity_idx, i_b
                        ] = entity_idx
                        prev_entity_idx = entity_idx


@ti.func
def func_aggregate_awake_entities(
    entities_state: array_class.EntitiesState,
    entities_info: array_class.EntitiesInfo,
    rigid_global_info: array_class.RigidGlobalInfo,
    static_rigid_sim_config: ti.template(),
):

    n_entities = entities_state.hibernated.shape[0]
    _B = entities_state.hibernated.shape[1]
    rigid_global_info.n_awake_entities.fill(0)
    rigid_global_info.n_awake_links.fill(0)
    rigid_global_info.n_awake_dofs.fill(0)
    ti.loop_config(serialize=ti.static(static_rigid_sim_config.para_level < gs.PARA_LEVEL.ALL))
    for i_e, i_b in ti.ndrange(n_entities, _B):
        if entities_state.hibernated[i_e, i_b] or entities_info.n_dofs[i_e] == 0:
            continue

        next_awake_entity_idx = ti.atomic_add(rigid_global_info.n_awake_entities[i_b], 1)
        rigid_global_info.awake_entities[next_awake_entity_idx, i_b] = i_e

        n_dofs = entities_info.n_dofs[i_e]
        entity_dofs_base_idx: ti.int32 = entities_info.dof_start[i_e]
        awake_dofs_base_idx = ti.atomic_add(rigid_global_info.n_awake_dofs[i_b], n_dofs)
        for i_d_ in range(n_dofs):
            rigid_global_info.awake_dofs[awake_dofs_base_idx + i_d_, i_b] = entity_dofs_base_idx + i_d_

        n_links = entities_info.n_links[i_e]
        entity_links_base_idx: ti.int32 = entities_info.link_start[i_e]
        awake_links_base_idx = ti.atomic_add(rigid_global_info.n_awake_links[i_b], n_links)
        for i_l_ in range(n_links):
            rigid_global_info.awake_links[awake_links_base_idx + i_l_, i_b] = entity_links_base_idx + i_l_


@ti.func
def func_hibernate_entity_and_zero_dof_velocities(
    i_e: int,
    i_b: int,
    entities_state: array_class.EntitiesState,
    entities_info: array_class.EntitiesInfo,
    dofs_state: array_class.DofsState,
    links_state: array_class.LinksState,
    geoms_state: array_class.GeomsState,
):
    """
    Mark RigidEnity, individual DOFs in DofsState, RigidLinks, and RigidGeoms as hibernated.

    Also, zero out DOF velocitities and accelerations.
    """
    entities_state.hibernated[i_e, i_b] = True

    for i_d in range(entities_info.dof_start[i_e], entities_info.dof_end[i_e]):
        dofs_state.hibernated[i_d, i_b] = True
        dofs_state.vel[i_d, i_b] = 0.0
        dofs_state.acc[i_d, i_b] = 0.0

    for i_l in range(entities_info.link_start[i_e], entities_info.link_end[i_e]):
        links_state.hibernated[i_l, i_b] = True

    for i_g in range(entities_info.geom_start[i_e], entities_info.geom_end[i_e]):
        geoms_state.hibernated[i_g, i_b] = True


@ti.kernel(fastcache=gs.use_fastcache)
def kernel_apply_links_external_force(
    force: ti.types.ndarray(),
    links_idx: ti.types.ndarray(),
    envs_idx: ti.types.ndarray(),
    ref: ti.template(),
    local: ti.template(),
    links_state: array_class.LinksState,
    static_rigid_sim_config: ti.template(),
):
    ti.loop_config(serialize=ti.static(static_rigid_sim_config.para_level < gs.PARA_LEVEL.ALL))
    for i_l_, i_b_ in ti.ndrange(links_idx.shape[0], envs_idx.shape[0]):
        force_i = ti.Vector([force[i_b_, i_l_, 0], force[i_b_, i_l_, 1], force[i_b_, i_l_, 2]], dt=gs.ti_float)
        func_apply_link_external_force(force_i, links_idx[i_l_], envs_idx[i_b_], ref, local, links_state)


@ti.kernel(fastcache=gs.use_fastcache)
def kernel_apply_links_external_torque(
    torque: ti.types.ndarray(),
    links_idx: ti.types.ndarray(),
    envs_idx: ti.types.ndarray(),
    ref: ti.template(),
    local: ti.template(),
    links_state: array_class.LinksState,
    static_rigid_sim_config: ti.template(),
):
    ti.loop_config(serialize=ti.static(static_rigid_sim_config.para_level < gs.PARA_LEVEL.ALL))
    for i_l_, i_b_ in ti.ndrange(links_idx.shape[0], envs_idx.shape[0]):
        torque_i = ti.Vector([torque[i_b_, i_l_, 0], torque[i_b_, i_l_, 1], torque[i_b_, i_l_, 2]], dt=gs.ti_float)
        func_apply_link_external_torque(torque_i, links_idx[i_l_], envs_idx[i_b_], ref, local, links_state)


@ti.func
def func_apply_coupling_force(pos, force, link_idx, env_idx, links_state: array_class.LinksState):
    torque = (pos - links_state.root_COM[link_idx, env_idx]).cross(force)
    links_state.cfrc_coupling_ang[link_idx, env_idx] -= torque
    links_state.cfrc_coupling_vel[link_idx, env_idx] -= force


@ti.func
def func_apply_link_external_force(
    force,
    link_idx,
    env_idx,
    ref: ti.template(),
    local: ti.template(),
    links_state: array_class.LinksState,
):
    torque = ti.Vector.zero(gs.ti_float, 3)
    if ti.static(ref == 1):  # link's CoM
        if ti.static(local == 1):
            force = gu.ti_transform_by_quat(force, links_state.i_quat[link_idx, env_idx])
        torque = links_state.i_pos[link_idx, env_idx].cross(force)
    if ti.static(ref == 2):  # link's origin
        if ti.static(local == 1):
            force = gu.ti_transform_by_quat(force, links_state.i_quat[link_idx, env_idx])
        torque = (links_state.pos[link_idx, env_idx] - links_state.root_COM[link_idx, env_idx]).cross(force)

    links_state.cfrc_applied_vel[link_idx, env_idx] -= force
    links_state.cfrc_applied_ang[link_idx, env_idx] -= torque


@ti.func
def func_apply_external_torque(self, torque, link_idx, env_idx):
    self.links_state.cfrc_applied_ang[link_idx, env_idx] -= torque


@ti.func
def func_apply_link_external_torque(
    torque,
    link_idx,
    env_idx,
    ref: ti.template(),
    local: ti.template(),
    links_state: array_class.LinksState,
):
    if ti.static(ref == 1 and local == 1):  # link's CoM
        torque = gu.ti_transform_by_quat(torque, links_state.i_quat[link_idx, env_idx])
    if ti.static(ref == 2 and local == 1):  # link's origin
        torque = gu.ti_transform_by_quat(torque, links_state.quat[link_idx, env_idx])

    links_state.cfrc_applied_ang[link_idx, env_idx] -= torque


@ti.func
def func_clear_external_force(
    links_state: array_class.LinksState,
    rigid_global_info: array_class.RigidGlobalInfo,
    static_rigid_sim_config: ti.template(),
):
    _B = links_state.pos.shape[1]
    n_links = links_state.pos.shape[0]

    ti.loop_config(serialize=ti.static(static_rigid_sim_config.para_level < gs.PARA_LEVEL.ALL))
    for i_0, i_b in (
        ti.ndrange(1, _B) if ti.static(static_rigid_sim_config.use_hibernation) else ti.ndrange(n_links, _B)
    ):
        for i_1 in (
            range(rigid_global_info.n_awake_links[i_b])
            if ti.static(static_rigid_sim_config.use_hibernation)
            else range(1)
        ):
            i_l = rigid_global_info.awake_links[i_1, i_b] if ti.static(static_rigid_sim_config.use_hibernation) else i_0
            links_state.cfrc_applied_ang[i_l, i_b] = ti.Vector.zero(gs.ti_float, 3)
            links_state.cfrc_applied_vel[i_l, i_b] = ti.Vector.zero(gs.ti_float, 3)


@ti.func
def func_torque_and_passive_force(
    entities_state: array_class.EntitiesState,
    entities_info: array_class.EntitiesInfo,
    dofs_state: array_class.DofsState,
    dofs_info: array_class.DofsInfo,
    links_state: array_class.LinksState,
    links_info: array_class.LinksInfo,
    joints_info: array_class.JointsInfo,
    geoms_state: array_class.GeomsState,
    rigid_global_info: array_class.RigidGlobalInfo,
    static_rigid_sim_config: ti.template(),
    contact_island_state: array_class.ContactIslandState,
):
    # compute force based on each dof's ctrl mode
    ti.loop_config(serialize=static_rigid_sim_config.para_level < gs.PARA_LEVEL.ALL)
    for i_e, i_b in ti.ndrange(entities_info.n_links.shape[0], dofs_state.ctrl_mode.shape[1]):
        wakeup = False
        EPS = rigid_global_info.EPS[None]

        for i_l_ in (
            range(entities_info.link_start[i_e], entities_info.link_end[i_e])
            if ti.static(not static_rigid_sim_config.is_backward)
            else ti.static(range(static_rigid_sim_config.max_n_links_per_entity))
        ):
            i_l = i_l_ if ti.static(not static_rigid_sim_config.is_backward) else (i_l_ + entities_info.link_start[i_e])

            if func_check_index_range(
                i_l, entities_info.link_start[i_e], entities_info.link_end[i_e], static_rigid_sim_config.is_backward
            ):
                I_l = [i_l, i_b] if ti.static(static_rigid_sim_config.batch_links_info) else i_l
                if links_info.n_dofs[I_l] > 0:
                    i_j = links_info.joint_start[I_l]
                    I_j = [i_j, i_b] if ti.static(static_rigid_sim_config.batch_joints_info) else i_j
                    joint_type = joints_info.type[I_j]

                    for i_d_ in (
                        range(links_info.dof_start[I_l], links_info.dof_end[I_l])
                        if ti.static(not static_rigid_sim_config.is_backward)
                        else ti.static(range(static_rigid_sim_config.max_n_dofs_per_link))
                    ):
                        i_d = (
                            i_d_
                            if ti.static(not static_rigid_sim_config.is_backward)
                            else (i_d_ + links_info.dof_start[I_l])
                        )

                        if func_check_index_range(
                            i_d, links_info.dof_start[I_l], links_info.dof_end[I_l], static_rigid_sim_config.is_backward
                        ):
                            I_d = [i_d, i_b] if ti.static(static_rigid_sim_config.batch_dofs_info) else i_d
                            force = gs.ti_float(0.0)
                            if dofs_state.ctrl_mode[i_d, i_b] == gs.CTRL_MODE.FORCE:
                                force = dofs_state.ctrl_force[i_d, i_b]
                            elif dofs_state.ctrl_mode[i_d, i_b] == gs.CTRL_MODE.VELOCITY:
                                force = dofs_info.kv[I_d] * (dofs_state.ctrl_vel[i_d, i_b] - dofs_state.vel[i_d, i_b])
                            elif dofs_state.ctrl_mode[i_d, i_b] == gs.CTRL_MODE.POSITION and not (
                                joint_type == gs.JOINT_TYPE.FREE and i_d >= links_info.dof_start[I_l] + 3
                            ):
                                force = dofs_info.kp[I_d] * (
                                    dofs_state.ctrl_pos[i_d, i_b] - dofs_state.pos[i_d, i_b]
                                ) + dofs_info.kv[I_d] * (dofs_state.ctrl_vel[i_d, i_b] - dofs_state.vel[i_d, i_b])

                            dofs_state.qf_applied[i_d, i_b] = ti.math.clamp(
                                force,
                                dofs_info.force_range[I_d][0],
                                dofs_info.force_range[I_d][1],
                            )

                            if ti.abs(force) > EPS:
                                wakeup = True

                    dof_start = links_info.dof_start[I_l]
                    if joint_type == gs.JOINT_TYPE.FREE and (
                        dofs_state.ctrl_mode[dof_start + 3, i_b] == gs.CTRL_MODE.POSITION
                        or dofs_state.ctrl_mode[dof_start + 4, i_b] == gs.CTRL_MODE.POSITION
                        or dofs_state.ctrl_mode[dof_start + 5, i_b] == gs.CTRL_MODE.POSITION
                    ):
                        xyz = ti.Vector(
                            [
                                dofs_state.pos[0 + 3 + dof_start, i_b],
                                dofs_state.pos[1 + 3 + dof_start, i_b],
                                dofs_state.pos[2 + 3 + dof_start, i_b],
                            ],
                            dt=gs.ti_float,
                        )

                        ctrl_xyz = ti.Vector(
                            [
                                dofs_state.ctrl_pos[0 + 3 + dof_start, i_b],
                                dofs_state.ctrl_pos[1 + 3 + dof_start, i_b],
                                dofs_state.ctrl_pos[2 + 3 + dof_start, i_b],
                            ],
                            dt=gs.ti_float,
                        )

                        quat = gu.ti_xyz_to_quat(xyz)
                        ctrl_quat = gu.ti_xyz_to_quat(ctrl_xyz)

                        q_diff = gu.ti_transform_quat_by_quat(ctrl_quat, gu.ti_inv_quat(quat))
                        rotvec = gu.ti_quat_to_rotvec(q_diff, EPS)

                        for j in ti.static(range(3)):
                            i_d = dof_start + 3 + j
                            I_d = [i_d, i_b] if ti.static(static_rigid_sim_config.batch_dofs_info) else i_d
                            force = dofs_info.kp[I_d] * rotvec[j] - dofs_info.kv[I_d] * dofs_state.vel[i_d, i_b]

                            dofs_state.qf_applied[i_d, i_b] = ti.math.clamp(
                                force, dofs_info.force_range[I_d][0], dofs_info.force_range[I_d][1]
                            )

                            if ti.abs(force) > EPS:
                                wakeup = True

        if ti.static(static_rigid_sim_config.use_hibernation):
            if entities_state.hibernated[i_e, i_b] and wakeup:
                # TODO: migrate this function
                func_wakeup_entity_and_its_temp_island(
                    i_e,
                    i_b,
                    entities_state,
                    entities_info,
                    dofs_state,
                    links_state,
                    geoms_state,
                    rigid_global_info,
                    contact_island_state,
                )

    ti.loop_config(serialize=static_rigid_sim_config.para_level < gs.PARA_LEVEL.ALL)
    for i_0, i_b in (
        ti.ndrange(1, dofs_state.ctrl_mode.shape[1])
        if ti.static(static_rigid_sim_config.use_hibernation)
        else ti.ndrange(dofs_state.ctrl_mode.shape[0], dofs_state.ctrl_mode.shape[1])
    ):
        for i_1 in (
            (
                # Dynamic inner for forward pass
                range(rigid_global_info.n_awake_dofs[i_b])
                if ti.static(static_rigid_sim_config.use_hibernation)
                else range(1)
            )
            if ti.static(not static_rigid_sim_config.is_backward)
            else (
                # Static inner for backward pass
                ti.static(range(static_rigid_sim_config.max_n_awake_dofs))
                if ti.static(static_rigid_sim_config.use_hibernation)
                else ti.static(range(1))
            )
        ):
            if func_check_index_range(
                i_1, 0, rigid_global_info.n_awake_dofs[i_b], static_rigid_sim_config.use_hibernation
            ):
                i_d = (
                    rigid_global_info.awake_dofs[i_1, i_b]
                    if ti.static(static_rigid_sim_config.use_hibernation)
                    else i_0
                )

                I_d = [i_d, i_b] if ti.static(static_rigid_sim_config.batch_dofs_info) else i_d
                dofs_state.qf_passive[i_d, i_b] = -dofs_info.damping[I_d] * dofs_state.vel[i_d, i_b]

    ti.loop_config(serialize=static_rigid_sim_config.para_level < gs.PARA_LEVEL.ALL)
    for i_0, i_b in (
        ti.ndrange(1, dofs_state.ctrl_mode.shape[1])
        if ti.static(static_rigid_sim_config.use_hibernation)
        else ti.ndrange(links_info.root_idx.shape[0], dofs_state.ctrl_mode.shape[1])
    ):
        for i_1 in (
            (
                # Dynamic inner for forward pass
                range(rigid_global_info.n_awake_links[i_b])
                if ti.static(static_rigid_sim_config.use_hibernation)
                else range(1)
            )
            if ti.static(not static_rigid_sim_config.is_backward)
            else (
                # Static inner for backward pass
                ti.static(range(static_rigid_sim_config.max_n_awake_links))
                if ti.static(static_rigid_sim_config.use_hibernation)
                else ti.static(range(1))
            )
        ):
            if func_check_index_range(
                i_1, 0, rigid_global_info.n_awake_links[i_b], static_rigid_sim_config.use_hibernation
            ):
                i_l = (
                    rigid_global_info.awake_links[i_1, i_b]
                    if ti.static(static_rigid_sim_config.use_hibernation)
                    else i_0
                )
                I_l = [i_l, i_b] if ti.static(static_rigid_sim_config.batch_links_info) else i_l

                if links_info.n_dofs[I_l] > 0:
                    i_j = links_info.joint_start[I_l]
                    I_j = [i_j, i_b] if ti.static(static_rigid_sim_config.batch_joints_info) else i_j
                    joint_type = joints_info.type[I_j]

                    if joint_type != gs.JOINT_TYPE.FREE and joint_type != gs.JOINT_TYPE.FIXED:
                        q_start = links_info.q_start[I_l]
                        dof_start = links_info.dof_start[I_l]
                        dof_end = links_info.dof_end[I_l]

                        for j_d in (
                            range(dof_end - dof_start)
                            if ti.static(not static_rigid_sim_config.is_backward)
                            else ti.static(range(static_rigid_sim_config.max_n_dofs_per_link))
                        ):
                            if func_check_index_range(j_d, 0, dof_end - dof_start, static_rigid_sim_config.is_backward):
                                I_d = (
                                    [dof_start + j_d, i_b]
                                    if ti.static(static_rigid_sim_config.batch_dofs_info)
                                    else dof_start + j_d
                                )
                                func_atomic_add_if_backward_2d(
                                    dofs_state.qf_passive,
                                    dof_start + j_d,
                                    i_b,
                                    -rigid_global_info.qpos[q_start + j_d, i_b] * dofs_info.stiffness[I_d],
                                    static_rigid_sim_config,
                                )


@ti.func
def func_update_acc(
    update_cacc: ti.template(),
    dofs_state: array_class.DofsState,
    links_info: array_class.LinksInfo,
    links_state: array_class.LinksState,
    entities_info: array_class.EntitiesInfo,
    rigid_global_info: array_class.RigidGlobalInfo,
    static_rigid_sim_config: ti.template(),
):
    # Assume this is the outermost loop
    ti.loop_config(serialize=static_rigid_sim_config.para_level < gs.PARA_LEVEL.ALL)
    for i_0, i_b in (
        ti.ndrange(1, dofs_state.ctrl_mode.shape[1])
        if ti.static(static_rigid_sim_config.use_hibernation)
        else ti.ndrange(entities_info.n_links.shape[0], dofs_state.ctrl_mode.shape[1])
    ):
        for i_1 in (
            (
                # Dynamic inner loop for forward pass
                range(rigid_global_info.n_awake_entities[i_b])
                if ti.static(static_rigid_sim_config.use_hibernation)
                else range(1)
            )
            if ti.static(not static_rigid_sim_config.is_backward)
            else (
                # Static inner loop for backward pass
                ti.static(range(static_rigid_sim_config.max_n_awake_entities))
                if ti.static(static_rigid_sim_config.use_hibernation)
                else ti.static(range(1))
            )
        ):
            if func_check_index_range(
                i_1, 0, rigid_global_info.n_awake_entities[i_b], static_rigid_sim_config.use_hibernation
            ):
                i_e = (
                    rigid_global_info.awake_entities[i_1, i_b]
                    if ti.static(static_rigid_sim_config.use_hibernation)
                    else i_0
                )

                for i_l_ in (
                    range(entities_info.link_start[i_e], entities_info.link_end[i_e])
                    if ti.static(not static_rigid_sim_config.is_backward)
                    else ti.static(range(static_rigid_sim_config.max_n_links_per_entity))
                ):
                    i_l = (
                        i_l_
                        if ti.static(not static_rigid_sim_config.is_backward)
                        else (i_l_ + entities_info.link_start[i_e])
                    )

                    if func_check_index_range(
                        i_l,
                        entities_info.link_start[i_e],
                        entities_info.link_end[i_e],
                        static_rigid_sim_config.is_backward,
                    ):
                        I_l = [i_l, i_b] if ti.static(static_rigid_sim_config.batch_links_info) else i_l
                        i_p = links_info.parent_idx[I_l]

                        if i_p == -1:
                            links_state.cdd_vel[i_l, i_b] = -rigid_global_info.gravity[i_b] * (
                                1 - entities_info.gravity_compensation[i_e]
                            )
                            links_state.cdd_ang[i_l, i_b] = ti.Vector.zero(gs.ti_float, 3)
                            if ti.static(update_cacc):
                                links_state.cacc_lin[i_l, i_b] = ti.Vector.zero(gs.ti_float, 3)
                                links_state.cacc_ang[i_l, i_b] = ti.Vector.zero(gs.ti_float, 3)
                        else:
                            links_state.cdd_vel[i_l, i_b] = links_state.cdd_vel[i_p, i_b]
                            links_state.cdd_ang[i_l, i_b] = links_state.cdd_ang[i_p, i_b]
                            if ti.static(update_cacc):
                                links_state.cacc_lin[i_l, i_b] = links_state.cacc_lin[i_p, i_b]
                                links_state.cacc_ang[i_l, i_b] = links_state.cacc_ang[i_p, i_b]

                        for i_d_ in (
                            range(links_info.dof_start[I_l], links_info.dof_end[I_l])
                            if ti.static(not static_rigid_sim_config.is_backward)
                            else ti.static(range(static_rigid_sim_config.max_n_dofs_per_link))
                        ):
                            i_d = (
                                i_d_
                                if ti.static(not static_rigid_sim_config.is_backward)
                                else (i_d_ + links_info.dof_start[I_l])
                            )

                            if func_check_index_range(
                                i_d,
                                links_info.dof_start[I_l],
                                links_info.dof_end[I_l],
                                static_rigid_sim_config.is_backward,
                            ):
                                # cacc = cacc_parent + cdofdot * qvel + cdof * qacc
                                local_cdd_vel = dofs_state.cdofd_vel[i_d, i_b] * dofs_state.vel[i_d, i_b]
                                local_cdd_ang = dofs_state.cdofd_ang[i_d, i_b] * dofs_state.vel[i_d, i_b]

                                func_atomic_add_if_backward_2d(
                                    links_state.cdd_vel, i_l, i_b, local_cdd_vel, static_rigid_sim_config
                                )
                                func_atomic_add_if_backward_2d(
                                    links_state.cdd_ang, i_l, i_b, local_cdd_ang, static_rigid_sim_config
                                )
                                if ti.static(update_cacc):
                                    func_atomic_add_if_backward_2d(
                                        links_state.cacc_lin,
                                        i_l,
                                        i_b,
                                        local_cdd_vel + dofs_state.cdof_vel[i_d, i_b] * dofs_state.acc[i_d, i_b],
                                        static_rigid_sim_config,
                                    )
                                    func_atomic_add_if_backward_2d(
                                        links_state.cacc_ang,
                                        i_l,
                                        i_b,
                                        local_cdd_ang + dofs_state.cdof_ang[i_d, i_b] * dofs_state.acc[i_d, i_b],
                                        static_rigid_sim_config,
                                    )


@ti.func
def func_update_force(
    links_state: array_class.LinksState,
    links_info: array_class.LinksInfo,
    entities_info: array_class.EntitiesInfo,
    rigid_global_info: array_class.RigidGlobalInfo,
    static_rigid_sim_config: ti.template(),
):
    ti.loop_config(serialize=static_rigid_sim_config.para_level < gs.PARA_LEVEL.ALL)
    for i_0, i_b in (
        ti.ndrange(1, links_state.pos.shape[1])
        if ti.static(static_rigid_sim_config.use_hibernation)
        else ti.ndrange(links_info.root_idx.shape[0], links_state.pos.shape[1])
    ):
        for i_1 in (
            (
                # Dynamic inner loop for forward pass
                range(rigid_global_info.n_awake_links[i_b])
                if ti.static(static_rigid_sim_config.use_hibernation)
                else range(1)
            )
            if ti.static(not static_rigid_sim_config.is_backward)
            else (
                # Static inner loop for backward pass
                ti.static(range(static_rigid_sim_config.max_n_awake_links))
                if ti.static(static_rigid_sim_config.use_hibernation)
                else ti.static(range(1))
            )
        ):
            if func_check_index_range(
                i_1, 0, rigid_global_info.n_awake_links[i_b], static_rigid_sim_config.use_hibernation
            ):
                i_l = (
                    rigid_global_info.awake_links[i_1, i_b]
                    if ti.static(static_rigid_sim_config.use_hibernation)
                    else i_0
                )

                f1_ang, f1_vel = gu.inertial_mul(
                    links_state.cinr_pos[i_l, i_b],
                    links_state.cinr_inertial[i_l, i_b],
                    links_state.cinr_mass[i_l, i_b],
                    links_state.cdd_vel[i_l, i_b],
                    links_state.cdd_ang[i_l, i_b],
                )
                f2_ang, f2_vel = gu.inertial_mul(
                    links_state.cinr_pos[i_l, i_b],
                    links_state.cinr_inertial[i_l, i_b],
                    links_state.cinr_mass[i_l, i_b],
                    links_state.cd_vel[i_l, i_b],
                    links_state.cd_ang[i_l, i_b],
                )
                f3_ang, f3_vel = gu.motion_cross_force(
                    links_state.cd_ang[i_l, i_b], links_state.cd_vel[i_l, i_b], f2_ang, f2_vel
                )

                links_state.cfrc_vel[i_l, i_b] = (
                    f1_vel + f3_vel + links_state.cfrc_applied_vel[i_l, i_b] + links_state.cfrc_coupling_vel[i_l, i_b]
                )
                links_state.cfrc_ang[i_l, i_b] = (
                    f1_ang + f3_ang + links_state.cfrc_applied_ang[i_l, i_b] + links_state.cfrc_coupling_ang[i_l, i_b]
                )

    ti.loop_config(serialize=static_rigid_sim_config.para_level < gs.PARA_LEVEL.ALL)
    for i_0, i_b in (
        ti.ndrange(1, links_state.pos.shape[1])
        if ti.static(static_rigid_sim_config.use_hibernation)
        else ti.ndrange(entities_info.n_links.shape[0], links_state.pos.shape[1])
    ):
        for i_1 in (
            (
                # Dynamic inner loop for forward pass
                range(rigid_global_info.n_awake_entities[i_b])
                if ti.static(static_rigid_sim_config.use_hibernation)
                else range(1)
            )
            if ti.static(not static_rigid_sim_config.is_backward)
            else (
                # Static inner loop for backward pass
                ti.static(range(static_rigid_sim_config.max_n_awake_entities))
                if ti.static(static_rigid_sim_config.use_hibernation)
                else ti.static(range(1))
            )
        ):
            if func_check_index_range(
                i_1, 0, rigid_global_info.n_awake_entities[i_b], static_rigid_sim_config.use_hibernation
            ):
                i_e = (
                    rigid_global_info.awake_entities[i_1, i_b]
                    if ti.static(static_rigid_sim_config.use_hibernation)
                    else i_0
                )

                for i_l_ in (
                    range(entities_info.n_links[i_e])
                    if ti.static(not static_rigid_sim_config.is_backward)
                    else ti.static(range(static_rigid_sim_config.max_n_links_per_entity))
                ):
                    if func_check_index_range(i_l_, 0, entities_info.n_links[i_e], static_rigid_sim_config.is_backward):
                        i_l = entities_info.link_end[i_e] - 1 - i_l_
                        I_l = [i_l, i_b] if ti.static(static_rigid_sim_config.batch_links_info) else i_l
                        i_p = links_info.parent_idx[I_l]
                        if i_p != -1:
                            func_atomic_add_if_backward_2d(
                                links_state.cfrc_vel, i_p, i_b, links_state.cfrc_vel[i_l, i_b], static_rigid_sim_config
                            )
                            func_atomic_add_if_backward_2d(
                                links_state.cfrc_ang, i_p, i_b, links_state.cfrc_ang[i_l, i_b], static_rigid_sim_config
                            )

    # Clear coupling forces after use
    ti.loop_config(serialize=static_rigid_sim_config.para_level < gs.PARA_LEVEL.ALL)
    for I in ti.grouped(ti.ndrange(*links_state.cfrc_coupling_ang.shape)):
        links_state.cfrc_coupling_ang[I] = ti.Vector.zero(gs.ti_float, 3)
        links_state.cfrc_coupling_vel[I] = ti.Vector.zero(gs.ti_float, 3)


@ti.func
def func_actuation(self):
    if ti.static(self._use_hibernation):
        pass
    else:
        ti.loop_config(serialize=self._para_level < gs.PARA_LEVEL.ALL)
        for i_l, i_b in ti.ndrange(self.n_links, self._B):
            I_l = [i_l, i_b] if ti.static(self._options.batch_links_info) else i_l
            for i_j in range(self.links_info.joint_start[I_l], self.links_info.joint_end[I_l]):
                I_j = [i_j, i_b] if ti.static(self._options.batch_joints_info) else i_j
                joint_type = self.joints_info.type[I_j]
                q_start = self.joints_info.q_start[I_j]

                if joint_type == gs.JOINT_TYPE.REVOLUTE or joint_type == gs.JOINT_TYPE.PRISMATIC:
                    gear = -1  # TODO
                    i_d = self.links_info.dof_start[I_l]
                    self.dofs_state.act_length[i_d, i_b] = gear * self.qpos[q_start, i_b]
                    self.dofs_state.qf_actuator[i_d, i_b] = self.dofs_state.act_length[i_d, i_b]
                else:
                    for i_d in range(self.links_info.dof_start[I_l], self.links_info.dof_end[I_l]):
                        self.dofs_state.act_length[i_d, i_b] = 0.0
                        self.dofs_state.qf_actuator[i_d, i_b] = self.dofs_state.act_length[i_d, i_b]


@ti.func
def func_bias_force(
    dofs_state: array_class.DofsState,
    links_state: array_class.LinksState,
    links_info: array_class.LinksInfo,
    rigid_global_info: array_class.RigidGlobalInfo,
    static_rigid_sim_config: ti.template(),
):
    ti.loop_config(serialize=static_rigid_sim_config.para_level < gs.PARA_LEVEL.ALL)
    for i_0, i_b in (
        ti.ndrange(1, dofs_state.ctrl_mode.shape[1])
        if ti.static(static_rigid_sim_config.use_hibernation)
        else ti.ndrange(links_info.root_idx.shape[0], dofs_state.ctrl_mode.shape[1])
    ):
        for i_1 in (
            (
                # Dynamic inner loop for forward pass
                range(rigid_global_info.n_awake_links[i_b])
                if ti.static(static_rigid_sim_config.use_hibernation)
                else range(1)
            )
            if ti.static(not static_rigid_sim_config.is_backward)
            else (
                # Static inner loop for backward pass
                ti.static(range(static_rigid_sim_config.max_n_awake_links))
                if ti.static(static_rigid_sim_config.use_hibernation)
                else ti.static(range(1))
            )
        ):
            if func_check_index_range(
                i_1, 0, rigid_global_info.n_awake_links[i_b], static_rigid_sim_config.use_hibernation
            ):
                i_l = (
                    rigid_global_info.awake_links[i_1, i_b]
                    if ti.static(static_rigid_sim_config.use_hibernation)
                    else i_0
                )
                I_l = [i_l, i_b] if ti.static(static_rigid_sim_config.batch_links_info) else i_l

                for i_d_ in (
                    range(links_info.dof_start[I_l], links_info.dof_end[I_l])
                    if ti.static(not static_rigid_sim_config.is_backward)
                    else ti.static(range(static_rigid_sim_config.max_n_dofs_per_link))
                ):
                    i_d = (
                        i_d_
                        if ti.static(not static_rigid_sim_config.is_backward)
                        else (i_d_ + links_info.dof_start[I_l])
                    )
                    if func_check_index_range(
                        i_d, links_info.dof_start[I_l], links_info.dof_end[I_l], static_rigid_sim_config.is_backward
                    ):
                        dofs_state.qf_bias[i_d, i_b] = dofs_state.cdof_ang[i_d, i_b].dot(
                            links_state.cfrc_ang[i_l, i_b]
                        ) + dofs_state.cdof_vel[i_d, i_b].dot(links_state.cfrc_vel[i_l, i_b])

                        dofs_state.force[i_d, i_b] = (
                            dofs_state.qf_passive[i_d, i_b]
                            - dofs_state.qf_bias[i_d, i_b]
                            + dofs_state.qf_applied[i_d, i_b]
                            # + self.dofs_state.qf_actuator[i_d, i_b]
                        )

                        dofs_state.qf_smooth[i_d, i_b] = dofs_state.force[i_d, i_b]


@ti.kernel
def kernel_compute_qacc(
    dofs_state: array_class.DofsState,
    entities_info: array_class.EntitiesInfo,
    rigid_global_info: array_class.RigidGlobalInfo,
    static_rigid_sim_config: ti.template(),
):
    func_compute_qacc(
        dofs_state=dofs_state,
        entities_info=entities_info,
        rigid_global_info=rigid_global_info,
        static_rigid_sim_config=static_rigid_sim_config,
    )


@ti.func
def func_compute_qacc(
    dofs_state: array_class.DofsState,
    entities_info: array_class.EntitiesInfo,
    rigid_global_info: array_class.RigidGlobalInfo,
    static_rigid_sim_config: ti.template(),
):
    func_solve_mass(
        vec=dofs_state.force,
        out=dofs_state.acc_smooth,
        out_bw=dofs_state.acc_smooth_bw,
        entities_info=entities_info,
        rigid_global_info=rigid_global_info,
        static_rigid_sim_config=static_rigid_sim_config,
    )

    # Assume this is the outermost loop
    ti.loop_config(serialize=ti.static(static_rigid_sim_config.para_level < gs.PARA_LEVEL.ALL))
    for i_0, i_b in (
        ti.ndrange(1, dofs_state.ctrl_mode.shape[1])
        if ti.static(static_rigid_sim_config.use_hibernation)
        else ti.ndrange(entities_info.n_links.shape[0], dofs_state.ctrl_mode.shape[1])
    ):
        for i_1 in (
            (
                # Dynamic inner loop for forward pass
                range(rigid_global_info.n_awake_entities[i_b])
                if ti.static(static_rigid_sim_config.use_hibernation)
                else range(1)
            )
            if ti.static(not static_rigid_sim_config.is_backward)
            else (
                # Static inner loop for backward pass
                ti.static(range(static_rigid_sim_config.max_n_awake_entities))
                if ti.static(static_rigid_sim_config.use_hibernation)
                else ti.static(range(1))
            )
        ):
            if func_check_index_range(
                i_1, 0, rigid_global_info.n_awake_entities[i_b], static_rigid_sim_config.use_hibernation
            ):
                i_e = (
                    rigid_global_info.awake_entities[i_1, i_b]
                    if ti.static(static_rigid_sim_config.use_hibernation)
                    else i_0
                )

                for i_d1_ in (
                    range(entities_info.n_dofs[i_e])
                    if ti.static(not static_rigid_sim_config.is_backward)
                    else ti.static(range(static_rigid_sim_config.max_n_dofs_per_entity))
                ):
                    i_d1 = entities_info.dof_start[i_e] + i_d1_
                    if func_check_index_range(
                        i_d1,
                        entities_info.dof_start[i_e],
                        entities_info.dof_end[i_e],
                        static_rigid_sim_config.is_backward,
                    ):
                        dofs_state.acc[i_d1, i_b] = dofs_state.acc_smooth[i_d1, i_b]


@ti.func
def func_integrate(
    dofs_state: array_class.DofsState,
    links_info: array_class.LinksInfo,
    joints_info: array_class.JointsInfo,
    rigid_global_info: array_class.RigidGlobalInfo,
    static_rigid_sim_config: ti.template(),
):
    ti.loop_config(serialize=static_rigid_sim_config.para_level < gs.PARA_LEVEL.ALL)
    for i_0, i_b in (
        (ti.ndrange(1, dofs_state.ctrl_mode.shape[1]))
        if ti.static(static_rigid_sim_config.use_hibernation)
        else (ti.ndrange(dofs_state.ctrl_mode.shape[0], dofs_state.ctrl_mode.shape[1]))
    ):
        for i_1 in (
            (
                # Dynamic inner loop for forward pass
                range(rigid_global_info.n_awake_dofs[i_b])
                if ti.static(static_rigid_sim_config.use_hibernation)
                else range(1)
            )
            if ti.static(not static_rigid_sim_config.is_backward)
            else (
                # Static inner loop for backward pass
                ti.static(range(static_rigid_sim_config.max_n_awake_dofs))
                if ti.static(static_rigid_sim_config.use_hibernation)
                else ti.static(range(1))
            )
        ):
            if func_check_index_range(
                i_1, 0, rigid_global_info.n_awake_dofs[i_b], static_rigid_sim_config.use_hibernation
            ):
                i_d = (
                    rigid_global_info.awake_dofs[i_1, i_b]
                    if ti.static(static_rigid_sim_config.use_hibernation)
                    else i_0
                )

                # Prevent nan propagation
                is_valid = True
                if ti.static(not static_rigid_sim_config.is_backward):
                    is_valid = ~ti.math.isnan(dofs_state.acc[i_d, i_b])
                if is_valid:
                    dofs_state.vel_next[i_d, i_b] = (
                        dofs_state.vel[i_d, i_b] + dofs_state.acc[i_d, i_b] * rigid_global_info.substep_dt[None]
                    )

    ti.loop_config(serialize=static_rigid_sim_config.para_level < gs.PARA_LEVEL.ALL)
    for i_0, i_b in (
        (ti.ndrange(1, dofs_state.ctrl_mode.shape[1]))
        if ti.static(static_rigid_sim_config.use_hibernation)
        else (ti.ndrange(links_info.root_idx.shape[0], dofs_state.ctrl_mode.shape[1]))
    ):
        for i_1 in (
            (
                # Dynamic inner loop for forward pass
                range(rigid_global_info.n_awake_links[i_b])
                if ti.static(static_rigid_sim_config.use_hibernation)
                else range(1)
            )
            if ti.static(not static_rigid_sim_config.is_backward)
            else (
                # Static inner loop for backward pass
                ti.static(range(static_rigid_sim_config.max_n_awake_links))
                if ti.static(static_rigid_sim_config.use_hibernation)
                else ti.static(range(1))
            )
        ):
            if func_check_index_range(
                i_1, 0, rigid_global_info.n_awake_links[i_b], static_rigid_sim_config.use_hibernation
            ):
                i_l = (
                    rigid_global_info.awake_links[i_1, i_b]
                    if ti.static(static_rigid_sim_config.use_hibernation)
                    else i_0
                )
                I_l = [i_l, i_b] if ti.static(static_rigid_sim_config.batch_links_info) else i_l
                if links_info.n_dofs[I_l] > 0:
                    EPS = rigid_global_info.EPS[None]
                    dof_start = links_info.dof_start[I_l]
                    q_start = links_info.q_start[I_l]
                    q_end = links_info.q_end[I_l]

                    i_j = links_info.joint_start[I_l]
                    I_j = [i_j, i_b] if ti.static(static_rigid_sim_config.batch_joints_info) else i_j
                    joint_type = joints_info.type[I_j]

                    if joint_type == gs.JOINT_TYPE.FREE:
                        pos = ti.Vector(
                            [
                                rigid_global_info.qpos[q_start, i_b],
                                rigid_global_info.qpos[q_start + 1, i_b],
                                rigid_global_info.qpos[q_start + 2, i_b],
                            ]
                        )
                        vel = ti.Vector(
                            [
                                dofs_state.vel_next[dof_start, i_b],
                                dofs_state.vel_next[dof_start + 1, i_b],
                                dofs_state.vel_next[dof_start + 2, i_b],
                            ]
                        )
                        # Backward pass requires atomic add
                        if ti.static(static_rigid_sim_config.is_backward):
                            pos += vel * rigid_global_info.substep_dt[None]
                        else:
                            pos = pos + vel * rigid_global_info.substep_dt[None]
                        for j in ti.static(range(3)):
                            rigid_global_info.qpos_next[q_start + j, i_b] = pos[j]
                    if joint_type == gs.JOINT_TYPE.SPHERICAL or joint_type == gs.JOINT_TYPE.FREE:
                        rot_offset = 3 if joint_type == gs.JOINT_TYPE.FREE else 0
                        rot0 = ti.Vector(
                            [
                                rigid_global_info.qpos[q_start + rot_offset + 0, i_b],
                                rigid_global_info.qpos[q_start + rot_offset + 1, i_b],
                                rigid_global_info.qpos[q_start + rot_offset + 2, i_b],
                                rigid_global_info.qpos[q_start + rot_offset + 3, i_b],
                            ]
                        )
                        ang = (
                            ti.Vector(
                                [
                                    dofs_state.vel_next[dof_start + rot_offset + 0, i_b],
                                    dofs_state.vel_next[dof_start + rot_offset + 1, i_b],
                                    dofs_state.vel_next[dof_start + rot_offset + 2, i_b],
                                ]
                            )
                            * rigid_global_info.substep_dt[None]
                        )
                        qrot = gu.ti_rotvec_to_quat(ang, EPS)
                        rot = gu.ti_transform_quat_by_quat(qrot, rot0)
                        for j in ti.static(range(4)):
                            rigid_global_info.qpos_next[q_start + j + rot_offset, i_b] = rot[j]
                    else:
                        for j_ in (
                            (range(q_end - q_start))
                            if ti.static(not static_rigid_sim_config.is_backward)
                            else (ti.static(range(static_rigid_sim_config.max_n_qs_per_link)))
                        ):
                            j = q_start + j_
                            if j < q_end:
                                rigid_global_info.qpos_next[j, i_b] = (
                                    rigid_global_info.qpos[j, i_b]
                                    + dofs_state.vel_next[dof_start + j_, i_b] * rigid_global_info.substep_dt[None]
                                )


@ti.func
def func_copy_next_to_curr(
    dofs_state: array_class.DofsState,
    rigid_global_info: array_class.RigidGlobalInfo,
    static_rigid_sim_config: ti.template(),
):
    ti.loop_config(serialize=static_rigid_sim_config.para_level < gs.PARA_LEVEL.ALL)
    for I in ti.grouped(ti.ndrange(*dofs_state.vel.shape)):
        dofs_state.vel[I] = dofs_state.vel_next[I]

    ti.loop_config(serialize=static_rigid_sim_config.para_level < gs.PARA_LEVEL.ALL)
    for I in ti.grouped(ti.ndrange(*rigid_global_info.qpos.shape)):
        rigid_global_info.qpos[I] = rigid_global_info.qpos_next[I]


@ti.func
def func_copy_next_to_curr_grad(
    f: ti.int32,
    dofs_state: array_class.DofsState,
    rigid_global_info: array_class.RigidGlobalInfo,
    rigid_adjoint_cache: array_class.RigidAdjointCache,
    static_rigid_sim_config: ti.template(),
):
    n_dofs = dofs_state.vel.shape[0]
    n_qs = rigid_global_info.qpos.shape[0]
    _B = dofs_state.vel.shape[1]

    ti.loop_config(serialize=static_rigid_sim_config.para_level < gs.PARA_LEVEL.ALL)
    for i_d, i_b in ti.ndrange(n_dofs, _B):
        dofs_state.vel_next.grad[i_d, i_b] = dofs_state.vel.grad[i_d, i_b]
        dofs_state.vel.grad[i_d, i_b] = 0.0
        dofs_state.vel[i_d, i_b] = rigid_adjoint_cache.dofs_vel[f, i_d, i_b]

    ti.loop_config(serialize=static_rigid_sim_config.para_level < gs.PARA_LEVEL.ALL)
    for i_q, i_b in ti.ndrange(n_qs, _B):
        rigid_global_info.qpos_next.grad[i_q, i_b] = rigid_global_info.qpos.grad[i_q, i_b]
        rigid_global_info.qpos.grad[i_q, i_b] = 0.0
        rigid_global_info.qpos[i_q, i_b] = rigid_adjoint_cache.qpos[f, i_q, i_b]


@ti.kernel(fastcache=gs.use_fastcache)
def kernel_save_adjoint_cache(
    f: ti.int32,
    dofs_state: array_class.DofsState,
    rigid_global_info: array_class.RigidGlobalInfo,
    rigid_adjoint_cache: array_class.RigidAdjointCache,
    static_rigid_sim_config: ti.template(),
):
    func_save_adjoint_cache(f, dofs_state, rigid_global_info, rigid_adjoint_cache, static_rigid_sim_config)


@ti.func
def func_save_adjoint_cache(
    f: ti.int32,
    dofs_state: array_class.DofsState,
    rigid_global_info: array_class.RigidGlobalInfo,
    rigid_adjoint_cache: array_class.RigidAdjointCache,
    static_rigid_sim_config: ti.template(),
):
    n_dofs = dofs_state.vel.shape[0]
    n_qs = rigid_global_info.qpos.shape[0]
    _B = dofs_state.vel.shape[1]

    ti.loop_config(serialize=static_rigid_sim_config.para_level < gs.PARA_LEVEL.ALL)
    for i_d, i_b in ti.ndrange(n_dofs, _B):
        rigid_adjoint_cache.dofs_vel[f, i_d, i_b] = dofs_state.vel[i_d, i_b]
        rigid_adjoint_cache.dofs_acc[f, i_d, i_b] = dofs_state.acc[i_d, i_b]

    ti.loop_config(serialize=static_rigid_sim_config.para_level < gs.PARA_LEVEL.ALL)
    for i_q, i_b in ti.ndrange(n_qs, _B):
        rigid_adjoint_cache.qpos[f, i_q, i_b] = rigid_global_info.qpos[i_q, i_b]


@ti.func
def func_load_adjoint_cache(
    f: ti.int32,
    dofs_state: array_class.DofsState,
    rigid_global_info: array_class.RigidGlobalInfo,
    rigid_adjoint_cache: array_class.RigidAdjointCache,
    static_rigid_sim_config: ti.template(),
):
    n_dofs = dofs_state.vel.shape[0]
    n_qs = rigid_global_info.qpos.shape[0]
    _B = dofs_state.vel.shape[1]

    ti.loop_config(serialize=static_rigid_sim_config.para_level < gs.PARA_LEVEL.ALL)
    for i_d, i_b in ti.ndrange(n_dofs, _B):
        dofs_state.vel[i_d, i_b] = rigid_adjoint_cache.dofs_vel[f, i_d, i_b]
        dofs_state.acc[i_d, i_b] = rigid_adjoint_cache.dofs_acc[f, i_d, i_b]

    ti.loop_config(serialize=static_rigid_sim_config.para_level < gs.PARA_LEVEL.ALL)
    for i_q, i_b in ti.ndrange(n_qs, _B):
        rigid_global_info.qpos[i_q, i_b] = rigid_adjoint_cache.qpos[f, i_q, i_b]


@ti.kernel(fastcache=gs.use_fastcache)
def kernel_prepare_backward_substep(
    f: ti.int32,
    links_state: array_class.LinksState,
    links_info: array_class.LinksInfo,
    joints_state: array_class.JointsState,
    joints_info: array_class.JointsInfo,
    dofs_state: array_class.DofsState,
    dofs_info: array_class.DofsInfo,
    geoms_state: array_class.GeomsState,
    geoms_info: array_class.GeomsInfo,
    entities_info: array_class.EntitiesInfo,
    rigid_global_info: array_class.RigidGlobalInfo,
    dofs_state_adjoint_cache: array_class.DofsState,
    links_state_adjoint_cache: array_class.LinksState,
    joints_state_adjoint_cache: array_class.JointsState,
    geoms_state_adjoint_cache: array_class.GeomsState,
    rigid_adjoint_cache: array_class.RigidAdjointCache,
    static_rigid_sim_config: ti.template(),
):
    # Load the current state from adjoint cache
    func_load_adjoint_cache(
        f=f,
        dofs_state=dofs_state,
        rigid_global_info=rigid_global_info,
        rigid_adjoint_cache=rigid_adjoint_cache,
        static_rigid_sim_config=static_rigid_sim_config,
    )

    # If mujoco compatibility is disabled, update the cartesian space and save the results to adjoint cache. This is
    # because the cartesian space is overwritten later by other kernels if mujoco compatibility was disabled.
    if not static_rigid_sim_config.enable_mujoco_compatibility:
        ti.loop_config(serialize=static_rigid_sim_config.para_level < gs.PARA_LEVEL.ALL)
        for i_b in range(links_state.pos.shape[1]):
            func_update_cartesian_space(
                i_b=i_b,
                links_state=links_state,
                links_info=links_info,
                joints_state=joints_state,
                joints_info=joints_info,
                dofs_state=dofs_state,
                dofs_info=dofs_info,
                geoms_state=geoms_state,
                geoms_info=geoms_info,
                entities_info=entities_info,
                rigid_global_info=rigid_global_info,
                static_rigid_sim_config=static_rigid_sim_config,
                force_update_fixed_geoms=False,
            )

        # FIXME: Parameter pruning for ndarray is buggy for now and requires match variable and arg names.
        # Save results of [update_cartesian_space] to adjoint cache
        func_copy_cartesian_space(
            dofs_state=dofs_state,
            links_state=links_state,
            joints_state=joints_state,
            geoms_state=geoms_state,
            dofs_state_adjoint_cache=dofs_state_adjoint_cache,
            links_state_adjoint_cache=links_state_adjoint_cache,
            joints_state_adjoint_cache=joints_state_adjoint_cache,
            geoms_state_adjoint_cache=geoms_state_adjoint_cache,
            static_rigid_sim_config=static_rigid_sim_config,
        )


@ti.kernel(fastcache=gs.use_fastcache)
def kernel_begin_backward_substep(
    f: ti.int32,
    links_state: array_class.LinksState,
    links_info: array_class.LinksInfo,
    joints_state: array_class.JointsState,
    joints_info: array_class.JointsInfo,
    dofs_state: array_class.DofsState,
    dofs_info: array_class.DofsInfo,
    geoms_state: array_class.GeomsState,
    geoms_info: array_class.GeomsInfo,
    entities_info: array_class.EntitiesInfo,
    rigid_global_info: array_class.RigidGlobalInfo,
    dofs_state_adjoint_cache: array_class.DofsState,
    links_state_adjoint_cache: array_class.LinksState,
    joints_state_adjoint_cache: array_class.JointsState,
    geoms_state_adjoint_cache: array_class.GeomsState,
    rigid_adjoint_cache: array_class.RigidAdjointCache,
    static_rigid_sim_config: ti.template(),
) -> ti.i32:
    is_grad_valid = func_is_grad_valid(
        rigid_global_info=rigid_global_info,
        dofs_state=dofs_state,
        static_rigid_sim_config=static_rigid_sim_config,
    )
    if is_grad_valid:
        func_copy_next_to_curr_grad(
            f=f,
            dofs_state=dofs_state,
            rigid_global_info=rigid_global_info,
            rigid_adjoint_cache=rigid_adjoint_cache,
            static_rigid_sim_config=static_rigid_sim_config,
        )

        if not static_rigid_sim_config.enable_mujoco_compatibility:
            # FIXME: Parameter pruning for ndarray is buggy for now and requires match variable and arg names.
            # Save results of [update_cartesian_space] to adjoint cache
            func_copy_cartesian_space(
                dofs_state=dofs_state,
                links_state=links_state,
                joints_state=joints_state,
                geoms_state=geoms_state,
                dofs_state_adjoint_cache=dofs_state_adjoint_cache,
                links_state_adjoint_cache=links_state_adjoint_cache,
                joints_state_adjoint_cache=joints_state_adjoint_cache,
                geoms_state_adjoint_cache=geoms_state_adjoint_cache,
                static_rigid_sim_config=static_rigid_sim_config,
            )

    return is_grad_valid


@ti.func
def func_is_grad_valid(
    rigid_global_info: array_class.RigidGlobalInfo,
    dofs_state: array_class.DofsState,
    static_rigid_sim_config: ti.template(),
):
    is_valid = True
    ti.loop_config(serialize=static_rigid_sim_config.para_level < gs.PARA_LEVEL.ALL)
    for I in ti.grouped(ti.ndrange(*rigid_global_info.qpos.shape)):
        if ti.math.isnan(rigid_global_info.qpos.grad[I]):
            is_valid = False

    ti.loop_config(serialize=static_rigid_sim_config.para_level < gs.PARA_LEVEL.ALL)
    for I in ti.grouped(ti.ndrange(*dofs_state.vel.shape)):
        if ti.math.isnan(dofs_state.vel.grad[I]):
            is_valid = False

    return is_valid


@ti.func
def func_copy_cartesian_space(
    dofs_state: array_class.DofsState,
    links_state: array_class.LinksState,
    joints_state: array_class.JointsState,
    geoms_state: array_class.GeomsState,
    dofs_state_adjoint_cache: array_class.DofsState,
    links_state_adjoint_cache: array_class.LinksState,
    joints_state_adjoint_cache: array_class.JointsState,
    geoms_state_adjoint_cache: array_class.GeomsState,
    static_rigid_sim_config: ti.template(),
):
    # Copy outputs of [kernel_update_cartesian_space] among [dofs, links, joints, geoms] states. This is used to restore
    # the outputs that were overwritten if we disabled mujoco compatibility for backward pass.

    # dofs state
    ti.loop_config(serialize=static_rigid_sim_config.para_level < gs.PARA_LEVEL.ALL)
    for I in ti.grouped(ti.ndrange(*dofs_state.pos.shape)):
        # pos, cdof_ang, cdof_vel, cdofvel_ang, cdofvel_vel, cdofd_ang, cdofd_vel
        dofs_state_adjoint_cache.pos[I] = dofs_state.pos[I]
        dofs_state_adjoint_cache.cdof_ang[I] = dofs_state.cdof_ang[I]
        dofs_state_adjoint_cache.cdof_vel[I] = dofs_state.cdof_vel[I]
        dofs_state_adjoint_cache.cdofvel_ang[I] = dofs_state.cdofvel_ang[I]
        dofs_state_adjoint_cache.cdofvel_vel[I] = dofs_state.cdofvel_vel[I]
        dofs_state_adjoint_cache.cdofd_ang[I] = dofs_state.cdofd_ang[I]
        dofs_state_adjoint_cache.cdofd_vel[I] = dofs_state.cdofd_vel[I]

    # links state
    ti.loop_config(serialize=static_rigid_sim_config.para_level < gs.PARA_LEVEL.ALL)
    for I in ti.grouped(ti.ndrange(*links_state.pos.shape)):
        # pos, quat, root_COM, mass_sum, i_pos, i_quat, cinr_inertial, cinr_pos, cinr_quat, cinr_mass, j_pos, j_quat,
        # cd_vel, cd_ang
        links_state_adjoint_cache.pos[I] = links_state.pos[I]
        links_state_adjoint_cache.quat[I] = links_state.quat[I]
        links_state_adjoint_cache.root_COM[I] = links_state.root_COM[I]
        links_state_adjoint_cache.mass_sum[I] = links_state.mass_sum[I]
        links_state_adjoint_cache.i_pos[I] = links_state.i_pos[I]
        links_state_adjoint_cache.i_quat[I] = links_state.i_quat[I]
        links_state_adjoint_cache.cinr_inertial[I] = links_state.cinr_inertial[I]
        links_state_adjoint_cache.cinr_pos[I] = links_state.cinr_pos[I]
        links_state_adjoint_cache.cinr_quat[I] = links_state.cinr_quat[I]
        links_state_adjoint_cache.cinr_mass[I] = links_state.cinr_mass[I]
        links_state_adjoint_cache.j_pos[I] = links_state.j_pos[I]
        links_state_adjoint_cache.j_quat[I] = links_state.j_quat[I]
        links_state_adjoint_cache.cd_vel[I] = links_state.cd_vel[I]
        links_state_adjoint_cache.cd_ang[I] = links_state.cd_ang[I]

    # joints state
    ti.loop_config(serialize=static_rigid_sim_config.para_level < gs.PARA_LEVEL.ALL)
    for I in ti.grouped(ti.ndrange(*joints_state.xanchor.shape)):
        # xanchor, xaxis
        joints_state_adjoint_cache.xanchor[I] = joints_state.xanchor[I]
        joints_state_adjoint_cache.xaxis[I] = joints_state.xaxis[I]

    # geoms state
    ti.loop_config(serialize=static_rigid_sim_config.para_level < gs.PARA_LEVEL.ALL)
    for I in ti.grouped(ti.ndrange(*geoms_state.pos.shape)):
        # pos, quat, verts_updated
        geoms_state_adjoint_cache.pos[I] = geoms_state.pos[I]
        geoms_state_adjoint_cache.quat[I] = geoms_state.quat[I]
        geoms_state_adjoint_cache.verts_updated[I] = geoms_state.verts_updated[I]


@ti.kernel(fastcache=gs.use_fastcache)
def kernel_copy_acc(
    f: ti.int32,
    dofs_state: array_class.DofsState,
    rigid_adjoint_cache: array_class.RigidAdjointCache,
    static_rigid_sim_config: ti.template(),
):
    n_dofs = dofs_state.vel.shape[0]
    _B = dofs_state.vel.shape[1]

    ti.loop_config(serialize=static_rigid_sim_config.para_level < gs.PARA_LEVEL.ALL)
    for i_d, i_b in ti.ndrange(n_dofs, _B):
        dofs_state.acc[i_d, i_b] = rigid_adjoint_cache.dofs_acc[f, i_d, i_b]


@ti.func
def func_integrate_dq_entity(
    dq,
    i_e,
    i_b,
    respect_joint_limit,
    links_info: array_class.LinksInfo,
    joints_info: array_class.JointsInfo,
    dofs_info: array_class.DofsInfo,
    entities_info: array_class.EntitiesInfo,
    rigid_global_info: array_class.RigidGlobalInfo,
    static_rigid_sim_config: ti.template(),
):
    EPS = rigid_global_info.EPS[None]

    for i_l in range(entities_info.link_start[i_e], entities_info.link_end[i_e]):
        I_l = [i_l, i_b] if ti.static(static_rigid_sim_config.batch_links_info) else i_l
        if links_info.n_dofs[I_l] == 0:
            continue

        i_j = links_info.joint_start[I_l]
        I_j = [i_j, i_b] if ti.static(static_rigid_sim_config.batch_joints_info) else i_j
        joint_type = joints_info.type[I_j]

        q_start = links_info.q_start[I_l]
        dof_start = links_info.dof_start[I_l]
        dq_start = links_info.dof_start[I_l] - entities_info.dof_start[i_e]

        if joint_type == gs.JOINT_TYPE.FREE:
            pos = ti.Vector(
                [
                    rigid_global_info.qpos[q_start, i_b],
                    rigid_global_info.qpos[q_start + 1, i_b],
                    rigid_global_info.qpos[q_start + 2, i_b],
                ]
            )
            dpos = ti.Vector([dq[dq_start, i_b], dq[dq_start + 1, i_b], dq[dq_start + 2, i_b]])
            pos = pos + dpos

            quat = ti.Vector(
                [
                    rigid_global_info.qpos[q_start + 3, i_b],
                    rigid_global_info.qpos[q_start + 4, i_b],
                    rigid_global_info.qpos[q_start + 5, i_b],
                    rigid_global_info.qpos[q_start + 6, i_b],
                ]
            )
            dquat = gu.ti_rotvec_to_quat(
                ti.Vector([dq[dq_start + 3, i_b], dq[dq_start + 4, i_b], dq[dq_start + 5, i_b]], dt=gs.ti_float), EPS
            )
            quat = gu.ti_transform_quat_by_quat(
                quat, dquat
            )  # Note that this order is different from integrateing vel. Here dq is w.r.t to world.

            for j in ti.static(range(3)):
                rigid_global_info.qpos[q_start + j, i_b] = pos[j]

            for j in ti.static(range(4)):
                rigid_global_info.qpos[q_start + j + 3, i_b] = quat[j]

        elif joint_type == gs.JOINT_TYPE.FIXED:
            pass

        else:
            for i_d_ in range(links_info.n_dofs[I_l]):
                rigid_global_info.qpos[q_start + i_d_, i_b] = (
                    rigid_global_info.qpos[q_start + i_d_, i_b] + dq[dq_start + i_d_, i_b]
                )

                if respect_joint_limit:
                    I_d = (
                        [dof_start + i_d_, i_b]
                        if ti.static(static_rigid_sim_config.batch_dofs_info)
                        else dof_start + i_d_
                    )
                    rigid_global_info.qpos[q_start + i_d_, i_b] = ti.math.clamp(
                        rigid_global_info.qpos[q_start + i_d_, i_b],
                        dofs_info.limit[I_d][0],
                        dofs_info.limit[I_d][1],
                    )


@ti.kernel(fastcache=gs.use_fastcache)
def kernel_update_geoms_render_T(
    geoms_render_T: ti.types.ndarray(),
    geoms_state: array_class.GeomsState,
    rigid_global_info: array_class.RigidGlobalInfo,
    static_rigid_sim_config: ti.template(),
):
    EPS = rigid_global_info.EPS[None]

    n_geoms = geoms_state.pos.shape[0]
    _B = geoms_state.pos.shape[1]
    ti.loop_config(serialize=static_rigid_sim_config.para_level < gs.PARA_LEVEL.ALL)
    for i_g, i_b in ti.ndrange(n_geoms, _B):
        geom_T = gu.ti_trans_quat_to_T(
            geoms_state.pos[i_g, i_b] + rigid_global_info.envs_offset[i_b], geoms_state.quat[i_g, i_b], EPS
        )
        for J in ti.static(ti.grouped(ti.ndrange(4, 4))):
            geoms_render_T[(i_g, i_b, *J)] = ti.cast(geom_T[J], ti.float32)


@ti.kernel(fastcache=gs.use_fastcache)
def kernel_update_vgeoms_render_T(
    vgeoms_render_T: ti.types.ndarray(),
    vgeoms_info: array_class.VGeomsInfo,
    vgeoms_state: array_class.VGeomsState,
    links_state: array_class.LinksState,
    rigid_global_info: array_class.RigidGlobalInfo,
    static_rigid_sim_config: ti.template(),
):
    EPS = rigid_global_info.EPS[None]

    n_vgeoms = vgeoms_info.link_idx.shape[0]
    _B = links_state.pos.shape[1]
    ti.loop_config(serialize=static_rigid_sim_config.para_level < gs.PARA_LEVEL.ALL)
    for i_g, i_b in ti.ndrange(n_vgeoms, _B):
        geom_T = gu.ti_trans_quat_to_T(
            vgeoms_state.pos[i_g, i_b] + rigid_global_info.envs_offset[i_b], vgeoms_state.quat[i_g, i_b], EPS
        )
        for J in ti.static(ti.grouped(ti.ndrange(4, 4))):
            vgeoms_render_T[(i_g, i_b, *J)] = ti.cast(geom_T[J], ti.float32)


@ti.kernel(fastcache=gs.use_fastcache)
def kernel_get_state(
    qpos: ti.types.ndarray(),
    vel: ti.types.ndarray(),
    acc: ti.types.ndarray(),
    links_pos: ti.types.ndarray(),
    links_quat: ti.types.ndarray(),
    i_pos_shift: ti.types.ndarray(),
    mass_shift: ti.types.ndarray(),
    friction_ratio: ti.types.ndarray(),
    links_state: array_class.LinksState,
    dofs_state: array_class.DofsState,
    geoms_state: array_class.GeomsState,
    rigid_global_info: array_class.RigidGlobalInfo,
    static_rigid_sim_config: ti.template(),
):

    n_qs = qpos.shape[1]
    n_dofs = vel.shape[1]
    n_links = links_pos.shape[1]
    n_geoms = friction_ratio.shape[1]
    _B = qpos.shape[0]

    ti.loop_config(serialize=static_rigid_sim_config.para_level < gs.PARA_LEVEL.ALL)
    for i_q, i_b in ti.ndrange(n_qs, _B):
        qpos[i_b, i_q] = rigid_global_info.qpos[i_q, i_b]

    ti.loop_config(serialize=static_rigid_sim_config.para_level < gs.PARA_LEVEL.ALL)
    for i_d, i_b in ti.ndrange(n_dofs, _B):
        vel[i_b, i_d] = dofs_state.vel[i_d, i_b]
        acc[i_b, i_d] = dofs_state.acc[i_d, i_b]

    ti.loop_config(serialize=static_rigid_sim_config.para_level < gs.PARA_LEVEL.ALL)
    for i_l, i_b in ti.ndrange(n_links, _B):
        for j in ti.static(range(3)):
            links_pos[i_b, i_l, j] = links_state.pos[i_l, i_b][j]
            i_pos_shift[i_b, i_l, j] = links_state.i_pos_shift[i_l, i_b][j]
        for j in ti.static(range(4)):
            links_quat[i_b, i_l, j] = links_state.quat[i_l, i_b][j]
        mass_shift[i_b, i_l] = links_state.mass_shift[i_l, i_b]

    ti.loop_config(serialize=static_rigid_sim_config.para_level < gs.PARA_LEVEL.ALL)
    for i_l, i_b in ti.ndrange(n_geoms, _B):
        friction_ratio[i_b, i_l] = geoms_state.friction_ratio[i_l, i_b]


@ti.kernel(fastcache=gs.use_fastcache)
def kernel_set_state(
    qpos: ti.types.ndarray(),
    dofs_vel: ti.types.ndarray(),
    dofs_acc: ti.types.ndarray(),
    links_pos: ti.types.ndarray(),
    links_quat: ti.types.ndarray(),
    i_pos_shift: ti.types.ndarray(),
    mass_shift: ti.types.ndarray(),
    friction_ratio: ti.types.ndarray(),
    envs_idx: ti.types.ndarray(),
    links_state: array_class.LinksState,
    dofs_state: array_class.DofsState,
    geoms_state: array_class.GeomsState,
    rigid_global_info: array_class.RigidGlobalInfo,
    static_rigid_sim_config: ti.template(),
):

    n_qs = qpos.shape[1]
    n_dofs = dofs_vel.shape[1]
    n_links = links_pos.shape[1]
    n_geoms = friction_ratio.shape[1]

    ti.loop_config(serialize=static_rigid_sim_config.para_level < gs.PARA_LEVEL.ALL)
    for i_q, i_b_ in ti.ndrange(n_qs, envs_idx.shape[0]):
        rigid_global_info.qpos[i_q, envs_idx[i_b_]] = qpos[envs_idx[i_b_], i_q]

    ti.loop_config(serialize=static_rigid_sim_config.para_level < gs.PARA_LEVEL.ALL)
    for i_d, i_b_ in ti.ndrange(n_dofs, envs_idx.shape[0]):
        dofs_state.vel[i_d, envs_idx[i_b_]] = dofs_vel[envs_idx[i_b_], i_d]
        dofs_state.acc[i_d, envs_idx[i_b_]] = dofs_acc[envs_idx[i_b_], i_d]
        dofs_state.ctrl_force[i_d, envs_idx[i_b_]] = gs.ti_float(0.0)
        dofs_state.ctrl_mode[i_d, envs_idx[i_b_]] = gs.CTRL_MODE.FORCE

    ti.loop_config(serialize=static_rigid_sim_config.para_level < gs.PARA_LEVEL.ALL)
    for i_l, i_b_ in ti.ndrange(n_links, envs_idx.shape[0]):
        for j in ti.static(range(3)):
            links_state.pos[i_l, envs_idx[i_b_]][j] = links_pos[envs_idx[i_b_], i_l, j]
            links_state.i_pos_shift[i_l, envs_idx[i_b_]][j] = i_pos_shift[envs_idx[i_b_], i_l, j]
        for j in ti.static(range(4)):
            links_state.quat[i_l, envs_idx[i_b_]][j] = links_quat[envs_idx[i_b_], i_l, j]
        links_state.mass_shift[i_l, envs_idx[i_b_]] = mass_shift[envs_idx[i_b_], i_l]

    ti.loop_config(serialize=static_rigid_sim_config.para_level < gs.PARA_LEVEL.ALL)
    for i_l, i_b_ in ti.ndrange(n_geoms, envs_idx.shape[0]):
        geoms_state.friction_ratio[i_l, envs_idx[i_b_]] = friction_ratio[envs_idx[i_b_], i_l]


@ti.kernel(fastcache=gs.use_fastcache)
def kernel_get_state_grad(
    qpos_grad: ti.types.ndarray(),
    vel_grad: ti.types.ndarray(),
    links_pos_grad: ti.types.ndarray(),
    links_quat_grad: ti.types.ndarray(),
    links_state: array_class.LinksState,
    dofs_state: array_class.DofsState,
    geoms_state: array_class.GeomsState,
    rigid_global_info: array_class.RigidGlobalInfo,
    static_rigid_sim_config: ti.template(),
):
    n_qs = qpos_grad.shape[1]
    n_dofs = vel_grad.shape[1]
    n_links = links_pos_grad.shape[1]
    _B = qpos_grad.shape[0]

    ti.loop_config(serialize=static_rigid_sim_config.para_level < gs.PARA_LEVEL.ALL)
    for i_q, i_b in ti.ndrange(n_qs, _B):
        rigid_global_info.qpos.grad[i_q, i_b] += qpos_grad[i_b, i_q]

    ti.loop_config(serialize=static_rigid_sim_config.para_level < gs.PARA_LEVEL.ALL)
    for i_d, i_b in ti.ndrange(n_dofs, _B):
        dofs_state.vel.grad[i_d, i_b] += vel_grad[i_b, i_d]

    ti.loop_config(serialize=static_rigid_sim_config.para_level < gs.PARA_LEVEL.ALL)
    for i_l, i_b in ti.ndrange(n_links, _B):
        for j in ti.static(range(3)):
            links_state.pos.grad[i_l, i_b][j] += links_pos_grad[i_b, i_l, j]
        for j in ti.static(range(4)):
            links_state.quat.grad[i_l, i_b][j] += links_quat_grad[i_b, i_l, j]


@ti.kernel(fastcache=gs.use_fastcache)
def kernel_set_links_pos(
    relative: ti.i32,
    pos: ti.types.ndarray(),
    links_idx: ti.types.ndarray(),
    envs_idx: ti.types.ndarray(),
    links_info: array_class.LinksInfo,
    links_state: array_class.LinksState,
    rigid_global_info: array_class.RigidGlobalInfo,
    static_rigid_sim_config: ti.template(),
):
    ti.loop_config(serialize=static_rigid_sim_config.para_level < gs.PARA_LEVEL.ALL)
    for i_l_, i_b_ in ti.ndrange(links_idx.shape[0], envs_idx.shape[0]):
        i_b = envs_idx[i_b_]
        i_l = links_idx[i_l_]
        I_l = [i_l, i_b] if ti.static(static_rigid_sim_config.batch_links_info) else i_l

        if links_info.parent_idx[I_l] == -1 and links_info.is_fixed[I_l]:
            for j in ti.static(range(3)):
                links_state.pos[i_l, i_b][j] = pos[i_b_, i_l_, j]
            if relative:
                for j in ti.static(range(3)):
                    links_state.pos[i_l, i_b][j] = links_state.pos[i_l, i_b][j] + links_info.pos[I_l][j]
        else:
            q_start = links_info.q_start[I_l]
            for j in ti.static(range(3)):
                rigid_global_info.qpos[q_start + j, i_b] = pos[i_b_, i_l_, j]
            if relative:
                for j in ti.static(range(3)):
                    rigid_global_info.qpos[q_start + j, i_b] = (
                        rigid_global_info.qpos[q_start + j, i_b] + rigid_global_info.qpos0[q_start + j, i_b]
                    )


@ti.kernel(fastcache=gs.use_fastcache)
def kernel_set_links_pos_grad(
    relative: ti.i32,
    pos_grad: ti.types.ndarray(),
    links_idx: ti.types.ndarray(),
    envs_idx: ti.types.ndarray(),
    links_info: array_class.LinksInfo,
    links_state: array_class.LinksState,
    rigid_global_info: array_class.RigidGlobalInfo,
    static_rigid_sim_config: ti.template(),
):

    ti.loop_config(serialize=static_rigid_sim_config.para_level < gs.PARA_LEVEL.ALL)
    for i_l_, i_b_ in ti.ndrange(links_idx.shape[0], envs_idx.shape[0]):
        i_b = envs_idx[i_b_]
        i_l = links_idx[i_l_]
        I_l = [i_l, i_b] if ti.static(static_rigid_sim_config.batch_links_info) else i_l

        if links_info.parent_idx[I_l] == -1 and links_info.is_fixed[I_l]:
            for j in ti.static(range(3)):
                pos_grad[i_b_, i_l_, j] = links_state.pos.grad[i_l, i_b][j]
                links_state.pos.grad[i_l, i_b][j] = 0.0
        else:
            q_start = links_info.q_start[I_l]
            for j in ti.static(range(3)):
                pos_grad[i_b_, i_l_, j] = rigid_global_info.qpos.grad[q_start + j, i_b]
                rigid_global_info.qpos.grad[q_start + j, i_b] = 0.0


@ti.kernel(fastcache=gs.use_fastcache)
def kernel_set_links_quat(
    relative: ti.i32,
    quat: ti.types.ndarray(),
    links_idx: ti.types.ndarray(),
    envs_idx: ti.types.ndarray(),
    links_info: array_class.LinksInfo,
    links_state: array_class.LinksState,
    rigid_global_info: array_class.RigidGlobalInfo,
    static_rigid_sim_config: ti.template(),
):
    ti.loop_config(serialize=static_rigid_sim_config.para_level < gs.PARA_LEVEL.ALL)
    for i_l_, i_b_ in ti.ndrange(links_idx.shape[0], envs_idx.shape[0]):
        i_b = envs_idx[i_b_]
        i_l = links_idx[i_l_]
        I_l = [i_l, i_b] if ti.static(static_rigid_sim_config.batch_links_info) else i_l

        if relative:
            quat_ = ti.Vector(
                [
                    quat[i_b_, i_l_, 0],
                    quat[i_b_, i_l_, 1],
                    quat[i_b_, i_l_, 2],
                    quat[i_b_, i_l_, 3],
                ],
                dt=gs.ti_float,
            )
            if links_info.parent_idx[I_l] == -1 and links_info.is_fixed[I_l]:
                links_state.quat[i_l, i_b] = gu.ti_transform_quat_by_quat(links_info.quat[I_l], quat_)
            else:
                q_start = links_info.q_start[I_l]
                quat0 = ti.Vector(
                    [
                        rigid_global_info.qpos0[q_start + 3, i_b],
                        rigid_global_info.qpos0[q_start + 4, i_b],
                        rigid_global_info.qpos0[q_start + 5, i_b],
                        rigid_global_info.qpos0[q_start + 6, i_b],
                    ],
                    dt=gs.ti_float,
                )
                quat_ = gu.ti_transform_quat_by_quat(quat0, quat_)
                for j in ti.static(range(4)):
                    rigid_global_info.qpos[q_start + j + 3, i_b] = quat_[j]
        else:
            if links_info.parent_idx[I_l] == -1 and links_info.is_fixed[I_l]:
                for j in ti.static(range(4)):
                    links_state.quat[i_l, i_b][j] = quat[i_b_, i_l_, j]
            else:
                q_start = links_info.q_start[I_l]
                for j in ti.static(range(4)):
                    rigid_global_info.qpos[q_start + j + 3, i_b] = quat[i_b_, i_l_, j]


@ti.kernel(fastcache=gs.use_fastcache)
def kernel_set_links_quat_grad(
    relative: ti.i32,
    quat_grad: ti.types.ndarray(),
    links_idx: ti.types.ndarray(),
    envs_idx: ti.types.ndarray(),
    links_info: array_class.LinksInfo,
    links_state: array_class.LinksState,
    rigid_global_info: array_class.RigidGlobalInfo,
    static_rigid_sim_config: ti.template(),
):
    ti.loop_config(serialize=static_rigid_sim_config.para_level < gs.PARA_LEVEL.ALL)
    for i_l_, i_b_ in ti.ndrange(links_idx.shape[0], envs_idx.shape[0]):
        i_b = envs_idx[i_b_]
        i_l = links_idx[i_l_]
        I_l = [i_l, i_b] if ti.static(static_rigid_sim_config.batch_links_info) else i_l

        if links_info.parent_idx[I_l] == -1 and links_info.is_fixed[I_l]:
            for j in ti.static(range(4)):
                quat_grad[i_b_, i_l_, j] = links_state.quat.grad[i_l, i_b][j]
                links_state.quat.grad[i_l, i_b][j] = 0.0
        else:
            q_start = links_info.q_start[I_l]
            for j in ti.static(range(4)):
                quat_grad[i_b_, i_l_, j] = rigid_global_info.qpos.grad[q_start + j + 3, i_b]
                rigid_global_info.qpos.grad[q_start + j + 3, i_b] = 0.0


@ti.kernel(fastcache=gs.use_fastcache)
def kernel_set_links_mass_shift(
    mass: ti.types.ndarray(),
    links_idx: ti.types.ndarray(),
    envs_idx: ti.types.ndarray(),
    links_state: array_class.LinksState,
    static_rigid_sim_config: ti.template(),
):
    ti.loop_config(serialize=static_rigid_sim_config.para_level < gs.PARA_LEVEL.ALL)
    for i_l_, i_b_ in ti.ndrange(links_idx.shape[0], envs_idx.shape[0]):
        links_state.mass_shift[links_idx[i_l_], envs_idx[i_b_]] = mass[i_b_, i_l_]


@ti.kernel(fastcache=gs.use_fastcache)
def kernel_set_links_COM_shift(
    com: ti.types.ndarray(),
    links_idx: ti.types.ndarray(),
    envs_idx: ti.types.ndarray(),
    links_state: array_class.LinksState,
    static_rigid_sim_config: ti.template(),
):
    ti.loop_config(serialize=static_rigid_sim_config.para_level < gs.PARA_LEVEL.ALL)
    for i_l_, i_b_ in ti.ndrange(links_idx.shape[0], envs_idx.shape[0]):
        for j in ti.static(range(3)):
            links_state.i_pos_shift[links_idx[i_l_], envs_idx[i_b_]][j] = com[i_b_, i_l_, j]


@ti.kernel(fastcache=gs.use_fastcache)
def kernel_set_links_inertial_mass(
    inertial_mass: ti.types.ndarray(),
    links_idx: ti.types.ndarray(),
    envs_idx: ti.types.ndarray(),
    links_info: array_class.LinksInfo,
    static_rigid_sim_config: ti.template(),
):
    ti.loop_config(serialize=static_rigid_sim_config.para_level < gs.PARA_LEVEL.ALL)
    if ti.static(static_rigid_sim_config.batch_links_info):
        for i_l_, i_b_ in ti.ndrange(links_idx.shape[0], envs_idx.shape[0]):
            links_info.inertial_mass[links_idx[i_l_], envs_idx[i_b_]] = inertial_mass[i_b_, i_l_]
    else:
        for i_l_ in range(links_idx.shape[0]):
            links_info.inertial_mass[links_idx[i_l_]] = inertial_mass[i_l_]


@ti.kernel(fastcache=gs.use_fastcache)
def kernel_set_geoms_friction_ratio(
    friction_ratio: ti.types.ndarray(),
    geoms_idx: ti.types.ndarray(),
    envs_idx: ti.types.ndarray(),
    geoms_state: array_class.GeomsState,
    static_rigid_sim_config: ti.template(),
):
    ti.loop_config(serialize=static_rigid_sim_config.para_level < gs.PARA_LEVEL.ALL)
    for i_g_, i_b_ in ti.ndrange(geoms_idx.shape[0], envs_idx.shape[0]):
        geoms_state.friction_ratio[geoms_idx[i_g_], envs_idx[i_b_]] = friction_ratio[i_b_, i_g_]


@ti.kernel(fastcache=gs.use_fastcache)
def kernel_set_qpos(
    qpos: ti.types.ndarray(),
    qs_idx: ti.types.ndarray(),
    envs_idx: ti.types.ndarray(),
    rigid_global_info: array_class.RigidGlobalInfo,
    static_rigid_sim_config: ti.template(),
):
    ti.loop_config(serialize=static_rigid_sim_config.para_level < gs.PARA_LEVEL.ALL)
    for i_q_, i_b_ in ti.ndrange(qs_idx.shape[0], envs_idx.shape[0]):
        rigid_global_info.qpos[qs_idx[i_q_], envs_idx[i_b_]] = qpos[i_b_, i_q_]


@ti.kernel(fastcache=gs.use_fastcache)
def kernel_set_global_sol_params(
    sol_params: ti.types.ndarray(),
    geoms_info: array_class.GeomsInfo,
    joints_info: array_class.JointsInfo,
    equalities_info: array_class.EqualitiesInfo,
    static_rigid_sim_config: ti.template(),
):
    ti.loop_config(serialize=ti.static(static_rigid_sim_config.para_level < gs.PARA_LEVEL.ALL))
    n_geoms = geoms_info.sol_params.shape[0]
    n_joints = joints_info.sol_params.shape[0]
    n_equalities = equalities_info.sol_params.shape[0]
    _B = equalities_info.sol_params.shape[1]

    for i_g in range(n_geoms):
        for j in ti.static(range(7)):
            geoms_info.sol_params[i_g][j] = sol_params[j]

    ti.loop_config(serialize=ti.static(static_rigid_sim_config.para_level < gs.PARA_LEVEL.ALL))
    for i_j, i_b in ti.ndrange(n_joints, _B):
        I_j = [i_j, i_b] if ti.static(static_rigid_sim_config.batch_joints_info) else i_j
        for j in ti.static(range(7)):
            joints_info.sol_params[I_j][j] = sol_params[j]

    ti.loop_config(serialize=ti.static(static_rigid_sim_config.para_level < gs.PARA_LEVEL.ALL))
    for i_eq, i_b in ti.ndrange(n_equalities, _B):
        for j in ti.static(range(7)):
            equalities_info.sol_params[i_eq, i_b][j] = sol_params[j]


@ti.kernel(fastcache=gs.use_fastcache)
def kernel_set_sol_params(
    constraint_type: ti.template(),
    sol_params: ti.types.ndarray(),
    inputs_idx: ti.types.ndarray(),
    envs_idx: ti.types.ndarray(),
    geoms_info: array_class.GeomsInfo,
    joints_info: array_class.JointsInfo,
    equalities_info: array_class.EqualitiesInfo,
    static_rigid_sim_config: ti.template(),
):
    if ti.static(constraint_type == 0):  # geometries
        ti.loop_config(serialize=ti.static(static_rigid_sim_config.para_level < gs.PARA_LEVEL.ALL))
        for i_g_ in range(inputs_idx.shape[0]):
            for j in ti.static(range(7)):
                geoms_info.sol_params[inputs_idx[i_g_]][j] = sol_params[i_g_, j]
    elif ti.static(constraint_type == 1):  # joints
        ti.loop_config(serialize=ti.static(static_rigid_sim_config.para_level < gs.PARA_LEVEL.ALL))
        if ti.static(static_rigid_sim_config.batch_joints_info):
            for i_j_, i_b_ in ti.ndrange(inputs_idx.shape[0], envs_idx.shape[0]):
                for j in ti.static(range(7)):
                    joints_info.sol_params[inputs_idx[i_j_], envs_idx[i_b_]][j] = sol_params[i_b_, i_j_, j]
        else:
            for i_j_ in range(inputs_idx.shape[0]):
                for j in ti.static(range(7)):
                    joints_info.sol_params[inputs_idx[i_j_]][j] = sol_params[i_j_, j]
    else:  # equalities
        ti.loop_config(serialize=ti.static(static_rigid_sim_config.para_level < gs.PARA_LEVEL.ALL))
        for i_eq_, i_b_ in ti.ndrange(inputs_idx.shape[0], envs_idx.shape[0]):
            for j in ti.static(range(7)):
                equalities_info.sol_params[inputs_idx[i_eq_], envs_idx[i_b_]][j] = sol_params[i_b_, i_eq_, j]


@ti.kernel(fastcache=gs.use_fastcache)
def kernel_set_dofs_kp(
    kp: ti.types.ndarray(),
    dofs_idx: ti.types.ndarray(),
    envs_idx: ti.types.ndarray(),
    dofs_info: array_class.DofsInfo,
    static_rigid_sim_config: ti.template(),
):
    ti.loop_config(serialize=ti.static(static_rigid_sim_config.para_level < gs.PARA_LEVEL.ALL))
    if ti.static(static_rigid_sim_config.batch_dofs_info):
        for i_d_, i_b_ in ti.ndrange(dofs_idx.shape[0], envs_idx.shape[0]):
            dofs_info.kp[dofs_idx[i_d_], envs_idx[i_b_]] = kp[i_b_, i_d_]
    else:
        for i_d_ in range(dofs_idx.shape[0]):
            dofs_info.kp[dofs_idx[i_d_]] = kp[i_d_]


@ti.kernel(fastcache=gs.use_fastcache)
def kernel_set_dofs_kv(
    kv: ti.types.ndarray(),
    dofs_idx: ti.types.ndarray(),
    envs_idx: ti.types.ndarray(),
    dofs_info: array_class.DofsInfo,
    static_rigid_sim_config: ti.template(),
):
    ti.loop_config(serialize=ti.static(static_rigid_sim_config.para_level < gs.PARA_LEVEL.ALL))
    if ti.static(static_rigid_sim_config.batch_dofs_info):
        for i_d_, i_b_ in ti.ndrange(dofs_idx.shape[0], envs_idx.shape[0]):
            dofs_info.kv[dofs_idx[i_d_], envs_idx[i_b_]] = kv[i_b_, i_d_]
    else:
        for i_d_ in range(dofs_idx.shape[0]):
            dofs_info.kv[dofs_idx[i_d_]] = kv[i_d_]


@ti.kernel(fastcache=gs.use_fastcache)
def kernel_set_dofs_force_range(
    lower: ti.types.ndarray(),
    upper: ti.types.ndarray(),
    dofs_idx: ti.types.ndarray(),
    envs_idx: ti.types.ndarray(),
    dofs_info: array_class.DofsInfo,
    static_rigid_sim_config: ti.template(),
):
    ti.loop_config(serialize=ti.static(static_rigid_sim_config.para_level < gs.PARA_LEVEL.ALL))
    if ti.static(static_rigid_sim_config.batch_dofs_info):
        for i_d_, i_b_ in ti.ndrange(dofs_idx.shape[0], envs_idx.shape[0]):
            dofs_info.force_range[dofs_idx[i_d_], envs_idx[i_b_]][0] = lower[i_b_, i_d_]
            dofs_info.force_range[dofs_idx[i_d_], envs_idx[i_b_]][1] = upper[i_b_, i_d_]
    else:
        for i_d_ in range(dofs_idx.shape[0]):
            dofs_info.force_range[dofs_idx[i_d_]][0] = lower[i_d_]
            dofs_info.force_range[dofs_idx[i_d_]][1] = upper[i_d_]


@ti.kernel(fastcache=gs.use_fastcache)
def kernel_set_dofs_stiffness(
    stiffness: ti.types.ndarray(),
    dofs_idx: ti.types.ndarray(),
    envs_idx: ti.types.ndarray(),
    dofs_info: array_class.DofsInfo,
    static_rigid_sim_config: ti.template(),
):
    ti.loop_config(serialize=ti.static(static_rigid_sim_config.para_level < gs.PARA_LEVEL.ALL))
    if ti.static(static_rigid_sim_config.batch_dofs_info):
        for i_d_, i_b_ in ti.ndrange(dofs_idx.shape[0], envs_idx.shape[0]):
            dofs_info.stiffness[dofs_idx[i_d_], envs_idx[i_b_]] = stiffness[i_b_, i_d_]
    else:
        for i_d_ in range(dofs_idx.shape[0]):
            dofs_info.stiffness[dofs_idx[i_d_]] = stiffness[i_d_]


@ti.kernel(fastcache=gs.use_fastcache)
def kernel_set_dofs_armature(
    armature: ti.types.ndarray(),
    dofs_idx: ti.types.ndarray(),
    envs_idx: ti.types.ndarray(),
    dofs_info: array_class.DofsInfo,
    static_rigid_sim_config: ti.template(),
):
    ti.loop_config(serialize=ti.static(static_rigid_sim_config.para_level < gs.PARA_LEVEL.ALL))
    if ti.static(static_rigid_sim_config.batch_dofs_info):
        for i_d_, i_b_ in ti.ndrange(dofs_idx.shape[0], envs_idx.shape[0]):
            dofs_info.armature[dofs_idx[i_d_], envs_idx[i_b_]] = armature[i_b_, i_d_]
    else:
        for i_d_ in range(dofs_idx.shape[0]):
            dofs_info.armature[dofs_idx[i_d_]] = armature[i_d_]


@ti.kernel(fastcache=gs.use_fastcache)
def kernel_set_dofs_damping(
    damping: ti.types.ndarray(),
    dofs_idx: ti.types.ndarray(),
    envs_idx: ti.types.ndarray(),
    dofs_info: array_class.DofsInfo,
    static_rigid_sim_config: ti.template(),
):
    ti.loop_config(serialize=ti.static(static_rigid_sim_config.para_level < gs.PARA_LEVEL.ALL))
    if ti.static(static_rigid_sim_config.batch_dofs_info):
        for i_d_, i_b_ in ti.ndrange(dofs_idx.shape[0], envs_idx.shape[0]):
            dofs_info.damping[dofs_idx[i_d_], envs_idx[i_b_]] = damping[i_b_, i_d_]
    else:
        for i_d_ in range(dofs_idx.shape[0]):
            dofs_info.damping[dofs_idx[i_d_]] = damping[i_d_]


@ti.kernel(fastcache=gs.use_fastcache)
def kernel_set_dofs_frictionloss(
    frictionloss: ti.types.ndarray(),
    dofs_idx: ti.types.ndarray(),
    envs_idx: ti.types.ndarray(),
    dofs_info: array_class.DofsInfo,
    static_rigid_sim_config: ti.template(),
):
    ti.loop_config(serialize=ti.static(static_rigid_sim_config.para_level < gs.PARA_LEVEL.ALL))
    if ti.static(static_rigid_sim_config.batch_dofs_info):
        for i_d_, i_b_ in ti.ndrange(dofs_idx.shape[0], envs_idx.shape[0]):
            dofs_info.frictionloss[dofs_idx[i_d_], envs_idx[i_b_]] = frictionloss[i_b_, i_d_]
    else:
        for i_d_ in range(dofs_idx.shape[0]):
            dofs_info.frictionloss[dofs_idx[i_d_]] = frictionloss[i_d_]


@ti.kernel(fastcache=gs.use_fastcache)
def kernel_set_dofs_limit(
    lower: ti.types.ndarray(),
    upper: ti.types.ndarray(),
    dofs_idx: ti.types.ndarray(),
    envs_idx: ti.types.ndarray(),
    dofs_info: array_class.DofsInfo,
    static_rigid_sim_config: ti.template(),
):
    ti.loop_config(serialize=ti.static(static_rigid_sim_config.para_level < gs.PARA_LEVEL.ALL))
    if ti.static(static_rigid_sim_config.batch_dofs_info):
        for i_d_, i_b_ in ti.ndrange(dofs_idx.shape[0], envs_idx.shape[0]):
            dofs_info.limit[dofs_idx[i_d_], envs_idx[i_b_]][0] = lower[i_b_, i_d_]
            dofs_info.limit[dofs_idx[i_d_], envs_idx[i_b_]][1] = upper[i_b_, i_d_]
    else:
        for i_d_ in range(dofs_idx.shape[0]):
            dofs_info.limit[dofs_idx[i_d_]][0] = lower[i_d_]
            dofs_info.limit[dofs_idx[i_d_]][1] = upper[i_d_]


@ti.kernel(fastcache=gs.use_fastcache)
def kernel_set_dofs_velocity(
    velocity: ti.types.ndarray(),
    dofs_idx: ti.types.ndarray(),
    envs_idx: ti.types.ndarray(),
    dofs_state: array_class.DofsState,
    static_rigid_sim_config: ti.template(),
):
    ti.loop_config(serialize=ti.static(static_rigid_sim_config.para_level < gs.PARA_LEVEL.ALL))
    for i_d_, i_b_ in ti.ndrange(dofs_idx.shape[0], envs_idx.shape[0]):
        dofs_state.vel[dofs_idx[i_d_], envs_idx[i_b_]] = velocity[i_b_, i_d_]


@ti.kernel(fastcache=gs.use_fastcache)
def kernel_set_dofs_velocity_grad(
    velocity_grad: ti.types.ndarray(),
    dofs_idx: ti.types.ndarray(),
    envs_idx: ti.types.ndarray(),
    dofs_state: array_class.DofsState,
    static_rigid_sim_config: ti.template(),
):
    ti.loop_config(serialize=static_rigid_sim_config.para_level < gs.PARA_LEVEL.PARTIAL)
    for i_d_, i_b_ in ti.ndrange(dofs_idx.shape[0], envs_idx.shape[0]):
        velocity_grad[i_b_, i_d_] = dofs_state.vel.grad[dofs_idx[i_d_], envs_idx[i_b_]]
        dofs_state.vel.grad[dofs_idx[i_d_], envs_idx[i_b_]] = 0.0


@ti.kernel(fastcache=gs.use_fastcache)
def kernel_set_dofs_zero_velocity(
    dofs_idx: ti.types.ndarray(),
    envs_idx: ti.types.ndarray(),
    dofs_state: array_class.DofsState,
    static_rigid_sim_config: ti.template(),
):
    ti.loop_config(serialize=ti.static(static_rigid_sim_config.para_level < gs.PARA_LEVEL.ALL))
    for i_d_, i_b_ in ti.ndrange(dofs_idx.shape[0], envs_idx.shape[0]):
        dofs_state.vel[dofs_idx[i_d_], envs_idx[i_b_]] = 0.0


@ti.kernel(fastcache=gs.use_fastcache)
def kernel_set_dofs_position(
    position: ti.types.ndarray(),
    dofs_idx: ti.types.ndarray(),
    envs_idx: ti.types.ndarray(),
    dofs_state: array_class.DofsState,
    links_info: array_class.LinksInfo,
    joints_info: array_class.JointsInfo,
    entities_info: array_class.EntitiesInfo,
    rigid_global_info: array_class.RigidGlobalInfo,
    static_rigid_sim_config: ti.template(),
):
    n_entities = entities_info.link_start.shape[0]

    ti.loop_config(serialize=ti.static(static_rigid_sim_config.para_level < gs.PARA_LEVEL.ALL))
    for i_d_, i_b_ in ti.ndrange(dofs_idx.shape[0], envs_idx.shape[0]):
        dofs_state.pos[dofs_idx[i_d_], envs_idx[i_b_]] = position[i_b_, i_d_]

    # Note that qpos must be updated, as dofs_state.pos is not used for actual IK.
    # TODO: Make this more efficient by only taking care of releavant qs/dofs.
    ti.loop_config(serialize=ti.static(static_rigid_sim_config.para_level < gs.PARA_LEVEL.ALL))
    for i_e, i_b_ in ti.ndrange(n_entities, envs_idx.shape[0]):
        i_b = envs_idx[i_b_]
        for i_l in range(entities_info.link_start[i_e], entities_info.link_end[i_e]):
            I_l = [i_l, i_b] if ti.static(static_rigid_sim_config.batch_links_info) else i_l
            if links_info.n_dofs[I_l] == 0:
                continue

            dof_start = links_info.dof_start[I_l]
            q_start = links_info.q_start[I_l]

            i_j = links_info.joint_start[I_l]
            I_j = [i_j, i_b] if ti.static(static_rigid_sim_config.batch_joints_info) else i_j
            joint_type = joints_info.type[I_j]

            if joint_type == gs.JOINT_TYPE.FIXED:
                pass
            elif joint_type == gs.JOINT_TYPE.FREE:
                xyz = ti.Vector(
                    [
                        dofs_state.pos[0 + 3 + dof_start, i_b],
                        dofs_state.pos[1 + 3 + dof_start, i_b],
                        dofs_state.pos[2 + 3 + dof_start, i_b],
                    ],
                    dt=gs.ti_float,
                )
                quat = gu.ti_xyz_to_quat(xyz)

                for j in ti.static(range(3)):
                    rigid_global_info.qpos[j + q_start, i_b] = dofs_state.pos[j + dof_start, i_b]

                for j in ti.static(range(4)):
                    rigid_global_info.qpos[j + 3 + q_start, i_b] = quat[j]
            elif joint_type == gs.JOINT_TYPE.SPHERICAL:
                xyz = ti.Vector(
                    [
                        dofs_state.pos[0 + dof_start, i_b],
                        dofs_state.pos[1 + dof_start, i_b],
                        dofs_state.pos[2 + dof_start, i_b],
                    ],
                    dt=gs.ti_float,
                )
                quat = gu.ti_xyz_to_quat(xyz)
                for i_q_ in ti.static(range(4)):
                    i_q = q_start + i_q_
                    rigid_global_info.qpos[i_q, i_b] = quat[i_q_]
            else:  # (gs.JOINT_TYPE.REVOLUTE, gs.JOINT_TYPE.PRISMATIC)
                for i_d_ in range(links_info.dof_end[I_l] - dof_start):
                    i_q = q_start + i_d_
                    i_d = dof_start + i_d_
                    rigid_global_info.qpos[i_q, i_b] = rigid_global_info.qpos0[i_q, i_b] + dofs_state.pos[i_d, i_b]


@ti.kernel(fastcache=gs.use_fastcache)
def kernel_control_dofs_force(
    force: ti.types.ndarray(),
    dofs_idx: ti.types.ndarray(),
    envs_idx: ti.types.ndarray(),
    dofs_state: array_class.DofsState,
    static_rigid_sim_config: ti.template(),
):
    ti.loop_config(serialize=ti.static(static_rigid_sim_config.para_level < gs.PARA_LEVEL.ALL))
    for i_d_, i_b_ in ti.ndrange(dofs_idx.shape[0], envs_idx.shape[0]):
        dofs_state.ctrl_mode[dofs_idx[i_d_], envs_idx[i_b_]] = gs.CTRL_MODE.FORCE
        dofs_state.ctrl_force[dofs_idx[i_d_], envs_idx[i_b_]] = force[i_b_, i_d_]


@ti.kernel(fastcache=gs.use_fastcache)
def kernel_control_dofs_velocity(
    velocity: ti.types.ndarray(),
    dofs_idx: ti.types.ndarray(),
    envs_idx: ti.types.ndarray(),
    dofs_state: array_class.DofsState,
    static_rigid_sim_config: ti.template(),
):
    ti.loop_config(serialize=ti.static(static_rigid_sim_config.para_level < gs.PARA_LEVEL.ALL))
    for i_d_, i_b_ in ti.ndrange(dofs_idx.shape[0], envs_idx.shape[0]):
        i_d = dofs_idx[i_d_]
        i_b = envs_idx[i_b_]

        dofs_state.ctrl_mode[i_d, i_b] = gs.CTRL_MODE.VELOCITY
        dofs_state.ctrl_vel[i_d, i_b] = velocity[i_b_, i_d_]


@ti.kernel(fastcache=gs.use_fastcache)
def kernel_control_dofs_position(
    position: ti.types.ndarray(),
    dofs_idx: ti.types.ndarray(),
    envs_idx: ti.types.ndarray(),
    dofs_state: array_class.DofsState,
    static_rigid_sim_config: ti.template(),
):
    ti.loop_config(serialize=ti.static(static_rigid_sim_config.para_level < gs.PARA_LEVEL.ALL))
    for i_d_, i_b_ in ti.ndrange(dofs_idx.shape[0], envs_idx.shape[0]):
        i_d = dofs_idx[i_d_]
        i_b = envs_idx[i_b_]

        dofs_state.ctrl_mode[i_d, i_b] = gs.CTRL_MODE.POSITION
        dofs_state.ctrl_pos[i_d, i_b] = position[i_b_, i_d_]
        dofs_state.ctrl_vel[i_d, i_b] = 0.0


@ti.kernel(fastcache=gs.use_fastcache)
def kernel_control_dofs_position_velocity(
    position: ti.types.ndarray(),
    velocity: ti.types.ndarray(),
    dofs_idx: ti.types.ndarray(),
    envs_idx: ti.types.ndarray(),
    dofs_state: array_class.DofsState,
    static_rigid_sim_config: ti.template(),
):
    ti.loop_config(serialize=ti.static(static_rigid_sim_config.para_level < gs.PARA_LEVEL.PARTIAL))
    for i_d_, i_b_ in ti.ndrange(dofs_idx.shape[0], envs_idx.shape[0]):
        i_d = dofs_idx[i_d_]
        i_b = envs_idx[i_b_]

        dofs_state.ctrl_mode[i_d, i_b] = gs.CTRL_MODE.POSITION
        dofs_state.ctrl_pos[i_d, i_b] = position[i_b_, i_d_]
        dofs_state.ctrl_vel[i_d, i_b] = velocity[i_b_, i_d_]


@ti.kernel(fastcache=gs.use_fastcache)
def kernel_get_links_vel(
    tensor: ti.types.ndarray(),
    links_idx: ti.types.ndarray(),
    envs_idx: ti.types.ndarray(),
    ref: ti.template(),
    links_state: array_class.LinksState,
    static_rigid_sim_config: ti.template(),
):
    ti.loop_config(serialize=ti.static(static_rigid_sim_config.para_level < gs.PARA_LEVEL.ALL))
    for i_l_, i_b_ in ti.ndrange(links_idx.shape[0], envs_idx.shape[0]):
        # This is the velocity in world coordinates expressed at global com-position
        vel = links_state.cd_vel[links_idx[i_l_], envs_idx[i_b_]]  # entity's CoM

        # Translate to get the velocity expressed at a different position if necessary link-position
        if ti.static(ref == 1):  # link's CoM
            vel = vel + links_state.cd_ang[links_idx[i_l_], envs_idx[i_b_]].cross(
                links_state.i_pos[links_idx[i_l_], envs_idx[i_b_]]
            )
        if ti.static(ref == 2):  # link's origin
            vel = vel + links_state.cd_ang[links_idx[i_l_], envs_idx[i_b_]].cross(
                links_state.pos[links_idx[i_l_], envs_idx[i_b_]] - links_state.root_COM[links_idx[i_l_], envs_idx[i_b_]]
            )

        for j in ti.static(range(3)):
            tensor[i_b_, i_l_, j] = vel[j]


@ti.kernel(fastcache=gs.use_fastcache)
def kernel_get_links_acc(
    tensor: ti.types.ndarray(),
    links_idx: ti.types.ndarray(),
    envs_idx: ti.types.ndarray(),
    links_state: array_class.LinksState,
    static_rigid_sim_config: ti.template(),
):
    ti.loop_config(serialize=ti.static(static_rigid_sim_config.para_level < gs.PARA_LEVEL.ALL))
    for i_l_, i_b_ in ti.ndrange(links_idx.shape[0], envs_idx.shape[0]):
        i_l = links_idx[i_l_]
        i_b = envs_idx[i_b_]

        # Compute links spatial acceleration expressed at links origin in world coordinates
        cpos = links_state.pos[i_l, i_b] - links_state.root_COM[i_l, i_b]
        acc_ang = links_state.cacc_ang[i_l, i_b]
        acc_lin = links_state.cacc_lin[i_l, i_b] + acc_ang.cross(cpos)

        # Compute links classical linear acceleration expressed at links origin in world coordinates
        ang = links_state.cd_ang[i_l, i_b]
        vel = links_state.cd_vel[i_l, i_b] + ang.cross(cpos)
        acc_classic_lin = acc_lin + ang.cross(vel)

        for j in ti.static(range(3)):
            tensor[i_b_, i_l_, j] = acc_classic_lin[j]


@ti.kernel(fastcache=gs.use_fastcache)
def kernel_get_dofs_control_force(
    tensor: ti.types.ndarray(),
    dofs_idx: ti.types.ndarray(),
    envs_idx: ti.types.ndarray(),
    dofs_state: array_class.DofsState,
    dofs_info: array_class.DofsInfo,
    static_rigid_sim_config: ti.template(),
):
    # we need to compute control force here because this won't be computed until the next actual simulation step
    ti.loop_config(serialize=ti.static(static_rigid_sim_config.para_level < gs.PARA_LEVEL.ALL))
    for i_d_, i_b_ in ti.ndrange(dofs_idx.shape[0], envs_idx.shape[0]):
        i_d = dofs_idx[i_d_]
        i_b = envs_idx[i_b_]
        I_d = [i_d, i_b] if ti.static(static_rigid_sim_config.batch_dofs_info) else i_d
        force = gs.ti_float(0.0)
        if dofs_state.ctrl_mode[i_d, i_b] == gs.CTRL_MODE.FORCE:
            force = dofs_state.ctrl_force[i_d, i_b]
        elif dofs_state.ctrl_mode[i_d, i_b] == gs.CTRL_MODE.VELOCITY:
            force = dofs_info.kv[I_d] * (dofs_state.ctrl_vel[i_d, i_b] - dofs_state.vel[i_d, i_b])
        elif dofs_state.ctrl_mode[i_d, i_b] == gs.CTRL_MODE.POSITION:
            force = dofs_info.kp[I_d] * (dofs_state.ctrl_pos[i_d, i_b] - dofs_state.pos[i_d, i_b]) + dofs_info.kv[
                I_d
            ] * (dofs_state.ctrl_vel[i_d, i_b] - dofs_state.vel[i_d, i_b])
        tensor[i_b_, i_d_] = ti.math.clamp(
            force,
            dofs_info.force_range[I_d][0],
            dofs_info.force_range[I_d][1],
        )


@ti.kernel(fastcache=gs.use_fastcache)
def kernel_set_drone_rpm(
    n_propellers: ti.i32,
    propellers_link_idx: ti.types.ndarray(),
    propellers_rpm: ti.types.ndarray(),
    propellers_spin: ti.types.ndarray(),
    KF: ti.float32,
    KM: ti.float32,
    invert: ti.i32,
    links_state: array_class.LinksState,
):
    """
    Set the RPM of propellers of a drone entity.

    This method should only be called by drone entities.
    """
    _B = propellers_rpm.shape[0]
    for i_b in range(_B):
        for i_prop in range(n_propellers):
            i_l = propellers_link_idx[i_prop]

            force = ti.Vector([0.0, 0.0, propellers_rpm[i_b, i_prop] ** 2 * KF], dt=gs.ti_float)
            torque = ti.Vector(
                [0.0, 0.0, propellers_rpm[i_b, i_prop] ** 2 * KM * propellers_spin[i_prop]], dt=gs.ti_float
            )
            if invert:
                torque = -torque

            func_apply_link_external_force(force, i_l, i_b, 1, 1, links_state)
            func_apply_link_external_torque(torque, i_l, i_b, 1, 1, links_state)


@ti.kernel(fastcache=gs.use_fastcache)
def kernel_update_drone_propeller_vgeoms(
    n_propellers: ti.i32,
    propellers_vgeom_idxs: ti.types.ndarray(),
    propellers_revs: ti.types.ndarray(),
    propellers_spin: ti.types.ndarray(),
    vgeoms_state: array_class.VGeomsState,
    rigid_global_info: array_class.RigidGlobalInfo,
    static_rigid_sim_config: ti.template(),
):
    """
    Update the angle of the vgeom in the propellers of a drone entity.
    """
    EPS = rigid_global_info.EPS[None]
    _B = propellers_revs.shape[1]
    for i_pp, i_b in ti.ndrange(n_propellers, _B):
        i_vg = propellers_vgeom_idxs[i_pp]
        rad = (
            propellers_revs[i_pp, i_b] * propellers_spin[i_pp] * rigid_global_info.substep_dt[None] * ti.math.pi / 30.0
        )
        vgeoms_state.quat[i_vg, i_b] = gu.ti_transform_quat_by_quat(
            gu.ti_rotvec_to_quat(ti.Vector([0.0, 0.0, rad], dt=gs.ti_float), EPS),
            vgeoms_state.quat[i_vg, i_b],
        )


@ti.kernel(fastcache=gs.use_fastcache)
def kernel_set_geom_friction(geoms_idx: ti.i32, friction: ti.f32, geoms_info: array_class.GeomsInfo):
    geoms_info.friction[geoms_idx] = friction


@ti.kernel(fastcache=gs.use_fastcache)
def kernel_set_geoms_friction(
    friction: ti.types.ndarray(),
    geoms_idx: ti.types.ndarray(),
    geoms_info: array_class.GeomsInfo,
    static_rigid_sim_config: ti.template(),
):
    ti.loop_config(serialize=ti.static(static_rigid_sim_config.para_level < gs.PARA_LEVEL.ALL))
    for i_g_ in ti.ndrange(geoms_idx.shape[0]):
        geoms_info.friction[geoms_idx[i_g_]] = friction[i_g_]


@ti.kernel(fastcache=gs.use_fastcache)
def kernel_get_errno(errno: array_class.V_ANNOTATION) -> ti.i32:
    return errno[None]


@ti.func
def func_atomic_add_if_backward_2d(
    field: array_class.V_ANNOTATION, i: ti.i32, j: ti.i32, value, static_rigid_sim_config: ti.template()
):
    # Use (expensive) atomic add in backward for differentiability -- when there is race condition on the field to write,
    # use atomic add directly.
    # https://docs.taichi-lang.org/docs/differentiable_programming#global-data-access-rules
    if ti.static(static_rigid_sim_config.is_backward):
        field[i, j] += value
    else:
        field[i, j] = field[i, j] + value


@ti.func
def func_atomic_add_if_backward_3d(
    field: array_class.V_ANNOTATION, i: ti.i32, j: ti.i32, k: ti.i32, value, static_rigid_sim_config: ti.template()
):
    # Use (expensive) atomic add in backward for differentiability -- when there is race condition on the field to write,
    # use atomic add directly.
    # https://docs.taichi-lang.org/docs/differentiable_programming#global-data-access-rules
    if ti.static(static_rigid_sim_config.is_backward):
        field[i, j, k] += value
    else:
        field[i, j, k] = field[i, j, k] + value


@ti.func
def func_check_index_range(idx: ti.i32, min: ti.i32, max: ti.i32, cond: ti.template()):
    # Conditionally check if the index is in the range [min, max) to save computational cost
    return (idx >= min and idx < max) if ti.static(cond) else True<|MERGE_RESOLUTION|>--- conflicted
+++ resolved
@@ -1147,13 +1147,8 @@
                     # Skip rigid body computation (IPC handles rigid simulation)
                     return
 
-<<<<<<< HEAD
             # Run Genesis rigid simulation step for non-IPC couplers
-            self.substep()
-=======
-            # Run Genesis rigid simulation step
             self.substep(f)
->>>>>>> 2ed3cd05
 
     def substep_pre_coupling_grad(self, f):
         # Change to backward mode
@@ -1344,7 +1339,6 @@
                 contact_island_state=self.constraint_solver.contact_island.contact_island_state,
             )
         elif isinstance(self.sim.coupler, IPCCoupler):
-<<<<<<< HEAD
             # Dispatch to strategy-specific postcoupling logic
             if self.sim.coupler.options.coupling_strategy == "two_way_soft_constraint":
                 # For two_way_soft_constraint, perform full rigid body computation in post-coupling phase
@@ -1353,22 +1347,10 @@
                 if self.sim.coupler.options.disable_genesis_contact:
                     original_enable_collision = self._enable_collision
                     self._enable_collision = False
-                    self.substep()
+                    self.substep(f)
                     self._enable_collision = original_enable_collision
                 else:
-                    self.substep()
-=======
-            # For IPCCoupler, perform full rigid body computation in post-coupling phase
-            # This allows IPC to handle rigid bodies during the coupling phase
-            # Temporarily disable ground collision if requested
-            if self.sim.coupler.options.disable_genesis_ground_contact:
-                original_enable_collision = self._enable_collision
-                self._enable_collision = False
-                self.substep(f)
-                self._enable_collision = original_enable_collision
-            else:
-                self.substep(f)
->>>>>>> 2ed3cd05
+                    self.substep(f)
 
     def substep_post_coupling_grad(self, f):
         pass
