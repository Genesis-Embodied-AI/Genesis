--- conflicted
+++ resolved
@@ -900,20 +900,12 @@
     @ti.kernel
     def _kernel_get_jacobian(
         self,
-<<<<<<< HEAD
-=======
         tgt_link_idx: ti.i32,
         p_local: ti.types.ndarray(),
->>>>>>> a067163e
         dofs_info: array_class.DofsInfo,
         joints_info: array_class.JointsInfo,
         links_info: array_class.LinksInfo,
         links_state: array_class.LinksState,
-<<<<<<< HEAD
-        tgt_link_idx: ti.i32,
-        p_local: ti.types.ndarray(),
-=======
->>>>>>> a067163e
     ):
         p_vec = ti.Vector([p_local[0], p_local[1], p_local[2]], dt=gs.ti_float)
         for i_b in range(self._solver._B):
@@ -930,21 +922,11 @@
     @ti.kernel
     def _kernel_get_jacobian_zero(
         self,
-<<<<<<< HEAD
-=======
         tgt_link_idx: ti.i32,
->>>>>>> a067163e
         dofs_info: array_class.DofsInfo,
         joints_info: array_class.JointsInfo,
         links_info: array_class.LinksInfo,
         links_state: array_class.LinksState,
-<<<<<<< HEAD
-        tgt_link_idx: ti.i32,
-    ):
-        for i_b in range(self._solver._B):
-            self._impl_get_jacobian(
-                dofs_info, joints_info, links_info, links_state, tgt_link_idx, i_b, ti.Vector.zero(gs.ti_float, 3)
-=======
     ):
         for i_b in range(self._solver._B):
             self._impl_get_jacobian(
@@ -955,32 +937,20 @@
                 joints_info=joints_info,
                 links_info=links_info,
                 links_state=links_state,
->>>>>>> a067163e
             )
 
     @ti.func
     def _func_get_jacobian(
         self,
-<<<<<<< HEAD
-=======
         tgt_link_idx,
         i_b,
         p_local,
         pos_mask,
         rot_mask,
->>>>>>> a067163e
         dofs_info: array_class.DofsInfo,
         joints_info: array_class.JointsInfo,
         links_info: array_class.LinksInfo,
         links_state: array_class.LinksState,
-<<<<<<< HEAD
-        tgt_link_idx,
-        i_b,
-        p_local,
-        pos_mask,
-        rot_mask,
-=======
->>>>>>> a067163e
     ):
         for i_row, i_d in ti.ndrange(6, self.n_dofs):
             self._jacobian[i_row, i_d, i_b] = 0.0
