# pylint: disable=no-value-for-parameter

import numpy as np
import igl
import taichi as ti
import torch

import genesis as gs
from genesis.engine.boundaries import FloorBoundary
from genesis.engine.entities.fem_entity import FEMEntity
from genesis.engine.states.solvers import FEMSolverState
from genesis.utils.misc import ti_field_to_torch
from genesis.utils.geom import ti_transform_by_quat, ti_transform_quat_by_quat

from .base_solver import Solver
<<<<<<< HEAD
import numpy as np
import igl
=======
>>>>>>> 61c2f24a


@ti.data_oriented
class FEMSolver(Solver):
    # ------------------------------------------------------------------------------------
    # --------------------------------- Initialization -----------------------------------
    # ------------------------------------------------------------------------------------

    def __init__(self, scene, sim, options):
        super().__init__(scene, sim, options)

        # options
        self._floor_height = options.floor_height
        self._damping = options.damping
        self._use_implicit_solver = options.use_implicit_solver
        self._n_newton_iterations = options.n_newton_iterations
        self._newton_dx_threshold = options.newton_dx_threshold
        self._n_pcg_iterations = options.n_pcg_iterations
        self._pcg_threshold = options.pcg_threshold
        self._n_linesearch_iterations = options.n_linesearch_iterations
        self._linesearch_c = options.linesearch_c
        self._linesearch_tau = options.linesearch_tau
        self._damping_alpha = options.damping_alpha
        self._damping_beta = options.damping_beta

        # use scaled volume for better numerical stability, similar to p_vol_scale in mpm
        self._vol_scale = float(1e4)

        # materials
        self._mats = list()
        self._mats_idx = list()
        self._mats_update_stress = list()
        self._mats_compute_energy_gradient_hessian = list()
        self._mats_compute_energy = list()

        # boundary
        self.setup_boundary()

        # lazy initialization
        self._constraints_initialized = False

    def _batch_shape(self, shape=None, first_dim=False, B=None):
        if B is None:
            B = self._B

        if shape is None:
            return (B,)
        elif isinstance(shape, (list, tuple)):
            return (B,) + shape if first_dim else shape + (B,)
        else:
            return (B, shape) if first_dim else (shape, B)

    def setup_boundary(self):
        self.boundary = FloorBoundary(height=self._floor_height)

    def init_batch_fields(self):
        self.batch_active = ti.field(
            dtype=gs.ti_bool,
            shape=self._batch_shape(),
            needs_grad=False,
        )

        self.batch_pcg_active = ti.field(
            dtype=gs.ti_bool,
            shape=self._batch_shape(),
            needs_grad=False,
        )

        self.batch_linesearch_active = ti.field(
            dtype=gs.ti_bool,
            shape=self._batch_shape(),
            needs_grad=False,
        )

        pcg_state = ti.types.struct(
            rTr=gs.ti_float,
            rTz=gs.ti_float,
            rTr_new=gs.ti_float,
            rTz_new=gs.ti_float,
            pTAp=gs.ti_float,
            alpha=gs.ti_float,
            beta=gs.ti_float,
        )

        self.pcg_state = pcg_state.field(
            shape=self._batch_shape(),
            needs_grad=False,
            layout=ti.Layout.SOA,
        )

        linesearch_state = ti.types.struct(
            prev_energy=gs.ti_float,
            energy=gs.ti_float,
            step_size=gs.ti_float,
            m=gs.ti_float,
        )

        self.linesearch_state = linesearch_state.field(
            shape=self._batch_shape(),
            needs_grad=False,
            layout=ti.Layout.SOA,
        )

    def init_element_fields(self):
        # element state in vertices
        element_state_v = ti.types.struct(
            pos=gs.ti_vec3,  # position
            vel=gs.ti_vec3,  # velocity
        )

        # element state in elements
        element_state_el = ti.types.struct(
            actu=gs.ti_float,  # actuation
        )

        # element state without gradient
        element_state_el_ng = ti.types.struct(
            active=gs.ti_bool,
        )

        # element info (properties that remain static through time)
        element_info = ti.types.struct(
            el2v=gs.ti_ivec4,  # vertex index of an element
            mu=gs.ti_float,  # lame parameters (1)
            lam=gs.ti_float,  # lame parameters (2)
            mass_scaled=gs.ti_float,  # scaled element mass. The real mass is mass_scaled / self._vol_scale
            mat_idx=gs.ti_int,  # material model index
            B=gs.ti_mat3,  # inverse of the deformation gradient at rest state
            V=gs.ti_float,  # rest volume of the element
            V_scaled=gs.ti_float,  # scaled rest volume of the element
            friction_mu=gs.ti_float,  # friction coefficient for contact
            # for muscle
            muscle_group=gs.ti_int,
            muscle_direction=gs.ti_vec3,
        )

        # element state for energy
        element_state_el_energy = ti.types.struct(
            energy=gs.ti_float,  # energy density for the element
            gradient=gs.ti_mat3,  # gradient density for the element, del energy / del F
        )

        element_state_v_energy = ti.types.struct(
            inertia=gs.ti_vec3,  # inertia for the vertex
            force=gs.ti_vec3,
        )

        element_v_info = ti.types.struct(
            mass=gs.ti_float,  # mass of the vertex
            mass_inv=gs.ti_float,  # inverse mass of the vertex
            mass_over_dt2=gs.ti_float,  # scaled mass of the vertex over dt^2
            friction_mu=gs.ti_float,  # friction coefficient for contact
        )

        pcg_state_v = ti.types.struct(
            diag3x3=gs.ti_mat3,  # diagonal 3-by-3 block of the hessian
            prec=gs.ti_mat3,  # preconditioner
            x=gs.ti_vec3,  # solution vector
            r=gs.ti_vec3,  # residual vector
            z=gs.ti_vec3,  # preconditioned residual vector
            p=gs.ti_vec3,  # search direction vector
            Ap=gs.ti_vec3,  # matrix-vector product
        )

        linesearch_state_v = ti.types.struct(
            x_prev=gs.ti_vec3,  # solution vector
        )

        # construct field
        self.elements_v = element_state_v.field(
            shape=self._batch_shape((self.sim.substeps_local + 1, self.n_vertices)),
            needs_grad=True,
            layout=ti.Layout.SOA,
        )
        self.elements_el = element_state_el.field(
            shape=self._batch_shape((self.sim.substeps_local + 1, self.n_elements)),
            needs_grad=True,
            layout=ti.Layout.SOA,
        )
        self.elements_el_ng = element_state_el_ng.field(
            shape=self._batch_shape((self.sim.substeps_local + 1, self.n_elements)),
            needs_grad=False,
            layout=ti.Layout.SOA,
        )
        self.elements_i = element_info.field(
            shape=(self.n_elements),
            needs_grad=False,
            layout=ti.Layout.SOA,
        )

        self.elements_el_energy = element_state_el_energy.field(
            shape=self._batch_shape((self.n_elements), first_dim=True),
            needs_grad=False,
            layout=ti.Layout.SOA,
        )

        self.elements_el_hessian = ti.field(
            shape=self._batch_shape((3, 3, self.n_elements), first_dim=True), dtype=gs.ti_mat3
        )

        self.elements_v_energy = element_state_v_energy.field(
            shape=self._batch_shape((self.n_vertices), first_dim=True),
            needs_grad=False,
            layout=ti.Layout.SOA,
        )

        self.elements_v_info = element_v_info.field(
            shape=(self.n_vertices),
            needs_grad=False,
            layout=ti.Layout.SOA,
        )

        self.pcg_state_v = pcg_state_v.field(
            shape=self._batch_shape((self.n_vertices), first_dim=True),
            needs_grad=False,
            layout=ti.Layout.SOA,
        )

        self.linesearch_state_v = linesearch_state_v.field(
            shape=self._batch_shape((self.n_vertices), first_dim=True),
            needs_grad=False,
            layout=ti.Layout.SOA,
        )

    def init_surface_fields(self):
        n_vertices_max = self.n_vertices
        n_surfaces_max = self.n_surfaces

        # surface info (for coupling)
        surface_state = ti.types.struct(
            tri2v=gs.ti_ivec3,  # vertex index of a triangle
            tri2el=gs.ti_int,  # element index of a triangle
            active=gs.ti_bool,
        )

        # for rendering (this is more of a surface)
        surface_state_render_v = ti.types.struct(
            vertices=gs.ti_vec3,
        )

        surface_state_render_f = ti.types.struct(
            indices=gs.ti_int,
        )

        # construct field
        self.surface = surface_state.field(
            shape=(n_surfaces_max),
            needs_grad=False,
            layout=ti.Layout.SOA,
        )

        self.surface_render_v = surface_state_render_v.field(
            shape=self._batch_shape((n_vertices_max)),
            needs_grad=False,
            layout=ti.Layout.SOA,
        )
        self.surface_render_f = surface_state_render_f.field(
            shape=(n_surfaces_max * 3),
            needs_grad=False,
            layout=ti.Layout.SOA,
        )

    def _init_surface_info(self):
<<<<<<< HEAD
        self.vertices_on_surface = ti.field(dtype=ti.u1, shape=(self.n_vertices))
        self.elements_on_surface = ti.field(dtype=ti.u1, shape=(self.n_elements))
=======
        self.vertices_on_surface = ti.field(dtype=gs.ti_bool, shape=(self.n_vertices,))
        self.elements_on_surface = ti.field(dtype=gs.ti_bool, shape=(self.n_elements,))
>>>>>>> 61c2f24a
        self.compute_surface_vertices()
        self.compute_surface_elements()
        vertices_on_surface_np = self.vertices_on_surface.to_numpy()
        elements_on_surface_np = self.elements_on_surface.to_numpy()
<<<<<<< HEAD
        surface_vertices_np = np.where(vertices_on_surface_np)[0].flatten()
=======
        (surface_vertices_np,) = vertices_on_surface_np.nonzero()
>>>>>>> 61c2f24a
        self.surface_vertices = ti.field(
            dtype=ti.i32,
            shape=(len(surface_vertices_np),),
            needs_grad=False,
        )
        self.surface_vertices.from_numpy(surface_vertices_np)
<<<<<<< HEAD
        surface_elements_np = elements_on_surface_np.nonzero()[0].reshape((-1,))
=======
        (surface_elements_np,) = elements_on_surface_np.nonzero()
>>>>>>> 61c2f24a
        self.surface_elements = ti.field(
            dtype=ti.i32,
            shape=(len(surface_elements_np),),
            needs_grad=False,
        )
        self.surface_elements.from_numpy(surface_elements_np)

<<<<<<< HEAD
        surface_triangles_np = self.surface.tri2v.to_numpy().reshape(-1, 3)
        pos_np = self.elements_v.pos.to_numpy()[0, :, 0, :].reshape(-1, 3)[surface_vertices_np]
        surface_vertices_mapping = np.full(self.n_vertices, -1, dtype=np.int32)
        surface_vertices_mapping[surface_vertices_np] = np.arange(len(surface_vertices_np))
        mass = igl.massmatrix(pos_np, surface_vertices_mapping[surface_triangles_np])
        surface_vert_mass_np = mass.diagonal()
=======
        surface_triangles_np = self.surface.tri2v.to_numpy()
        pos_np = self.elements_v.pos.to_numpy()[0, :, 0, :][surface_vertices_np]
        surface_vertices_mapping = np.full(self.n_vertices, -1, dtype=np.int32)
        surface_vertices_mapping[surface_vertices_np] = np.arange(len(surface_vertices_np))
        mass = igl.massmatrix(pos_np, surface_vertices_mapping[surface_triangles_np])
        surface_vert_mass_np = mass.diagonal().astype(gs.np_float, copy=False)
>>>>>>> 61c2f24a
        self.surface_vert_mass = ti.field(
            dtype=gs.ti_float,
            shape=(len(surface_vertices_np),),
            needs_grad=False,
        )
        self.surface_vert_mass.from_numpy(surface_vert_mass_np)

    @ti.kernel
    def compute_surface_vertices(self):
        for i_v in range(self.n_vertices):
            self.vertices_on_surface[i_v] = 0

        for i_s in range(self.n_surfaces):
            tri2v = self.surface[i_s].tri2v
            for i in ti.static(range(3)):
                self.vertices_on_surface[tri2v[i]] = 1

    @ti.kernel
    def compute_surface_elements(self):
        for i_e in range(self.n_elements):
            i_v = self.elements_i[i_e].el2v
            self.elements_on_surface[i_e] = (
                self.vertices_on_surface[i_v[0]]
                or self.vertices_on_surface[i_v[1]]
                or self.vertices_on_surface[i_v[2]]
                or self.vertices_on_surface[i_v[3]]
            )

    def init_ckpt(self):
        self._ckpt = dict()

    def init_constraints(self):
        self._constraints_initialized = True

        vertex_constraint_info = ti.types.struct(
            is_constrained=gs.ti_bool,  # boolean flag indicating if vertex is constrained
            target_pos=gs.ti_vec3,  # target position for the constraint
            is_soft_constraint=gs.ti_bool,  # use spring for soft constraints
            stiffness=gs.ti_float,  # spring stiffness
            damping=gs.ti_float,  # spring damping
            link_idx=gs.ti_int,  # index of the rigid link (-1 if not linked)
            link_offset_pos=gs.ti_vec3,  # offset position of link
            link_init_quat=gs.ti_vec4,  # offset rotation of link
        )

        self.vertex_constraints = vertex_constraint_info.field(
            shape=self._batch_shape((self.n_vertices)),
            needs_grad=False,
            layout=ti.Layout.AOS,
        )

        self.vertex_constraints.is_constrained.fill(False)
        self.vertex_constraints.link_idx.fill(-1)

    def reset_grad(self):
        self.elements_v.grad.fill(0)
        self.elements_el.grad.fill(0)

        for entity in self._entities:
            entity.reset_grad()

    def build(self):
        super().build()
        self.n_envs = self.sim.n_envs
        self._B = self.sim._B
<<<<<<< HEAD
        self.tet_wrong_order = ti.field(dtype=ti.u1, shape=(), needs_grad=False)
=======
        self.tet_wrong_order = ti.field(dtype=gs.ti_bool, shape=(), needs_grad=False)
>>>>>>> 61c2f24a

        # batch fields
        self.init_batch_fields()

        # rendering
        self.envs_offset = ti.Vector.field(3, dtype=ti.f32, shape=self._B)
        self.envs_offset.from_numpy(self._scene.envs_offset.astype(np.float32))

        # elements and bodies
        self._n_elements_max = self.n_elements
        self._n_vertices_max = self.n_vertices
        if self.n_elements_max > 0:
            self.init_element_fields()
            self.init_surface_fields()
            self.init_ckpt()

            for entity in self._entities:
                entity._add_to_solver()

        for mat in self._mats:
            mat.build(self)

        if self.n_elements_max > 0:
            self._init_surface_info()
<<<<<<< HEAD
            if self.tet_wrong_order[None] == 1:
=======
            if self.tet_wrong_order[None]:
>>>>>>> 61c2f24a
                raise RuntimeError(
                    "The order of vertices in the tetrahedral elements is not correct. "
                    "Please check the input mesh or the FEM solver implementation."
                )

    def add_entity(self, idx, material, morph, surface):
        # add material's update methods if not matching any existing material
        exist = False
        for mat in self._mats:
            if material == mat:
                material._idx = mat._idx
                exist = True
                break
        self._mats.append(material)
        if not exist:
            material._idx = len(self._mats_idx)
            self._mats_idx.append(material._idx)
            self._mats_update_stress.append(material.update_stress)
            self._mats_compute_energy_gradient_hessian.append(material.compute_energy_gradient_hessian)
            self._mats_compute_energy.append(material.compute_energy)

        # create entity
        entity = FEMEntity(
            scene=self._scene,
            solver=self,
            material=material,
            morph=morph,
            surface=surface,
            idx=idx,
            v_start=self.n_vertices,
            el_start=self.n_elements,
            s_start=self.n_surfaces,
        )

        self._entities.append(entity)
        return entity

    def is_active(self):
        return self.n_elements_max > 0

    # ------------------------------------------------------------------------------------
    # ----------------------------------- simulation -------------------------------------
    # ------------------------------------------------------------------------------------

    @ti.kernel
    def init_pos_and_vel(self, f: ti.i32):
        for i_v, i_b in ti.ndrange(self.n_vertices, self._B):
            self.elements_v[f + 1, i_v, i_b].pos = self.elements_v[f, i_v, i_b].pos
            self.elements_v[f + 1, i_v, i_b].vel = self.elements_v[f, i_v, i_b].vel

    @ti.kernel
    def compute_vel(self, f: ti.i32):
        for i_e, i_b in ti.ndrange(self.n_elements, self._B):
            i_v0, i_v1, i_v2, i_v3 = self.elements_i[i_e].el2v
            pos_v0 = self.elements_v[f, i_v0, i_b].pos
            pos_v1 = self.elements_v[f, i_v1, i_b].pos
            pos_v2 = self.elements_v[f, i_v2, i_b].pos
            pos_v3 = self.elements_v[f, i_v3, i_b].pos
            D = ti.Matrix.cols([pos_v0 - pos_v3, pos_v1 - pos_v3, pos_v2 - pos_v3])

            V_scaled = self.elements_i[i_e].V_scaled
            B = self.elements_i[i_e].B
            F = D @ B
            J = F.determinant()

            stress = ti.Matrix.zero(gs.ti_float, 3, 3)
            for mat_idx in ti.static(self._mats_idx):
                if self.elements_i[i_e].mat_idx == mat_idx:
                    stress = self._mats_update_stress[mat_idx](
                        mu=self.elements_i[i_e].mu,
                        lam=self.elements_i[i_e].lam,
                        J=J,
                        F=F,
                        actu=self.elements_el[f, i_e, i_b].actu,
                        m_dir=self.elements_i[i_e].muscle_direction,
                    )

            verts = self.elements_i[i_e].el2v
            mass_scaled = self.elements_i[i_e].mass_scaled
            H_scaled = -V_scaled * stress @ B.transpose()
            for k in ti.static(range(3)):
                force_scaled = ti.Vector([H_scaled[j, k] for j in range(3)])

                # store so forces can be read out
                self.elements_v_energy[i_b, verts[k]].force = force_scaled

                dv = self.substep_dt * force_scaled / mass_scaled
                self.elements_v[f + 1, verts[k], i_b].vel += dv
                self.elements_v[f + 1, verts[3], i_b].vel -= dv

    @ti.kernel
    def apply_uniform_force(self, f: ti.i32):
        for i_v, i_b in ti.ndrange(self.n_vertices, self._B):
            # NOTE: damping should only be applied to velocity from internal force and thus come first here
            #       given the immediate previous function call is compute_internal_vel --> however, shouldn't
            #       be done at dv only and need to wait for all elements updated (cannot be in the compute_internal_vel kernel)
            #       however, this inevitably damp the gravity.
            self.elements_v[f + 1, i_v, i_b].vel *= ti.exp(-self.substep_dt * self.damping)
            # Add gravity (avoiding damping on gravity)
            self.elements_v[f + 1, i_v, i_b].vel += self.substep_dt * self._gravity[i_b]

    @ti.kernel
    def compute_pos(self, f: ti.i32):
        for i_v, i_b in ti.ndrange(self.n_vertices, self._B):
            self.elements_v[f + 1, i_v, i_b].pos = (
                self.substep_dt * self.elements_v[f + 1, i_v, i_b].vel + self.elements_v[f, i_v, i_b].pos
            )

    @ti.kernel
    def precompute_material_data(self, f: ti.i32):
        for i_b, i_e in ti.ndrange(self._B, self.n_elements):
            J, F = self._compute_ele_J_F(f, i_e, i_b)  # use last time step's pos to compute
            for mat_idx in ti.static(self._mats_idx):
                if self.elements_i[i_e].mat_idx == mat_idx:
                    self._mats[mat_idx].pre_compute(J=J, F=F, i_e=i_e, i_b=i_b)

    @ti.kernel
    def init_pos_and_inertia(self, f: ti.i32):
        dt2 = self.substep_dt**2
        for i_v, i_b in ti.ndrange(self.n_vertices, self._B):
            self.elements_v_energy[i_b, i_v].inertia = (
                self.elements_v[f, i_v, i_b].pos
                + self.elements_v[f, i_v, i_b].vel * self.substep_dt
                + self._gravity[i_b] * dt2
            )
            self.elements_v[f + 1, i_v, i_b].pos = self.elements_v[f, i_v, i_b].pos

    @ti.func
    def _compute_ele_J_F(self, f: ti.i32, i_e: ti.i32, i_b: ti.i32):
        """
        Compute the determinant (J) and deformation gradient (F) for an element.
        """
        i_v0, i_v1, i_v2, i_v3 = self.elements_i[i_e].el2v
        pos_v0 = self.elements_v[f, i_v0, i_b].pos
        pos_v1 = self.elements_v[f, i_v1, i_b].pos
        pos_v2 = self.elements_v[f, i_v2, i_b].pos
        pos_v3 = self.elements_v[f, i_v3, i_b].pos
        D = ti.Matrix.cols([pos_v0 - pos_v3, pos_v1 - pos_v3, pos_v2 - pos_v3])

        B = self.elements_i[i_e].B
        F = D @ B
        J = F.determinant()

        return J, F

    @ti.kernel
    def compute_ele_hessian_gradient(self, f: ti.i32):
        for i_b, i_e in ti.ndrange(self._B, self.n_elements):
            if not self.batch_active[i_b]:
                continue

            J, F = self._compute_ele_J_F(f + 1, i_e, i_b)

            for mat_idx in ti.static(self._mats_idx):
                if self.elements_i[i_e].mat_idx == mat_idx:
                    if self._mats[mat_idx].hessian_ready:
                        (
                            self.elements_el_energy[i_b, i_e].energy,
                            self.elements_el_energy[i_b, i_e].gradient,
                        ) = self._mats[mat_idx].compute_energy_gradient(
                            mu=self.elements_i[i_e].mu,
                            lam=self.elements_i[i_e].lam,
                            J=J,
                            F=F,
                            actu=self.elements_el[f, i_e, i_b].actu,
                            m_dir=self.elements_i[i_e].muscle_direction,
                            i_e=i_e,
                            i_b=i_b,
                        )
                    else:
                        (
                            self.elements_el_energy[i_b, i_e].energy,
                            self.elements_el_energy[i_b, i_e].gradient,
                        ) = self._mats[mat_idx].compute_energy_gradient_hessian(
                            mu=self.elements_i[i_e].mu,
                            lam=self.elements_i[i_e].lam,
                            J=J,
                            F=F,
                            actu=self.elements_el[f, i_e, i_b].actu,
                            m_dir=self.elements_i[i_e].muscle_direction,
                            i_e=i_e,
                            i_b=i_b,
                            hessian_field=self.elements_el_hessian,
                        )

    @ti.func
    def _func_compute_ele_energy(self, f: ti.i32):
        """
        Compute the energy for each element in the batch. Should only be used in linesearch.
        """
        for i_b, i_e in ti.ndrange(self._B, self.n_elements):
            if not self.batch_linesearch_active[i_b]:
                continue

            J, F = self._compute_ele_J_F(f + 1, i_e, i_b)

            for mat_idx in ti.static(self._mats_idx):
                if self.elements_i[i_e].mat_idx == mat_idx:
                    self.elements_el_energy[i_b, i_e].energy = self._mats[mat_idx].compute_energy(
                        mu=self.elements_i[i_e].mu,
                        lam=self.elements_i[i_e].lam,
                        J=J,
                        F=F,
                        actu=self.elements_el[f, i_e, i_b].actu,
                        m_dir=self.elements_i[i_e].muscle_direction,
                        i_e=i_e,
                        i_b=i_b,
                    )

            # add linearized damping energy
            if self._damping_beta > gs.EPS:
                damping_beta_over_dt = self._damping_beta / self._substep_dt
                i_v = self.elements_i[i_e].el2v
                S = ti.Matrix.zero(gs.ti_float, 4, 3)
                B = self.elements_i[i_e].B
                S[:3, :] = B
                S[3, :] = -B[0, :] - B[1, :] - B[2, :]

                x_diff = ti.Vector.zero(gs.ti_float, 12)
                for i in ti.static(range(4)):
                    x_diff[i * 3 : i * 3 + 3] = (
                        self.elements_v[f + 1, i_v[i], i_b].pos - self.elements_v[f, i_v[i], i_b].pos
                    )
                St_x_diff = ti.Vector.zero(gs.ti_float, 9)
                for i, j in ti.static(ti.ndrange(3, 4)):
                    St_x_diff[i * 3 : i * 3 + 3] += S[j, i] * x_diff[j * 3 : j * 3 + 3]

                H_St_x_diff = ti.Vector.zero(gs.ti_float, 9)
                for i, j in ti.static(ti.ndrange(3, 3)):
                    H_St_x_diff[i * 3 : i * 3 + 3] += (
                        self.elements_el_hessian[i_b, i, j, i_e] @ St_x_diff[j * 3 : j * 3 + 3]
                    )

                self.elements_el_energy[i_b, i_e].energy += 0.5 * damping_beta_over_dt * St_x_diff.dot(H_St_x_diff)

            # add linearized damping energy
            if self._damping_beta > gs.EPS:
                damping_beta_over_dt = self._damping_beta / self._substep_dt
                i_v = self.elements_i[i_e].el2v
                S = ti.Matrix.zero(gs.ti_float, 4, 3)
                B = self.elements_i[i_e].B
                S[:3, :] = B
                S[3, :] = -B[0, :] - B[1, :] - B[2, :]

                x_diff = ti.Vector.zero(gs.ti_float, 12)
                for i in ti.static(range(4)):
                    x_diff[i * 3 : i * 3 + 3] = (
                        self.elements_v[f + 1, i_v[i], i_b].pos - self.elements_v[f, i_v[i], i_b].pos
                    )
                St_x_diff = ti.Vector.zero(gs.ti_float, 9)
                for i, j in ti.static(ti.ndrange(3, 4)):
                    St_x_diff[i * 3 : i * 3 + 3] += S[j, i] * x_diff[j * 3 : j * 3 + 3]

                H_St_x_diff = ti.Vector.zero(gs.ti_float, 9)
                for i, j in ti.static(ti.ndrange(3, 3)):
                    H_St_x_diff[i * 3 : i * 3 + 3] += (
                        self.elements_el_hessian[i_b, i, j, i_e] @ St_x_diff[j * 3 : j * 3 + 3]
                    )

                self.elements_el_energy[i_b, i_e].energy += 0.5 * damping_beta_over_dt * St_x_diff.dot(H_St_x_diff)

    @ti.kernel
    def accumulate_vertex_force_preconditioner(self, f: ti.i32):
        damping_alpha_dt = self._damping_alpha * self._substep_dt
        damping_alpha_factor = damping_alpha_dt + 1.0
        damping_beta_over_dt = self._damping_beta / self._substep_dt
        damping_beta_factor = damping_beta_over_dt + 1.0
        # inertia
        for i_b, i_v in ti.ndrange(self._B, self.n_vertices):
            if not self.batch_active[i_b]:
                continue
            self.elements_v_energy[i_b, i_v].force = -self.elements_v_info[i_v].mass_over_dt2 * (
                (self.elements_v[f + 1, i_v, i_b].pos - self.elements_v_energy[i_b, i_v].inertia)
                + (self.elements_v[f + 1, i_v, i_b].pos - self.elements_v[f, i_v, i_b].pos) * damping_alpha_dt
            )
            self.pcg_state_v[i_b, i_v].diag3x3 = ti.Matrix.zero(gs.ti_float, 3, 3)
            for i in ti.static(range(3)):
                self.pcg_state_v[i_b, i_v].diag3x3[i, i] = (
                    self.elements_v_info[i_v].mass_over_dt2 * damping_alpha_factor
                )

        # elastic
        for i_b, i_e in ti.ndrange(self._B, self.n_elements):
            if not self.batch_active[i_b]:
                continue
            V = self.elements_i[i_e].V
            B = self.elements_i[i_e].B
            gradient = self.elements_el_energy[i_b, i_e].gradient
            force = -V * gradient @ B.transpose()
            i_v = self.elements_i[i_e].el2v

            # atomic
            self.elements_v_energy[i_b, i_v[0]].force += force[:, 0]
            self.elements_v_energy[i_b, i_v[1]].force += force[:, 1]
            self.elements_v_energy[i_b, i_v[2]].force += force[:, 2]
            self.elements_v_energy[i_b, i_v[3]].force -= force[:, 0] + force[:, 1] + force[:, 2]
            S = ti.Matrix.zero(gs.ti_float, 4, 3)
            S[:3, :] = B
            S[3, :] = -B[0, :] - B[1, :] - B[2, :]

            if self._damping_beta > gs.EPS:
                x_diff = ti.Vector.zero(gs.ti_float, 12)
                for i in ti.static(range(4)):
                    x_diff[i * 3 : i * 3 + 3] = (
                        self.elements_v[f + 1, i_v[i], i_b].pos - self.elements_v[f, i_v[i], i_b].pos
                    )
                St_x_diff = ti.Vector.zero(gs.ti_float, 9)
                for i, j in ti.static(ti.ndrange(3, 4)):
                    St_x_diff[i * 3 : i * 3 + 3] += S[j, i] * x_diff[j * 3 : j * 3 + 3]

                H_St_x_diff = ti.Vector.zero(gs.ti_float, 9)
                for i, j in ti.static(ti.ndrange(3, 3)):
                    H_St_x_diff[i * 3 : i * 3 + 3] += (
                        self.elements_el_hessian[i_b, i, j, i_e] @ St_x_diff[j * 3 : j * 3 + 3]
                    )
                S_H_St_x_diff = ti.Vector.zero(gs.ti_float, 12)
                for i, j in ti.static(ti.ndrange(4, 3)):
                    S_H_St_x_diff[i * 3 : i * 3 + 3] += S[i, j] * H_St_x_diff[j * 3 : j * 3 + 3]
                for i in ti.static(range(4)):
                    self.elements_v_energy[i_b, i_v[i]].force += (
                        -damping_beta_over_dt * V * S_H_St_x_diff[i * 3 : i * 3 + 3]
                    )

            # diagonal 3-by-3 block of hessian
            for k, i, j in ti.ndrange(4, 3, 3):
                self.pcg_state_v[i_b, i_v[k]].diag3x3 += (
                    V * damping_beta_factor * S[k, i] * S[k, j] * self.elements_el_hessian[i_b, i, j, i_e]
                )

        # inverse
        for i_b, i_v in ti.ndrange(self._B, self.n_vertices):
            if not self.batch_active[i_b]:
                continue
            # Use 3-by-3 diagonal block inverse for preconditioner
            self.pcg_state_v[i_b, i_v].prec = self.pcg_state_v[i_b, i_v].diag3x3.inverse()

            # Other options for preconditioner:
            # Uncomment one of the following lines to test different preconditioners
            # Use identity for preconditioner
            # self.pcg_state_v[i_b, i_v].prec = ti.Matrix.identity(gs.ti_float, 3)

            # Use diagonal for preconditioner
            # self.pcg_state_v[i_b, i_v].prec = ti.Matrix([[1 / self.pcg_state_v[i_b, i_v].diag3x3[0, 0], 0, 0],
            #                                            [0, 1 / self.pcg_state_v[i_b, i_v].diag3x3[1, 1], 0],
            #                                            [0, 0, 1 / self.pcg_state_v[i_b, i_v].diag3x3[2, 2]]])

    @ti.func
    def compute_Ap(self):
        damping_alpha_dt = self._damping_alpha * self._substep_dt
        damping_alpha_factor = damping_alpha_dt + 1.0
        damping_beta_over_dt = self._damping_beta / self._substep_dt
        damping_beta_factor = damping_beta_over_dt + 1.0
        for i_b, i_v in ti.ndrange(self._B, self.n_vertices):
            if not self.batch_pcg_active[i_b]:
                continue
            self.pcg_state_v[i_b, i_v].Ap = (
                self.elements_v_info[i_v].mass_over_dt2 * damping_alpha_factor * self.pcg_state_v[i_b, i_v].p
            )

        for i_b, i_e in ti.ndrange(self._B, self.n_elements):
            if not self.batch_pcg_active[i_b]:
                continue
            V = self.elements_i[i_e].V
            B = self.elements_i[i_e].B
            s = -B[0, :] - B[1, :] - B[2, :]  # s is the negative sum of B rows
            p9 = ti.Vector([0.0] * 9, dt=gs.ti_float)
            i_v0, i_v1, i_v2, i_v3 = self.elements_i[i_e].el2v

            for i in ti.static(range(3)):
                p9[i * 3 : i * 3 + 3] = (
                    B[0, i] * self.pcg_state_v[i_b, i_v0].p
                    + B[1, i] * self.pcg_state_v[i_b, i_v1].p
                    + B[2, i] * self.pcg_state_v[i_b, i_v2].p
                    + s[i] * self.pcg_state_v[i_b, i_v3].p
                )

            new_p9 = ti.Vector([0.0] * 9, dt=gs.ti_float)

            for i in ti.static(range(3)):
                new_p9[i * 3 : i * 3 + 3] = (
                    self.elements_el_hessian[i_b, i, 0, i_e] @ p9[0:3]
                    + self.elements_el_hessian[i_b, i, 1, i_e] @ p9[3:6]
                    + self.elements_el_hessian[i_b, i, 2, i_e] @ p9[6:9]
                )

            # atomic
            self.pcg_state_v[i_b, i_v0].Ap += (
                (B[0, 0] * new_p9[0:3] + B[0, 1] * new_p9[3:6] + B[0, 2] * new_p9[6:9]) * V * damping_beta_factor
            )
            self.pcg_state_v[i_b, i_v1].Ap += (
                (B[1, 0] * new_p9[0:3] + B[1, 1] * new_p9[3:6] + B[1, 2] * new_p9[6:9]) * V * damping_beta_factor
            )
            self.pcg_state_v[i_b, i_v2].Ap += (
                (B[2, 0] * new_p9[0:3] + B[2, 1] * new_p9[3:6] + B[2, 2] * new_p9[6:9]) * V * damping_beta_factor
            )
            self.pcg_state_v[i_b, i_v3].Ap += (
                (s[0] * new_p9[0:3] + s[1] * new_p9[3:6] + s[2] * new_p9[6:9]) * V * damping_beta_factor
            )

    @ti.kernel
    def init_pcg_solve(self):
        for i_b in range(self._B):
            self.batch_pcg_active[i_b] = self.batch_active[i_b]
            if not self.batch_pcg_active[i_b]:
                continue
            self.pcg_state[i_b].rTr = 0.0
            self.pcg_state[i_b].rTz = 0.0
        for i_b, i_v in ti.ndrange(self._B, self.n_vertices):
            if not self.batch_pcg_active[i_b]:
                continue
            self.pcg_state_v[i_b, i_v].x = 0
            self.pcg_state_v[i_b, i_v].r = self.elements_v_energy[i_b, i_v].force
            self.pcg_state_v[i_b, i_v].z = self.pcg_state_v[i_b, i_v].prec @ self.pcg_state_v[i_b, i_v].r
            self.pcg_state_v[i_b, i_v].p = self.pcg_state_v[i_b, i_v].z
            ti.atomic_add(self.pcg_state[i_b].rTr, self.pcg_state_v[i_b, i_v].r.dot(self.pcg_state_v[i_b, i_v].r))
            ti.atomic_add(self.pcg_state[i_b].rTz, self.pcg_state_v[i_b, i_v].r.dot(self.pcg_state_v[i_b, i_v].z))
        for i_b in range(self._B):
            if not self.batch_pcg_active[i_b]:
                continue
            self.batch_pcg_active[i_b] = self.pcg_state[i_b].rTr > self._pcg_threshold

    @ti.kernel
    def one_pcg_iter(self):
        self.compute_Ap()

        # compute pTAp
        for i_b in range(self._B):
            if not self.batch_pcg_active[i_b]:
                continue
            self.pcg_state[i_b].pTAp = 0.0
        for i_b, i_v in ti.ndrange(self._B, self.n_vertices):
            if not self.batch_pcg_active[i_b]:
                continue
            ti.atomic_add(self.pcg_state[i_b].pTAp, self.pcg_state_v[i_b, i_v].p.dot(self.pcg_state_v[i_b, i_v].Ap))

        # compute alpha and update x, r, z, rTr, rTz
        for i_b in range(self._B):
            if not self.batch_pcg_active[i_b]:
                continue
            self.pcg_state[i_b].alpha = self.pcg_state[i_b].rTz / self.pcg_state[i_b].pTAp
            self.pcg_state[i_b].rTr_new = 0.0
            self.pcg_state[i_b].rTz_new = 0.0
        for i_b, i_v in ti.ndrange(self._B, self.n_vertices):
            if not self.batch_pcg_active[i_b]:
                continue
            self.pcg_state_v[i_b, i_v].x += self.pcg_state[i_b].alpha * self.pcg_state_v[i_b, i_v].p
            self.pcg_state_v[i_b, i_v].r -= self.pcg_state[i_b].alpha * self.pcg_state_v[i_b, i_v].Ap
            self.pcg_state_v[i_b, i_v].z = self.pcg_state_v[i_b, i_v].prec @ self.pcg_state_v[i_b, i_v].r
            ti.atomic_add(self.pcg_state[i_b].rTr_new, self.pcg_state_v[i_b, i_v].r.dot(self.pcg_state_v[i_b, i_v].r))
            ti.atomic_add(self.pcg_state[i_b].rTz_new, self.pcg_state_v[i_b, i_v].r.dot(self.pcg_state_v[i_b, i_v].z))

        # check convergence
        for i_b in range(self._B):
            if not self.batch_pcg_active[i_b]:
                continue
            self.batch_pcg_active[i_b] = self.pcg_state[i_b].rTr_new > self._pcg_threshold

        # update beta, rTr, rTz
        for i_b in range(self._B):
            if not self.batch_pcg_active[i_b]:
                continue
            self.pcg_state[i_b].beta = self.pcg_state[i_b].rTz_new / self.pcg_state[i_b].rTz
            self.pcg_state[i_b].rTr = self.pcg_state[i_b].rTr_new
            self.pcg_state[i_b].rTz = self.pcg_state[i_b].rTz_new

        # update p
        for i_b, i_v in ti.ndrange(self._B, self.n_vertices):
            if not self.batch_pcg_active[i_b]:
                continue
            self.pcg_state_v[i_b, i_v].p = (
                self.pcg_state_v[i_b, i_v].z + self.pcg_state[i_b].beta * self.pcg_state_v[i_b, i_v].p
            )

    def pcg_solve(self):
        self.init_pcg_solve()
        for i in range(self._n_pcg_iterations):
            self.one_pcg_iter()

    @ti.kernel
    def init_linesearch(self, f: ti.i32):
        for i_b in range(self._B):
            self.batch_linesearch_active[i_b] = self.batch_active[i_b]
            if not self.batch_linesearch_active[i_b]:
                continue
            self.linesearch_state[i_b].prev_energy = 0.0
            self.linesearch_state[i_b].step_size = 1.0
            self.linesearch_state[i_b].m = 0.0

        # Inertia, x_prev, m
        for i_b, i_v in ti.ndrange(self._B, self.n_vertices):
            if not self.batch_linesearch_active[i_b]:
                continue
            diff = self.elements_v[f + 1, i_v, i_b].pos - self.elements_v_energy[i_b, i_v].inertia
            self.linesearch_state[i_b].prev_energy += 0.5 * self.elements_v_info[i_v].mass_over_dt2 * diff.dot(diff)
            self.linesearch_state_v[i_b, i_v].x_prev = self.elements_v[f + 1, i_v, i_b].pos
            self.linesearch_state[i_b].m -= self.pcg_state_v[i_b, i_v].x.dot(self.elements_v_energy[i_b, i_v].force)
        # Elastic
        for i_b, i_e in ti.ndrange(self._B, self.n_elements):
            if not self.batch_linesearch_active[i_b]:
                continue
            self.linesearch_state[i_b].prev_energy += self.elements_el_energy[i_b, i_e].energy * self.elements_i[i_e].V

    @ti.kernel
    def one_linesearch_iter(self, f: ti.i32):
        for i_b in range(self._B):
            if not self.batch_linesearch_active[i_b]:
                continue
            self.linesearch_state[i_b].energy = 0.0

        # update pos and compute Inertia energy
        for i_b, i_v in ti.ndrange(self._B, self.n_vertices):
            if not self.batch_linesearch_active[i_b]:
                continue
            self.elements_v[f + 1, i_v, i_b].pos = (
                self.linesearch_state_v[i_b, i_v].x_prev
                + self.linesearch_state[i_b].step_size * self.pcg_state_v[i_b, i_v].x
            )
            diff = self.elements_v[f + 1, i_v, i_b].pos - self.elements_v_energy[i_b, i_v].inertia
            self.linesearch_state[i_b].energy += 0.5 * self.elements_v_info[i_v].mass_over_dt2 * diff.dot(diff)
            # damping
            if self._damping_alpha > 0.0:
                damping_alpha_dt = self._damping_alpha * self._substep_dt
                diff = self.elements_v[f + 1, i_v, i_b].pos - self.elements_v[f, i_v, i_b].pos
                self.linesearch_state[i_b].energy += (
                    0.5 * self.elements_v_info[i_v].mass_over_dt2 * diff.dot(diff) * damping_alpha_dt
                )

        # compute elastic energy
        self._func_compute_ele_energy(f)
        for i_b, i_e in ti.ndrange(self._B, self.n_elements):
            if not self.batch_linesearch_active[i_b]:
                continue
            self.linesearch_state[i_b].energy += self.elements_el_energy[i_b, i_e].energy * self.elements_i[i_e].V

        # check condition
        for i_b in range(self._B):
            if not self.batch_linesearch_active[i_b]:
                continue
            self.batch_linesearch_active[i_b] = (
                self.linesearch_state[i_b].energy
                > self.linesearch_state[i_b].prev_energy
                + self._linesearch_c * self.linesearch_state[i_b].step_size * self.linesearch_state[i_b].m
            )
            if not self.batch_linesearch_active[i_b]:
                continue
            self.linesearch_state[i_b].step_size *= self._linesearch_tau

    @ti.kernel
    def skip_linesearch(self, f: ti.i32):
        # Inertia, x_prev, m
        for i_b, i_v in ti.ndrange(self._B, self.n_vertices):
            if not self.batch_active[i_b]:
                continue
            self.elements_v[f + 1, i_v, i_b].pos = self.elements_v[f + 1, i_v, i_b].pos + self.pcg_state_v[i_b, i_v].x

    def linesearch(self, f: ti.i32):
        """
        Note
        ------
        https://en.wikipedia.org/wiki/Backtracking_line_search#Algorithm
        """
        if self._n_linesearch_iterations <= 0:
            self.skip_linesearch(f)
            return
        self.init_linesearch(f)
        for i in range(self._n_linesearch_iterations):
            self.one_linesearch_iter(f)

    def batch_solve(self, f: ti.i32):
        self.batch_active.fill(True)

        for i in range(self._n_newton_iterations):
            # compute element energy and gradient
            self.compute_ele_hessian_gradient(f)

            # If the hessian is invariant, we only need to compute it once
            for mat_idx in self._mats_idx:
                if self._mats[mat_idx].hessian_invariant:
                    self._mats[mat_idx].hessian_ready = True

            # accumulate vertex force and preconditioner
            self.accumulate_vertex_force_preconditioner(f)

            # solve for the vertex positions
            self.pcg_solve()

            # line search
            self.linesearch(f)

    @ti.kernel
    def setup_pos_vel(self, f: ti.i32):
        for i_v, i_b in ti.ndrange(self.n_vertices, self._B):
            # set pos and vel
            self.elements_v[f + 1, i_v, i_b].vel = (
                self.elements_v[f + 1, i_v, i_b].pos - self.elements_v[f, i_v, i_b].pos
            ) / self.substep_dt

    # ------------------------------------------------------------------------------------
    # ------------------------------------ stepping --------------------------------------
    # ------------------------------------------------------------------------------------

    def process_input(self, in_backward=False):
        for entity in self._entities:
            entity.process_input(in_backward=in_backward)

    def process_input_grad(self):
        for entity in self._entities[::-1]:
            entity.process_input_grad()

    def substep_pre_coupling(self, f):
        if self.is_active():
            if self._use_implicit_solver:
                self.precompute_material_data(f)
                self.init_pos_and_inertia(f)
                self.batch_solve(f)
                self.setup_pos_vel(f)
            else:
                self.init_pos_and_vel(f)
                self.compute_vel(f)
                self.apply_uniform_force(f)
                if self._constraints_initialized:
                    self.apply_soft_constraints(f)

    def substep_pre_coupling_grad(self, f):
        if self.is_active():
            if self._use_implicit_solver:
                gs.raise_exception("Gradient computation is not supported for implicit solver.")
            self.apply_uniform_force.grad(f)
            self.compute_vel.grad(f)
            self.init_pos_and_vel.grad(f)

    def substep_post_coupling(self, f):
        if self.is_active():
            self.compute_pos(f)
            if self._constraints_initialized and not self._use_implicit_solver:
                self.apply_hard_constraints(f)

    def substep_post_coupling_grad(self, f):
        if self.is_active():
            self.compute_pos.grad(f)

    @ti.kernel
    def copy_frame(self, source: ti.i32, target: ti.i32):
        # Copy pos/vel for all vertices and all batch indices
        for i_v, i_b in ti.ndrange(self.n_vertices_max, self._B):
            self.elements_v[target, i_v, i_b].pos = self.elements_v[source, i_v, i_b].pos
            self.elements_v[target, i_v, i_b].vel = self.elements_v[source, i_v, i_b].vel

        # Copy 'active' for all elements and all batch indices
        for i_e, i_b in ti.ndrange(self.n_elements_max, self._B):
            self.elements_el_ng[target, i_e, i_b].active = self.elements_el_ng[source, i_e, i_b].active

    @ti.kernel
    def copy_grad(self, source: ti.i32, target: ti.i32):
        # Copy gradients for vertices
        for i_v, i_b in ti.ndrange(self.n_vertices_max, self._B):
            self.elements_v.grad[target, i_v, i_b].pos = self.elements_v.grad[source, i_v, i_b].pos
            self.elements_v.grad[target, i_v, i_b].vel = self.elements_v.grad[source, i_v, i_b].vel

        # Copy 'active' for elements
        for i_e, i_b in ti.ndrange(self.n_elements_max, self._B):
            self.elements_el_ng[target, i_e, i_b].active = self.elements_el_ng[source, i_e, i_b].active

    @ti.kernel
    def reset_grad_till_frame(self, f: ti.i32):
        # Zero out v.grad in frame 0..(f-1) for all vertices, all batch indices
        for frame_i, vert_i, i_b in ti.ndrange(f, self.n_vertices_max, self._B):
            self.elements_v.grad[frame_i, vert_i, i_b].pos = 0
            self.elements_v.grad[frame_i, vert_i, i_b].vel = 0

        # Zero out elements_el.grad in frame 0..(f-1) for all elements, all batch indices
        for frame_i, elem_i, i_b in ti.ndrange(f, self.n_elements_max, self._B):
            self.elements_el.grad[frame_i, elem_i, i_b].actu = 0

    # ------------------------------------------------------------------------------------
    # ----------------------------------- gradient ---------------------------------------
    # ------------------------------------------------------------------------------------

    def collect_output_grads(self):
        for entity in self._entities:
            entity.collect_output_grads()

    def add_grad_from_state(self, state):
        if self.is_active():
            if state.pos.grad is not None:
                state.pos.assert_contiguous()
                self._kernel_add_grad_from_pos(self._sim.cur_substep_local, state.pos.grad)

            if state.vel.grad is not None:
                state.vel.assert_contiguous()
                self._kernel_add_grad_from_vel(self._sim.cur_substep_local, state.vel.grad)

    def save_ckpt(self, ckpt_name):
        if self.is_active():
            if not ckpt_name in self._ckpt:
                self._ckpt[ckpt_name] = dict()
                self._ckpt[ckpt_name]["pos"] = torch.zeros(
                    self._batch_shape((self.n_vertices, 3), first_dim=True), dtype=gs.tc_float
                )
                self._ckpt[ckpt_name]["vel"] = torch.zeros(
                    self._batch_shape((self.n_vertices, 3), first_dim=True), dtype=gs.tc_float
                )
                self._ckpt[ckpt_name]["active"] = torch.zeros(
                    self._batch_shape((self.n_elements,), first_dim=True), dtype=gs.tc_int
                )

            self._kernel_get_state(
                0,
                self._ckpt[ckpt_name]["pos"],
                self._ckpt[ckpt_name]["vel"],
                self._ckpt[ckpt_name]["active"],
            )

            self.copy_frame(self.sim.substeps_local, 0)

    def load_ckpt(self, ckpt_name):
        self.copy_frame(0, self._sim.substeps_local)
        self.copy_grad(0, self._sim.substeps_local)

        if self._sim.requires_grad:
            self.reset_grad_till_frame(self._sim.substeps_local)

            self._kernel_set_state(
                0,
                self._ckpt[ckpt_name]["pos"],
                self._ckpt[ckpt_name]["vel"],
                self._ckpt[ckpt_name]["active"],
            )

            for entity in self._entities:
                entity.load_ckpt(ckpt_name=ckpt_name)

    # ------------------------------------------------------------------------------------
    # --------------------------------------- io -----------------------------------------
    # ------------------------------------------------------------------------------------

    def set_state(self, f, state, envs_idx=None):
        if self.is_active():
            self._kernel_set_state(f, state.pos, state.vel, state.active)

    def get_state(self, f):
        if self.is_active():
            state = FEMSolverState(self._scene)
            self._kernel_get_state(f, state.pos, state.vel, state.active)
        else:
            state = None
        return state

    def get_state_render(self, f):
        self.get_state_render_kernel(f)
        vertices = self.surface_render_v.vertices
        indices = self.surface_render_f.indices

        return vertices, indices

    def get_forces(self):
        """
        Get forces on all vertices.

        Returns:
            torch.Tensor : shape (B, n_vertices, 3) where B is batch size
        """
        if not self.is_active():
            return None

        return ti_field_to_torch(self.elements_v_energy.force)

    @ti.kernel
    def _kernel_add_elements(
        self,
        f: ti.i32,
        mat_idx: ti.i32,
        mat_mu: ti.f32,
        mat_lam: ti.f32,
        mat_rho: ti.f32,
        mat_friction_mu: ti.f32,
        n_surfaces: ti.i32,
        v_start: ti.i32,
        el_start: ti.i32,
        s_start: ti.i32,
        verts: ti.types.ndarray(),
        elems: ti.types.ndarray(),
        tri2v: ti.types.ndarray(),
        tri2el: ti.types.ndarray(),
    ):
        n_verts_local = verts.shape[0]
        for i_v, i_b in ti.ndrange(n_verts_local, self._B):
            i_global = i_v + v_start
            for j in ti.static(range(3)):
                self.elements_v[f, i_global, i_b].pos[j] = verts[i_v, j]
            self.elements_v[f, i_global, i_b].vel = ti.Vector.zero(gs.ti_float, 3)

        for i_v in range(n_verts_local):
            i_global = i_v + v_start
            self.elements_v_info[i_global].mass = 0.0
            self.elements_v_info[i_global].mass_over_dt2 = 0.0
            self.elements_v_info[i_global].friction_mu = mat_friction_mu

        dt2_inv = 1.0 / (self.substep_dt**2)
        n_elems_local = elems.shape[0]
        for i_e in range(n_elems_local):
            i_global = i_e + el_start

            a = self.elements_v[f, elems[i_e, 0] + v_start, 0].pos
            b = self.elements_v[f, elems[i_e, 1] + v_start, 0].pos
            c = self.elements_v[f, elems[i_e, 2] + v_start, 0].pos
            d = self.elements_v[f, elems[i_e, 3] + v_start, 0].pos
            B_inv = ti.Matrix.cols([a - d, b - d, c - d])
            self.elements_i[i_global].B = B_inv.inverse()
            det = B_inv.determinant()
            # Determinant should be consistently smaller than 0
            if det >= 0.0:
                self.tet_wrong_order[None] = True
            V = ti.abs(det) / 6.0
            self.elements_i[i_global].V = V
            V_scaled = V * self._vol_scale
            self.elements_i[i_global].V_scaled = V_scaled

            for j in ti.static(range(4)):
                self.elements_i[i_global].el2v[j] = elems[i_e, j] + v_start
            self.elements_i[i_global].mat_idx = mat_idx
            self.elements_i[i_global].mu = mat_mu
            self.elements_i[i_global].lam = mat_lam
            self.elements_i[i_global].friction_mu = mat_friction_mu
            self.elements_i[i_global].mass_scaled = mat_rho * V_scaled
            for j in ti.static(range(4)):
                mass = 0.25 * mat_rho * V
                self.elements_v_info[self.elements_i[i_global].el2v[j]].mass += mass
                self.elements_v_info[self.elements_i[i_global].el2v[j]].mass_over_dt2 += mass * dt2_inv
            self.elements_i[i_global].muscle_group = 0
            self.elements_i[i_global].muscle_direction = ti.Vector([0.0, 0.0, 1.0], dt=gs.ti_float)

        for i_v in range(n_verts_local):
            i_global = i_v + v_start
            self.elements_v_info[i_global].mass_inv = 1.0 / self.elements_v_info[i_global].mass

        for i_e, i_b in ti.ndrange(n_elems_local, self._B):
            i_global = i_e + el_start
            self.elements_el[f, i_global, i_b].actu = 0.0
            self.elements_el_ng[f, i_global, i_b].active = True

        for i_s in range(n_surfaces):
            i_global = i_s + s_start
            for j in ti.static(range(3)):
                self.surface[i_global].tri2v[j] = tri2v[i_s, j] + v_start
            self.surface[i_global].tri2el = tri2el[i_s] + el_start
            self.surface[i_global].active = True

    @ti.kernel
    def _kernel_set_elements_pos(
        self,
        f: ti.i32,
        element_v_start: ti.i32,
        n_vertices: ti.i32,
        pos: ti.types.ndarray(),
    ):
        for i_v, i_b in ti.ndrange(n_vertices, self._B):
            i_global = i_v + element_v_start
            for k in ti.static(range(3)):
                self.elements_v[f, i_global, i_b].pos[k] = pos[i_b, i_v, k]

    @ti.kernel
    def _kernel_set_elements_pos_grad(
        self,
        f: ti.i32,
        element_v_start: ti.i32,
        n_vertices: ti.i32,
        pos_grad: ti.types.ndarray(),
    ):
        for i_v, i_b in ti.ndrange(n_vertices, self._B):
            i_global = i_v + element_v_start
            for k in ti.static(range(3)):
                self.elements_v.grad[f, i_global, i_b].pos[k] = pos_grad[i_b, i_v, k]

    @ti.kernel
    def _kernel_set_elements_vel(
        self,
        f: ti.i32,
        element_v_start: ti.i32,
        n_vertices: ti.i32,
        vel: ti.types.ndarray(),  # shape [B, n_vertices, 3]
    ):
        for i_v, i_b in ti.ndrange(n_vertices, self._B):
            i_global = i_v + element_v_start
            for k in ti.static(range(3)):
                self.elements_v[f, i_global, i_b].vel[k] = vel[i_b, i_v, k]

    @ti.kernel
    def _kernel_set_elements_vel_grad(
        self,
        f: ti.i32,
        element_v_start: ti.i32,
        n_vertices: ti.i32,
        vel_grad: ti.types.ndarray(),  # shape [B, n_vertices, 3]
    ):
        for i_v, i_b in ti.ndrange(n_vertices, self._B):
            i_global = i_v + element_v_start
            for k in ti.static(range(3)):
                self.elements_v.grad[f, i_global, i_b].vel[k] = vel_grad[i_b, i_v, k]

    @ti.kernel
    def _kernel_set_elements_actu(
        self,
        f: ti.i32,
        element_el_start: ti.i32,
        n_elements: ti.i32,
        n_groups: ti.i32,
        actu: ti.types.ndarray(),  # shape [B, n_elements, n_groups]
    ):
        for i_e, j_g, i_b in ti.ndrange(n_elements, n_groups, self._B):
            i_global = i_e + element_el_start
            if self.elements_i[i_global].muscle_group == j_g:
                self.elements_el[f, i_global, i_b].actu = actu[i_b, j_g]

    @ti.kernel
    def _kernel_set_elements_actu_grad(
        self,
        f: ti.i32,
        element_el_start: ti.i32,
        n_elements: ti.i32,
        actu_grad: ti.types.ndarray(),  # shape [B, n_elements]
    ):
        for i_e, i_b in ti.ndrange(n_elements, self._B):
            i_global = i_e + element_el_start
            self.elements_el.grad[f, i_global, i_b].actu = actu_grad[i_b, i_e]

    @ti.kernel
    def _kernel_set_active(
        self,
        f: ti.i32,
        element_el_start: ti.i32,
        n_elements: ti.i32,
        active: ti.types.ndarray(),  # shape [B, n_elements]
    ):
        for i_e, i_b in ti.ndrange(n_elements, self._B):
            i_global = i_e + element_el_start
            self.elements_el_ng[f, i_global, i_b].active = active[i_b, i_e]

    @ti.kernel
    def _kernel_set_muscle_group(
        self,
        element_el_start: ti.i32,
        n_elements: ti.i32,
        muscle_group: ti.types.ndarray(),
    ):
        for i_e in range(n_elements):
            i_global = i_e + element_el_start
            self.elements_i[i_global].muscle_group = muscle_group[i_e]

    @ti.kernel
    def _kernel_set_muscle_direction(
        self,
        element_el_start: ti.i32,
        n_elements: ti.i32,
        muscle_direction: ti.types.ndarray(),
    ):
        for i_e in range(n_elements):
            i_global = i_e + element_el_start
            for j in ti.static(range(3)):
                self.elements_i[i_global].muscle_direction[j] = muscle_direction[i_e, j]

    @ti.kernel
    def _kernel_get_el2v(
        self,
        element_el_start: ti.i32,
        n_elements: ti.i32,
        el2v: ti.types.ndarray(),
    ):
        for i_e in range(n_elements):
            i_global = i_e + element_el_start
            for j in ti.static(range(4)):
                el2v[i_global, j] = self.elements_i[i_global].el2v[j]

    @ti.kernel
    def _kernel_get_state(
        self,
        f: ti.i32,
        pos: ti.types.ndarray(),  # shape [B, n_vertices, 3]
        vel: ti.types.ndarray(),  # shape [B, n_vertices, 3]
        active: ti.types.ndarray(),  # shape [B, n_elements]
    ):
        for i_v, i_b in ti.ndrange(self.n_vertices, self._B):
            for j in ti.static(range(3)):
                pos[i_b, i_v, j] = self.elements_v[f, i_v, i_b].pos[j]
                vel[i_b, i_v, j] = self.elements_v[f, i_v, i_b].vel[j]

        for i_e, i_b in ti.ndrange(self.n_elements, self._B):
            active[i_b, i_e] = self.elements_el_ng[f, i_e, i_b].active

    @ti.kernel
    def get_state_render_kernel(self, f: ti.i32):
        for i_v, i_b in ti.ndrange(self.n_vertices, self._B):
            for j in ti.static(range(3)):
                pos_j = ti.cast(self.elements_v[f, i_v, i_b].pos[j], ti.f32)
                self.surface_render_v[i_v, i_b].vertices[j] = pos_j + self.envs_offset[i_b][j]

        for i_s, i_b in ti.ndrange(self.n_surfaces, self._B):
            for j in ti.static(range(3)):
                self.surface_render_f[i_s * 3 + j].indices = ti.cast(self.surface[i_s].tri2v[j], ti.i32)

    @ti.kernel
    def _kernel_set_state(
        self,
        f: ti.i32,
        pos: ti.types.ndarray(),  # shape [B, n_vertices, 3]
        vel: ti.types.ndarray(),  # shape [B, n_vertices, 3]
        active: ti.types.ndarray(),  # shape [B, n_elements]
    ):
        for i_v, i_b in ti.ndrange(self.n_vertices, self._B):
            for j in ti.static(range(3)):
                self.elements_v[f, i_v, i_b].pos[j] = pos[i_b, i_v, j]
                self.elements_v[f, i_v, i_b].vel[j] = vel[i_b, i_v, j]

        for i_e, i_b in ti.ndrange(self.n_elements, self._B):
            self.elements_el_ng[f, i_e, i_b].active = active[i_b, i_e]

    @ti.kernel
    def _kernel_add_grad_from_pos(self, f: ti.i32, pos_grad: ti.types.ndarray()):
        for i_v, i_b in ti.ndrange(self.n_vertices, self._B):
            for j in ti.static(range(3)):
                self.elements_v.grad[f, i_v, i_b].pos[j] += pos_grad[i_b, i_v, j]

    @ti.kernel
    def _kernel_add_grad_from_vel(self, f: ti.i32, vel_grad: ti.types.ndarray()):
        for i_v, i_b in ti.ndrange(self.n_vertices, self._B):
            for j in ti.static(range(3)):
                self.elements_v.grad[f, i_v, i_b].vel[j] += vel_grad[i_b, i_v, j]

    # ------------------------------------------------------------------------------------
    # ----------------------------------- properties -------------------------------------
    # ------------------------------------------------------------------------------------

    @property
    def floor_height(self):
        return self._floor_height

    @property
    def damping(self):
        return self._damping

    @property
    def n_vertices(self):
        return sum([entity.n_vertices for entity in self._entities])

    @property
    def n_elements(self):
        return sum([entity.n_elements for entity in self._entities])

    @property
    def n_surfaces(self):
        return sum([entity.n_surfaces for entity in self.entities])

    @property
    def n_vertices_max(self):
        return self._n_vertices_max

    @property
    def n_elements_max(self):
        return self._n_elements_max

    @property
    def vol_scale(self):
        return self._vol_scale

    @property
    def n_surface_vertices(self):
        return self.surface_vertices.shape[0]

    @property
    def n_surface_elements(self):
<<<<<<< HEAD
        return self.surface_elements.shape[0]
=======
        return self.surface_elements.shape[0]

    # ------------------------------------------------------------------------------------
    # -------------------------------- vertex constraints --------------------------------
    # ------------------------------------------------------------------------------------

    @ti.kernel
    def _kernel_update_linked_vertex_constraints(
        self,
        links_pos: ti.template(),  # matrix field
        links_quat: ti.template(),  # matrix field
    ):
        for i_v, i_b in ti.ndrange(self.n_vertices, self._B):
            vc = self.vertex_constraints[i_v, i_b]
            if vc.is_constrained and vc.link_idx >= 0:
                i_l = vc.link_idx
                pos = links_pos[i_l, i_b]
                quat = links_quat[i_l, i_b]

                offset_pos = vc.link_offset_pos
                offset_quat = ti_transform_quat_by_quat(vc.link_init_quat, quat)
                self.vertex_constraints[i_v, i_b].target_pos = pos + ti_transform_by_quat(offset_pos, offset_quat)

    @ti.kernel
    def apply_hard_constraints(self, f: ti.i32):
        """Apply hard constraints by directly overriding positions and velocities."""
        for i_v, i_b in ti.ndrange(self.n_vertices, self._B):
            vc = self.vertex_constraints[i_v, i_b]
            if vc.is_constrained and not vc.is_soft_constraint:
                self.elements_v[f + 1, i_v, i_b].pos = vc.target_pos
                self.elements_v[f + 1, i_v, i_b].vel.fill(0.0)

    @ti.kernel
    def apply_soft_constraints(self, f: ti.i32):
        """Apply soft constraints as spring forces for explicit solver."""
        for i_v, i_b in ti.ndrange(self.n_vertices, self._B):
            vc = self.vertex_constraints[i_v, i_b]
            if vc.is_constrained and vc.is_soft_constraint:
                pos_error = self.elements_v[f, i_v, i_b].pos - vc.target_pos
                vel_error = self.elements_v[f + 1, i_v, i_b].vel - self.elements_v[f, i_v, i_b].vel
                spring_force = -vc.stiffness * pos_error
                damping_force = -2.0 * ti.math.sqrt(vc.stiffness) * vel_error

                dv = self.substep_dt * (spring_force + damping_force)
                self.elements_v[f + 1, i_v, i_b].vel += dv

    @ti.kernel
    def _kernel_set_vertex_constraints(
        self,
        f: ti.i32,
        verts_idx: ti.types.ndarray(),  # shape [B, V]
        target_poss: ti.types.ndarray(),  # shape [B, V, 3]
        is_soft_constraint: ti.i32,
        stiffness: ti.f32,
        link_idx: ti.i32,
        link_init_pos: ti.types.ndarray(),  # shape [B, 3]
        link_init_quat: ti.types.ndarray(),  # shape [B, 4]
        envs_idx: ti.types.ndarray(),  # shape [B]
    ):
        for i_v_, i_b_ in ti.ndrange(verts_idx.shape[1], envs_idx.shape[0]):
            i_b = envs_idx[i_b_]
            i_v = verts_idx[i_b, i_v_]
            self.vertex_constraints[i_v, i_b].is_constrained = True
            self.vertex_constraints[i_v, i_b].is_soft_constraint = is_soft_constraint
            self.vertex_constraints[i_v, i_b].stiffness = stiffness
            self.vertex_constraints[i_v, i_b].link_idx = link_idx

            cur_pos = self.elements_v[f, i_v, i_b].pos
            for j in ti.static(range(3)):
                self.vertex_constraints[i_v, i_b].target_pos[j] = target_poss[i_b_, i_v_, j]
                self.vertex_constraints[i_v, i_b].link_offset_pos[j] = cur_pos[j] - link_init_pos[i_b_, j]
            for j in ti.static(range(4)):
                self.vertex_constraints[i_v, i_b].link_init_quat[j] = link_init_quat[i_b_, j]

    @ti.kernel
    def _kernel_update_constraint_targets(
        self, verts_idx: ti.types.ndarray(), new_target_poss: ti.types.ndarray(), envs_idx: ti.types.ndarray()
    ):
        for i_v_, i_b_ in ti.ndrange(verts_idx.shape[1], envs_idx.shape[0]):
            i_b = envs_idx[i_b_]
            i_v = verts_idx[i_b, i_v_]
            for j in ti.static(range(3)):
                self.vertex_constraints[i_v, i_b].target_pos[j] = new_target_poss[i_b_, i_v_, j]

    @ti.kernel
    def _kernel_remove_specific_constraints(self, verts_idx: ti.types.ndarray(), envs_idx: ti.types.ndarray()):
        for i_v_, i_b_ in ti.ndrange(verts_idx.shape[1], envs_idx.shape[0]):
            i_b = envs_idx[i_b_]
            i_v = verts_idx[i_b, i_v_]
            self.vertex_constraints[i_v, i_b].is_constrained = False
>>>>>>> 61c2f24a
<|MERGE_RESOLUTION|>--- conflicted
+++ resolved
@@ -13,11 +13,6 @@
 from genesis.utils.geom import ti_transform_by_quat, ti_transform_quat_by_quat
 
 from .base_solver import Solver
-<<<<<<< HEAD
-import numpy as np
-import igl
-=======
->>>>>>> 61c2f24a
 
 
 @ti.data_oriented
@@ -281,33 +276,20 @@
         )
 
     def _init_surface_info(self):
-<<<<<<< HEAD
-        self.vertices_on_surface = ti.field(dtype=ti.u1, shape=(self.n_vertices))
-        self.elements_on_surface = ti.field(dtype=ti.u1, shape=(self.n_elements))
-=======
         self.vertices_on_surface = ti.field(dtype=gs.ti_bool, shape=(self.n_vertices,))
         self.elements_on_surface = ti.field(dtype=gs.ti_bool, shape=(self.n_elements,))
->>>>>>> 61c2f24a
         self.compute_surface_vertices()
         self.compute_surface_elements()
         vertices_on_surface_np = self.vertices_on_surface.to_numpy()
         elements_on_surface_np = self.elements_on_surface.to_numpy()
-<<<<<<< HEAD
-        surface_vertices_np = np.where(vertices_on_surface_np)[0].flatten()
-=======
         (surface_vertices_np,) = vertices_on_surface_np.nonzero()
->>>>>>> 61c2f24a
         self.surface_vertices = ti.field(
             dtype=ti.i32,
             shape=(len(surface_vertices_np),),
             needs_grad=False,
         )
         self.surface_vertices.from_numpy(surface_vertices_np)
-<<<<<<< HEAD
-        surface_elements_np = elements_on_surface_np.nonzero()[0].reshape((-1,))
-=======
         (surface_elements_np,) = elements_on_surface_np.nonzero()
->>>>>>> 61c2f24a
         self.surface_elements = ti.field(
             dtype=ti.i32,
             shape=(len(surface_elements_np),),
@@ -315,21 +297,12 @@
         )
         self.surface_elements.from_numpy(surface_elements_np)
 
-<<<<<<< HEAD
-        surface_triangles_np = self.surface.tri2v.to_numpy().reshape(-1, 3)
-        pos_np = self.elements_v.pos.to_numpy()[0, :, 0, :].reshape(-1, 3)[surface_vertices_np]
-        surface_vertices_mapping = np.full(self.n_vertices, -1, dtype=np.int32)
-        surface_vertices_mapping[surface_vertices_np] = np.arange(len(surface_vertices_np))
-        mass = igl.massmatrix(pos_np, surface_vertices_mapping[surface_triangles_np])
-        surface_vert_mass_np = mass.diagonal()
-=======
         surface_triangles_np = self.surface.tri2v.to_numpy()
         pos_np = self.elements_v.pos.to_numpy()[0, :, 0, :][surface_vertices_np]
         surface_vertices_mapping = np.full(self.n_vertices, -1, dtype=np.int32)
         surface_vertices_mapping[surface_vertices_np] = np.arange(len(surface_vertices_np))
         mass = igl.massmatrix(pos_np, surface_vertices_mapping[surface_triangles_np])
         surface_vert_mass_np = mass.diagonal().astype(gs.np_float, copy=False)
->>>>>>> 61c2f24a
         self.surface_vert_mass = ti.field(
             dtype=gs.ti_float,
             shape=(len(surface_vertices_np),),
@@ -395,11 +368,7 @@
         super().build()
         self.n_envs = self.sim.n_envs
         self._B = self.sim._B
-<<<<<<< HEAD
-        self.tet_wrong_order = ti.field(dtype=ti.u1, shape=(), needs_grad=False)
-=======
         self.tet_wrong_order = ti.field(dtype=gs.ti_bool, shape=(), needs_grad=False)
->>>>>>> 61c2f24a
 
         # batch fields
         self.init_batch_fields()
@@ -424,11 +393,7 @@
 
         if self.n_elements_max > 0:
             self._init_surface_info()
-<<<<<<< HEAD
-            if self.tet_wrong_order[None] == 1:
-=======
             if self.tet_wrong_order[None]:
->>>>>>> 61c2f24a
                 raise RuntimeError(
                     "The order of vertices in the tetrahedral elements is not correct. "
                     "Please check the input mesh or the FEM solver implementation."
@@ -1499,9 +1464,6 @@
 
     @property
     def n_surface_elements(self):
-<<<<<<< HEAD
-        return self.surface_elements.shape[0]
-=======
         return self.surface_elements.shape[0]
 
     # ------------------------------------------------------------------------------------
@@ -1591,5 +1553,4 @@
         for i_v_, i_b_ in ti.ndrange(verts_idx.shape[1], envs_idx.shape[0]):
             i_b = envs_idx[i_b_]
             i_v = verts_idx[i_b, i_v_]
-            self.vertex_constraints[i_v, i_b].is_constrained = False
->>>>>>> 61c2f24a
+            self.vertex_constraints[i_v, i_b].is_constrained = False