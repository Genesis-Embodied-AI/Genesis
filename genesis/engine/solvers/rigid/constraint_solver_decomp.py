from typing import TYPE_CHECKING

import numpy as np
import torch

import gstaichi as ti
from gstaichi._lib import core as _ti_core
from gstaichi.lang import impl

import genesis as gs
import genesis.utils.geom as gu
import genesis.utils.array_class as array_class
import genesis.engine.solvers.rigid.backward_constraint_solver as backward_constraint_solver
import genesis.engine.solvers.rigid.rigid_solver_decomp as rigid_solver
import genesis.engine.solvers.rigid.constraint_noslip as constraint_noslip
from genesis.engine.solvers.rigid.contact_island import ContactIsland
from genesis.utils.misc import ti_to_torch

if TYPE_CHECKING:
    from genesis.engine.solvers.rigid.rigid_solver_decomp import RigidSolver


IS_OLD_TORCH = tuple(map(int, torch.__version__.split(".")[:2])) < (2, 8)


class ConstraintSolver:
    def __init__(self, rigid_solver: "RigidSolver"):
        self._solver = rigid_solver
        self._collider = rigid_solver.collider
        self._B = rigid_solver._B
        self._para_level = rigid_solver._para_level

        self._solver_type = rigid_solver._options.constraint_solver
        self.iterations = rigid_solver._options.iterations
        self.tolerance = rigid_solver._options.tolerance
        self.ls_iterations = rigid_solver._options.ls_iterations
        self.ls_tolerance = rigid_solver._options.ls_tolerance
        self.sparse_solve = rigid_solver._options.sparse_solve

        # Note that it must be over-estimated because friction parameters and joint limits may be updated dynamically.
        # * 4 constraints per contact
        # * 1 constraint per 1DoF joint limit (upper and lower, if not inf)
        # * 1 constraint per dof frictionloss
        # * up to 6 constraints per equality (weld)
        self.len_constraints = int(
            4 * rigid_solver.collider._collider_info.max_contact_pairs[None]
            + sum(joint.type in (gs.JOINT_TYPE.REVOLUTE, gs.JOINT_TYPE.PRISMATIC) for joint in self._solver.joints)
            + self._solver.n_dofs
            + self._solver.n_candidate_equalities_ * 6
        )
        self.len_constraints_ = max(1, self.len_constraints)

        self.constraint_state = array_class.get_constraint_state(self, self._solver)
        self.constraint_state.ti_n_equalities.from_numpy(
            np.full((self._solver._B,), self._solver.n_equalities, dtype=gs.np_int)
        )

        self._eq_const_info_cache = {}

        cs = self.constraint_state
        self.ti_n_equalities = cs.ti_n_equalities
        self.jac = cs.jac
        self.diag = cs.diag
        self.aref = cs.aref
        self.jac_n_relevant_dofs = cs.jac_n_relevant_dofs
        self.jac_relevant_dofs = cs.jac_relevant_dofs
        self.n_constraints = cs.n_constraints
        self.n_constraints_equality = cs.n_constraints_equality
        self.n_constraints_frictionloss = cs.n_constraints_frictionloss
        self.improved = cs.improved
        self.Jaref = cs.Jaref
        self.Ma = cs.Ma
        self.Ma_ws = cs.Ma_ws
        self.grad = cs.grad
        self.Mgrad = cs.Mgrad
        self.search = cs.search
        self.efc_D = cs.efc_D
        self.efc_force = cs.efc_force
        self.active = cs.active
        self.prev_active = cs.prev_active
        self.qfrc_constraint = cs.qfrc_constraint
        self.qacc = cs.qacc
        self.qacc_ws = cs.qacc_ws
        self.qacc_prev = cs.qacc_prev
        self.cost_ws = cs.cost_ws
        self.gauss = cs.gauss
        self.cost = cs.cost
        self.prev_cost = cs.prev_cost
        self.gtol = cs.gtol
        self.mv = cs.mv
        self.jv = cs.jv
        self.quad_gauss = cs.quad_gauss
        self.quad = cs.quad
        self.candidates = cs.candidates
        self.ls_it = cs.ls_it
        self.ls_result = cs.ls_result
        if self._solver_type == gs.constraint_solver.CG:
            self.cg_prev_grad = cs.cg_prev_grad
            self.cg_prev_Mgrad = cs.cg_prev_Mgrad
            self.cg_beta = cs.cg_beta
            self.cg_pg_dot_pMg = cs.cg_pg_dot_pMg
        if self._solver_type == gs.constraint_solver.Newton:
            self.nt_H = cs.nt_H
            self.nt_vec = cs.nt_vec

        self.reset()

        # Creating a dummy ContactIsland, needed as param for some functions,
        # and not used when hibernation is not enabled.
        self.contact_island = ContactIsland(self._collider)

    def reset(self, envs_idx=None):
        self._eq_const_info_cache.clear()

        if gs.use_zerocopy:
            is_warmstart = ti_to_torch(self.constraint_state.is_warmstart, copy=False)
            qacc_ws = ti_to_torch(self.constraint_state.qacc_ws, copy=False)
            if isinstance(envs_idx, torch.Tensor) and (not IS_OLD_TORCH or envs_idx.dtype == torch.bool):
                if envs_idx.dtype == torch.bool:
                    is_warmstart.masked_fill_(envs_idx, False)
                    qacc_ws.masked_fill_(envs_idx[None], 0.0)
                else:
                    is_warmstart.scatter_(0, envs_idx, False)
                    qacc_ws.scatter_(1, envs_idx[None].expand((qacc_ws.shape[0], -1)), 0.0)
            else:
                is_warmstart[envs_idx] = False
                qacc_ws[:, envs_idx] = 0.0
            return

        if envs_idx is None:
            envs_idx = self._solver._scene._envs_idx
        constraint_solver_kernel_reset(
            envs_idx,
            self.constraint_state,
            self._solver._static_rigid_sim_config,
        )

    def clear(self, envs_idx=None):
        self.reset(envs_idx)

        if envs_idx is None:
            envs_idx = self._solver._scene._envs_idx
        constraint_solver_kernel_clear(
            envs_idx,
            self.constraint_state,
            self._solver._static_rigid_sim_config,
        )

    def add_equality_constraints(self):
        self._eq_const_info_cache.clear()

        add_equality_constraints(
            self._solver.links_info,
            self._solver.links_state,
            self._solver.dofs_state,
            self._solver.dofs_info,
            self._solver.joints_info,
            self._solver.equalities_info,
            self.constraint_state,
            self._collider._collider_state,
            self._solver._rigid_global_info,
            self._solver._static_rigid_sim_config,
        )

    def add_inequality_constraints(self):
        add_inequality_constraints(
            self._solver.links_info,
            self._solver.links_state,
            self._solver.dofs_state,
            self._solver.dofs_info,
            self._solver.joints_info,
            self.constraint_state,
            self._collider._collider_state,
            self._solver._rigid_global_info,
            self._solver._static_rigid_sim_config,
        )

    def resolve(self):
        func_init_solver(
            self._solver.dofs_info,
            self._solver.dofs_state,
            self._solver.entities_info,
            self.constraint_state,
            self._solver._rigid_global_info,
            self._solver._static_rigid_sim_config,
            32 <= self._solver.n_dofs <= 64,  # enable_tiled_cholesky
        )
        func_solve(
            self._solver.entities_info,
            self._solver.dofs_state,
            self.constraint_state,
            self._solver._rigid_global_info,
            self._solver._static_rigid_sim_config,
        )

        func_update_qacc(
            self._solver.dofs_state,
            self.constraint_state,
            self._solver._static_rigid_sim_config,
            self._solver._errno,
        )

        if self._solver._options.noslip_iterations > 0:
            self.noslip()

        func_update_contact_force(
            self._solver.links_state,
            self._collider._collider_state,
            self.constraint_state,
            self._solver._static_rigid_sim_config,
        )

    def noslip(self):
        constraint_noslip.kernel_build_efc_AR_b(
            self._solver.dofs_state,
            self._solver.entities_info,
            self._solver._rigid_global_info,
            self.constraint_state,
            self._solver._static_rigid_sim_config,
        )

        constraint_noslip.kernel_noslip(
            self._collider._collider_state,
            self.constraint_state,
            self._solver._rigid_global_info,
            self._solver._static_rigid_sim_config,
        )

        constraint_noslip.kernel_dual_finish(
            self._solver.dofs_state,
            self._solver.entities_info,
            self._solver._rigid_global_info,
            self.constraint_state,
            self._solver._static_rigid_sim_config,
        )

    def get_equality_constraints(self, as_tensor: bool = True, to_torch: bool = True):
        # Early return if already pre-computed
        eq_const_info = self._eq_const_info_cache.get((as_tensor, to_torch))
        if eq_const_info is not None:
            return eq_const_info.copy()

        n_eqs = tuple(self.constraint_state.ti_n_equalities.to_numpy())
        n_envs = len(n_eqs)
        n_eqs_max = max(n_eqs)

        if as_tensor:
            out_size = n_envs * n_eqs_max
        else:
            *n_eqs_starts, out_size = np.cumsum(n_eqs)

        if to_torch:
            iout = torch.full((out_size, 3), -1, dtype=gs.tc_int, device=gs.device)
            fout = torch.zeros((out_size, 6), dtype=gs.tc_float, device=gs.device)
        else:
            iout = np.full((out_size, 3), -1, dtype=gs.np_int)
            fout = np.zeros((out_size, 6), dtype=gs.np_float)

        if n_eqs_max > 0:
            kernel_get_equality_constraints(
                as_tensor,
                iout,
                fout,
                self.constraint_state,
                self._solver.equalities_info,
                self._solver._static_rigid_sim_config,
            )

        if as_tensor:
            iout = iout.reshape((n_envs, n_eqs_max, 3))
            eq_type, obj_a, obj_b = (iout[..., i] for i in range(3))
            efc_force = fout.reshape((n_envs, n_eqs_max, 6))
            values = (eq_type, obj_a, obj_b, fout)
        else:
            if to_torch:
                iout_chunks = torch.split(iout, n_eqs)
                efc_force = torch.split(fout, n_eqs)
            else:
                iout_chunks = np.split(iout, n_eqs_starts)
                efc_force = np.split(fout, n_eqs_starts)
            eq_type, obj_a, obj_b = tuple(zip(*([data[..., i] for i in range(3)] for data in iout_chunks)))

        values = (eq_type, obj_a, obj_b, efc_force)
        eq_const_info = dict(zip(("type", "obj_a", "obj_b", "force"), values))

        # Cache equality constraint information before returning
        self._eq_const_info_cache[(as_tensor, to_torch)] = eq_const_info

        return eq_const_info.copy()

    def get_weld_constraints(self, as_tensor: bool = True, to_torch: bool = True):
        eq_const_info = self.get_equality_constraints(as_tensor, to_torch)
        eq_type = eq_const_info.pop("type")

        weld_const_info = {}
        if as_tensor:
            weld_mask = eq_type == gs.EQUALITY_TYPE.WELD
            n_envs = len(weld_mask)
            n_welds = weld_mask.sum(dim=-1) if to_torch else np.sum(weld_mask, axis=-1)
            n_welds_max = max(n_welds)
            for key, value in eq_const_info.items():
                shape = (n_envs, n_welds_max, *value.shape[2:])
                if to_torch:
                    if torch.is_floating_point(value):
                        weld_const_info[key] = torch.zeros(shape, dtype=value.dtype, device=value.device)
                    else:
                        weld_const_info[key] = torch.full(shape, -1, dtype=value.dtype, device=value.device)
                else:
                    if np.issubdtype(value.dtype, np.floating):
                        weld_const_info[key] = np.zeros(shape, dtype=value.dtype)
                    else:
                        weld_const_info[key] = np.full(shape, -1, dtype=value.dtype)
            for i_b, (n_welds_i, weld_mask_i) in enumerate(zip(n_welds, weld_mask)):
                for eq_value, weld_value in zip(eq_const_info.values(), weld_const_info.values()):
                    weld_value[i_b, :n_welds_i] = eq_value[i_b, weld_mask_i]
        else:
            weld_mask_chunks = tuple(eq_type_i == gs.EQUALITY_TYPE.WELD for eq_type_i in eq_type)
            for key, value in eq_const_info.items():
                weld_const_info[key] = tuple(data[weld_mask] for weld_mask, data in zip(weld_mask_chunks, value))

        weld_const_info["link_a"] = weld_const_info.pop("obj_a")
        weld_const_info["link_b"] = weld_const_info.pop("obj_b")

        return weld_const_info

    def add_weld_constraint(self, link1_idx, link2_idx, envs_idx=None):
        envs_idx = self._solver._scene._sanitize_envs_idx(envs_idx)
        link1_idx, link2_idx = int(link1_idx), int(link2_idx)

        assert link1_idx >= 0 and link2_idx >= 0
        weld_const_info = self.get_weld_constraints(as_tensor=True, to_torch=True)
        link_a = weld_const_info["link_a"]
        link_b = weld_const_info["link_b"]
        assert not (
            ((link_a == link1_idx) | (link_b == link1_idx)) & ((link_a == link2_idx) | (link_b == link2_idx))
        ).any()

        self._eq_const_info_cache.clear()
        overflow = kernel_add_weld_constraint(
            link1_idx,
            link2_idx,
            envs_idx,
            self._solver.equalities_info,
            self.constraint_state,
            self._solver.links_state,
            self._solver._rigid_global_info,
            self._solver._static_rigid_sim_config,
        )
        if overflow:
            gs.logger.warning(
                "Ignoring dynamically registered weld constraint to avoid exceeding max number of equality constraints"
                f"({self.rigid_global_info.n_candidate_equalities.to_numpy()}). Please increase the value of "
                "RigidSolver's option 'max_dynamic_constraints'."
            )

    def delete_weld_constraint(self, link1_idx, link2_idx, envs_idx=None):
        envs_idx = self._solver._scene._sanitize_envs_idx(envs_idx)
        self._eq_const_info_cache.clear()
        kernel_delete_weld_constraint(
            int(link1_idx),
            int(link2_idx),
            envs_idx,
            self._solver.equalities_info,
            self.constraint_state,
            self._solver._rigid_global_info,
            self._solver._static_rigid_sim_config,
        )

    def backward(self, dL_dqacc):
        if not self._solver._requires_grad:
            gs.raise_exception("Please set `requires_grad` to True in SimOptions to enable differentiable mode.")

        # Copy upstream gradients
        self.constraint_state.dL_dqacc.from_numpy(dL_dqacc)

        # 1. We first need to find a solution to A^T * u = g system.
        backward_constraint_solver.kernel_solve_adjoint_u(
            self._solver.entities_info,
            self._solver._rigid_global_info,
            self.constraint_state,
            self._solver._static_rigid_sim_config,
        )

        # 2. Using the solution u, we can compute the gradients of the input variables.
        backward_constraint_solver.kernel_compute_gradients(
            self._solver.entities_info,
            self.constraint_state,
            self._solver._static_rigid_sim_config,
        )


@ti.kernel(fastcache=gs.use_fastcache)
def constraint_solver_kernel_reset(
    envs_idx: ti.types.ndarray(),
    constraint_state: array_class.ConstraintState,
    static_rigid_sim_config: ti.template(),
):
    n_dofs = constraint_state.qacc_ws.shape[0]

    ti.loop_config(serialize=static_rigid_sim_config.para_level < gs.PARA_LEVEL.ALL)
    for i_b_ in range(envs_idx.shape[0]):
        i_b = envs_idx[i_b_]
        constraint_state.is_warmstart[i_b] = False
        for i_d in range(n_dofs):
            constraint_state.qacc_ws[i_d, i_b] = 0.0


@ti.kernel(fastcache=gs.use_fastcache)
def constraint_solver_kernel_clear(
    envs_idx: ti.types.ndarray(),
    constraint_state: array_class.ConstraintState,
    static_rigid_sim_config: ti.template(),
):
    n_dofs = constraint_state.qacc_ws.shape[0]
    len_constraints = constraint_state.jac.shape[0]

    ti.loop_config(serialize=static_rigid_sim_config.para_level < gs.PARA_LEVEL.ALL)
    for i_b_ in range(envs_idx.shape[0]):
        i_b = envs_idx[i_b_]
        constraint_state.n_constraints[i_b] = 0
        constraint_state.n_constraints_equality[i_b] = 0
        constraint_state.n_constraints_frictionloss[i_b] = 0
        for i_d, i_c in ti.ndrange(n_dofs, len_constraints):
            constraint_state.jac[i_c, i_d, i_b] = 0.0
        if ti.static(static_rigid_sim_config.sparse_solve):
            for i_c in range(len_constraints):
                constraint_state.jac_n_relevant_dofs[i_c, i_b] = 0


@ti.func
def add_collision_constraints(
    links_info: array_class.LinksInfo,
    links_state: array_class.LinksState,
    dofs_state: array_class.DofsState,
    constraint_state: array_class.ConstraintState,
    collider_state: array_class.ColliderState,
    rigid_global_info: array_class.RigidGlobalInfo,
    static_rigid_sim_config: ti.template(),
):
    EPS = rigid_global_info.EPS[None]

    _B = dofs_state.ctrl_mode.shape[1]
    n_dofs = dofs_state.ctrl_mode.shape[0]

    ti.loop_config(serialize=static_rigid_sim_config.para_level < gs.PARA_LEVEL.ALL)
    for i_b in range(_B):
        for i_col in range(collider_state.n_contacts[i_b]):
            contact_data_link_a = collider_state.contact_data.link_a[i_col, i_b]
            contact_data_link_b = collider_state.contact_data.link_b[i_col, i_b]

            contact_data_pos = collider_state.contact_data.pos[i_col, i_b]
            contact_data_normal = collider_state.contact_data.normal[i_col, i_b]
            contact_data_friction = collider_state.contact_data.friction[i_col, i_b]
            contact_data_sol_params = collider_state.contact_data.sol_params[i_col, i_b]
            contact_data_penetration = collider_state.contact_data.penetration[i_col, i_b]

            link_a = contact_data_link_a
            link_b = contact_data_link_b
            link_a_maybe_batch = [link_a, i_b] if ti.static(static_rigid_sim_config.batch_links_info) else link_a
            link_b_maybe_batch = [link_b, i_b] if ti.static(static_rigid_sim_config.batch_links_info) else link_b

            d1, d2 = gu.ti_orthogonals(contact_data_normal)

            invweight = links_info.invweight[link_a_maybe_batch][0]
            if link_b > -1:
                invweight = invweight + links_info.invweight[link_b_maybe_batch][0]

            for i in range(4):
                d = (2 * (i % 2) - 1) * (d1 if i < 2 else d2)
                n = d * contact_data_friction - contact_data_normal

                n_con = ti.atomic_add(constraint_state.n_constraints[i_b], 1)
                if ti.static(static_rigid_sim_config.sparse_solve):
                    for i_d_ in range(constraint_state.jac_n_relevant_dofs[n_con, i_b]):
                        i_d = constraint_state.jac_relevant_dofs[n_con, i_d_, i_b]
                        constraint_state.jac[n_con, i_d, i_b] = gs.ti_float(0.0)
                else:
                    for i_d in range(n_dofs):
                        constraint_state.jac[n_con, i_d, i_b] = gs.ti_float(0.0)

                con_n_relevant_dofs = 0
                jac_qvel = gs.ti_float(0.0)
                for i_ab in range(2):
                    sign = gs.ti_float(-1.0)
                    link = link_a
                    if i_ab == 1:
                        sign = gs.ti_float(1.0)
                        link = link_b

                    while link > -1:
                        link_maybe_batch = [link, i_b] if ti.static(static_rigid_sim_config.batch_links_info) else link

                        # reverse order to make sure dofs in each row of self.jac_relevant_dofs is strictly descending
                        for i_d_ in range(links_info.n_dofs[link_maybe_batch]):
                            i_d = links_info.dof_end[link_maybe_batch] - 1 - i_d_

                            cdof_ang = dofs_state.cdof_ang[i_d, i_b]
                            cdot_vel = dofs_state.cdof_vel[i_d, i_b]

                            t_quat = gu.ti_identity_quat()
                            t_pos = contact_data_pos - links_state.root_COM[link, i_b]
                            _, vel = gu.ti_transform_motion_by_trans_quat(cdof_ang, cdot_vel, t_pos, t_quat)

                            diff = sign * vel
                            jac = diff @ n
                            jac_qvel = jac_qvel + jac * dofs_state.vel[i_d, i_b]
                            constraint_state.jac[n_con, i_d, i_b] = constraint_state.jac[n_con, i_d, i_b] + jac

                            if ti.static(static_rigid_sim_config.sparse_solve):
                                constraint_state.jac_relevant_dofs[n_con, con_n_relevant_dofs, i_b] = i_d
                                con_n_relevant_dofs += 1

                        link = links_info.parent_idx[link_maybe_batch]

                if ti.static(static_rigid_sim_config.sparse_solve):
                    constraint_state.jac_n_relevant_dofs[n_con, i_b] = con_n_relevant_dofs
                imp, aref = gu.imp_aref(
                    contact_data_sol_params, -contact_data_penetration, jac_qvel, -contact_data_penetration
                )

                diag = invweight + contact_data_friction * contact_data_friction * invweight
                diag *= 2 * contact_data_friction * contact_data_friction * (1 - imp) / imp
                diag = ti.max(diag, EPS)

                constraint_state.diag[n_con, i_b] = diag
                constraint_state.aref[n_con, i_b] = aref
                constraint_state.efc_D[n_con, i_b] = 1 / diag


@ti.func
def func_equality_connect(
    i_b,
    i_e,
    links_info: array_class.LinksInfo,
    links_state: array_class.LinksState,
    dofs_state: array_class.DofsState,
    equalities_info: array_class.EqualitiesInfo,
    constraint_state: array_class.ConstraintState,
    collider_state: array_class.ColliderState,
    rigid_global_info: array_class.RigidGlobalInfo,
    static_rigid_sim_config: ti.template(),
):
    EPS = rigid_global_info.EPS[None]

    n_dofs = dofs_state.ctrl_mode.shape[0]

    link1_idx = equalities_info.eq_obj1id[i_e, i_b]
    link2_idx = equalities_info.eq_obj2id[i_e, i_b]
    link_a_maybe_batch = [link1_idx, i_b] if ti.static(static_rigid_sim_config.batch_links_info) else link1_idx
    link_b_maybe_batch = [link2_idx, i_b] if ti.static(static_rigid_sim_config.batch_links_info) else link2_idx
    anchor1_pos = gs.ti_vec3(
        [
            equalities_info.eq_data[i_e, i_b][0],
            equalities_info.eq_data[i_e, i_b][1],
            equalities_info.eq_data[i_e, i_b][2],
        ]
    )
    anchor2_pos = gs.ti_vec3(
        [
            equalities_info.eq_data[i_e, i_b][3],
            equalities_info.eq_data[i_e, i_b][4],
            equalities_info.eq_data[i_e, i_b][5],
        ]
    )
    sol_params = equalities_info.sol_params[i_e, i_b]

    # Transform anchor positions to global coordinates
    global_anchor1 = gu.ti_transform_by_trans_quat(
        pos=anchor1_pos,
        trans=links_state.pos[link1_idx, i_b],
        quat=links_state.quat[link1_idx, i_b],
    )
    global_anchor2 = gu.ti_transform_by_trans_quat(
        pos=anchor2_pos,
        trans=links_state.pos[link2_idx, i_b],
        quat=links_state.quat[link2_idx, i_b],
    )

    invweight = links_info.invweight[link_a_maybe_batch][0] + links_info.invweight[link_b_maybe_batch][0]

    for i_3 in range(3):
        n_con = ti.atomic_add(constraint_state.n_constraints[i_b], 1)
        ti.atomic_add(constraint_state.n_constraints_equality[i_b], 1)
        con_n_relevant_dofs = 0

        if ti.static(static_rigid_sim_config.sparse_solve):
            for i_d_ in range(constraint_state.jac_n_relevant_dofs[n_con, i_b]):
                i_d = constraint_state.jac_relevant_dofs[n_con, i_d_, i_b]
                constraint_state.jac[n_con, i_d, i_b] = gs.ti_float(0.0)
        else:
            for i_d in range(n_dofs):
                constraint_state.jac[n_con, i_d, i_b] = gs.ti_float(0.0)

        jac_qvel = gs.ti_float(0.0)
        for i_ab in range(2):
            sign = gs.ti_float(1.0)
            link = link1_idx
            pos = global_anchor1
            if i_ab == 1:
                sign = gs.ti_float(-1.0)
                link = link2_idx
                pos = global_anchor2

            while link > -1:
                link_maybe_batch = [link, i_b] if ti.static(static_rigid_sim_config.batch_links_info) else link

                for i_d_ in range(links_info.n_dofs[link_maybe_batch]):
                    i_d = links_info.dof_end[link_maybe_batch] - 1 - i_d_

                    cdof_ang = dofs_state.cdof_ang[i_d, i_b]
                    cdot_vel = dofs_state.cdof_vel[i_d, i_b]

                    t_quat = gu.ti_identity_quat()
                    t_pos = pos - links_state.root_COM[link, i_b]
                    ang, vel = gu.ti_transform_motion_by_trans_quat(cdof_ang, cdot_vel, t_pos, t_quat)

                    diff = sign * vel
                    jac = diff[i_3]
                    jac_qvel = jac_qvel + jac * dofs_state.vel[i_d, i_b]
                    constraint_state.jac[n_con, i_d, i_b] = constraint_state.jac[n_con, i_d, i_b] + jac

                    if ti.static(static_rigid_sim_config.sparse_solve):
                        constraint_state.jac_relevant_dofs[n_con, con_n_relevant_dofs, i_b] = i_d
                        con_n_relevant_dofs += 1

                link = links_info.parent_idx[link_maybe_batch]

        if ti.static(static_rigid_sim_config.sparse_solve):
            constraint_state.jac_n_relevant_dofs[n_con, i_b] = con_n_relevant_dofs

        pos_diff = global_anchor1 - global_anchor2
        penetration = pos_diff.norm()

        imp, aref = gu.imp_aref(sol_params, -penetration, jac_qvel, pos_diff[i_3])

        diag = ti.max(invweight * (1.0 - imp) / imp, EPS)

        constraint_state.diag[n_con, i_b] = diag
        constraint_state.aref[n_con, i_b] = aref
        constraint_state.efc_D[n_con, i_b] = 1.0 / diag


@ti.func
def func_equality_joint(
    i_b,
    i_e,
    joints_info: array_class.JointsInfo,
    dofs_state: array_class.DofsState,
    dofs_info: array_class.DofsInfo,
    equalities_info: array_class.EqualitiesInfo,
    constraint_state: array_class.ConstraintState,
    rigid_global_info: array_class.RigidGlobalInfo,
    static_rigid_sim_config: ti.template(),
):
    EPS = rigid_global_info.EPS[None]

    n_dofs = constraint_state.jac.shape[1]

    sol_params = equalities_info.sol_params[i_e, i_b]

    I_joint1 = (
        [equalities_info.eq_obj1id[i_e, i_b], i_b]
        if ti.static(static_rigid_sim_config.batch_joints_info)
        else equalities_info.eq_obj1id[i_e, i_b]
    )
    I_joint2 = (
        [equalities_info.eq_obj2id[i_e, i_b], i_b]
        if ti.static(static_rigid_sim_config.batch_joints_info)
        else equalities_info.eq_obj2id[i_e, i_b]
    )
    i_qpos1 = joints_info.q_start[I_joint1]
    i_qpos2 = joints_info.q_start[I_joint2]
    i_dof1 = joints_info.dof_start[I_joint1]
    i_dof2 = joints_info.dof_start[I_joint2]
    I_dof1 = [i_dof1, i_b] if ti.static(static_rigid_sim_config.batch_dofs_info) else i_dof1
    I_dof2 = [i_dof2, i_b] if ti.static(static_rigid_sim_config.batch_dofs_info) else i_dof2

    n_con = ti.atomic_add(constraint_state.n_constraints[i_b], 1)
    ti.atomic_add(constraint_state.n_constraints_equality[i_b], 1)

    if ti.static(static_rigid_sim_config.sparse_solve):
        for i_d_ in range(constraint_state.jac_n_relevant_dofs[n_con, i_b]):
            i_d = constraint_state.jac_relevant_dofs[n_con, i_d_, i_b]
            constraint_state.jac[n_con, i_d, i_b] = gs.ti_float(0.0)
    else:
        for i_d in range(n_dofs):
            constraint_state.jac[n_con, i_d, i_b] = gs.ti_float(0.0)

    pos1 = rigid_global_info.qpos[i_qpos1, i_b]
    pos2 = rigid_global_info.qpos[i_qpos2, i_b]
    ref1 = rigid_global_info.qpos0[i_qpos1, i_b]
    ref2 = rigid_global_info.qpos0[i_qpos2, i_b]

    # TODO: zero objid2
    diff = pos2 - ref2
    pos = pos1 - ref1
    deriv = gs.ti_float(0.0)

    # y - y0 = a0 + a1 * (x-x0) + a2 * (x-x0)^2 + a3 * (x-fx0)^3 + a4 * (x-x0)^4
    for i_5 in range(5):
        diff_power = diff**i_5
        pos = pos - diff_power * equalities_info.eq_data[i_e, i_b][i_5]
        if i_5 < 4:
            deriv = deriv + equalities_info.eq_data[i_e, i_b][i_5 + 1] * diff_power * (i_5 + 1)

    constraint_state.jac[n_con, i_dof1, i_b] = gs.ti_float(1.0)
    constraint_state.jac[n_con, i_dof2, i_b] = -deriv
    jac_qvel = (
        constraint_state.jac[n_con, i_dof1, i_b] * dofs_state.vel[i_dof1, i_b]
        + constraint_state.jac[n_con, i_dof2, i_b] * dofs_state.vel[i_dof2, i_b]
    )
    invweight = dofs_info.invweight[I_dof1] + dofs_info.invweight[I_dof2]

    imp, aref = gu.imp_aref(sol_params, -ti.abs(pos), jac_qvel, pos)

    diag = ti.max(invweight * (1.0 - imp) / imp, EPS)

    constraint_state.diag[n_con, i_b] = diag
    constraint_state.aref[n_con, i_b] = aref
    constraint_state.efc_D[n_con, i_b] = 1.0 / diag


@ti.kernel(fastcache=gs.use_fastcache)
def add_equality_constraints(
    links_info: array_class.LinksInfo,
    links_state: array_class.LinksState,
    dofs_state: array_class.DofsState,
    dofs_info: array_class.DofsInfo,
    joints_info: array_class.JointsInfo,
    equalities_info: array_class.EqualitiesInfo,
    constraint_state: array_class.ConstraintState,
    collider_state: array_class.ColliderState,
    rigid_global_info: array_class.RigidGlobalInfo,
    static_rigid_sim_config: ti.template(),
):
    _B = dofs_state.ctrl_mode.shape[1]
    ti.loop_config(serialize=ti.static(static_rigid_sim_config.para_level < gs.PARA_LEVEL.ALL))
    for i_b in range(_B):
        constraint_state.n_constraints[i_b] = 0
        constraint_state.n_constraints_equality[i_b] = 0

        for i_e in range(constraint_state.ti_n_equalities[i_b]):
            if equalities_info.eq_type[i_e, i_b] == gs.EQUALITY_TYPE.CONNECT:
                func_equality_connect(
                    i_b,
                    i_e,
                    links_info=links_info,
                    links_state=links_state,
                    dofs_state=dofs_state,
                    equalities_info=equalities_info,
                    constraint_state=constraint_state,
                    collider_state=collider_state,
                    rigid_global_info=rigid_global_info,
                    static_rigid_sim_config=static_rigid_sim_config,
                )

            elif equalities_info.eq_type[i_e, i_b] == gs.EQUALITY_TYPE.WELD:
                func_equality_weld(
                    i_b,
                    i_e,
                    links_info=links_info,
                    links_state=links_state,
                    dofs_state=dofs_state,
                    equalities_info=equalities_info,
                    constraint_state=constraint_state,
                    rigid_global_info=rigid_global_info,
                    static_rigid_sim_config=static_rigid_sim_config,
                )
            elif equalities_info.eq_type[i_e, i_b] == gs.EQUALITY_TYPE.JOINT:
                func_equality_joint(
                    i_b,
                    i_e,
                    joints_info=joints_info,
                    dofs_state=dofs_state,
                    dofs_info=dofs_info,
                    equalities_info=equalities_info,
                    constraint_state=constraint_state,
                    rigid_global_info=rigid_global_info,
                    static_rigid_sim_config=static_rigid_sim_config,
                )


@ti.kernel(fastcache=gs.use_fastcache)
def add_inequality_constraints(
    links_info: array_class.LinksInfo,
    links_state: array_class.LinksState,
    dofs_state: array_class.DofsState,
    dofs_info: array_class.DofsInfo,
    joints_info: array_class.JointsInfo,
    constraint_state: array_class.ConstraintState,
    collider_state: array_class.ColliderState,
    rigid_global_info: array_class.RigidGlobalInfo,
    static_rigid_sim_config: ti.template(),
):
    add_frictionloss_constraints(
        links_info=links_info,
        joints_info=joints_info,
        dofs_info=dofs_info,
        dofs_state=dofs_state,
        rigid_global_info=rigid_global_info,
        constraint_state=constraint_state,
        static_rigid_sim_config=static_rigid_sim_config,
    )
    if ti.static(static_rigid_sim_config.enable_collision):
        add_collision_constraints(
            links_info=links_info,
            links_state=links_state,
            dofs_state=dofs_state,
            constraint_state=constraint_state,
            collider_state=collider_state,
            rigid_global_info=rigid_global_info,
            static_rigid_sim_config=static_rigid_sim_config,
        )
    if ti.static(static_rigid_sim_config.enable_joint_limit):
        add_joint_limit_constraints(
            links_info=links_info,
            joints_info=joints_info,
            dofs_info=dofs_info,
            dofs_state=dofs_state,
            rigid_global_info=rigid_global_info,
            constraint_state=constraint_state,
            static_rigid_sim_config=static_rigid_sim_config,
        )


@ti.func
def func_equality_weld(
    i_b,
    i_e,
    links_info: array_class.LinksInfo,
    links_state: array_class.LinksState,
    dofs_state: array_class.DofsState,
    equalities_info: array_class.EqualitiesInfo,
    constraint_state: array_class.ConstraintState,
    rigid_global_info: array_class.RigidGlobalInfo,
    static_rigid_sim_config: ti.template(),
):
    EPS = rigid_global_info.EPS[None]

    n_dofs = dofs_state.ctrl_mode.shape[0]

    # TODO: sparse mode
    # Get equality info for this constraint
    link1_idx = equalities_info.eq_obj1id[i_e, i_b]
    link2_idx = equalities_info.eq_obj2id[i_e, i_b]
    link_a_maybe_batch = [link1_idx, i_b] if ti.static(static_rigid_sim_config.batch_links_info) else link1_idx
    link_b_maybe_batch = [link2_idx, i_b] if ti.static(static_rigid_sim_config.batch_links_info) else link2_idx

    # For weld, eq_data layout:
    # [0:3]  : anchor2 (local pos in body2)
    # [3:6]  : anchor1 (local pos in body1)
    # [6:10] : relative pose (quat) of body 2 related to body 1 to match orientations
    # [10]   : torquescale
    anchor1_pos = gs.ti_vec3(
        [
            equalities_info.eq_data[i_e, i_b][3],
            equalities_info.eq_data[i_e, i_b][4],
            equalities_info.eq_data[i_e, i_b][5],
        ]
    )
    anchor2_pos = gs.ti_vec3(
        [
            equalities_info.eq_data[i_e, i_b][0],
            equalities_info.eq_data[i_e, i_b][1],
            equalities_info.eq_data[i_e, i_b][2],
        ]
    )
    relpose = gs.ti_vec4(
        [
            equalities_info.eq_data[i_e, i_b][6],
            equalities_info.eq_data[i_e, i_b][7],
            equalities_info.eq_data[i_e, i_b][8],
            equalities_info.eq_data[i_e, i_b][9],
        ]
    )
    torquescale = equalities_info.eq_data[i_e, i_b][10]
    sol_params = equalities_info.sol_params[i_e, i_b]

    # Transform anchor positions to global coordinates
    global_anchor1 = gu.ti_transform_by_trans_quat(
        pos=anchor1_pos,
        trans=links_state.pos[link1_idx, i_b],
        quat=links_state.quat[link1_idx, i_b],
    )
    global_anchor2 = gu.ti_transform_by_trans_quat(
        pos=anchor2_pos,
        trans=links_state.pos[link2_idx, i_b],
        quat=links_state.quat[link2_idx, i_b],
    )

    pos_error = global_anchor1 - global_anchor2

    # Compute orientation error.
    # For weld: compute q = body1_quat * relpose, then error = (inv(body2_quat) * q)
    quat_body1 = links_state.quat[link1_idx, i_b]
    quat_body2 = links_state.quat[link2_idx, i_b]
    q = gu.ti_quat_mul(quat_body1, relpose)
    inv_quat_body2 = gu.ti_inv_quat(quat_body2)
    error_quat = gu.ti_quat_mul(inv_quat_body2, q)
    # Take the vector (axis) part and scale by torquescale.
    rot_error = gs.ti_vec3([error_quat[1], error_quat[2], error_quat[3]]) * torquescale

    all_error = gs.ti_vec6([pos_error[0], pos_error[1], pos_error[2], rot_error[0], rot_error[1], rot_error[2]])
    pos_imp = all_error.norm()

    # Compute inverse weight from both bodies.
    invweight = links_info.invweight[link_a_maybe_batch] + links_info.invweight[link_b_maybe_batch]

    # --- Position part (first 3 constraints) ---
    for i in range(3):
        n_con = ti.atomic_add(constraint_state.n_constraints[i_b], 1)
        ti.atomic_add(constraint_state.n_constraints_equality[i_b], 1)
        con_n_relevant_dofs = 0

        if ti.static(static_rigid_sim_config.sparse_solve):
            for i_d_ in range(constraint_state.jac_n_relevant_dofs[n_con, i_b]):
                i_d = constraint_state.jac_relevant_dofs[n_con, i_d_, i_b]
                constraint_state.jac[n_con, i_d, i_b] = gs.ti_float(0.0)
        else:
            for i_d in range(n_dofs):
                constraint_state.jac[n_con, i_d, i_b] = gs.ti_float(0.0)

        jac_qvel = gs.ti_float(0.0)
        for i_ab in range(2):
            sign = gs.ti_float(1.0) if i_ab == 0 else gs.ti_float(-1.0)
            link = link1_idx if i_ab == 0 else link2_idx
            pos_anchor = global_anchor1 if i_ab == 0 else global_anchor2

            # Accumulate jacobian contributions along the kinematic chain.
            # (Assuming similar structure to equality_connect.)
            while link > -1:
                link_maybe_batch = [link, i_b] if ti.static(static_rigid_sim_config.batch_links_info) else link

                for i_d_ in range(links_info.n_dofs[link_maybe_batch]):
                    i_d = links_info.dof_end[link_maybe_batch] - 1 - i_d_
                    cdof_ang = dofs_state.cdof_ang[i_d, i_b]
                    cdot_vel = dofs_state.cdof_vel[i_d, i_b]

                    t_quat = gu.ti_identity_quat()
                    t_pos = pos_anchor - links_state.root_COM[link, i_b]
                    ang, vel = gu.ti_transform_motion_by_trans_quat(cdof_ang, cdot_vel, t_pos, t_quat)
                    diff = sign * vel
                    jac = diff[i]
                    jac_qvel += jac * dofs_state.vel[i_d, i_b]
                    constraint_state.jac[n_con, i_d, i_b] += jac

                    if ti.static(static_rigid_sim_config.sparse_solve):
                        constraint_state.jac_relevant_dofs[n_con, con_n_relevant_dofs, i_b] = i_d
                        con_n_relevant_dofs += 1
                link = links_info.parent_idx[link_maybe_batch]

        if ti.static(static_rigid_sim_config.sparse_solve):
            constraint_state.jac_n_relevant_dofs[n_con, i_b] = con_n_relevant_dofs

        imp, aref = gu.imp_aref(sol_params, -pos_imp, jac_qvel, pos_error[i])
        diag = ti.max(invweight[0] * (1 - imp) / imp, EPS)

        constraint_state.diag[n_con, i_b] = diag
        constraint_state.aref[n_con, i_b] = aref
        constraint_state.efc_D[n_con, i_b] = 1.0 / diag

    # --- Orientation part (next 3 constraints) ---
    n_con = ti.atomic_add(constraint_state.n_constraints[i_b], 3)
    ti.atomic_add(constraint_state.n_constraints_equality[i_b], 3)
    con_n_relevant_dofs = 0
    for i_con in range(n_con, n_con + 3):
        for i_d in range(n_dofs):
            constraint_state.jac[i_con, i_d, i_b] = gs.ti_float(0.0)

    for i_ab in range(2):
        sign = gs.ti_float(1.0) if i_ab == 0 else gs.ti_float(-1.0)
        link = link1_idx if i_ab == 0 else link2_idx
        # For rotation, we use the body's orientation (here we use its quaternion)
        # and a suitable reference frame. (You may need a more detailed implementation.)
        while link > -1:
            link_maybe_batch = [link, i_b] if ti.static(static_rigid_sim_config.batch_links_info) else link

            for i_d_ in range(links_info.n_dofs[link_maybe_batch]):
                i_d = links_info.dof_end[link_maybe_batch] - 1 - i_d_
                jac = sign * dofs_state.cdof_ang[i_d, i_b]

                for i_con in range(n_con, n_con + 3):
                    constraint_state.jac[i_con, i_d, i_b] = constraint_state.jac[i_con, i_d, i_b] + jac[i_con - n_con]
            link = links_info.parent_idx[link_maybe_batch]

    jac_qvel = ti.Vector([0.0, 0.0, 0.0])
    for i_d in range(n_dofs):
        # quat2 = neg(q1)*(jac0-jac1)
        # quat3 = neg(q1)*(jac0-jac1)*q0*relpose
        jac_diff_r = ti.Vector(
            [
                constraint_state.jac[n_con, i_d, i_b],
                constraint_state.jac[n_con + 1, i_d, i_b],
                constraint_state.jac[n_con + 2, i_d, i_b],
            ]
        )
        quat2 = gu.ti_quat_mul_axis(inv_quat_body2, jac_diff_r)
        quat3 = gu.ti_quat_mul(quat2, q)

        for i_con in range(n_con, n_con + 3):
            constraint_state.jac[i_con, i_d, i_b] = 0.5 * quat3[i_con - n_con + 1] * torquescale
            jac_qvel[i_con - n_con] = (
                jac_qvel[i_con - n_con] + constraint_state.jac[i_con, i_d, i_b] * dofs_state.vel[i_d, i_b]
            )

    if ti.static(static_rigid_sim_config.sparse_solve):
        for i_con in range(n_con, n_con + 3):
            constraint_state.jac_n_relevant_dofs[i_con, i_b] = con_n_relevant_dofs

    for i_con in range(n_con, n_con + 3):
        imp, aref = gu.imp_aref(sol_params, -pos_imp, jac_qvel[i_con - n_con], rot_error[i_con - n_con])
        diag = ti.max(invweight[1] * (1.0 - imp) / imp, EPS)

        constraint_state.diag[i_con, i_b] = diag
        constraint_state.aref[i_con, i_b] = aref
        constraint_state.efc_D[i_con, i_b] = 1.0 / diag


@ti.func
def add_joint_limit_constraints(
    links_info: array_class.LinksInfo,
    joints_info: array_class.JointsInfo,
    dofs_info: array_class.DofsInfo,
    dofs_state: array_class.DofsState,
    rigid_global_info: array_class.RigidGlobalInfo,
    constraint_state: array_class.ConstraintState,
    static_rigid_sim_config: ti.template(),
):
    EPS = rigid_global_info.EPS[None]

    _B = constraint_state.jac.shape[2]
    n_links = links_info.root_idx.shape[0]
    n_dofs = dofs_state.ctrl_mode.shape[0]

    # TODO: sparse mode
    ti.loop_config(serialize=ti.static(static_rigid_sim_config.para_level < gs.PARA_LEVEL.ALL))
    for i_b in range(_B):
        for i_l in range(n_links):
            I_l = [i_l, i_b] if ti.static(static_rigid_sim_config.batch_links_info) else i_l

            for i_j in range(links_info.joint_start[I_l], links_info.joint_end[I_l]):
                I_j = [i_j, i_b] if ti.static(static_rigid_sim_config.batch_joints_info) else i_j

                if joints_info.type[I_j] == gs.JOINT_TYPE.REVOLUTE or joints_info.type[I_j] == gs.JOINT_TYPE.PRISMATIC:
                    i_q = joints_info.q_start[I_j]
                    i_d = joints_info.dof_start[I_j]
                    I_d = [i_d, i_b] if ti.static(static_rigid_sim_config.batch_dofs_info) else i_d
                    pos_delta_min = rigid_global_info.qpos[i_q, i_b] - dofs_info.limit[I_d][0]
                    pos_delta_max = dofs_info.limit[I_d][1] - rigid_global_info.qpos[i_q, i_b]
<<<<<<< HEAD
                    pos_delta = min(pos_delta_min, pos_delta_max)
=======
                    pos_delta = ti.min(pos_delta_min, pos_delta_max)

>>>>>>> 6d344d0d
                    if pos_delta < 0:
                        jac = (pos_delta_min < pos_delta_max) * 2 - 1
                        jac_qvel = jac * dofs_state.vel[i_d, i_b]
                        imp, aref = gu.imp_aref(joints_info.sol_params[I_j], pos_delta, jac_qvel, pos_delta)
                        diag = ti.max(dofs_info.invweight[I_d] * (1 - imp) / imp, EPS)

                        n_con = ti.atomic_add(constraint_state.n_constraints[i_b], 1)
                        constraint_state.diag[n_con, i_b] = diag
                        constraint_state.aref[n_con, i_b] = aref
                        constraint_state.efc_D[n_con, i_b] = 1 / diag

                        if ti.static(static_rigid_sim_config.sparse_solve):
                            for i_d2_ in range(constraint_state.jac_n_relevant_dofs[n_con, i_b]):
                                i_d2 = constraint_state.jac_relevant_dofs[n_con, i_d2_, i_b]
                                constraint_state.jac[n_con, i_d2, i_b] = gs.ti_float(0.0)
                        else:
                            for i_d2 in range(n_dofs):
                                constraint_state.jac[n_con, i_d2, i_b] = gs.ti_float(0.0)
                        constraint_state.jac[n_con, i_d, i_b] = jac

                        if ti.static(static_rigid_sim_config.sparse_solve):
                            constraint_state.jac_n_relevant_dofs[n_con, i_b] = 1
                            constraint_state.jac_relevant_dofs[n_con, 0, i_b] = i_d


@ti.func
def add_frictionloss_constraints(
    links_info: array_class.LinksInfo,
    joints_info: array_class.JointsInfo,
    dofs_info: array_class.DofsInfo,
    dofs_state: array_class.DofsState,
    rigid_global_info: array_class.RigidGlobalInfo,
    constraint_state: array_class.ConstraintState,
    static_rigid_sim_config: ti.template(),
):
    EPS = rigid_global_info.EPS[None]

    _B = constraint_state.jac.shape[2]
    n_links = links_info.root_idx.shape[0]
    n_dofs = dofs_state.ctrl_mode.shape[0]

    # TODO: sparse mode
    # FIXME: The condition `if dofs_info.frictionloss[I_d] > EPS:` is not correctly evaluated on Apple Metal
    # if `serialize=True`...
    ti.loop_config(
        serialize=ti.static(static_rigid_sim_config.para_level < gs.PARA_LEVEL.ALL and gs.backend != gs.metal)
    )
    for i_b in range(_B):
        constraint_state.n_constraints_frictionloss[i_b] = 0

        for i_l in range(n_links):
            I_l = [i_l, i_b] if ti.static(static_rigid_sim_config.batch_links_info) else i_l

            for i_j in range(links_info.joint_start[I_l], links_info.joint_end[I_l]):
                I_j = [i_j, i_b] if ti.static(static_rigid_sim_config.batch_joints_info) else i_j

                for i_d in range(joints_info.dof_start[I_j], joints_info.dof_end[I_j]):
                    I_d = [i_d, i_b] if ti.static(static_rigid_sim_config.batch_dofs_info) else i_d

                    if dofs_info.frictionloss[I_d] > EPS:
                        jac = 1.0
                        jac_qvel = jac * dofs_state.vel[i_d, i_b]
                        imp, aref = gu.imp_aref(joints_info.sol_params[I_j], 0.0, jac_qvel, 0.0)
                        diag = ti.max(dofs_info.invweight[I_d] * (1.0 - imp) / imp, EPS)

                        i_con = ti.atomic_add(constraint_state.n_constraints[i_b], 1)
                        ti.atomic_add(constraint_state.n_constraints_frictionloss[i_b], 1)

                        constraint_state.diag[i_con, i_b] = diag
                        constraint_state.aref[i_con, i_b] = aref
                        constraint_state.efc_D[i_con, i_b] = 1.0 / diag
                        constraint_state.efc_frictionloss[i_con, i_b] = dofs_info.frictionloss[I_d]
                        for i_d2 in range(n_dofs):
                            constraint_state.jac[i_con, i_d2, i_b] = gs.ti_float(0.0)
                        constraint_state.jac[i_con, i_d, i_b] = jac


@ti.func
def func_nt_hessian_incremental(
    i_b,
    entities_info: array_class.EntitiesInfo,
    constraint_state: array_class.ConstraintState,
    rigid_global_info: array_class.RigidGlobalInfo,
    static_rigid_sim_config: ti.template(),
):
    EPS = rigid_global_info.EPS[None]

    n_dofs = constraint_state.nt_H.shape[1]

    is_degenerated = False
    for i_c in range(constraint_state.n_constraints[i_b]):
        is_active = constraint_state.active[i_c, i_b]
        is_active_prev = constraint_state.prev_active[i_c, i_b]
        if is_active ^ is_active_prev:
            sign = 1.0 if is_active else -1.0

            efc_D_sqrt = ti.sqrt(constraint_state.efc_D[i_c, i_b])
            if ti.static(static_rigid_sim_config.sparse_solve):
                for i_d_ in range(constraint_state.jac_n_relevant_dofs[i_c, i_b]):
                    i_d = constraint_state.jac_relevant_dofs[i_c, i_d_, i_b]
                    constraint_state.nt_vec[i_d, i_b] = constraint_state.jac[i_c, i_d, i_b] * efc_D_sqrt

                for k_ in range(constraint_state.jac_n_relevant_dofs[i_c, i_b]):
                    k = constraint_state.jac_relevant_dofs[i_c, k_, i_b]
                    Lkk = constraint_state.nt_H[i_b, k, k]
                    tmp = Lkk**2 + sign * constraint_state.nt_vec[k, i_b] ** 2
                    if tmp < EPS:
                        is_degenerated = True
                        break
                    r = ti.sqrt(tmp)
                    c = r / Lkk
                    cinv = 1 / c
                    s = constraint_state.nt_vec[k, i_b] / Lkk
                    constraint_state.nt_H[i_b, k, k] = r
                    for i_ in range(k_):
                        i = constraint_state.jac_relevant_dofs[i_c, i_, i_b]  # i is strictly > k
                        constraint_state.nt_H[i_b, i, k] = (
                            constraint_state.nt_H[i_b, i, k] + s * constraint_state.nt_vec[i, i_b] * sign
                        ) * cinv

                    for i_ in range(k_):
                        i = constraint_state.jac_relevant_dofs[i_c, i_, i_b]  # i is strictly > k
                        constraint_state.nt_vec[i, i_b] = (
                            constraint_state.nt_vec[i, i_b] * c - s * constraint_state.nt_H[i_b, i, k]
                        )
            else:
                for i_d in range(n_dofs):
                    constraint_state.nt_vec[i_d, i_b] = constraint_state.jac[i_c, i_d, i_b] * efc_D_sqrt

                for k in range(n_dofs):
                    if ti.abs(constraint_state.nt_vec[k, i_b]) > EPS:
                        Lkk = constraint_state.nt_H[i_b, k, k]
                        tmp = Lkk**2 + sign * constraint_state.nt_vec[k, i_b] ** 2
                        if tmp < EPS:
                            is_degenerated = True
                            break
                        r = ti.sqrt(tmp)
                        c = r / Lkk
                        cinv = 1 / c
                        s = constraint_state.nt_vec[k, i_b] / Lkk
                        constraint_state.nt_H[i_b, k, k] = r
                        for i in range(k + 1, n_dofs):
                            constraint_state.nt_H[i_b, i, k] = (
                                constraint_state.nt_H[i_b, i, k] + s * constraint_state.nt_vec[i, i_b] * sign
                            ) * cinv

                        for i in range(k + 1, n_dofs):
                            constraint_state.nt_vec[i, i_b] = (
                                constraint_state.nt_vec[i, i_b] * c - s * constraint_state.nt_H[i_b, i, k]
                            )

    if is_degenerated:
        func_nt_hessian_direct(
            i_b,
            entities_info=entities_info,
            constraint_state=constraint_state,
            rigid_global_info=rigid_global_info,
            static_rigid_sim_config=static_rigid_sim_config,
        )


@ti.func
def func_nt_hessian_direct(
    i_b,
    entities_info: array_class.EntitiesInfo,
    constraint_state: array_class.ConstraintState,
    rigid_global_info: array_class.RigidGlobalInfo,
    static_rigid_sim_config: ti.template(),
):
    EPS = rigid_global_info.EPS[None]

    n_dofs = constraint_state.nt_H.shape[1]
    n_entities = entities_info.n_links.shape[0]

    # H = M + J'*D*J
    for i_d1 in range(n_dofs):
        for i_d2 in range(i_d1 + 1):
            constraint_state.nt_H[i_b, i_d1, i_d2] = gs.ti_float(0.0)

    if ti.static(static_rigid_sim_config.sparse_solve):
        for i_c in range(constraint_state.n_constraints[i_b]):
            jac_n_relevant_dofs = constraint_state.jac_n_relevant_dofs[i_c, i_b]
            for i_d1_ in range(jac_n_relevant_dofs):
                i_d1 = constraint_state.jac_relevant_dofs[i_c, i_d1_, i_b]
                if ti.abs(constraint_state.jac[i_c, i_d1, i_b]) > EPS:
                    for i_d2_ in range(i_d1_, jac_n_relevant_dofs):
                        i_d2 = constraint_state.jac_relevant_dofs[i_c, i_d2_, i_b]  # i_d2 is strictly <= i_d1
                        constraint_state.nt_H[i_b, i_d1, i_d2] = (
                            constraint_state.nt_H[i_b, i_d1, i_d2]
                            + constraint_state.jac[i_c, i_d2, i_b]
                            * constraint_state.jac[i_c, i_d1, i_b]
                            * constraint_state.efc_D[i_c, i_b]
                            * constraint_state.active[i_c, i_b]
                        )
    else:
        for i_d1, i_c in ti.ndrange(n_dofs, constraint_state.n_constraints[i_b]):
            if ti.abs(constraint_state.jac[i_c, i_d1, i_b]) > EPS:
                for i_d2 in range(i_d1 + 1):
                    constraint_state.nt_H[i_b, i_d1, i_d2] = (
                        constraint_state.nt_H[i_b, i_d1, i_d2]
                        + constraint_state.jac[i_c, i_d2, i_b]
                        * constraint_state.jac[i_c, i_d1, i_b]
                        * constraint_state.efc_D[i_c, i_b]
                        * constraint_state.active[i_c, i_b]
                    )

    for i_e in range(n_entities):
        for i_d1 in range(entities_info.dof_start[i_e], entities_info.dof_end[i_e]):
            for i_d2 in range(entities_info.dof_start[i_e], i_d1 + 1):
                constraint_state.nt_H[i_b, i_d1, i_d2] = (
                    constraint_state.nt_H[i_b, i_d1, i_d2] + rigid_global_info.mass_mat[i_d1, i_d2, i_b]
                )

    func_nt_chol_factor(i_b, constraint_state, rigid_global_info)


@ti.func
def func_nt_chol_factor(
    i_b,
    constraint_state: array_class.ConstraintState,
    rigid_global_info: array_class.RigidGlobalInfo,
):
    EPS = rigid_global_info.EPS[None]

    n_dofs = constraint_state.nt_H.shape[1]
    for i_d in range(n_dofs):
        tmp = constraint_state.nt_H[i_b, i_d, i_d]
        for j_d in range(i_d):
            tmp -= constraint_state.nt_H[i_b, i_d, j_d] ** 2
        constraint_state.nt_H[i_b, i_d, i_d] = ti.sqrt(ti.max(tmp, EPS))

        tmp = 1.0 / constraint_state.nt_H[i_b, i_d, i_d]
        for j_d in range(i_d + 1, n_dofs):
            dot = gs.ti_float(0.0)
            for k_d in range(i_d):
                dot += constraint_state.nt_H[i_b, j_d, k_d] * constraint_state.nt_H[i_b, i_d, k_d]
            constraint_state.nt_H[i_b, j_d, i_d] = (constraint_state.nt_H[i_b, j_d, i_d] - dot) * tmp


@ti.func
def func_nt_chol_solve(
    i_b,
    constraint_state: array_class.ConstraintState,
):
    n_dofs = constraint_state.Mgrad.shape[0]
    for i_d in range(n_dofs):
        constraint_state.Mgrad[i_d, i_b] = constraint_state.grad[i_d, i_b]

    for i_d in range(n_dofs):
        for j_d in range(i_d):
            constraint_state.Mgrad[i_d, i_b] = constraint_state.Mgrad[i_d, i_b] - (
                constraint_state.nt_H[i_b, i_d, j_d] * constraint_state.Mgrad[j_d, i_b]
            )
        constraint_state.Mgrad[i_d, i_b] = constraint_state.Mgrad[i_d, i_b] / constraint_state.nt_H[i_b, i_d, i_d]

    for i_d_ in range(n_dofs):
        i_d = n_dofs - 1 - i_d_
        for j_d in range(i_d + 1, n_dofs):
            constraint_state.Mgrad[i_d, i_b] = (
                constraint_state.Mgrad[i_d, i_b]
                - constraint_state.nt_H[i_b, j_d, i_d] * constraint_state.Mgrad[j_d, i_b]
            )
        constraint_state.Mgrad[i_d, i_b] = constraint_state.Mgrad[i_d, i_b] / constraint_state.nt_H[i_b, i_d, i_d]


@ti.kernel(fastcache=gs.use_fastcache)
def func_update_contact_force(
    links_state: array_class.LinksState,
    collider_state: array_class.ColliderState,
    constraint_state: array_class.ConstraintState,
    static_rigid_sim_config: ti.template(),
):
    n_links = links_state.contact_force.shape[0]
    _B = links_state.contact_force.shape[1]

    ti.loop_config(serialize=static_rigid_sim_config.para_level < gs.PARA_LEVEL.ALL)
    for i_l, i_b in ti.ndrange(n_links, _B):
        links_state.contact_force[i_l, i_b] = ti.Vector.zero(gs.ti_float, 3)

    ti.loop_config(serialize=static_rigid_sim_config.para_level < gs.PARA_LEVEL.ALL)
    for i_b in range(_B):
        const_start = constraint_state.n_constraints_equality[i_b] + constraint_state.n_constraints_frictionloss[i_b]

        # contact constraints should be after equality and frictionloss constraints and before joint limit constraints
        for i_c in range(collider_state.n_contacts[i_b]):
            contact_data_normal = collider_state.contact_data.normal[i_c, i_b]
            contact_data_friction = collider_state.contact_data.friction[i_c, i_b]
            contact_data_link_a = collider_state.contact_data.link_a[i_c, i_b]
            contact_data_link_b = collider_state.contact_data.link_b[i_c, i_b]

            force = ti.Vector.zero(gs.ti_float, 3)
            d1, d2 = gu.ti_orthogonals(contact_data_normal)
            for i_dir in range(4):
                d = (2 * (i_dir % 2) - 1) * (d1 if i_dir < 2 else d2)
                n = d * contact_data_friction - contact_data_normal
                force += n * constraint_state.efc_force[i_c * 4 + i_dir + const_start, i_b]

            collider_state.contact_data.force[i_c, i_b] = force

            links_state.contact_force[contact_data_link_a, i_b] = (
                links_state.contact_force[contact_data_link_a, i_b] - force
            )
            links_state.contact_force[contact_data_link_b, i_b] = (
                links_state.contact_force[contact_data_link_b, i_b] + force
            )


@ti.kernel(fastcache=gs.use_fastcache)
def func_update_qacc(
    dofs_state: array_class.DofsState,
    constraint_state: array_class.ConstraintState,
    static_rigid_sim_config: ti.template(),
    errno: array_class.V_ANNOTATION,
):
    n_dofs = dofs_state.acc.shape[0]
    _B = dofs_state.acc.shape[1]

    ti.loop_config(serialize=static_rigid_sim_config.para_level < gs.PARA_LEVEL.ALL)
    for i_d, i_b in ti.ndrange(n_dofs, _B):
        dofs_state.acc[i_d, i_b] = constraint_state.qacc[i_d, i_b]
        dofs_state.qf_constraint[i_d, i_b] = constraint_state.qfrc_constraint[i_d, i_b]
        dofs_state.force[i_d, i_b] = dofs_state.qf_smooth[i_d, i_b] + constraint_state.qfrc_constraint[i_d, i_b]
        constraint_state.qacc_ws[i_d, i_b] = constraint_state.qacc[i_d, i_b]
        if ti.math.isnan(constraint_state.qacc[i_d, i_b]):
            errno[None] = errno[None] | 0b00000000000000000000000000000100

    ti.loop_config(serialize=static_rigid_sim_config.para_level < gs.PARA_LEVEL.ALL)
    for i_b in range(_B):
        constraint_state.is_warmstart[i_b] = True


@ti.kernel(fastcache=gs.use_fastcache)
def func_solve(
    entities_info: array_class.EntitiesInfo,
    dofs_state: array_class.DofsState,
    constraint_state: array_class.ConstraintState,
    rigid_global_info: array_class.RigidGlobalInfo,
    static_rigid_sim_config: ti.template(),
):
    _B = constraint_state.grad.shape[1]

    ti.loop_config(serialize=static_rigid_sim_config.para_level < gs.PARA_LEVEL.ALL, block_dim=32)
    for i_b in range(_B):
        # t0_start = ti.simt.timer.cuda_clock_i64()
        if constraint_state.n_constraints[i_b] > 0:
            for _ in range(rigid_global_info.iterations[None]):
                func_solve_body(
                    i_b,
                    entities_info=entities_info,
                    dofs_state=dofs_state,
                    rigid_global_info=rigid_global_info,
                    constraint_state=constraint_state,
                    static_rigid_sim_config=static_rigid_sim_config,
                )
                if not constraint_state.improved[i_b]:
                    break
        else:
            constraint_state.improved[i_b] = False
        # t0_end = ti.simt.timer.cuda_clock_i64()
        # constraint_state.timers[0, i_b_] = t0_end - t0_start


@ti.func
def func_ls_init(
    i_b,
    entities_info: array_class.EntitiesInfo,
    dofs_state: array_class.DofsState,
    constraint_state: array_class.ConstraintState,
    rigid_global_info: array_class.RigidGlobalInfo,
    static_rigid_sim_config: ti.template(),
):

    n_dofs = constraint_state.search.shape[0]
    n_entities = entities_info.dof_start.shape[0]
    # mv and jv
    for i_e in range(n_entities):
        for i_d1 in range(entities_info.dof_start[i_e], entities_info.dof_end[i_e]):
            mv = gs.ti_float(0.0)
            for i_d2 in range(entities_info.dof_start[i_e], entities_info.dof_end[i_e]):
                mv += rigid_global_info.mass_mat[i_d1, i_d2, i_b] * constraint_state.search[i_d2, i_b]
            constraint_state.mv[i_d1, i_b] = mv

    for i_c in range(constraint_state.n_constraints[i_b]):
        jv = gs.ti_float(0.0)
        if ti.static(static_rigid_sim_config.sparse_solve):
            for i_d_ in range(constraint_state.jac_n_relevant_dofs[i_c, i_b]):
                i_d = constraint_state.jac_relevant_dofs[i_c, i_d_, i_b]
                jv += constraint_state.jac[i_c, i_d, i_b] * constraint_state.search[i_d, i_b]
        else:
            for i_d in range(n_dofs):
                jv += constraint_state.jac[i_c, i_d, i_b] * constraint_state.search[i_d, i_b]
        constraint_state.jv[i_c, i_b] = jv

    # quad and quad_gauss
    quad_gauss_1 = gs.ti_float(0.0)
    quad_gauss_2 = gs.ti_float(0.0)
    for i_d in range(n_dofs):
        quad_gauss_1 += (
            constraint_state.search[i_d, i_b] * constraint_state.Ma[i_d, i_b]
            - constraint_state.search[i_d, i_b] * dofs_state.force[i_d, i_b]
        )
        quad_gauss_2 += 0.5 * constraint_state.search[i_d, i_b] * constraint_state.mv[i_d, i_b]
    for _i0 in range(1):
        constraint_state.quad_gauss[_i0 + 0, i_b] = constraint_state.gauss[i_b]
        constraint_state.quad_gauss[_i0 + 1, i_b] = quad_gauss_1
        constraint_state.quad_gauss[_i0 + 2, i_b] = quad_gauss_2

        for i_c in range(constraint_state.n_constraints[i_b]):
            constraint_state.quad[i_c, _i0 + 0, i_b] = constraint_state.efc_D[i_c, i_b] * (
                0.5 * constraint_state.Jaref[i_c, i_b] * constraint_state.Jaref[i_c, i_b]
            )
            constraint_state.quad[i_c, _i0 + 1, i_b] = constraint_state.efc_D[i_c, i_b] * (
                constraint_state.jv[i_c, i_b] * constraint_state.Jaref[i_c, i_b]
            )
            constraint_state.quad[i_c, _i0 + 2, i_b] = constraint_state.efc_D[i_c, i_b] * (
                0.5 * constraint_state.jv[i_c, i_b] * constraint_state.jv[i_c, i_b]
            )


@ti.func
def func_ls_point_fn(
    i_b,
    alpha,
    constraint_state: array_class.ConstraintState,
    rigid_global_info: array_class.RigidGlobalInfo,
):
    ne = constraint_state.n_constraints_equality[i_b]
    nef = ne + constraint_state.n_constraints_frictionloss[i_b]

    tmp_quad_total_0, tmp_quad_total_1, tmp_quad_total_2 = gs.ti_float(0.0), gs.ti_float(0.0), gs.ti_float(0.0)
    tmp_quad_total_0 = constraint_state.quad_gauss[0, i_b]
    tmp_quad_total_1 = constraint_state.quad_gauss[1, i_b]
    tmp_quad_total_2 = constraint_state.quad_gauss[2, i_b]
    for i_c in range(constraint_state.n_constraints[i_b]):
        x = constraint_state.Jaref[i_c, i_b] + alpha * constraint_state.jv[i_c, i_b]
        qf_0 = constraint_state.quad[i_c, 0, i_b]
        qf_1 = constraint_state.quad[i_c, 1, i_b]
        qf_2 = constraint_state.quad[i_c, 2, i_b]

        active = gs.ti_bool(True)  # Equality constraints
        if ne <= i_c and i_c < nef:  # Friction constraints
            f = constraint_state.efc_frictionloss[i_c, i_b]
            r = constraint_state.diag[i_c, i_b]
            rf = r * f
            linear_neg = x <= -rf
            linear_pos = x >= rf

            if linear_neg or linear_pos:
                qf_0 = linear_neg * f * (-0.5 * rf - constraint_state.Jaref[i_c, i_b]) + linear_pos * f * (
                    -0.5 * rf + constraint_state.Jaref[i_c, i_b]
                )
                qf_1 = linear_neg * (-f * constraint_state.jv[i_c, i_b]) + linear_pos * (
                    f * constraint_state.jv[i_c, i_b]
                )
                qf_2 = 0.0
        elif nef <= i_c:  # Contact constraints
            active = x < 0

        tmp_quad_total_0 += qf_0 * active
        tmp_quad_total_1 += qf_1 * active
        tmp_quad_total_2 += qf_2 * active

    cost = alpha * alpha * tmp_quad_total_2 + alpha * tmp_quad_total_1 + tmp_quad_total_0

    deriv_0 = 2 * alpha * tmp_quad_total_2 + tmp_quad_total_1
    deriv_1 = 2 * tmp_quad_total_2
    if deriv_1 <= 0.0:
        deriv_1 = rigid_global_info.EPS[None]

    constraint_state.ls_it[i_b] = constraint_state.ls_it[i_b] + 1

    return alpha, cost, deriv_0, deriv_1


@ti.func
def func_no_linesearch(i_b, constraint_state: array_class.ConstraintState):
    func_ls_init(i_b)
    n_dofs = constraint_state.search.shape[0]

    constraint_state.improved[i_b] = True
    for i_d in range(n_dofs):
        constraint_state.qacc[i_d, i_b] = constraint_state.qacc[i_d, i_b] + constraint_state.search[i_d, i_b]
        constraint_state.Ma[i_d, i_b] = constraint_state.Ma[i_d, i_b] + constraint_state.mv[i_d, i_b]
    for i_c in range(constraint_state.n_constraints[i_b]):
        constraint_state.Jaref[i_c, i_b] = constraint_state.Jaref[i_c, i_b] + constraint_state.jv[i_c, i_b]


@ti.func
def func_linesearch(
    i_b,
    entities_info: array_class.EntitiesInfo,
    dofs_state: array_class.DofsState,
    rigid_global_info: array_class.RigidGlobalInfo,
    constraint_state: array_class.ConstraintState,
    static_rigid_sim_config: ti.template(),
):
    n_dofs = constraint_state.search.shape[0]
    ## use adaptive linesearch tolerance
    snorm = gs.ti_float(0.0)
    for jd in range(n_dofs):
        snorm += constraint_state.search[jd, i_b] ** 2
    snorm = ti.sqrt(snorm)
    scale = rigid_global_info.meaninertia[i_b] * ti.max(1, n_dofs)
    gtol = rigid_global_info.tolerance[None] * rigid_global_info.ls_tolerance[None] * snorm * scale
    constraint_state.gtol[i_b] = gtol

    constraint_state.ls_it[i_b] = 0
    constraint_state.ls_result[i_b] = 0

    res_alpha = gs.ti_float(0.0)
    done = False

    if snorm < rigid_global_info.EPS[None]:
        constraint_state.ls_result[i_b] = 1
        res_alpha = 0.0
    else:
        func_ls_init(
            i_b,
            entities_info=entities_info,
            dofs_state=dofs_state,
            constraint_state=constraint_state,
            rigid_global_info=rigid_global_info,
            static_rigid_sim_config=static_rigid_sim_config,
        )

        p0_alpha, p0_cost, p0_deriv_0, p0_deriv_1 = func_ls_point_fn(
            i_b, gs.ti_float(0.0), constraint_state, rigid_global_info
        )
        p1_alpha, p1_cost, p1_deriv_0, p1_deriv_1 = func_ls_point_fn(
            i_b, p0_alpha - p0_deriv_0 / p0_deriv_1, constraint_state, rigid_global_info
        )

        if p0_cost < p1_cost:
            p1_alpha, p1_cost, p1_deriv_0, p1_deriv_1 = p0_alpha, p0_cost, p0_deriv_0, p0_deriv_1

        if ti.abs(p1_deriv_0) < gtol:
            if ti.abs(p1_alpha) < rigid_global_info.EPS[None]:
                constraint_state.ls_result[i_b] = 2
            else:
                constraint_state.ls_result[i_b] = 0
            res_alpha = p1_alpha
        else:
            direction = (p1_deriv_0 < 0) * 2 - 1
            p2update = 0
            p2_alpha, p2_cost, p2_deriv_0, p2_deriv_1 = p1_alpha, p1_cost, p1_deriv_0, p1_deriv_1
            while (
                p1_deriv_0 * direction <= -gtol and constraint_state.ls_it[i_b] < rigid_global_info.ls_iterations[None]
            ):
                p2_alpha, p2_cost, p2_deriv_0, p2_deriv_1 = p1_alpha, p1_cost, p1_deriv_0, p1_deriv_1
                p2update = 1

                p1_alpha, p1_cost, p1_deriv_0, p1_deriv_1 = func_ls_point_fn(
                    i_b, p1_alpha - p1_deriv_0 / p1_deriv_1, constraint_state, rigid_global_info
                )
                if ti.abs(p1_deriv_0) < gtol:
                    res_alpha = p1_alpha
                    done = True
                    break
            if not done:
                if constraint_state.ls_it[i_b] >= rigid_global_info.ls_iterations[None]:
                    constraint_state.ls_result[i_b] = 3
                    res_alpha = p1_alpha
                    done = True

                if not p2update and not done:
                    constraint_state.ls_result[i_b] = 6
                    res_alpha = p1_alpha
                    done = True

                if not done:
                    p2_next_alpha, p2_next_cost, p2_next_deriv_0, p2_next_deriv_1 = (
                        p1_alpha,
                        p1_cost,
                        p1_deriv_0,
                        p1_deriv_1,
                    )

                    p1_next_alpha, p1_next_cost, p1_next_deriv_0, p1_next_deriv_1 = func_ls_point_fn(
                        i_b, p1_alpha - p1_deriv_0 / p1_deriv_1, constraint_state, rigid_global_info
                    )

                    while constraint_state.ls_it[i_b] < rigid_global_info.ls_iterations[None]:
                        pmid_alpha, pmid_cost, pmid_deriv_0, pmid_deriv_1 = func_ls_point_fn(
                            i_b, (p1_alpha + p2_alpha) * 0.5, constraint_state, rigid_global_info
                        )

                        i = 0
                        (
                            constraint_state.candidates[4 * i + 0, i_b],
                            constraint_state.candidates[4 * i + 1, i_b],
                            constraint_state.candidates[4 * i + 2, i_b],
                            constraint_state.candidates[4 * i + 3, i_b],
                        ) = (p1_next_alpha, p1_next_cost, p1_next_deriv_0, p1_next_deriv_1)
                        i = 1
                        (
                            constraint_state.candidates[4 * i + 0, i_b],
                            constraint_state.candidates[4 * i + 1, i_b],
                            constraint_state.candidates[4 * i + 2, i_b],
                            constraint_state.candidates[4 * i + 3, i_b],
                        ) = (p2_next_alpha, p2_next_cost, p2_next_deriv_0, p2_next_deriv_1)
                        i = 2
                        (
                            constraint_state.candidates[4 * i + 0, i_b],
                            constraint_state.candidates[4 * i + 1, i_b],
                            constraint_state.candidates[4 * i + 2, i_b],
                            constraint_state.candidates[4 * i + 3, i_b],
                        ) = (pmid_alpha, pmid_cost, pmid_deriv_0, pmid_deriv_1)

                        best_i = -1
                        best_cost = gs.ti_float(0.0)
                        for ii in range(3):
                            if ti.abs(constraint_state.candidates[4 * ii + 2, i_b]) < gtol and (
                                best_i < 0 or constraint_state.candidates[4 * ii + 1, i_b] < best_cost
                            ):
                                best_cost = constraint_state.candidates[4 * ii + 1, i_b]
                                best_i = ii
                        if best_i >= 0:
                            res_alpha = constraint_state.candidates[4 * best_i + 0, i_b]
                            done = True
                        else:
                            (
                                b1,
                                p1_alpha,
                                p1_cost,
                                p1_deriv_0,
                                p1_deriv_1,
                                p1_next_alpha,
                                p1_next_cost,
                                p1_next_deriv_0,
                                p1_next_deriv_1,
                            ) = update_bracket(
                                p1_alpha, p1_cost, p1_deriv_0, p1_deriv_1, i_b, constraint_state, rigid_global_info
                            )
                            (
                                b2,
                                p2_alpha,
                                p2_cost,
                                p2_deriv_0,
                                p2_deriv_1,
                                p2_next_alpha,
                                p2_next_cost,
                                p2_next_deriv_0,
                                p2_next_deriv_1,
                            ) = update_bracket(
                                p2_alpha, p2_cost, p2_deriv_0, p2_deriv_1, i_b, constraint_state, rigid_global_info
                            )

                            if b1 == 0 and b2 == 0:
                                if pmid_cost < p0_cost:
                                    constraint_state.ls_result[i_b] = 0
                                else:
                                    constraint_state.ls_result[i_b] = 7
                                res_alpha = pmid_alpha
                                done = True

                    if not done:
                        if p1_cost <= p2_cost and p1_cost < p0_cost:
                            constraint_state.ls_result[i_b] = 4
                            res_alpha = p1_alpha
                        elif p2_cost <= p1_cost and p2_cost < p1_cost:
                            constraint_state.ls_result[i_b] = 4
                            res_alpha = p2_alpha
                        else:
                            constraint_state.ls_result[i_b] = 5
                            res_alpha = 0.0
    return res_alpha


@ti.func
def update_bracket(
    p_alpha,
    p_cost,
    p_deriv_0,
    p_deriv_1,
    i_b,
    constraint_state: array_class.ConstraintState,
    rigid_global_info: array_class.RigidGlobalInfo,
):
    flag = 0

    for i in range(3):
        if (
            p_deriv_0 < 0
            and constraint_state.candidates[4 * i + 2, i_b] < 0
            and p_deriv_0 < constraint_state.candidates[4 * i + 2, i_b]
        ):
            p_alpha, p_cost, p_deriv_0, p_deriv_1 = (
                constraint_state.candidates[4 * i + 0, i_b],
                constraint_state.candidates[4 * i + 1, i_b],
                constraint_state.candidates[4 * i + 2, i_b],
                constraint_state.candidates[4 * i + 3, i_b],
            )

            flag = 1

        elif (
            p_deriv_0 > 0
            and constraint_state.candidates[4 * i + 2, i_b] > 0
            and p_deriv_0 > constraint_state.candidates[4 * i + 2, i_b]
        ):
            p_alpha, p_cost, p_deriv_0, p_deriv_1 = (
                constraint_state.candidates[4 * i + 0, i_b],
                constraint_state.candidates[4 * i + 1, i_b],
                constraint_state.candidates[4 * i + 2, i_b],
                constraint_state.candidates[4 * i + 3, i_b],
            )
            flag = 2

    p_next_alpha, p_next_cost, p_next_deriv_0, p_next_deriv_1 = p_alpha, p_cost, p_deriv_0, p_deriv_1

    if flag > 0:
        p_next_alpha, p_next_cost, p_next_deriv_0, p_next_deriv_1 = func_ls_point_fn(
            i_b, p_alpha - p_deriv_0 / p_deriv_1, constraint_state, rigid_global_info
        )
    return flag, p_alpha, p_cost, p_deriv_0, p_deriv_1, p_next_alpha, p_next_cost, p_next_deriv_0, p_next_deriv_1


@ti.func
def func_solve_body(
    i_b,
    entities_info: array_class.EntitiesInfo,
    dofs_state: array_class.DofsState,
    rigid_global_info: array_class.RigidGlobalInfo,
    constraint_state: array_class.ConstraintState,
    static_rigid_sim_config: ti.template(),
):
    n_dofs = constraint_state.qacc.shape[0]
    alpha = func_linesearch(
        i_b,
        entities_info=entities_info,
        dofs_state=dofs_state,
        rigid_global_info=rigid_global_info,
        constraint_state=constraint_state,
        static_rigid_sim_config=static_rigid_sim_config,
    )

    if ti.abs(alpha) < rigid_global_info.EPS[None]:
        constraint_state.improved[i_b] = False
    else:
        for i_d in range(n_dofs):
            constraint_state.qacc[i_d, i_b] = (
                constraint_state.qacc[i_d, i_b] + constraint_state.search[i_d, i_b] * alpha
            )
            constraint_state.Ma[i_d, i_b] = constraint_state.Ma[i_d, i_b] + constraint_state.mv[i_d, i_b] * alpha

        for i_c in range(constraint_state.n_constraints[i_b]):
            constraint_state.Jaref[i_c, i_b] = constraint_state.Jaref[i_c, i_b] + constraint_state.jv[i_c, i_b] * alpha

        if ti.static(static_rigid_sim_config.solver_type == gs.constraint_solver.CG):
            for i_d in range(n_dofs):
                constraint_state.cg_prev_grad[i_d, i_b] = constraint_state.grad[i_d, i_b]
                constraint_state.cg_prev_Mgrad[i_d, i_b] = constraint_state.Mgrad[i_d, i_b]

        func_update_constraint(
            i_b,
            qacc=constraint_state.qacc,
            Ma=constraint_state.Ma,
            cost=constraint_state.cost,
            dofs_state=dofs_state,
            constraint_state=constraint_state,
            static_rigid_sim_config=static_rigid_sim_config,
        )

        if ti.static(static_rigid_sim_config.solver_type == gs.constraint_solver.Newton):
            func_nt_hessian_incremental(
                i_b,
                entities_info=entities_info,
                constraint_state=constraint_state,
                rigid_global_info=rigid_global_info,
                static_rigid_sim_config=static_rigid_sim_config,
            )

        func_update_gradient(
            i_b,
            dofs_state=dofs_state,
            entities_info=entities_info,
            rigid_global_info=rigid_global_info,
            constraint_state=constraint_state,
            static_rigid_sim_config=static_rigid_sim_config,
        )

        tol_scaled = (rigid_global_info.meaninertia[i_b] * ti.max(1, n_dofs)) * rigid_global_info.tolerance[None]
        improvement = constraint_state.prev_cost[i_b] - constraint_state.cost[i_b]
        gradient = gs.ti_float(0.0)
        for i_d in range(n_dofs):
            gradient += constraint_state.grad[i_d, i_b] * constraint_state.grad[i_d, i_b]
        gradient = ti.sqrt(gradient)
        if gradient < tol_scaled or improvement < tol_scaled:
            constraint_state.improved[i_b] = False
        else:
            constraint_state.improved[i_b] = True

            if ti.static(static_rigid_sim_config.solver_type == gs.constraint_solver.Newton):
                for i_d in range(n_dofs):
                    constraint_state.search[i_d, i_b] = -constraint_state.Mgrad[i_d, i_b]
            else:
                constraint_state.cg_beta[i_b] = gs.ti_float(0.0)
                constraint_state.cg_pg_dot_pMg[i_b] = gs.ti_float(0.0)

                for i_d in range(n_dofs):
                    constraint_state.cg_beta[i_b] += constraint_state.grad[i_d, i_b] * (
                        constraint_state.Mgrad[i_d, i_b] - constraint_state.cg_prev_Mgrad[i_d, i_b]
                    )
                    constraint_state.cg_pg_dot_pMg[i_b] += (
                        constraint_state.cg_prev_Mgrad[i_d, i_b] * constraint_state.cg_prev_grad[i_d, i_b]
                    )

                constraint_state.cg_beta[i_b] = ti.max(
                    0.0,
                    constraint_state.cg_beta[i_b]
                    / ti.max(rigid_global_info.EPS[None], constraint_state.cg_pg_dot_pMg[i_b]),
                )
                for i_d in range(n_dofs):
                    constraint_state.search[i_d, i_b] = (
                        -constraint_state.Mgrad[i_d, i_b]
                        + constraint_state.cg_beta[i_b] * constraint_state.search[i_d, i_b]
                    )


@ti.func
def func_update_constraint(
    i_b,
    qacc: array_class.V_ANNOTATION,
    Ma: array_class.V_ANNOTATION,
    cost: array_class.V_ANNOTATION,
    dofs_state: array_class.DofsState,
    constraint_state: array_class.ConstraintState,
    static_rigid_sim_config: ti.template(),
):
    n_dofs = constraint_state.qfrc_constraint.shape[0]
    ne = constraint_state.n_constraints_equality[i_b]
    nef = ne + constraint_state.n_constraints_frictionloss[i_b]

    constraint_state.prev_cost[i_b] = cost[i_b]
    cost_i = gs.ti_float(0.0)
    gauss_i = gs.ti_float(0.0)

    for i_c in range(constraint_state.n_constraints[i_b]):
        if ti.static(static_rigid_sim_config.solver_type == gs.constraint_solver.Newton):
            constraint_state.prev_active[i_c, i_b] = constraint_state.active[i_c, i_b]
        constraint_state.active[i_c, i_b] = True

        floss_force = gs.ti_float(0.0)
        if ne <= i_c and i_c < nef:  # Friction constraints
            f = constraint_state.efc_frictionloss[i_c, i_b]
            r = constraint_state.diag[i_c, i_b]
            rf = r * f
            linear_neg = constraint_state.Jaref[i_c, i_b] <= -rf
            linear_pos = constraint_state.Jaref[i_c, i_b] >= rf
            constraint_state.active[i_c, i_b] = not (linear_neg or linear_pos)
            floss_force = linear_neg * f + linear_pos * -f
            floss_cost_local = linear_neg * f * (-0.5 * rf - constraint_state.Jaref[i_c, i_b])
            floss_cost_local += linear_pos * f * (-0.5 * rf + constraint_state.Jaref[i_c, i_b])
            cost_i += floss_cost_local
        elif nef <= i_c:  # Contact constraints
            constraint_state.active[i_c, i_b] = constraint_state.Jaref[i_c, i_b] < 0

        constraint_state.efc_force[i_c, i_b] = floss_force + (
            -constraint_state.Jaref[i_c, i_b] * constraint_state.efc_D[i_c, i_b] * constraint_state.active[i_c, i_b]
        )

    if ti.static(static_rigid_sim_config.sparse_solve):
        for i_d in range(n_dofs):
            constraint_state.qfrc_constraint[i_d, i_b] = gs.ti_float(0.0)
        for i_c in range(constraint_state.n_constraints[i_b]):
            for i_d_ in range(constraint_state.jac_n_relevant_dofs[i_c, i_b]):
                i_d = constraint_state.jac_relevant_dofs[i_c, i_d_, i_b]
                constraint_state.qfrc_constraint[i_d, i_b] = (
                    constraint_state.qfrc_constraint[i_d, i_b]
                    + constraint_state.jac[i_c, i_d, i_b] * constraint_state.efc_force[i_c, i_b]
                )
    else:
        for i_d in range(n_dofs):
            qfrc_constraint = gs.ti_float(0.0)
            for i_c in range(constraint_state.n_constraints[i_b]):
                qfrc_constraint += constraint_state.jac[i_c, i_d, i_b] * constraint_state.efc_force[i_c, i_b]
            constraint_state.qfrc_constraint[i_d, i_b] = qfrc_constraint

    # (Mx - Mx') * (x - x')
    for i_d in range(n_dofs):
        v = 0.5 * (Ma[i_d, i_b] - dofs_state.force[i_d, i_b]) * (qacc[i_d, i_b] - dofs_state.acc_smooth[i_d, i_b])
        gauss_i += v
        cost_i += v

    # D * (Jx - aref) ** 2
    for i_c in range(constraint_state.n_constraints[i_b]):
        cost_i += 0.5 * (
            constraint_state.Jaref[i_c, i_b] ** 2 * constraint_state.efc_D[i_c, i_b] * constraint_state.active[i_c, i_b]
        )

    constraint_state.gauss[i_b] = gauss_i
    cost[i_b] = cost_i


@ti.func
def func_update_gradient(
    i_b,
    dofs_state: array_class.DofsState,
    entities_info: array_class.EntitiesInfo,
    rigid_global_info: array_class.RigidGlobalInfo,
    constraint_state: array_class.ConstraintState,
    static_rigid_sim_config: ti.template(),
):
    n_dofs = constraint_state.grad.shape[0]

    for i_d in range(n_dofs):
        constraint_state.grad[i_d, i_b] = (
            constraint_state.Ma[i_d, i_b] - dofs_state.force[i_d, i_b] - constraint_state.qfrc_constraint[i_d, i_b]
        )

    if ti.static(static_rigid_sim_config.solver_type == gs.constraint_solver.CG):
        rigid_solver.func_solve_mass_batched(
            constraint_state.grad,
            constraint_state.Mgrad,
            array_class.PLACEHOLDER,
            i_b,
            entities_info=entities_info,
            rigid_global_info=rigid_global_info,
            static_rigid_sim_config=static_rigid_sim_config,
            is_backward=False,
        )
    if ti.static(static_rigid_sim_config.solver_type == gs.constraint_solver.Newton):
        func_nt_chol_solve(i_b, constraint_state=constraint_state)


@ti.func
def initialize_Jaref(
    qacc: array_class.V_ANNOTATION,
    constraint_state: array_class.ConstraintState,
    static_rigid_sim_config: ti.template(),
):
    _B = constraint_state.jac.shape[2]
    n_dofs = constraint_state.jac.shape[1]
    ti.loop_config(serialize=static_rigid_sim_config.para_level < gs.PARA_LEVEL.ALL)
    for i_b in range(_B):
        for i_c in range(constraint_state.n_constraints[i_b]):
            Jaref = -constraint_state.aref[i_c, i_b]
            if ti.static(static_rigid_sim_config.sparse_solve):
                for i_d_ in range(constraint_state.jac_n_relevant_dofs[i_c, i_b]):
                    i_d = constraint_state.jac_relevant_dofs[i_c, i_d_, i_b]
                    Jaref += constraint_state.jac[i_c, i_d, i_b] * qacc[i_d, i_b]
            else:
                for i_d in range(n_dofs):
                    Jaref += constraint_state.jac[i_c, i_d, i_b] * qacc[i_d, i_b]
            constraint_state.Jaref[i_c, i_b] = Jaref


@ti.func
def initialize_Ma(
    Ma: array_class.V_ANNOTATION,
    qacc: array_class.V_ANNOTATION,
    dofs_info: array_class.DofsInfo,
    entities_info: array_class.EntitiesInfo,
    rigid_global_info: array_class.RigidGlobalInfo,
    static_rigid_sim_config: ti.template(),
):
    _B = rigid_global_info.mass_mat.shape[2]
    n_dofs = qacc.shape[0]

    ti.loop_config(serialize=ti.static(static_rigid_sim_config.para_level < gs.PARA_LEVEL.PARTIAL))
    for i_d1, i_b in ti.ndrange(n_dofs, _B):
        I_d1 = [i_d1, i_b] if ti.static(static_rigid_sim_config.batch_dofs_info) else i_d1
        i_e = dofs_info.entity_idx[I_d1]
        Ma_ = gs.ti_float(0.0)
        for i_d2 in range(entities_info.dof_start[i_e], entities_info.dof_end[i_e]):
            Ma_ += rigid_global_info.mass_mat[i_d1, i_d2, i_b] * qacc[i_d2, i_b]
        Ma[i_d1, i_b] = Ma_


@ti.kernel(fastcache=gs.use_fastcache)
def func_init_solver(
    dofs_info: array_class.DofsInfo,
    dofs_state: array_class.DofsState,
    entities_info: array_class.EntitiesInfo,
    constraint_state: array_class.ConstraintState,
    rigid_global_info: array_class.RigidGlobalInfo,
    static_rigid_sim_config: ti.template(),
    enable_tiled_cholesky: ti.template(),
):
    EPS = rigid_global_info.EPS[None]

    _B = dofs_state.acc_smooth.shape[1]
    n_dofs = dofs_state.acc_smooth.shape[0]

    if ti.static(static_rigid_sim_config.enable_mujoco_compatibility):
        # Compute cost for warmstart state (i.e. acceleration at previous timestep)
        initialize_Ma(
            Ma=constraint_state.Ma_ws,
            qacc=constraint_state.qacc_ws,
            dofs_info=dofs_info,
            entities_info=entities_info,
            rigid_global_info=rigid_global_info,
            static_rigid_sim_config=static_rigid_sim_config,
        )

        initialize_Jaref(
            qacc=constraint_state.qacc_ws,
            constraint_state=constraint_state,
            static_rigid_sim_config=static_rigid_sim_config,
        )
        ti.loop_config(serialize=static_rigid_sim_config.para_level < gs.PARA_LEVEL.ALL)
        for i_b in range(_B):
            func_update_constraint(
                i_b,
                qacc=constraint_state.qacc_ws,
                Ma=constraint_state.Ma_ws,
                cost=constraint_state.cost_ws,
                dofs_state=dofs_state,
                constraint_state=constraint_state,
                static_rigid_sim_config=static_rigid_sim_config,
            )

        # Compute cost for current state (assuming constraint-free acceleration)
        initialize_Ma(
            Ma=constraint_state.Ma,
            qacc=dofs_state.acc_smooth,
            dofs_info=dofs_info,
            entities_info=entities_info,
            rigid_global_info=rigid_global_info,
            static_rigid_sim_config=static_rigid_sim_config,
        )

        initialize_Jaref(
            qacc=dofs_state.acc_smooth,
            constraint_state=constraint_state,
            static_rigid_sim_config=static_rigid_sim_config,
        )
        ti.loop_config(serialize=static_rigid_sim_config.para_level < gs.PARA_LEVEL.ALL)
        for i_b in range(_B):
            func_update_constraint(
                i_b,
                qacc=dofs_state.acc_smooth,
                Ma=constraint_state.Ma,
                cost=constraint_state.cost,
                dofs_state=dofs_state,
                constraint_state=constraint_state,
                static_rigid_sim_config=static_rigid_sim_config,
            )

        # Pick the best starting point between current state and warmstart
        ti.loop_config(serialize=static_rigid_sim_config.para_level < gs.PARA_LEVEL.ALL)
        for i_d, i_b in ti.ndrange(n_dofs, _B):
            if constraint_state.cost_ws[i_b] < constraint_state.cost[i_b]:
                constraint_state.qacc[i_d, i_b] = constraint_state.qacc_ws[i_d, i_b]
                constraint_state.Ma[i_d, i_b] = constraint_state.Ma_ws[i_d, i_b]
            else:
                constraint_state.qacc[i_d, i_b] = dofs_state.acc_smooth[i_d, i_b]
    else:
        # Always initialize from warmstart
        ti.loop_config(serialize=static_rigid_sim_config.para_level < gs.PARA_LEVEL.ALL)
        for i_d, i_b in ti.ndrange(n_dofs, _B):
            if constraint_state.n_constraints[i_b] > 0 and constraint_state.is_warmstart[i_b]:
                constraint_state.qacc[i_d, i_b] = constraint_state.qacc_ws[i_d, i_b]
            else:
                constraint_state.qacc[i_d, i_b] = dofs_state.acc_smooth[i_d, i_b]

        initialize_Ma(
            Ma=constraint_state.Ma,
            qacc=constraint_state.qacc,
            dofs_info=dofs_info,
            entities_info=entities_info,
            rigid_global_info=rigid_global_info,
            static_rigid_sim_config=static_rigid_sim_config,
        )

    # Initialize solver accordingly
    initialize_Jaref(
        qacc=constraint_state.qacc,
        constraint_state=constraint_state,
        static_rigid_sim_config=static_rigid_sim_config,
    )
    ti.loop_config(serialize=static_rigid_sim_config.para_level < gs.PARA_LEVEL.ALL)
    for i_b in range(_B):
        func_update_constraint(
            i_b,
            qacc=constraint_state.qacc,
            Ma=constraint_state.Ma,
            cost=constraint_state.cost,
            dofs_state=dofs_state,
            constraint_state=constraint_state,
            static_rigid_sim_config=static_rigid_sim_config,
        )

    if ti.static(
        static_rigid_sim_config.solver_type != gs.constraint_solver.Newton
        or static_rigid_sim_config.sparse_solve
        or static_rigid_sim_config.backend == gs.cpu
    ):
        if ti.static(static_rigid_sim_config.solver_type == gs.constraint_solver.Newton):
            ti.loop_config(serialize=static_rigid_sim_config.para_level < gs.PARA_LEVEL.ALL, block_dim=32)
            for i_b in range(_B):
                func_nt_hessian_direct(
                    i_b,
                    entities_info=entities_info,
                    rigid_global_info=rigid_global_info,
                    constraint_state=constraint_state,
                    static_rigid_sim_config=static_rigid_sim_config,
                )

        ti.loop_config(serialize=static_rigid_sim_config.para_level < gs.PARA_LEVEL.ALL)
        for i_b in range(_B):
            func_update_gradient(
                i_b,
                dofs_state=dofs_state,
                entities_info=entities_info,
                rigid_global_info=rigid_global_info,
                constraint_state=constraint_state,
                static_rigid_sim_config=static_rigid_sim_config,
            )
    else:
        # Note that MAX_CONSTRAINTS_PER_BLOCK * MAX_DOFS_PER_BLOCK * 4 bytes, must fit in ~48KB shared memory limit
        HESSIAN_BLOCK_DIM = ti.static(64)
        MAX_CONSTRAINTS_PER_BLOCK = ti.static(32)
        MAX_DOFS_PER_BLOCK = ti.static(64)
        ENABLE_WARP_REDUCTION = ti.static(
            impl.get_runtime().prog.config().arch == _ti_core.cuda and gs.ti_float == ti.f32
        )
        WARP_SIZE = ti.static(32)
        NUM_WARPS = ti.static(HESSIAN_BLOCK_DIM // WARP_SIZE)

        n_dofs_2 = n_dofs**2
        n_lower_tri = n_dofs * (n_dofs + 1) // 2

        # FIXME: Adding `serialize=False` is causing sync failing for some reason...
        ti.loop_config(block_dim=HESSIAN_BLOCK_DIM)
        for i in range(_B * HESSIAN_BLOCK_DIM):
            tid = i % HESSIAN_BLOCK_DIM
            i_b = i // HESSIAN_BLOCK_DIM
            if i_b >= _B:
                continue

            jac_row = ti.simt.block.SharedArray((MAX_CONSTRAINTS_PER_BLOCK, MAX_DOFS_PER_BLOCK), gs.ti_float)
            jac_col = ti.simt.block.SharedArray((MAX_CONSTRAINTS_PER_BLOCK, MAX_DOFS_PER_BLOCK), gs.ti_float)
            efc = ti.simt.block.SharedArray((MAX_CONSTRAINTS_PER_BLOCK,), gs.ti_float)

            i_c_start = 0
            n_c = constraint_state.n_constraints[i_b]
            while i_c_start < n_c:
                i_c_ = tid
                n_conts_tile = ti.min(MAX_CONSTRAINTS_PER_BLOCK, n_c - i_c_start)
                while i_c_ < n_conts_tile:
                    efc[i_c_] = (
                        constraint_state.efc_D[i_c_start + i_c_, i_b] * constraint_state.active[i_c_start + i_c_, i_b]
                    )
                    i_c_ = i_c_ + HESSIAN_BLOCK_DIM

                i_d1_start = 0
                while i_d1_start < n_dofs:
                    n_dofs_tile_row = ti.min(MAX_DOFS_PER_BLOCK, n_dofs - i_d1_start)

                    i_c_ = tid
                    while i_c_ < n_conts_tile:
                        for i_d_ in range(n_dofs_tile_row):
                            jac_row[i_c_, i_d_] = constraint_state.jac[i_c_start + i_c_, i_d1_start + i_d_, i_b]
                        i_c_ = i_c_ + HESSIAN_BLOCK_DIM
                    ti.simt.block.sync()

                    i_d2_start = 0
                    while i_d2_start <= i_d1_start:
                        n_dofs_tile_col = ti.min(MAX_DOFS_PER_BLOCK, n_dofs - i_d2_start)
                        is_diag_tile = i_d1_start == i_d2_start

                        if not is_diag_tile:
                            i_c_ = tid
                            while i_c_ < n_conts_tile:
                                for i_d_ in range(n_dofs_tile_col):
                                    jac_col[i_c_, i_d_] = constraint_state.jac[i_c_start + i_c_, i_d2_start + i_d_, i_b]
                                i_c_ = i_c_ + HESSIAN_BLOCK_DIM
                            ti.simt.block.sync()

                        pid = tid
                        numel = n_dofs_tile_row * n_dofs_tile_col
                        while pid < numel:
                            i_d1_ = pid // n_dofs_tile_col
                            i_d2_ = pid % n_dofs_tile_col
                            i_d1 = i_d1_ + i_d1_start
                            i_d2 = i_d2_ + i_d2_start
                            if i_d1 >= i_d2:
                                coef = gs.ti_float(0.0)
                                if i_c_start == 0:
                                    coef = rigid_global_info.mass_mat[i_d1, i_d2, i_b]
                                if is_diag_tile:
                                    for j_c_ in range(n_conts_tile):
                                        coef = coef + jac_row[j_c_, i_d1_] * jac_row[j_c_, i_d2_] * efc[j_c_]
                                else:
                                    for j_c_ in range(n_conts_tile):
                                        coef = coef + jac_row[j_c_, i_d1_] * jac_col[j_c_, i_d2_] * efc[j_c_]
                                if i_c_start == 0:
                                    constraint_state.nt_H[i_b, i_d1, i_d2] = coef
                                else:
                                    constraint_state.nt_H[i_b, i_d1, i_d2] = (
                                        constraint_state.nt_H[i_b, i_d1, i_d2] + coef
                                    )
                            pid = pid + HESSIAN_BLOCK_DIM
                        ti.simt.block.sync()

                        i_d2_start = i_d2_start + MAX_DOFS_PER_BLOCK
                    i_d1_start = i_d1_start + MAX_DOFS_PER_BLOCK
                i_c_start = i_c_start + MAX_CONSTRAINTS_PER_BLOCK

            if n_c == 0:
                i_pair = tid
                while i_pair < n_lower_tri:
                    i_d1 = ti.cast(ti.floor((-1.0 + ti.sqrt(1.0 + 8.0 * i_pair)) / 2.0), gs.ti_int)
                    i_d2 = i_pair - i_d1 * (i_d1 + 1) // 2
                    constraint_state.nt_H[i_b, i_d1, i_d2] = rigid_global_info.mass_mat[i_d1, i_d2, i_b]
                    i_pair = i_pair + HESSIAN_BLOCK_DIM

        if ti.static(enable_tiled_cholesky):
            ti.loop_config(block_dim=HESSIAN_BLOCK_DIM)
            for i in range(_B * HESSIAN_BLOCK_DIM):
                tid = i % HESSIAN_BLOCK_DIM
                i_b = i // HESSIAN_BLOCK_DIM
                if i_b >= _B:
                    continue

                # Padding +1 to avoid memory bank conflicts that would cause access serialization
                H = ti.simt.block.SharedArray((MAX_DOFS_PER_BLOCK, MAX_DOFS_PER_BLOCK + 1), gs.ti_float)

                i_pair = tid
                while i_pair < n_lower_tri:
                    i_d1 = ti.cast((ti.sqrt(8 * i_pair + 1) - 1) // 2, ti.i32)
                    i_d2 = i_pair - i_d1 * (i_d1 + 1) // 2
                    H[i_d1, i_d2] = constraint_state.nt_H[i_b, i_d1, i_d2]
                    i_pair = i_pair + HESSIAN_BLOCK_DIM
                ti.simt.block.sync()

                for i_d in range(n_dofs):
                    if tid == 0:
                        tmp = H[i_d, i_d]
                        for j_d in range(i_d):
                            tmp = tmp - H[i_d, j_d] ** 2
                        H[i_d, i_d] = ti.sqrt(ti.max(tmp, EPS))
                    ti.simt.block.sync()

                    inv_diag = 1.0 / H[i_d, i_d]
                    j_d = i_d + 1 + tid
                    while j_d < n_dofs:
                        dot = gs.ti_float(0.0)
                        for k_d in range(i_d):
                            dot = dot + H[j_d, k_d] * H[i_d, k_d]
                        H[j_d, i_d] = (H[j_d, i_d] - dot) * inv_diag
                        j_d = j_d + HESSIAN_BLOCK_DIM
                    ti.simt.block.sync()

                i_pair = tid
                while i_pair < n_lower_tri:
                    i_d1 = ti.cast((ti.sqrt(8 * i_pair + 1) - 1) // 2, ti.i32)
                    i_d2 = i_pair - i_d1 * (i_d1 + 1) // 2
                    constraint_state.nt_H[i_b, i_d1, i_d2] = H[i_d1, i_d2]
                    i_pair = i_pair + HESSIAN_BLOCK_DIM

            ti.loop_config(serialize=static_rigid_sim_config.para_level < gs.PARA_LEVEL.ALL)
            for i_d, i_b in ti.ndrange(n_dofs, _B):
                constraint_state.grad[i_d, i_b] = (
                    constraint_state.Ma[i_d, i_b]
                    - dofs_state.force[i_d, i_b]
                    - constraint_state.qfrc_constraint[i_d, i_b]
                )
                constraint_state.Mgrad[i_d, i_b] = constraint_state.grad[i_d, i_b]

            ti.loop_config(block_dim=HESSIAN_BLOCK_DIM)
            for i in range(_B * HESSIAN_BLOCK_DIM):
                tid = i % HESSIAN_BLOCK_DIM
                i_b = i // HESSIAN_BLOCK_DIM
                warp_id = tid // WARP_SIZE
                lane_id = tid % WARP_SIZE
                if i_b >= _B:
                    continue

                H = ti.simt.block.SharedArray((MAX_DOFS_PER_BLOCK, MAX_DOFS_PER_BLOCK + 1), gs.ti_float)
                v = ti.simt.block.SharedArray((MAX_DOFS_PER_BLOCK,), gs.ti_float)
                partial = ti.simt.block.SharedArray(
                    (NUM_WARPS if ti.static(ENABLE_WARP_REDUCTION) else HESSIAN_BLOCK_DIM,), gs.ti_float
                )

                i_flat = tid
                while i_flat < n_dofs_2:
                    i_d1 = i_flat // n_dofs
                    i_d2 = i_flat % n_dofs
                    if i_d2 <= i_d1:
                        H[i_d1, i_d2] = constraint_state.nt_H[i_b, i_d1, i_d2]
                    i_flat = i_flat + HESSIAN_BLOCK_DIM
                k_d = tid
                while k_d < n_dofs:
                    v[k_d] = constraint_state.Mgrad[k_d, i_b]
                    k_d = k_d + HESSIAN_BLOCK_DIM
                ti.simt.block.sync()

                for i_d in range(n_dofs):
                    dot = gs.ti_float(0.0)
                    j_d = tid
                    while j_d < i_d:
                        dot = dot + H[i_d, j_d] * v[j_d]
                        j_d = j_d + HESSIAN_BLOCK_DIM
                    if ti.static(ENABLE_WARP_REDUCTION):
                        for offset in ti.static([16, 8, 4, 2, 1]):
                            dot = dot + ti.simt.warp.shfl_down_f32(ti.u32(0xFFFFFFFF), dot, offset)
                        if lane_id == 0:
                            partial[warp_id] = dot
                    else:
                        partial[tid] = dot
                    ti.simt.block.sync()

                    if tid == 0:
                        total = gs.ti_float(0.0)
                        for k in (
                            ti.static(range(NUM_WARPS))
                            if ti.static(ENABLE_WARP_REDUCTION)
                            else range(HESSIAN_BLOCK_DIM)
                        ):
                            total = total + partial[k]
                        v[i_d] = (v[i_d] - total) / H[i_d, i_d]
                    ti.simt.block.sync()

                for i_d_ in range(n_dofs):
                    i_d = n_dofs - 1 - i_d_
                    dot = gs.ti_float(0.0)
                    j_d = i_d + 1 + tid
                    while j_d < n_dofs:
                        dot = dot + H[j_d, i_d] * v[j_d]
                        j_d = j_d + HESSIAN_BLOCK_DIM

                    if ti.static(ENABLE_WARP_REDUCTION):
                        for offset in ti.static([16, 8, 4, 2, 1]):
                            dot = dot + ti.simt.warp.shfl_down_f32(ti.u32(0xFFFFFFFF), dot, offset)
                        if lane_id == 0:
                            partial[warp_id] = dot
                    else:
                        partial[tid] = dot
                    ti.simt.block.sync()

                    if tid == 0:
                        total = gs.ti_float(0.0)
                        for k in (
                            ti.static(range(NUM_WARPS))
                            if ti.static(ENABLE_WARP_REDUCTION)
                            else range(HESSIAN_BLOCK_DIM)
                        ):
                            total = total + partial[k]
                        v[i_d] = (v[i_d] - total) / H[i_d, i_d]
                    ti.simt.block.sync()

                k_d = tid
                while k_d < n_dofs:
                    constraint_state.Mgrad[k_d, i_b] = v[k_d]
                    k_d = k_d + HESSIAN_BLOCK_DIM
        else:
            ti.loop_config(serialize=static_rigid_sim_config.para_level < gs.PARA_LEVEL.ALL, block_dim=32)
            for i_b in range(_B):
                func_nt_chol_factor(i_b, constraint_state, rigid_global_info)

            ti.loop_config(serialize=static_rigid_sim_config.para_level < gs.PARA_LEVEL.ALL)
            for i_b in range(_B):
                for i_d in range(n_dofs):
                    constraint_state.grad[i_d, i_b] = (
                        constraint_state.Ma[i_d, i_b]
                        - dofs_state.force[i_d, i_b]
                        - constraint_state.qfrc_constraint[i_d, i_b]
                    )
                func_nt_chol_solve(i_b, constraint_state)

    ti.loop_config(serialize=static_rigid_sim_config.para_level < gs.PARA_LEVEL.ALL)
    for i_d, i_b in ti.ndrange(n_dofs, _B):
        constraint_state.search[i_d, i_b] = -constraint_state.Mgrad[i_d, i_b]


@ti.kernel(fastcache=gs.use_fastcache)
def kernel_add_weld_constraint(
    link1_idx: ti.i32,
    link2_idx: ti.i32,
    envs_idx: ti.types.ndarray(),
    equalities_info: array_class.EqualitiesInfo,
    constraint_state: array_class.ConstraintState,
    links_state: array_class.LinksState,
    rigid_global_info: array_class.RigidGlobalInfo,
    static_rigid_sim_config: ti.template(),
) -> ti.i32:
    overflow = gs.ti_bool(False)

    ti.loop_config(serialize=ti.static(static_rigid_sim_config.para_level < gs.PARA_LEVEL.ALL))
    for i_b_ in range(envs_idx.shape[0]):
        i_b = envs_idx[i_b_]
        i_e = constraint_state.ti_n_equalities[i_b]
        if i_e == rigid_global_info.n_candidate_equalities[None]:
            overflow = True
        else:
            shared_pos = links_state.pos[link1_idx, i_b]
            pos1 = gu.ti_inv_transform_by_trans_quat(
                shared_pos, links_state.pos[link1_idx, i_b], links_state.quat[link1_idx, i_b]
            )
            pos2 = gu.ti_inv_transform_by_trans_quat(
                shared_pos, links_state.pos[link2_idx, i_b], links_state.quat[link2_idx, i_b]
            )

            equalities_info.eq_type[i_e, i_b] = gs.ti_int(gs.EQUALITY_TYPE.WELD)
            equalities_info.eq_obj1id[i_e, i_b] = link1_idx
            equalities_info.eq_obj2id[i_e, i_b] = link2_idx

            for i_3 in ti.static(range(3)):
                equalities_info.eq_data[i_e, i_b][i_3 + 3] = pos1[i_3]
                equalities_info.eq_data[i_e, i_b][i_3] = pos2[i_3]

            relpose = gu.ti_quat_mul(gu.ti_inv_quat(links_state.quat[link1_idx, i_b]), links_state.quat[link2_idx, i_b])

            for i_4 in ti.static(range(4)):
                equalities_info.eq_data[i_e, i_b][i_4 + 6] = relpose[i_4]

            equalities_info.eq_data[i_e, i_b][10] = 1.0

            equalities_info.sol_params[i_e, i_b] = ti.Vector(
                [2 * rigid_global_info.substep_dt[None], 1.0, 0.9, 0.95, 0.001, 0.5, 2.0]
            )

            constraint_state.ti_n_equalities[i_b] = constraint_state.ti_n_equalities[i_b] + 1
    return overflow


@ti.kernel(fastcache=gs.use_fastcache)
def kernel_delete_weld_constraint(
    link1_idx: ti.i32,
    link2_idx: ti.i32,
    envs_idx: ti.types.ndarray(),
    equalities_info: array_class.EqualitiesInfo,
    constraint_state: array_class.ConstraintState,
    rigid_global_info: array_class.RigidGlobalInfo,
    static_rigid_sim_config: ti.template(),
):
    ti.loop_config(serialize=ti.static(static_rigid_sim_config.para_level < gs.PARA_LEVEL.ALL))
    for i_b_ in range(envs_idx.shape[0]):
        i_b = envs_idx[i_b_]
        for i_e in range(rigid_global_info.n_equalities[None], constraint_state.ti_n_equalities[i_b]):
            if (
                equalities_info.eq_type[i_e, i_b] == gs.EQUALITY_TYPE.WELD
                and equalities_info.eq_obj1id[i_e, i_b] == link1_idx
                and equalities_info.eq_obj2id[i_e, i_b] == link2_idx
            ):
                if i_e < constraint_state.ti_n_equalities[i_b] - 1:
                    equalities_info.eq_type[i_e, i_b] = equalities_info.eq_type[
                        constraint_state.ti_n_equalities[i_b] - 1, i_b
                    ]
                constraint_state.ti_n_equalities[i_b] = constraint_state.ti_n_equalities[i_b] - 1


@ti.kernel(fastcache=gs.use_fastcache)
def kernel_get_equality_constraints(
    is_padded: ti.template(),
    iout: ti.types.ndarray(),
    fout: ti.types.ndarray(),
    constraint_state: array_class.ConstraintState,
    equalities_info: array_class.EqualitiesInfo,
    static_rigid_sim_config: ti.template(),
):
    _B = constraint_state.ti_n_equalities.shape[0]
    n_eqs_max = gs.ti_int(0)

    # this is a reduction operation (global max), we have to serialize it
    # TODO: a good unittest and a better implementation from gstaichi for this kind of reduction
    ti.loop_config(serialize=True)
    for i_b in range(_B):
        n_eqs = constraint_state.ti_n_equalities[i_b]
        if n_eqs > n_eqs_max:
            n_eqs_max = n_eqs

    ti.loop_config(serialize=static_rigid_sim_config.para_level < gs.PARA_LEVEL.ALL)
    for i_b in range(_B):
        i_c_start = gs.ti_int(0)
        i_e_start = gs.ti_int(0)
        if ti.static(is_padded):
            i_e_start = i_b * n_eqs_max
        else:
            for j_b in range(i_b):
                i_e_start = i_e_start + constraint_state.ti_n_equalities[j_b]

        for i_e_ in range(constraint_state.ti_n_equalities[i_b]):
            i_e = i_e_start + i_e_

            iout[i_e, 0] = equalities_info.eq_type[i_e_, i_b]
            iout[i_e, 1] = equalities_info.eq_obj1id[i_e_, i_b]
            iout[i_e, 2] = equalities_info.eq_obj2id[i_e_, i_b]

            if equalities_info.eq_type[i_e_, i_b] == gs.EQUALITY_TYPE.CONNECT:
                for i_c_ in ti.static(range(3)):
                    i_c = i_c_start + i_c_
                    fout[i_e, i_c_] = constraint_state.efc_force[i_c, i_b]
                i_c_start = i_c_start + 3
            elif equalities_info.eq_type[i_e_, i_b] == gs.EQUALITY_TYPE.WELD:
                for i_c_ in ti.static(range(6)):
                    i_c = i_c_start + i_c_
                    fout[i_e, i_c_] = constraint_state.efc_force[i_c, i_b]
                i_c_start = i_c_start + 6
            elif equalities_info.eq_type[i_e_, i_b] == gs.EQUALITY_TYPE.JOINT:
                fout[i_e, 0] = constraint_state.efc_force[i_c_start, i_b]
                i_c_start = i_c_start + 1<|MERGE_RESOLUTION|>--- conflicted
+++ resolved
@@ -1047,12 +1047,8 @@
                     I_d = [i_d, i_b] if ti.static(static_rigid_sim_config.batch_dofs_info) else i_d
                     pos_delta_min = rigid_global_info.qpos[i_q, i_b] - dofs_info.limit[I_d][0]
                     pos_delta_max = dofs_info.limit[I_d][1] - rigid_global_info.qpos[i_q, i_b]
-<<<<<<< HEAD
-                    pos_delta = min(pos_delta_min, pos_delta_max)
-=======
                     pos_delta = ti.min(pos_delta_min, pos_delta_max)
 
->>>>>>> 6d344d0d
                     if pos_delta < 0:
                         jac = (pos_delta_min < pos_delta_max) * 2 - 1
                         jac_qvel = jac * dofs_state.vel[i_d, i_b]
