--- conflicted
+++ resolved
@@ -2029,58 +2029,8 @@
         rigid_global_info: ti.template(),
         static_rigid_sim_config: ti.template(),
     ):
-<<<<<<< HEAD
-
-        _B = links_state.pos.shape[1]
-        ti.loop_config(serialize=static_rigid_sim_config.para_level < gs.PARA_LEVEL.ALL)
-        for i_b in range(_B):
-            self_unused._func_forward_kinematics(
-                i_b,
-                links_state=links_state,
-                links_info=links_info,
-                joints_state=joints_state,
-                joints_info=joints_info,
-                dofs_state=dofs_state,
-                dofs_info=dofs_info,
-                entities_info=entities_info,
-                rigid_global_info=rigid_global_info,
-                static_rigid_sim_config=static_rigid_sim_config,
-            )
-            self_unused._func_COM_links(
-                i_b,
-                links_state=links_state,
-                links_info=links_info,
-                joints_state=joints_state,
-                joints_info=joints_info,
-                dofs_state=dofs_state,
-                dofs_info=dofs_info,
-                entities_info=entities_info,
-                rigid_global_info=rigid_global_info,
-                static_rigid_sim_config=static_rigid_sim_config,
-            )
-            self_unused._func_forward_velocity(
-                i_b,
-                entities_info=entities_info,
-                links_info=links_info,
-                links_state=links_state,
-                joints_info=joints_info,
-                dofs_state=dofs_state,
-                rigid_global_info=rigid_global_info,
-                static_rigid_sim_config=static_rigid_sim_config,
-            )
-
-            self_unused._func_update_geoms(
-                i_b=i_b,
-                entities_info=entities_info,
-                geoms_info=geoms_info,
-                geoms_state=geoms_state,
-                links_state=links_state,
-                rigid_global_info=rigid_global_info,
-                static_rigid_sim_config=static_rigid_sim_config,
-            )
-=======
         if ti.static(static_rigid_sim_config.enable_mujoco_compatibility):
-            _B = links_state.shape[1]
+            _B = links_state.pos.shape[1]
             ti.loop_config(serialize=static_rigid_sim_config.para_level < gs.PARA_LEVEL.ALL)
             for i_b in range(_B):
                 self_unused._func_update_cartesian_space(
@@ -2097,7 +2047,6 @@
                     rigid_global_info=rigid_global_info,
                     static_rigid_sim_config=static_rigid_sim_config,
                 )
->>>>>>> 251905d6
 
         self_unused._func_forward_dynamics(
             links_state=links_state,
@@ -2294,26 +2243,6 @@
                 joints_info=joints_info,
                 dofs_state=dofs_state,
                 dofs_info=dofs_info,
-<<<<<<< HEAD
-                entities_info=entities_info,
-                rigid_global_info=rigid_global_info,
-                static_rigid_sim_config=static_rigid_sim_config,
-            )
-            self_unused._func_forward_velocity(
-                i_b,
-                entities_info=entities_info,
-                links_info=links_info,
-                links_state=links_state,
-                joints_info=joints_info,
-                dofs_state=dofs_state,
-                rigid_global_info=rigid_global_info,
-                static_rigid_sim_config=static_rigid_sim_config,
-            )
-            self_unused._func_update_geoms(
-                i_b=i_b,
-                entities_info=entities_info,
-=======
->>>>>>> 251905d6
                 geoms_info=geoms_info,
                 geoms_state=geoms_state,
                 entities_info=entities_info,
