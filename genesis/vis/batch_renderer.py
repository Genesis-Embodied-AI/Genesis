import enum
import math

import numpy as np
import torch

import genesis as gs
from genesis.repr_base import RBC

try:
    from gs_madrona.renderer_gs import MadronaBatchRendererAdapter
except ImportError as e:
    gs.raise_exception_from("Madrona batch renderer is only supported on Linux x86-64.", e)


class IMAGE_TYPE(enum.IntEnum):
    RGB = 0
    DEPTH = 3
    SEGMENTATION = 1
    NORMAL = 2


class Light:
    def __init__(self, pos, dir, color, intensity, directional, castshadow, cutoff, attenuation):
        self._pos = pos
        self._dir = dir / np.linalg.norm(dir)
        self._color = color
        self._intensity = intensity
        self._directional = directional
        self._castshadow = castshadow
        self._cutoff = cutoff
        self._attenuation = attenuation

    @property
    def pos(self):
        return self._pos

    @property
    def dir(self):
        return self._dir

    @property
    def color(self):
        return self._color

    @property
    def intensity(self):
        return self._intensity

    @property
    def directional(self):
        return self._directional

    @property
    def castshadow(self):
        return self._castshadow

    @property
    def cutoffRad(self):
        return math.radians(self._cutoff)

    @property
    def cutoffDeg(self):
        return self._cutoff

    @property
    def attenuation(self):
        return self._attenuation


class BatchRenderer(RBC):
    """
    This class is used to manage batch rendering
    """

    def __init__(self, visualizer, renderer_options):
        self._visualizer = visualizer
        self._lights = gs.List()
        self._renderer_options = renderer_options
        self._renderer = None

        self._data_cache = {}
        self._t = -1

    def add_light(self, pos, dir, color, intensity, directional, castshadow, cutoff, attenuation):
        self._lights.append(Light(pos, dir, color, intensity, directional, castshadow, cutoff, attenuation))

    def build(self):
        """
        Build all cameras in the batch and initialize Moderona renderer
        """
        if len(self._visualizer._cameras) == 0:
            raise ValueError("No cameras to render")

        if gs.backend != gs.cuda:
            gs.raise_exception("BatchRenderer requires CUDA backend.")

        self._cameras = gs.List([camera for camera in self._visualizer._cameras if not camera.debug])
        lights = self._lights
        rigid = self._visualizer.scene.rigid_solver
        n_envs = max(self._visualizer.scene.n_envs, 1)
        res = self._cameras[0].res
        gpu_id = gs.device.index
        use_rasterizer = self._renderer_options.use_rasterizer

        # Cameras
<<<<<<< HEAD
        n_cameras = len(cameras)
        cameras_pos = torch.stack([camera.get_pos() for camera in cameras], dim=1)
        cameras_quat = torch.stack([camera.get_quat() for camera in cameras], dim=1)
        cameras_fov = torch.tensor([camera.fov for camera in cameras], dtype=gs.tc_float, device=gs.device)
        cameras_near = torch.tensor([camera.near for camera in cameras], dtype=gs.tc_float, device=gs.device)
        cameras_far = torch.tensor([camera.far for camera in cameras], dtype=gs.tc_float, device=gs.device)
=======
        n_cameras = len(self._cameras)
        cameras_pos = torch.stack([camera.get_pos() for camera in self._cameras], dim=1)
        cameras_quat = torch.stack([camera.get_quat() for camera in self._cameras], dim=1)
        cameras_fov = torch.tensor([camera.fov for camera in self._cameras], dtype=gs.tc_float, device=gs.device)
>>>>>>> 7e5edb6e

        # Build taichi arrays to store light properties once. If later we need to support dynamic lights, we should
        # consider storing light properties as taichi fields in Genesis.
        n_lights = len(lights)
        light_pos = torch.tensor([light.pos for light in self._lights], dtype=gs.tc_float)
        light_dir = torch.tensor([light.dir for light in self._lights], dtype=gs.tc_float)
        light_rgb = torch.tensor([light.color for light in self._lights], dtype=gs.tc_float)
        light_directional = torch.tensor([light.directional for light in self._lights], dtype=gs.tc_int)
        light_castshadow = torch.tensor([light.castshadow for light in self._lights], dtype=gs.tc_int)
        light_cutoff = torch.tensor([light.cutoffRad for light in self._lights], dtype=gs.tc_float)
        light_attenuation = torch.tensor([light.attenuation for light in self._lights], dtype=gs.tc_float)
        light_intensity = torch.tensor([light.intensity for light in self._lights], dtype=gs.tc_float)

        self._renderer = MadronaBatchRendererAdapter(
            rigid,
            gpu_id,
            n_envs,
            n_cameras,
            n_lights,
            cameras_fov,
            cameras_near,
            cameras_far,
            *res,
            False,
            use_rasterizer,
        )
        self._renderer.init(
            rigid,
            cameras_pos,
            cameras_quat,
            light_pos,
            light_dir,
            light_rgb,
            light_directional,
            light_castshadow,
            light_cutoff,
            light_attenuation,
            light_intensity,
        )

    def update_scene(self):
        self._visualizer._context.update()

    def render(self, rgb=True, depth=False, segmentation=False, normal=False, force_render=False, aliasing=False):
        """
        Render all cameras in the batch.

        Parameters
        ----------
        rgb : bool, optional
            Whether to render the rgb image.
        depth : bool, optional
            Whether to render the depth image.
        segmentation : bool, optional
            Whether to render the segmentation image.
        normal : bool, optional
            Whether to render the normal image.
        force_render : bool, optional
            Whether to force render the scene.
        aliasing : bool, optional
            Whether to apply anti-aliasing.

        Returns
        -------
        rgb_arr : tuple of arrays
            The sequence of rgb images associated with each camera.
        depth_arr : tuple of arrays
            The sequence of depth images associated with each camera.
        segmentation_arr : tuple of arrays
            The sequence of segmentation images associated with each camera.
        normal_arr : tuple of arrays
            The sequence of normal images associated with each camera.
        """

        # Clear cache if requested or necessary
        if force_render or self._t < self._visualizer.scene.t:
            self._data_cache.clear()

        # Fetch available cached data
        cache_key = (aliasing,)
        rgb_arr = self._data_cache.get((IMAGE_TYPE.RGB, cache_key), None)
        depth_arr = self._data_cache.get((IMAGE_TYPE.DEPTH, cache_key), None)
        segmentation_arr = self._data_cache.get((IMAGE_TYPE.SEGMENTATION, cache_key), None)
        normal_arr = self._data_cache.get((IMAGE_TYPE.NORMAL, cache_key), None)

        # Force disabling rendering whenever cached data is already available
        rgb_ = rgb and rgb_arr is None
        depth_ = depth and depth_arr is None
        segmentation_ = segmentation and segmentation_arr is None
        normal_ = normal and normal_arr is None

        # Early return if there is nothing to do
        if not (rgb_ or depth_ or segmentation_ or normal_):
            return (
                rgb_arr if rgb else None,
                depth_arr if depth else None,
                segmentation_arr if segmentation else None,
                normal_arr if normal else None,
            )

        # Update scene
        self.update_scene()

        # Render frame
<<<<<<< HEAD
        cameras_pos = torch.stack([camera.get_pos() for camera in self._visualizer._cameras], dim=1)
        cameras_quat = torch.stack([camera.get_quat() for camera in self._visualizer._cameras], dim=1)
        render_options = np.array((rgb_, depth_, normal_, segmentation_, aliasing), dtype=np.uint32)
        rgba_arr_all, depth_arr_all, segmentation_arr_all, normal_arr_all = self._renderer.render(
=======
        cameras_pos = torch.stack([camera.get_pos() for camera in self._cameras], dim=1)
        cameras_quat = torch.stack([camera.get_quat() for camera in self._cameras], dim=1)
        render_options = np.array((rgb_, depth_, False, False, aliasing), dtype=np.uint32)
        rgba_arr_all, depth_arr_all = self._renderer.render(
>>>>>>> 7e5edb6e
            self._visualizer.scene.rigid_solver, cameras_pos, cameras_quat, render_options
        )

        # Post-processing: Remove alpha channel from RGBA, squeeze env dim if necessary, and split along camera dim
        buffers = [
            rgba_arr_all[..., :3].flip(-1).cpu().numpy() if rgb else None,
            depth_arr_all.cpu().numpy() if depth else None,
            segmentation_arr_all.cpu().numpy() if segmentation else None,
            normal_arr_all[..., :3].flip(-1).cpu().numpy() if normal else None,
        ]
        for i, data in enumerate(buffers):
            if data is not None:
                data = data.swapaxes(0, 1)
                if self._visualizer.scene.n_envs == 0:
                    data = data.squeeze(1)
                buffers[i] = tuple(data)

        # Update cache
        self._t = self._visualizer.scene.t
        if rgb_:
            rgb_arr = self._data_cache[(IMAGE_TYPE.RGB, cache_key)] = buffers[0]
        if depth_:
            depth_arr = self._data_cache[(IMAGE_TYPE.DEPTH, cache_key)] = buffers[1]
        if segmentation_:
            segmentation_arr = self._data_cache[(IMAGE_TYPE.SEGMENTATION, cache_key)] = buffers[2]
        if normal_:
            normal_arr = self._data_cache[(IMAGE_TYPE.NORMAL, cache_key)] = buffers[3]

        return rgb_arr, depth_arr, segmentation_arr, normal_arr

    def destroy(self):
        self._lights.clear()
        self._data_cache.clear()
        if self._renderer is not None:
            del self._renderer.madrona
            self._renderer = None

    def reset(self):
        self._t = -1

    @property
    def lights(self):
        return self._lights

    @property
    def cameras(self):
        return self._cameras<|MERGE_RESOLUTION|>--- conflicted
+++ resolved
@@ -104,19 +104,12 @@
         use_rasterizer = self._renderer_options.use_rasterizer
 
         # Cameras
-<<<<<<< HEAD
-        n_cameras = len(cameras)
-        cameras_pos = torch.stack([camera.get_pos() for camera in cameras], dim=1)
-        cameras_quat = torch.stack([camera.get_quat() for camera in cameras], dim=1)
-        cameras_fov = torch.tensor([camera.fov for camera in cameras], dtype=gs.tc_float, device=gs.device)
-        cameras_near = torch.tensor([camera.near for camera in cameras], dtype=gs.tc_float, device=gs.device)
-        cameras_far = torch.tensor([camera.far for camera in cameras], dtype=gs.tc_float, device=gs.device)
-=======
         n_cameras = len(self._cameras)
         cameras_pos = torch.stack([camera.get_pos() for camera in self._cameras], dim=1)
         cameras_quat = torch.stack([camera.get_quat() for camera in self._cameras], dim=1)
         cameras_fov = torch.tensor([camera.fov for camera in self._cameras], dtype=gs.tc_float, device=gs.device)
->>>>>>> 7e5edb6e
+        cameras_near = torch.tensor([camera.near for camera in self._cameras], dtype=gs.tc_float, device=gs.device)
+        cameras_far = torch.tensor([camera.far for camera in self.cameras], dtype=gs.tc_float, device=gs.device)
 
         # Build taichi arrays to store light properties once. If later we need to support dynamic lights, we should
         # consider storing light properties as taichi fields in Genesis.
@@ -221,17 +214,10 @@
         self.update_scene()
 
         # Render frame
-<<<<<<< HEAD
-        cameras_pos = torch.stack([camera.get_pos() for camera in self._visualizer._cameras], dim=1)
-        cameras_quat = torch.stack([camera.get_quat() for camera in self._visualizer._cameras], dim=1)
+        cameras_pos = torch.stack([camera.get_pos() for camera in self._cameras], dim=1)
+        cameras_quat = torch.stack([camera.get_quat() for camera in self._cameras], dim=1)
         render_options = np.array((rgb_, depth_, normal_, segmentation_, aliasing), dtype=np.uint32)
         rgba_arr_all, depth_arr_all, segmentation_arr_all, normal_arr_all = self._renderer.render(
-=======
-        cameras_pos = torch.stack([camera.get_pos() for camera in self._cameras], dim=1)
-        cameras_quat = torch.stack([camera.get_quat() for camera in self._cameras], dim=1)
-        render_options = np.array((rgb_, depth_, False, False, aliasing), dtype=np.uint32)
-        rgba_arr_all, depth_arr_all = self._renderer.render(
->>>>>>> 7e5edb6e
             self._visualizer.scene.rigid_solver, cameras_pos, cameras_quat, render_options
         )
 
