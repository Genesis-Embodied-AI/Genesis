--- conflicted
+++ resolved
@@ -10,11 +10,7 @@
 requires-python = ">=3.10,<3.14"
 dependencies = [
     "psutil",
-<<<<<<< HEAD
-    "gstaichi==4.4.0b2",
-=======
     "gstaichi==4.5.0",
->>>>>>> 59cec062
     "pydantic>=2.11.0",
     "numpy>=1.26.4",
     "trimesh",
