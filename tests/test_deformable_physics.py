--- conflicted
+++ resolved
@@ -2,7 +2,6 @@
 import numpy as np
 import pytest
 import torch
-import gstaichi as ti
 
 import genesis as gs
 
@@ -199,114 +198,13 @@
     assert_allclose(cloth.get_particles_vel(), 0.0, atol=1e-5)
     assert_allclose(mpm_cube.get_particles_vel(), 0.0, atol=1e-4)
     assert_allclose(entity_fem._solver.get_state(0).vel, 0, atol=1e-3)
-<<<<<<< HEAD
     assert_allclose(water.get_particles_vel(), 0.0, atol=5e-2)
-=======
-    assert_allclose(water.get_particles_vel(), 0.0, atol=5e-2)
-
-
-@pytest.mark.required
-@pytest.mark.parametrize("n_envs", [0, 2])
-@pytest.mark.parametrize("material_type", [gs.materials.PBD.Cloth])
-@pytest.mark.parametrize("backend", [gs.gpu])
-def test_attach_cloth(n_envs, material_type, show_viewer, tol):
-    scene = gs.Scene(
-        sim_options=gs.options.SimOptions(
-            dt=4e-3,
-            substeps=10,
-        ),
-        show_viewer=show_viewer,
-    )
-    plane = scene.add_entity(
-        morph=gs.morphs.Plane(),
-    )
-    cloth_1 = scene.add_entity(
-        morph=gs.morphs.Mesh(
-            file="meshes/cloth.obj",
-            pos=(0, 2.0, 0.5),
-            scale=1.0,
-        ),
-        material=material_type(),
-        surface=gs.surfaces.Default(
-            color=(1.0, 1.0, 0.2, 1.0),
-            vis_mode="visual",
-        ),
-    )
-    cloth_2 = scene.add_entity(
-        morph=gs.morphs.Mesh(
-            file="meshes/cloth.obj",
-            pos=(0, 0, 0.1),
-            scale=2.0,
-        ),
-        material=material_type(),
-        surface=gs.surfaces.Default(
-            color=(1.0, 1.0, 0.2, 1.0),
-            vis_mode="visual",
-        ),
-    )
-    scene.build(n_envs=n_envs)
-
-    # Make sure that 'get_position', 'get_velocity' is working
-    for cloth in (cloth_1, cloth_2):
-        init_com = torch.tensor([2.0, 0.0, 1.0])
-        cloth.set_position(init_com)
-        cloth.process_input()
-        poss = cloth.get_particles_pos()
-        assert_allclose(poss.mean(dim=-2), init_com, tol=1e-2)
-        poss += torch.tensor([0.5, -1.0, -0.5])
-        vels = torch.rand_like(poss)
-        cloth.set_position(poss)
-        cloth.set_velocity(vels)
-        assert_allclose(cloth.get_particles_vel(), 0.0, tol=tol)
-        cloth.process_input()
-        assert_allclose(cloth.get_particles_pos(), poss, tol=tol)
-        assert_allclose(cloth.get_particles_vel(), vels, tol=tol)
-    scene.reset()
-
-    # Simulate for a while
-    for i in range(40):
-        scene.step()
-
-    # Make sure that the cloth is landing perfectly vertically and laying on the ground without moving
-    poss = cloth_2.get_particles_pos()
-    assert_allclose(poss[..., :2], cloth_2._mesh.verts[..., :2], tol=tol)
-    assert_allclose(poss[..., 2], cloth_2._particle_size / 2, tol=tol)
-    vels = cloth_2.get_particles_vel()
-    assert_allclose(vels, 0.0, tol=tol)
-
-    # Attach top-left corner and simulate for a while
-    particle_idx = cloth_2.find_closest_particle((-1, -1, 0))
-    particle_pos_ref = (-0.5, -0.5, 0.05)
-    cloth_2.set_particles_pos(particle_pos_ref, particle_idx)
-    for i in range(60):
-        scene.step()
-
-    # Make sure that the corner is at the target position, some points are still on the ground, and none are moving
-    poss = cloth_2.get_particles_pos()
-    if scene.n_envs > 0:
-        particle_pos = poss[torch.arange(scene.n_envs), particle_idx]
-    else:
-        particle_pos = poss[particle_idx]
-    assert_allclose(particle_pos, particle_pos_ref, tol=tol)
-    assert_allclose(poss[..., 2].min(dim=-1).values, cloth_2._particle_size / 2, tol=tol)
-    vels = cloth_2.get_particles_vel()
-    assert_allclose(vels[..., 2].mean(dim=-1), 0.0, tol=1e-3)
-
-    # Release cloth
-    cloth_2.release_particle(particle_idx)
-    for i in range(30):
-        scene.step()
-
-    # Make sure that the cloth is laying on the ground without moving
-    poss = cloth_2.get_particles_pos()
-    assert_allclose(poss[..., 2], cloth_2._particle_size / 2, tol=tol)
-    assert -0.6 < poss[..., :1].min() and poss[..., :1].max() < 0.6
-    vels = cloth_2.get_particles_vel()
-    assert_allclose(vels[..., 2].mean(dim=-1), 0.0, tol=tol)
 
 
 @pytest.mark.required
 def test_sf_solver(show_viewer):
+    import gstaichi as ti
+
     res = 384
     orbit_tau = 0.2
     orbit_radius = 0.3
@@ -408,5 +306,4 @@
     ]
     scene.sim.solvers[-1].set_jets(jet)
     scene.build()
-    scene.step()
->>>>>>> 8ad3841f
+    scene.step()