--- conflicted
+++ resolved
@@ -273,7 +273,6 @@
         if not isinstance(renderer_options, RendererOptions):
             gs.raise_exception("`renderer` should be an instance of `gs.renderers.Renderer`.")
 
-<<<<<<< HEAD
         # Validate rigid_options against sim_options
         if rigid_options.box_box_detection is None:
             rigid_options.box_box_detection = not sim_options.requires_grad
@@ -289,7 +288,7 @@
             gs.raise_exception(
                 "`rigid_options.enable_mujoco_compatibility` cannot be True when `sim_options.requires_grad` is True."
             )
-=======
+
     def destroy(self):
         if getattr(self, "_recorder_manager", None) is not None:
             if self._recorder_manager.is_recording:
@@ -299,7 +298,6 @@
         if getattr(self, "_visualizer", None) is not None:
             self._visualizer.destroy()
             self._visualizer = None
->>>>>>> e6e48926
 
     @gs.assert_unbuilt
     def add_entity(
