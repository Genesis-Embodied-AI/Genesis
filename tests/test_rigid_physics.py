import sys
import xml.etree.ElementTree as ET
import os

import pytest
import trimesh
import torch
import numpy as np
from huggingface_hub import snapshot_download

import mujoco
import genesis as gs

from .utils import (
    init_simulators,
    check_mujoco_model_consistency,
    check_mujoco_data_consistency,
    simulate_and_check_mujoco_consistency,
)


@pytest.fixture
def xml_path(request, tmp_path, model_name):
    mjcf = request.getfixturevalue(model_name)
    xml_tree = ET.ElementTree(mjcf)
    file_path = tmp_path / f"{model_name}.xml"
    xml_tree.write(file_path, encoding="utf-8", xml_declaration=True)
    return str(file_path)


@pytest.fixture(scope="session")
def box_plan():
    """Generate an XML model for a box on a plane."""
    mjcf = ET.Element("mujoco", model="one_box")
    ET.SubElement(mjcf, "option", timestep="0.01")
    default = ET.SubElement(mjcf, "default")
    ET.SubElement(default, "geom", contype="1", conaffinity="1", condim="3", friction="1. 0.5 0.5")
    worldbody = ET.SubElement(mjcf, "worldbody")
    ET.SubElement(worldbody, "geom", type="plane", name="floor", pos="0. 0. 0.", size="40. 40. 40.")
    box_body = ET.SubElement(worldbody, "body", name="box", pos="0. 0. 0.3")
    ET.SubElement(box_body, "geom", type="box", size="0.2 0.2 0.2", pos="0. 0. 0.")
    ET.SubElement(box_body, "joint", name="root", type="free")
    return mjcf


@pytest.fixture(scope="session")
def mimic_hinges():
    mjcf = ET.Element("mujoco", model="mimic_hinges")
    ET.SubElement(mjcf, "compiler", angle="degree")
    ET.SubElement(mjcf, "option", timestep="0.01")
    worldbody = ET.SubElement(mjcf, "worldbody")
    parent = ET.SubElement(worldbody, "body", name="parent", pos="0 0 1.0")
    child1 = ET.SubElement(parent, "body", name="child1", pos="0.5 0 0")
    ET.SubElement(child1, "geom", type="capsule", size="0.05 0.2", rgba="0.9 0.1 0.1 1")
    ET.SubElement(child1, "joint", type="hinge", name="joint1", axis="0 1 0", range="-45 45")
    child2 = ET.SubElement(parent, "body", name="child2", pos="0 0.5 0")
    ET.SubElement(child2, "geom", type="capsule", size="0.05 0.2", rgba="0.1 0.1 0.9 1")
    ET.SubElement(child2, "joint", type="hinge", name="joint2", axis="0 1 0", range="-45 45")
    equality = ET.SubElement(mjcf, "equality")
    ET.SubElement(equality, "joint", name="joint_equality", joint1="joint1", joint2="joint2")
    return mjcf


@pytest.fixture(scope="session")
def box_box():
    """Generate an XML model for two boxes."""
    mjcf = ET.Element("mujoco", model="one_box")
    ET.SubElement(mjcf, "option", timestep="0.01")
    default = ET.SubElement(mjcf, "default")
    ET.SubElement(default, "geom", contype="1", conaffinity="1", condim="3", friction="1. 0.5 0.5")
    worldbody = ET.SubElement(mjcf, "worldbody")
    ET.SubElement(worldbody, "geom", type="plane", name="floor", pos="0. 0. 0.", size="40. 40. 40.")
    box1_body = ET.SubElement(worldbody, "body", name="box1", pos="0. 0. 0.2")
    ET.SubElement(box1_body, "geom", type="box", size="0.2 0.2 0.2", pos="0. 0. 0.", rgba="0 1 0 0.4")
    ET.SubElement(box1_body, "joint", name="root1", type="free")
    box2_body = ET.SubElement(worldbody, "body", name="box2", pos="0. 0. 0.8")
    ET.SubElement(box2_body, "geom", type="box", size="0.2 0.2 0.2", pos="0. 0. 0.", rgba="0 0 1 0.4")
    ET.SubElement(box2_body, "joint", name="root2", type="free")
    return mjcf


@pytest.fixture
def collision_edge_cases(asset_tmp_path, mode):
    assets = {}
    for i, box_size in enumerate(((0.8, 0.8, 0.04), (0.04, 0.04, 0.005))):
        tmesh = trimesh.creation.box(extents=np.array(box_size) * 2)
        mesh_path = str(asset_tmp_path / f"box{i}.obj")
        tmesh.export(mesh_path, file_type="obj")
        assets[f"box{i}"] = mesh_path

    mjcf = ET.Element("mujoco", model="one_box")
    ET.SubElement(mjcf, "option", timestep="0.005")
    default = ET.SubElement(mjcf, "default")
    ET.SubElement(default, "geom", contype="1", conaffinity="1", condim="3", friction="1. 0.5 0.5")

    asset = ET.SubElement(mjcf, "asset")
    for name, mesh_path in assets.items():
        ET.SubElement(asset, "mesh", name=name, refpos="0 0 0", refquat="1 0 0 0", file=mesh_path)

    worldbody = ET.SubElement(mjcf, "worldbody")

    if mode == 0:
        ET.SubElement(worldbody, "geom", type="box", size="0.8 0.8 0.04", pos="0. 0. 0.", rgba="0 1 0 0.4")
        box1_body = ET.SubElement(worldbody, "body", name="box1", pos="0.0 0.0 0.7")
        ET.SubElement(box1_body, "geom", type="box", size="0.04 0.04 0.005", pos="-0.758 -0.758 0.", rgba="0 0 1 0.4")
    elif mode == 1:
        ET.SubElement(worldbody, "geom", type="box", size="0.8 0.8 0.04", pos="0. 0. 0.", rgba="0 1 0 0.4")
        box1_body = ET.SubElement(worldbody, "body", name="box1", pos="-0.758 -0.758 0.7")
        ET.SubElement(box1_body, "geom", type="box", size="0.04 0.04 0.005", pos="0. 0. 0.", rgba="0 0 1 0.4")
    elif mode == 2:
        ET.SubElement(worldbody, "geom", type="box", size="0.8 0.8 0.04", pos="0. 0. 0.", rgba="0 1 0 0.4")
        box1_body = ET.SubElement(worldbody, "body", name="box1", pos="-0.758 -0.758 1.1")
        ET.SubElement(box1_body, "geom", type="box", size="0.04 0.04 0.005", pos="0. 0. 0.", rgba="0 0 1 0.4")
    elif mode == 3:
        ET.SubElement(worldbody, "geom", type="box", size="0.8 0.8 0.04", pos="0. 0. 0.", rgba="0 1 0 0.4")
        box1_body = ET.SubElement(worldbody, "body", name="box1", pos="0.0 0.0 0.7")
        ET.SubElement(box1_body, "geom", type="mesh", mesh="box1", pos="-0.758 -0.758 0.", rgba="0 0 1 0.4")
    elif mode == 4:
        ET.SubElement(worldbody, "geom", type="mesh", mesh="box0", pos="0. 0. 0.", rgba="0 1 0 0.4")
        box1_body = ET.SubElement(worldbody, "body", name="box1", pos="0.0 0.0 0.7")
        ET.SubElement(box1_body, "geom", type="mesh", mesh="box1", pos="-0.758 -0.758 0.", rgba="0 0 1 0.4")
    elif mode == 5:
        ET.SubElement(worldbody, "geom", type="mesh", mesh="box0", pos="0. 0. 0.", rgba="0 1 0 0.4")
        box1_body = ET.SubElement(worldbody, "body", name="box1", pos="-0.758 -0.758 0.7")
        ET.SubElement(box1_body, "geom", type="mesh", mesh="box1", pos="0. 0. 0.", rgba="0 0 1 0.4")
    elif mode == 6:
        ET.SubElement(worldbody, "geom", type="mesh", mesh="box0", pos="0. 0. 0.", rgba="0 1 0 0.4")
        box1_body = ET.SubElement(worldbody, "body", name="box1", pos="-0.758 -0.758 1.1")
        ET.SubElement(box1_body, "geom", type="mesh", mesh="box1", pos="0. 0. 0.", rgba="0 0 1 0.4")
    elif mode == 7:
        ET.SubElement(worldbody, "geom", type="mesh", mesh="box1", pos=" 0.758  0.758 0.", rgba="0 1 0 0.4")
        ET.SubElement(worldbody, "geom", type="mesh", mesh="box1", pos="-0.758 -0.758 0.", rgba="0 1 0 0.4")
        ET.SubElement(worldbody, "geom", type="mesh", mesh="box1", pos=" 0.758 -0.758 0.", rgba="0 1 0 0.4")
        ET.SubElement(worldbody, "geom", type="mesh", mesh="box1", pos="-0.758  0.758 0.", rgba="0 1 0 0.4")
        box1_body = ET.SubElement(worldbody, "body", name="box1", pos="0. 0. 0.7")
        ET.SubElement(box1_body, "geom", type="mesh", mesh="box0", pos="0. 0. 0.", rgba="0 0 1 0.4")
    elif mode == 8:
        ET.SubElement(worldbody, "geom", type="mesh", mesh="box1", pos=" 0.762  0.762 0.", rgba="0 1 0 0.4")
        ET.SubElement(worldbody, "geom", type="mesh", mesh="box1", pos="-0.762 -0.762 0.", rgba="0 1 0 0.4")
        ET.SubElement(worldbody, "geom", type="mesh", mesh="box1", pos=" 0.762 -0.762 0.", rgba="0 1 0 0.4")
        ET.SubElement(worldbody, "geom", type="mesh", mesh="box1", pos="-0.762  0.762 0.", rgba="0 1 0 0.4")
        box1_body = ET.SubElement(worldbody, "body", name="box1", pos="0. 0. 0.7")
        ET.SubElement(box1_body, "geom", type="mesh", mesh="box0", pos="0. 0. 0.", rgba="0 0 1 0.4")
    else:
        raise ValueError("Invalid mode")

    ET.SubElement(box1_body, "joint", name="root", type="free")

    return mjcf


def _build_chain_capsule_hinge(asset_tmp_path, enable_mesh):
    if enable_mesh:
        mesh_path = str(asset_tmp_path / "capsule.obj")
        tmesh = trimesh.creation.icosphere(radius=1.0, subdivisions=1)
        tmesh.apply_transform(np.diag([0.05, 0.05, 0.25, 1]))
        tmesh.export(mesh_path, file_type="obj")

    mjcf = ET.Element("mujoco", model="two_stick_robot")
    ET.SubElement(mjcf, "option", timestep="0.05")
    default = ET.SubElement(mjcf, "default")
    ET.SubElement(default, "geom", contype="1", conaffinity="1", condim="3")
    if enable_mesh:
        asset = ET.SubElement(mjcf, "asset")
        ET.SubElement(asset, "mesh", name="capsule", refpos="0 0 -0.25", refquat="0.707 0 -0.707 0", file=mesh_path)
    worldbody = ET.SubElement(mjcf, "worldbody")
    link0 = ET.SubElement(worldbody, "body", name="body1", pos="0.1 0.2 0.0", quat="0.707 0 0.707 0")
    if enable_mesh:
        ET.SubElement(link0, "geom", type="mesh", mesh="capsule", rgba="0 0 1 0.3")
    else:
        ET.SubElement(link0, "geom", type="capsule", fromto="0 0 0 0.5 0 0", size="0.05", rgba="0 0 1 0.3")
    link1 = ET.SubElement(link0, "body", name="body2", pos="0.5 0.2 0.0", quat="0.92388 0 0 0.38268")
    if enable_mesh:
        ET.SubElement(link1, "geom", type="mesh", mesh="capsule")
    else:
        ET.SubElement(link1, "geom", type="capsule", fromto="0 0 0 0.5 0 0", size="0.05")
    ET.SubElement(link1, "joint", type="hinge", name="joint1", axis="0 0 1", pos="0.0 0.0 0.0")
    link2 = ET.SubElement(link1, "body", name="body3", pos="0.5 0.2 0.0", quat="0.92388 0 0.38268 0.0")
    if enable_mesh:
        ET.SubElement(link2, "geom", type="mesh", mesh="capsule")
    else:
        ET.SubElement(link2, "geom", type="capsule", fromto="0 0 0 0.5 0 0", size="0.05")
    ET.SubElement(link2, "joint", type="hinge", name="joint2", axis="0 1 0")
    return mjcf


@pytest.fixture(scope="session")
def two_aligned_hinges():
    mjcf = ET.Element("mujoco", model="two_aligned_hinges")
    ET.SubElement(mjcf, "option", timestep="0.05")
    default = ET.SubElement(mjcf, "default")
    ET.SubElement(default, "geom", contype="1", conaffinity="1", condim="3")
    worldbody = ET.SubElement(mjcf, "worldbody")
    link0 = ET.SubElement(worldbody, "body", name="body0")
    ET.SubElement(link0, "geom", type="capsule", fromto="0 0 0 0.5 0 0", size="0.05")
    ET.SubElement(link0, "joint", type="hinge", name="joint0", axis="0 0 1")
    link1 = ET.SubElement(link0, "body", name="body1", pos="0.5 0 0")
    ET.SubElement(link1, "geom", type="capsule", fromto="0 0 0 0.5 0 0", size="0.05")
    ET.SubElement(link1, "joint", type="hinge", name="joint1", axis="0 0 1")
    return mjcf


@pytest.fixture(scope="session")
def chain_capsule_hinge_mesh(asset_tmp_path):
    return _build_chain_capsule_hinge(asset_tmp_path, enable_mesh=True)


@pytest.fixture(scope="session")
def chain_capsule_hinge_capsule(asset_tmp_path):
    return _build_chain_capsule_hinge(asset_tmp_path, enable_mesh=False)


@pytest.mark.parametrize("model_name", ["box_plan"])
@pytest.mark.parametrize(
    "gs_solver",
    [gs.constraint_solver.CG],  # FIXME: , gs.constraint_solver.Newton],
)
@pytest.mark.parametrize("gs_integrator", [gs.integrator.implicitfast, gs.integrator.Euler])
@pytest.mark.parametrize("backend", [gs.cpu])
def test_box_plan_dynamics(gs_sim, mj_sim, atol):
    cube_pos = np.array([0.0, 0.0, 0.6])
    cube_quat = np.random.rand(4)
    cube_quat /= np.linalg.norm(cube_quat)
    qpos = np.concatenate((cube_pos, cube_quat))
    qvel = np.random.rand(6) * 0.2
    simulate_and_check_mujoco_consistency(gs_sim, mj_sim, qpos, qvel, atol=atol, num_steps=150)


@pytest.mark.parametrize("model_name", ["two_aligned_hinges"])
@pytest.mark.parametrize("gs_solver", [gs.constraint_solver.CG])
@pytest.mark.parametrize("gs_integrator", [gs.integrator.Euler])
def test_link_velocity(gs_sim, atol):
    # Check the velocity for a few "easy" special cases
    init_simulators(gs_sim, qvel=np.array([0.0, 1.0]))
    np.testing.assert_allclose(gs_sim.rigid_solver.links_state.vel.to_numpy(), 0, atol=atol)

    init_simulators(gs_sim, qvel=np.array([1.0, 0.0]))
    cvel_0, cvel_1 = gs_sim.rigid_solver.links_state.vel.to_numpy()[:, 0]
    np.testing.assert_allclose(cvel_0, np.array([0.0, 0.5, 0.0]), atol=atol)
    np.testing.assert_allclose(cvel_1, np.array([0.0, 0.5, 0.0]), atol=atol)

    init_simulators(gs_sim, qpos=np.array([0.0, np.pi / 2.0]), qvel=np.array([0.0, 1.2]))
    COM = gs_sim.rigid_solver.links_state[0, 0].COM
    np.testing.assert_allclose(COM, np.array([0.375, 0.125, 0.0]), atol=atol)
    xanchor = gs_sim.rigid_solver.joints_state[1, 0].xanchor
    np.testing.assert_allclose(xanchor, np.array([0.5, 0.0, 0.0]), atol=atol)
    cvel_0, cvel_1 = gs_sim.rigid_solver.links_state.vel.to_numpy()[:, 0]
    np.testing.assert_allclose(cvel_0, 0, atol=atol)
    np.testing.assert_allclose(cvel_1, np.array([-1.2 * (0.125 - 0.0), 1.2 * (0.375 - 0.5), 0.0]), atol=atol)

    # Check that the velocity is valid for a random configuration
    init_simulators(gs_sim, qpos=np.array([-0.7, 0.2]), qvel=np.array([3.0, 13.0]))
    xanchor = gs_sim.rigid_solver.joints_state[1, 0].xanchor
    theta_0, theta_1 = gs_sim.rigid_solver.qpos.to_numpy()[:, 0]
    np.testing.assert_allclose(xanchor[0], 0.5 * np.cos(theta_0), atol=atol)
    np.testing.assert_allclose(xanchor[1], 0.5 * np.sin(theta_0), atol=atol)
    COM = gs_sim.rigid_solver.links_state[0, 0].COM
    COM_0 = np.array([0.25 * np.cos(theta_0), 0.25 * np.sin(theta_0), 0.0])
    COM_1 = np.array(
        [
            0.5 * np.cos(theta_0) + 0.25 * np.cos(theta_0 + theta_1),
            0.5 * np.sin(theta_0) + 0.25 * np.sin(theta_0 + theta_1),
            0.0,
        ]
    )
    np.testing.assert_allclose(COM, 0.5 * (COM_0 + COM_1), atol=atol)

    cvel_0, cvel_1 = gs_sim.rigid_solver.links_state.vel.to_numpy()[:, 0]
    omega_0, omega_1 = gs_sim.rigid_solver.links_state.ang.to_numpy()[:, 0, 2]
    np.testing.assert_allclose(omega_0, 3.0, atol=atol)
    np.testing.assert_allclose(omega_1 - omega_0, 13.0, atol=atol)
    cvel_0_ = omega_0 * np.array([-COM[1], COM[0], 0.0])
    np.testing.assert_allclose(cvel_0, cvel_0_, atol=atol)
    cvel_1_ = cvel_0 + (omega_1 - omega_0) * np.array([xanchor[1] - COM[1], COM[0] - xanchor[0], 0.0])
    np.testing.assert_allclose(cvel_1, cvel_1_, atol=atol)

    xpos_0, xpos_1 = gs_sim.rigid_solver.links_state.pos.to_numpy()[:, 0]
    np.testing.assert_allclose(xpos_0, 0.0, atol=atol)
    np.testing.assert_allclose(xpos_1, xanchor, atol=atol)
    xvel_0, xvel_1 = gs_sim.rigid_solver.get_links_vel()
    np.testing.assert_allclose(xvel_0, 0.0, atol=atol)
    xvel_1_ = omega_0 * np.array([-xpos_1[1], xpos_1[0], 0.0])
    np.testing.assert_allclose(xvel_1, xvel_1_, atol=atol)
    civel_0, civel_1 = gs_sim.rigid_solver.get_links_vel(ref="link_com")
    civel_0_ = omega_0 * np.array([-COM_0[1], COM_0[0], 0.0])
    np.testing.assert_allclose(civel_0, civel_0_, atol=atol)
    civel_1_ = omega_0 * np.array([-COM_1[1], COM_1[0], 0.0]) + (omega_1 - omega_0) * np.array(
        [xanchor[1] - COM_1[1], COM_1[0] - xanchor[0], 0.0]
    )
    np.testing.assert_allclose(civel_1, civel_1_, atol=atol)


@pytest.mark.parametrize("model_name", ["box_box"])
@pytest.mark.parametrize("gs_solver", [gs.constraint_solver.CG, gs.constraint_solver.Newton])
@pytest.mark.parametrize("gs_integrator", [gs.integrator.implicitfast, gs.integrator.Euler])
@pytest.mark.parametrize("backend", [gs.cpu, gs.gpu])
def test_box_box_dynamics(gs_sim):
    (gs_robot,) = gs_sim.entities
    for _ in range(20):
        cube1_pos = np.array([0.0, 0.0, 0.2])
        cube1_quat = np.array([1.0, 0.0, 0.0, 0.0])
        cube2_pos = np.array([0.0, 0.0, 0.65 + 0.1 * np.random.rand()])
        cube2_quat = gs.utils.geom.xyz_to_quat(
            np.array([*(0.15 * np.random.rand(2)), np.pi * np.random.rand()]),
        )
        init_simulators(gs_sim, qpos=np.concatenate((cube1_pos, cube1_quat, cube2_pos, cube2_quat)))
        for i in range(110):
            gs_sim.scene.step()
            if i > 100:
                qvel = gs_robot.get_dofs_velocity().cpu()
                np.testing.assert_allclose(qvel, 0, atol=1e-2)

        qpos = gs_robot.get_dofs_position().cpu()
        np.testing.assert_allclose(qpos[8], 0.6, atol=2e-3)


@pytest.mark.parametrize("box_box_detection, dynamics", [(False, False), (False, True), (True, False)])
@pytest.mark.parametrize("backend", [gs.cpu])  # TODO: Cannot afford GPU test for this one
def test_many_boxes_dynamics(box_box_detection, dynamics, show_viewer):
    scene = gs.Scene(
        rigid_options=gs.options.RigidOptions(
            dt=0.01,
            box_box_detection=box_box_detection,
            max_collision_pairs=1000,
        ),
        viewer_options=gs.options.ViewerOptions(
            camera_pos=(10, 10, 10),
            camera_lookat=(0.0, 0.0, 0.0),
            camera_fov=40,
        ),
        show_viewer=show_viewer,
    )
    plane = scene.add_entity(
        gs.morphs.Plane(),
    )
    for n in range(5**3):
        i, j, k = int(n / 25), int(n / 5) % 5, n % 5
        scene.add_entity(
            gs.morphs.Box(
                pos=(i * 1.01, j * 1.01, k * 1.01 + 0.5),
                size=(1.0, 1.0, 1.0),
            ),
            surface=gs.surfaces.Default(
                color=(*np.random.rand(3), 0.7),
            ),
        )
    scene.build()

    if dynamics:
        for entity in scene.entities[1:]:
            entity.set_dofs_velocity(4.0 * np.random.rand(6))
    num_steps = 900 if dynamics else 150
    for i in range(num_steps):
        scene.step()
        if i > num_steps - 50:
            qvel = scene.rigid_solver.get_dofs_velocity().cpu()
            np.testing.assert_allclose(qvel, 0, atol=0.15 if dynamics else 0.05)

    for n, entity in enumerate(scene.entities[1:]):
        i, j, k = int(n / 25), int(n / 5) % 5, n % 5
        qpos = entity.get_dofs_position().cpu()
        if dynamics:
            assert qpos[:2].norm() < 20.0
            assert qpos[2] < 5.0
        else:
            qpos0 = np.array((i * 1.01, j * 1.01, k * 1.01 + 0.5))
            np.testing.assert_allclose(qpos[:3], qpos0, atol=0.05)
            np.testing.assert_allclose(qpos[3:], 0, atol=0.03)


@pytest.mark.adjacent_collision(True)
@pytest.mark.parametrize("model_name", ["chain_capsule_hinge_mesh"])  # FIXME: , "chain_capsule_hinge_capsule"])
@pytest.mark.parametrize(
    "gs_solver",
    [gs.constraint_solver.CG],  # FIXME: , gs.constraint_solver.Newton],
)
@pytest.mark.parametrize("gs_integrator", [gs.integrator.implicitfast, gs.integrator.Euler])
@pytest.mark.parametrize("backend", [gs.cpu])
def test_simple_kinematic_chain(gs_sim, mj_sim, atol):
    simulate_and_check_mujoco_consistency(gs_sim, mj_sim, atol=atol, num_steps=200)


# Disable Genesis multi-contact because it relies on discretized geometry unlike Mujoco
@pytest.mark.multi_contact(False)
@pytest.mark.parametrize("xml_path", ["xml/walker.xml"])
@pytest.mark.parametrize("gs_solver", [gs.constraint_solver.CG])
@pytest.mark.parametrize("gs_integrator", [gs.integrator.Euler])
@pytest.mark.parametrize("backend", [gs.cpu])
def test_walker(gs_sim, mj_sim, atol):
    # Force numpy seed because this test is very sensitive to the initial condition
    np.random.seed(0)
    (gs_robot,) = gs_sim.entities
    qpos = np.zeros((gs_robot.n_qs,))
    qpos[2] += 0.5
    qvel = np.random.rand(gs_robot.n_dofs) * 0.2

    # Cannot simulate any longer because collision detection is very sensitive
    simulate_and_check_mujoco_consistency(gs_sim, mj_sim, qpos, qvel, atol=atol, num_steps=90)


@pytest.mark.parametrize("xml_path", ["xml/franka_emika_panda/panda.xml"])
@pytest.mark.parametrize("gs_solver", [gs.constraint_solver.CG])
@pytest.mark.parametrize("gs_integrator", [gs.integrator.Euler])
@pytest.mark.parametrize("backend", [gs.cpu, gs.gpu])
def test_robot_kinematics(gs_sim, mj_sim, atol):
    # Disable all constraints and actuation
    mj_sim.model.opt.disableflags |= mujoco.mjtDisableBit.mjDSBL_CONSTRAINT
    mj_sim.model.opt.disableflags |= mujoco.mjtDisableBit.mjDSBL_ACTUATION
    gs_sim.rigid_solver.dofs_state.ctrl_mode.fill(gs.CTRL_MODE.FORCE)
    gs_sim.rigid_solver._enable_collision = False
    gs_sim.rigid_solver._enable_joint_limit = False
    gs_sim.rigid_solver._disable_constraint = True

    check_mujoco_model_consistency(gs_sim, mj_sim, atol=atol)

    (gs_robot,) = gs_sim.entities
    dof_bounds = gs_sim.rigid_solver.dofs_info.limit.to_numpy()
    for _ in range(100):
        qpos = dof_bounds[:, 0] + (dof_bounds[:, 1] - dof_bounds[:, 0]) * np.random.rand(gs_robot.n_qs)
        init_simulators(gs_sim, mj_sim, qpos)
        check_mujoco_data_consistency(gs_sim, mj_sim, atol=atol)


def test_robot_scaling(show_viewer, atol):
    mass = None
    links_pos = None
    for scale in (0.5, 1.0, 2.0):
        scene = gs.Scene(
            sim_options=gs.options.SimOptions(
                gravity=(0, 0, -10.0),
            ),
            show_viewer=show_viewer,
            show_FPS=False,
        )
        robot = scene.add_entity(
            gs.morphs.MJCF(
                file="xml/franka_emika_panda/panda.xml",
                scale=scale,
            ),
        )
        scene.build()

        mass_ = robot.get_mass() / scale**3
        if mass is None:
            mass = mass_
        np.testing.assert_allclose(mass, mass_, atol=atol)

        dofs_lower_bound, dofs_upper_bound = robot.get_dofs_limit()
        qpos = dofs_lower_bound
        robot.set_dofs_position(qpos)

        links_pos_ = robot.get_links_pos() / scale
        if links_pos is None:
            links_pos = links_pos_
        np.testing.assert_allclose(links_pos, links_pos_, atol=atol)

        scene.step()
        qf_passive = scene.rigid_solver.dofs_state.qf_passive.to_numpy()
        np.testing.assert_allclose(qf_passive, 0, atol=atol)


def test_info_batching():
    scene = gs.Scene(
        rigid_options=gs.options.RigidOptions(
            batch_dofs_info=True,
            batch_joints_info=True,
            batch_links_info=True,
        ),
        show_viewer=False,
        show_FPS=False,
    )
    plane = scene.add_entity(
        gs.morphs.Plane(),
    )
    robot = scene.add_entity(
        gs.morphs.MJCF(file="xml/franka_emika_panda/panda.xml"),
    )
    scene.build(n_envs=2)

    scene.step()
    qposs = robot.get_qpos()
    np.testing.assert_allclose(qposs[0], qposs[1])


def test_batched_offscreen_rendering(show_viewer):
    scene = gs.Scene(
        vis_options=gs.options.VisOptions(
            # rendered_envs_idx=(0, 1, 2),
            env_separate_rigid=False,
        ),
        show_viewer=show_viewer,
        show_FPS=False,
    )
    plane = scene.add_entity(
        morph=gs.morphs.Plane(),
        surface=gs.surfaces.Aluminium(
            ior=10.0,
        ),
    )
    scene.add_entity(
        morph=gs.morphs.Mesh(
            file="meshes/sphere.obj",
            scale=0.1,
            pos=(-0.2, -0.8, 0.2),
            fixed=True,
        ),
        surface=gs.surfaces.Rough(
            diffuse_texture=gs.textures.ColorTexture(
                color=(1.0, 0.5, 0.5),
            ),
        ),
    )
    scene.add_entity(
        morph=gs.morphs.Mesh(
            file="meshes/sphere.obj",
            scale=0.1,
            pos=(-0.2, -0.5, 0.2),
            fixed=True,
        ),
        surface=gs.surfaces.Rough(
            color=(1.0, 1.0, 1.0),
        ),
    )
    scene.add_entity(
        morph=gs.morphs.Mesh(
            file="meshes/sphere.obj",
            scale=0.1,
            pos=(-0.2, -0.2, 0.2),
            fixed=True,
        ),
        surface=gs.surfaces.Smooth(
            color=(0.6, 0.8, 1.0),
        ),
    )
    scene.add_entity(
        morph=gs.morphs.Mesh(
            file="meshes/sphere.obj",
            scale=0.1,
            pos=(-0.2, 0.2, 0.2),
            fixed=True,
        ),
        surface=gs.surfaces.Iron(
            color=(1.0, 1.0, 1.0),
        ),
    )
    scene.add_entity(
        morph=gs.morphs.Mesh(
            file="meshes/sphere.obj",
            scale=0.1,
            pos=(-0.2, 0.5, 0.2),
            fixed=True,
        ),
        surface=gs.surfaces.Gold(
            color=(1.0, 1.0, 1.0),
        ),
    )
    scene.add_entity(
        morph=gs.morphs.Mesh(
            file="meshes/sphere.obj",
            scale=0.1,
            pos=(-0.2, 0.8, 0.2),
            fixed=True,
        ),
        surface=gs.surfaces.Glass(
            color=(1.0, 1.0, 1.0),
        ),
    )
    scene.add_entity(
        morph=gs.morphs.Mesh(
            file="meshes/sphere.obj",
            scale=0.1,
            pos=(0.2, -0.8, 0.2),
            fixed=True,
        ),
        surface=gs.surfaces.Smooth(
            color=(1.0, 1.0, 1.0, 0.5),
        ),
    )
    scene.add_entity(
        morph=gs.morphs.Mesh(
            file="meshes/wooden_sphere_OBJ/wooden_sphere.obj",
            scale=0.025,
            pos=(0.2, -0.5, 0.2),
            fixed=True,
        ),
    )
    scene.add_entity(
        morph=gs.morphs.Mesh(
            file="meshes/wooden_sphere_OBJ/wooden_sphere.obj",
            scale=0.025,
            pos=(0.2, -0.2, 0.2),
            fixed=True,
        ),
        surface=gs.surfaces.Rough(
            diffuse_texture=gs.textures.ImageTexture(
                image_path="textures/checker.png",
            )
        ),
    )
    robot = scene.add_entity(
        gs.morphs.MJCF(file="xml/franka_emika_panda/panda.xml"),
    )
    cam = scene.add_camera(
        pos=(0.9, 0.0, 0.4),
        lookat=(0.0, 0.0, 0.4),
        res=(500, 500),
        fov=60,
        spp=512,
        GUI=False,
    )
    scene.build(n_envs=3, env_spacing=(2.0, 2.0))

    for _ in range(10):
        dofs_lower_bound, dofs_upper_bound = robot.get_dofs_limit()
        qpos = dofs_lower_bound + (dofs_upper_bound - dofs_lower_bound) * torch.rand(robot.n_qs)

        steps_rgb_arrays = []
        for _ in range(2):
            scene.step()

            robots_rgb_arrays = []
            robot.set_qpos(torch.tile(qpos, (3, 1)))
            scene.visualizer.update()
            for i in range(3):
                pos_i = scene.envs_offset[i] + np.array([0.9, 0.0, 0.4])
                lookat_i = scene.envs_offset[i] + np.array([0.0, 0.0, 0.4])
                cam.set_pose(pos=pos_i, lookat=lookat_i)
                rgb_array, *_ = cam.render()
                assert np.std(rgb_array) > 10.0
                robots_rgb_arrays.append(rgb_array)

            steps_rgb_arrays.append(robots_rgb_arrays)

        for i in range(3):
            np.testing.assert_allclose(steps_rgb_arrays[0][i], steps_rgb_arrays[1][i])


@pytest.mark.parametrize("backend", [gs.cpu])
def test_pd_control(show_viewer):
    scene = gs.Scene(
        sim_options=gs.options.SimOptions(
            substeps=1,  # This is essential to be able to emulate native PD control
        ),
        rigid_options=gs.options.RigidOptions(
            batch_dofs_info=True,
            enable_self_collision=False,
        ),
        # vis_options=gs.options.VisOptions(
        #     rendered_envs_idx=(1,),
        # ),
        show_viewer=show_viewer,
        show_FPS=False,
    )
    robot = scene.add_entity(
        gs.morphs.MJCF(
            file="xml/franka_emika_panda/panda.xml",
        ),
    )
    scene.build(n_envs=2)

    MOTORS_POS_TARGET = torch.tensor(
        [0.6900, -0.1100, -0.7200, -2.7300, -0.1500, 2.6400, 0.8900, 0.0400, 0.0400],
        dtype=gs.tc_float,
        device=gs.device,
    )
    MOTORS_KP = torch.tensor(
        [4500.0, 4500.0, 3500.0, 3500.0, 2000.0, 2000.0, 2000.0, 100.0, 100.0],
        dtype=gs.tc_float,
        device=gs.device,
    )
    MOTORS_KD = torch.tensor(
        [450.0, 450.0, 350.0, 350.0, 200.0, 200.0, 200.0, 10.0, 10.0],
        dtype=gs.tc_float,
        device=gs.device,
    )

    robot.set_dofs_kp(MOTORS_KP, envs_idx=0)
    robot.set_dofs_kv(MOTORS_KD, envs_idx=0)
    robot.control_dofs_position(MOTORS_POS_TARGET, envs_idx=0)

    # Must update DoF armature to emulate implicit damping for force control.
    # This is equivalent to a first-order correction term, which greatly improves numerical stability.
    robot.set_dofs_armature(robot.get_dofs_armature(envs_idx=1) + MOTORS_KD * scene.sim._substep_dt, envs_idx=1)

    for i in range(1000):
        dofs_pos = robot.get_dofs_position(envs_idx=1)
        dofs_vel = robot.get_dofs_velocity(envs_idx=1)
        dofs_torque = MOTORS_KP * (MOTORS_POS_TARGET - dofs_pos) - MOTORS_KD * dofs_vel
        robot.control_dofs_force(dofs_torque, envs_idx=1)
        scene.step()
        qf_applied = scene.rigid_solver.dofs_state.qf_applied.to_torch(device="cpu").T
        # dofs_torque = robot.get_dofs_control_force().cpu()
        np.testing.assert_allclose(qf_applied[0], qf_applied[1], atol=1e-6)


def test_set_root_pose(show_viewer, atol):
    scene = gs.Scene(
        show_viewer=show_viewer,
        show_FPS=False,
    )
    robot = scene.add_entity(
        gs.morphs.MJCF(
            file="xml/franka_emika_panda/panda.xml",
            pos=(0.0, 0.4, 0.1),
            euler=(0, 0, 90),
        ),
    )
    cube = scene.add_entity(
        gs.morphs.Box(
            size=(0.04, 0.04, 0.04),
            pos=(0.65, 0.0, 0.02),
        ),
    )
    scene.build()

    for _ in range(2):
        scene.reset()

        np.testing.assert_allclose(robot.get_pos(), (0.0, 0.4, 0.1), atol=atol)
        np.testing.assert_allclose(
            gs.utils.geom.quat_to_xyz(robot.get_quat(), rpy=True, degrees=True), (0, 0, 90), atol=atol
        )
        robot.set_pos(torch.tensor((-0.1, -0.2, 0.2)))
        np.testing.assert_allclose(robot.get_pos(), (-0.1, -0.2, 0.2), atol=atol)

        np.testing.assert_allclose(cube.get_pos(), (0.65, 0.0, 0.02), atol=atol)
        cube.set_pos(torch.tensor((0.0, 0.5, 0.2)))
        np.testing.assert_allclose(cube.get_pos(), (0.0, 0.5, 0.2), atol=atol)


@pytest.mark.dof_damping(True)
@pytest.mark.parametrize("xml_path", ["xml/humanoid.xml"])
@pytest.mark.parametrize("gs_solver", [gs.constraint_solver.Newton])
@pytest.mark.parametrize("gs_integrator", [gs.integrator.Euler])
@pytest.mark.parametrize("backend", [gs.cpu, gs.gpu])
def test_stickman(gs_sim, mj_sim, atol):
    # Make sure that "static" model information are matching
    check_mujoco_model_consistency(gs_sim, mj_sim, atol=atol)

    # Initialize the simulation
    init_simulators(gs_sim)

    # Run the simulation for a few steps
    for i in range(4500):
        gs_sim.scene.step()
        if i > 4400:
            (gs_robot,) = gs_sim.entities
            qvel = gs_robot.get_dofs_velocity().cpu()
            np.testing.assert_allclose(qvel, 0, atol=0.4)

    qpos = gs_robot.get_dofs_position().cpu()
    assert np.linalg.norm(qpos[:2]) < 1.3
    body_z = gs_sim.rigid_solver.links_state.pos.to_numpy()[:-1, 0, 2]
    np.testing.assert_array_less(0, body_z)


def move_cube(use_suction, show_viewer):
    # create and build the scene
    scene = gs.Scene(
        sim_options=gs.options.SimOptions(
            dt=0.01,
        ),
        rigid_options=gs.options.RigidOptions(
            box_box_detection=True,
        ),
        show_viewer=show_viewer,
        show_FPS=False,
    )
    plane = scene.add_entity(
        gs.morphs.Plane(),
    )
    cube = scene.add_entity(
        gs.morphs.Box(
            size=(0.04, 0.04, 0.04),
            pos=(0.65, 0.0, 0.02),
        ),
        surface=gs.surfaces.Plastic(color=(1, 0, 0)),
    )
    cube_2 = scene.add_entity(
        gs.morphs.Box(
            size=(0.04, 0.04, 0.04),
            pos=(0.4, 0.2, 0.02),
        ),
        surface=gs.surfaces.Plastic(color=(0, 1, 0)),
    )
    franka = scene.add_entity(
        gs.morphs.MJCF(file="xml/franka_emika_panda/panda.xml"),
        vis_mode="collision",
    )
    scene.build()

    motors_dof = np.arange(7)
    fingers_dof = np.arange(7, 9)
    end_effector = franka.get_link("hand")

    # set control gains
    franka.set_dofs_kp(
        np.array([4500, 4500, 3500, 3500, 2000, 2000, 2000, 100, 100]),
    )
    franka.set_dofs_kv(
        np.array([450, 450, 350, 350, 200, 200, 200, 10, 10]),
    )
    franka.set_dofs_force_range(
        np.array([-87, -87, -87, -87, -12, -12, -12, -100, -100]),
        np.array([87, 87, 87, 87, 12, 12, 12, 100, 100]),
    )

    # move to pre-grasp pose
    qpos = franka.inverse_kinematics(
        link=end_effector,
        pos=np.array([0.65, 0.0, 0.25]),
        quat=np.array([0, 1, 0, 0]),
    )
    # gripper open pos
    qpos[-2:] = 0.04
    path = franka.plan_path(
        qpos_goal=qpos,
        num_waypoints=100,  # 1s duration
    )
    # execute the planned path
    franka.control_dofs_force(np.array([0.5, 0.5]), fingers_dof)
    for waypoint in path:
        franka.control_dofs_position(waypoint)
        scene.step()

    # Get more time to the robot to reach the last waypoint
    for i in range(100):
        scene.step()

    # reach
    qpos = franka.inverse_kinematics(
        link=end_effector,
        pos=np.array([0.65, 0.0, 0.130]),
        quat=np.array([0, 1, 0, 0]),
    )
    franka.control_dofs_position(qpos[:-2], motors_dof)
    for i in range(50):
        scene.step()

    rigid = scene.sim.rigid_solver

    # grasp
    if not use_suction:
        franka.control_dofs_position(qpos[:-2], motors_dof)
        franka.control_dofs_force(np.array([-0.5, -0.5]), fingers_dof)
        for i in range(50):
            scene.step()
    else:
        link_cube = np.array([cube.get_link("box_baselink").idx], dtype=gs.np_int)
        link_franka = np.array([franka.get_link("hand").idx], dtype=gs.np_int)
        rigid.add_weld_constraint(link_cube, link_franka)

    # lift
    qpos = franka.inverse_kinematics(
        link=end_effector,
        pos=np.array([0.65, 0.0, 0.28]),
        quat=np.array([0, 1, 0, 0]),
    )
    franka.control_dofs_position(qpos[:-2], motors_dof)
    for i in range(50):
        scene.step()

    # reach
    qpos = franka.inverse_kinematics(
        link=end_effector,
        pos=np.array([0.4, 0.2, 0.18]),
        quat=np.array([0, 1, 0, 0]),
    )
    path = franka.plan_path(
        qpos_goal=qpos,
        num_waypoints=50,
    )
    for waypoint in path:
        franka.control_dofs_position(waypoint[:-2], motors_dof)
        scene.step()

    # Get more time to the robot to reach the last waypoint
    for i in range(100):
        scene.step()

    # release
    if not use_suction:
        franka.control_dofs_position(np.array([0.4, 0.4]), fingers_dof)
    else:
        rigid.delete_weld_constraint(link_cube, link_franka)

    for i in range(550):
        scene.step()
        if i > 550:
            qvel = cube.get_dofs_velocity().cpu()
            np.testing.assert_allclose(qvel, 0, atol=0.06)

    qpos = cube.get_dofs_position().cpu()
    np.testing.assert_allclose(qpos[2], 0.06, atol=2e-3)


@pytest.mark.skipif(sys.platform == "win32", reason="OMPL is not supported on Windows OS.")
@pytest.mark.parametrize("backend", [gs.cpu, gs.gpu])
def test_inverse_kinematics(show_viewer):
    use_suction = False
    move_cube(use_suction, show_viewer)


@pytest.mark.skipif(sys.platform == "win32", reason="OMPL is not supported on Windows OS.")
@pytest.mark.parametrize("backend", [gs.cpu, gs.gpu])
def test_suction_cup(show_viewer):
    use_suction = True
    move_cube(use_suction, show_viewer)


@pytest.mark.parametrize("backend", [gs.cpu])
def test_nonconvex_collision(show_viewer):
    scene = gs.Scene(
        show_viewer=show_viewer,
        show_FPS=False,
    )
    tank = scene.add_entity(
        gs.morphs.Mesh(
            file="meshes/tank.obj",
            scale=5.0,
            fixed=True,
            euler=(90, 0, 0),
            convexify=False,
        ),
    )
    ball = scene.add_entity(
        gs.morphs.Sphere(
            radius=0.05,
            pos=(0.0, 0.0, 0.8),
        ),
        surface=gs.surfaces.Default(
            color=(0.5, 0.7, 0.9, 1.0),
        ),
        visualize_contact=True,
    )
    scene.build()

    # Force numpy seed because this test is very sensitive to the initial condition
    np.random.seed(0)
    ball.set_dofs_velocity(np.random.rand(ball.n_dofs) * 0.8)
    for i in range(1800):
        scene.step()
        if i > 1700:
            qvel = scene.sim.rigid_solver.dofs_state.vel.to_numpy()[:, 0]
            # FIXME: atol=0.1 is fine most of the time but sometimes fails.
            # Unfortunately producing the issue is not easy.
            np.testing.assert_allclose(qvel, 0, atol=0.65)


# FIXME: Force executing all 'huggingface_hub' tests on the same worker to prevent hitting HF rate limit
@pytest.mark.xdist_group(name="huggingface_hub")
@pytest.mark.parametrize("convexify", [True, False])
@pytest.mark.parametrize("backend", [gs.cpu])
def test_mesh_repair(convexify, show_viewer):
    scene = gs.Scene(
        sim_options=gs.options.SimOptions(
            dt=0.004,
        ),
        show_viewer=show_viewer,
        show_FPS=False,
    )
    asset_path = snapshot_download(
        repo_type="dataset",
        repo_id="Genesis-Intelligence/assets",
        allow_patterns="work_table.glb",
        max_workers=1,
    )
    table = scene.add_entity(
        gs.morphs.Mesh(
            file=f"{asset_path}/work_table.glb",
            pos=(0.4, 0.0, -0.525510208),
            fixed=True,
        ),
        vis_mode="collision",
    )
    asset_path = snapshot_download(
        repo_type="dataset",
        repo_id="Genesis-Intelligence/assets",
        allow_patterns="spoon.glb",
        max_workers=1,
    )
    obj = scene.add_entity(
        gs.morphs.Mesh(
            file=f"{asset_path}/spoon.glb",
            pos=(0.3, 0, 0.015),
            quat=(0.707, 0.707, 0, 0),
            convexify=convexify,
            scale=1.0,
        ),
        vis_mode="collision",
        visualize_contact=True,
    )
    scene.build()

    if convexify:
        assert all(geom.metadata["decomposed"] for geom in obj.geoms)

    for i in range(300):
        scene.step()
        if i > 200:
            qvel = obj.get_dofs_velocity().cpu()
            # FIXME: The spoon keeps oscillating indefinely if convexify is enabled
            np.testing.assert_allclose(qvel, 0, atol=1.3)
    qpos = obj.get_dofs_position().cpu()
    np.testing.assert_allclose(qpos[:3], (0.3, 0, 0.015), atol=0.01)


@pytest.mark.xdist_group(name="huggingface_hub")
@pytest.mark.parametrize("euler", [(90, 0, 90), (75, 15, 90)])
@pytest.mark.parametrize("backend", [gs.cpu, gs.gpu])
def test_convexify(euler, show_viewer):
    OBJ_OFFSET_X = 0.0  # 0.02
    OBJ_OFFSET_Y = 0.15

    # The test check that the volume difference is under a given threshold and
    # that convex decomposition is only used whenever it is necessary.
    # Then run a simulation to see if it explodes, i.e. objects are at reset inside tank.
    scene = gs.Scene(
        rigid_options=gs.options.RigidOptions(
            dt=0.004,
        ),
        show_viewer=show_viewer,
        show_FPS=False,
    )
    box = scene.add_entity(
        gs.morphs.URDF(
            file="urdf/blue_box/model.urdf",
            fixed=True,
            pos=(0.0, 1.0, 0.0),
        ),
        vis_mode="collision",
    )
    tank = scene.add_entity(
        gs.morphs.Mesh(
            file="meshes/tank.obj",
            scale=5.0,
            fixed=True,
            pos=(0.05, -0.1, 0.0),
            euler=euler,
            # coacd_options=gs.options.CoacdOptions(
            #     threshold=0.08,
            # ),
        ),
        vis_mode="collision",
    )
    objs = []
    for i, asset_name in enumerate(("mug_1", "donut_0", "cup_2", "apple_15")):
        asset_path = snapshot_download(
            repo_type="dataset",
            repo_id="Genesis-Intelligence/assets",
            allow_patterns=f"{asset_name}/*",
            max_workers=1,
        )
        obj = scene.add_entity(
            gs.morphs.MJCF(
                file=f"{asset_path}/{asset_name}/output.xml",
                pos=(OBJ_OFFSET_X * (1.5 - i), OBJ_OFFSET_Y * (i - 1.5), 0.4),
            ),
            vis_mode="collision",
            visualize_contact=True,
        )
        objs.append(obj)
    # cam = scene.add_camera(
    #     pos=(0.5, 0.0, 1.0),
    #     lookat=(0.0, 0.0, 0.0),
    #     res=(500, 500),
    #     fov=60,
    #     spp=512,
    #     GUI=False,
    # )
    scene.build()
    gs_sim = scene.sim

    # Make sure that all the geometries in the scene are convex
    assert gs_sim.rigid_solver.geoms_info.is_convex.to_numpy().all()
    assert not gs_sim.rigid_solver.collider._has_nonconvex_nonterrain

    # There should be only one geometry for the apple as it can be convexify without decomposition,
    # but for the others it is hard to tell... Let's use some reasonable guess.
    mug, donut, cup, apple = objs
    assert len(apple.geoms) == 1
    assert all(geom.metadata["decomposed"] for geom in donut.geoms) and 5 <= len(donut.geoms) <= 10
    assert all(geom.metadata["decomposed"] for geom in cup.geoms) and 5 <= len(cup.geoms) <= 20
    assert all(geom.metadata["decomposed"] for geom in mug.geoms) and 5 <= len(mug.geoms) <= 40
    assert all(geom.metadata["decomposed"] for geom in box.geoms) and 5 <= len(box.geoms) <= 20

    # Check resting conditions repeateadly rather not just once, for numerical robustness
    # cam.start_recording()
    num_steps = 1300 if euler == (90, 0, 90) else 1100
    for i in range(num_steps):
        scene.step()
        # cam.render()
        if i > num_steps - 100:
            qvel = gs_sim.rigid_solver.get_dofs_velocity().cpu()
            np.testing.assert_allclose(qvel, 0, atol=0.65)
    # cam.stop_recording(save_to_filename="video.mp4", fps=60)

    for obj in objs:
        qpos = obj.get_dofs_position().cpu()
        np.testing.assert_array_less(-0.1, qpos[2])
        np.testing.assert_array_less(qpos[2], 0.15)
        np.testing.assert_array_less(torch.linalg.norm(qpos[:2]), 0.5)

    # Check that the mug and donut are landing straight if the tank is horizontal.
    # The cup is tipping because it does not land flat due to convex decomposition error.
    if euler == (90, 0, 90):
        for i, obj in enumerate((mug, donut)):
            qpos = obj.get_dofs_position().cpu()
            np.testing.assert_allclose(qpos[0], OBJ_OFFSET_X * (1.5 - i), atol=5e-3)
            np.testing.assert_allclose(qpos[1], OBJ_OFFSET_Y * (i - 1.5), atol=5e-3)


@pytest.mark.mpr_vanilla(False)
@pytest.mark.parametrize("mode", range(9))
@pytest.mark.parametrize("model_name", ["collision_edge_cases"])
@pytest.mark.parametrize("gs_solver", [gs.constraint_solver.CG])
@pytest.mark.parametrize("gs_integrator", [gs.integrator.Euler])
@pytest.mark.parametrize("backend", [gs.cpu, gs.gpu])
def test_collision_edge_cases(gs_sim, mode):
    qpos_0 = gs_sim.rigid_solver.get_dofs_position().cpu()
    for _ in range(200):
        gs_sim.scene.step()

    qvel = gs_sim.rigid_solver.get_dofs_velocity().cpu()
    np.testing.assert_allclose(qvel, 0, atol=1e-2)
    qpos = gs_sim.rigid_solver.get_dofs_position().cpu()
    np.testing.assert_allclose(qpos[[0, 1, 3, 4, 5]], qpos_0[[0, 1, 3, 4, 5]], atol=1e-4)


# @pytest.mark.xfail(reason="No reliable way to generate nan on all platforms.")
@pytest.mark.parametrize("mode", [3])
@pytest.mark.parametrize("model_name", ["collision_edge_cases"])
@pytest.mark.parametrize("gs_solver", [gs.constraint_solver.CG])
@pytest.mark.parametrize("gs_integrator", [gs.integrator.Euler])
@pytest.mark.parametrize("backend", [gs.cpu])
def test_nan_reset(gs_sim, mode):
    for _ in range(200):
        gs_sim.scene.step()
        qvel = gs_sim.rigid_solver.get_dofs_velocity().cpu()
        if np.isnan(qvel).any():
            break
    else:
        raise AssertionError

    gs_sim.scene.reset()
    for _ in range(5):
        gs_sim.scene.step()
    qvel = gs_sim.rigid_solver.get_dofs_velocity().cpu()
    assert not np.isnan(qvel).any()


@pytest.mark.parametrize("backend", [gs.cpu, gs.gpu])
def test_terrain_generation(show_viewer):
    scene = gs.Scene(
        rigid_options=gs.options.RigidOptions(
            dt=0.01,
        ),
        viewer_options=gs.options.ViewerOptions(
            camera_pos=(-5.0, -5.0, 10.0),
            camera_lookat=(5.0, 5.0, 0.0),
            camera_fov=40,
        ),
        show_viewer=show_viewer,
    )
    terrain = scene.add_entity(
        morph=gs.morphs.Terrain(
            n_subterrains=(2, 2),
            subterrain_size=(6.0, 6.0),
            horizontal_scale=0.25,
            vertical_scale=0.005,
            subterrain_types=[
                ["flat_terrain", "random_uniform_terrain"],
                ["pyramid_sloped_terrain", "discrete_obstacles_terrain"],
            ],
        ),
    )
    ball = scene.add_entity(
        morph=gs.morphs.Sphere(
            pos=(1.0, 1.0, 1.0),
            radius=0.1,
        ),
    )
    scene.build(n_envs=225)

    ball.set_pos(torch.cartesian_prod(*(torch.linspace(1.0, 10.0, 15),) * 2, torch.tensor((0.6,))))
    for _ in range(400):
        scene.step()

    # Make sure that at least one ball is as minimum height, and some are signficantly higher
    height_field = terrain.geoms[0].metadata["height_field"]
    height_field_min = terrain.terrain_scale[1] * height_field.min()
    height_field_max = terrain.terrain_scale[1] * height_field.max()
    height_balls = ball.get_pos().cpu()[:, 2]
    height_balls_min = height_balls.min() - 0.1
    height_balls_max = height_balls.max() - 0.1
    np.testing.assert_allclose(height_balls_min, height_field_min, atol=2e-3)
    assert height_balls_max - height_balls_min > 0.5 * (height_field_max - height_field_min)


@pytest.mark.parametrize("model_name", ["mimic_hinges"])
@pytest.mark.parametrize("gs_solver", [gs.constraint_solver.CG])
@pytest.mark.parametrize("gs_integrator", [gs.integrator.Euler])
@pytest.mark.parametrize("backend", [gs.cpu])
def test_equality_joint(gs_sim, mj_sim, atol):
    # there is an equality constraint
    assert gs_sim.rigid_solver.n_equalities == 1

    qpos = np.array((0.0, -1.0))
    qvel = np.array((1, -0.3))
    # FIXME: Not sure why tolerance must be increased for test to pass
    simulate_and_check_mujoco_consistency(gs_sim, mj_sim, qpos, qvel, atol=(10 * atol), num_steps=300)

    # check if the two joints are equal
    gs_qpos = gs_sim.rigid_solver.qpos.to_numpy()[:, 0]
    np.testing.assert_allclose(gs_qpos[0], gs_qpos[1], atol=atol)


@pytest.mark.parametrize("backend", [gs.cpu])  # TODO: Cannot afford GPU test for this one
def test_urdf_mimic_panda(show_viewer, atol):
    # create and build the scene
    scene = gs.Scene(
        show_viewer=show_viewer,
    )

    hand = scene.add_entity(
        gs.morphs.URDF(file="urdf/panda_bullet/hand.urdf"),
    )
    scene.build()

    rigid = scene.sim.rigid_solver
    assert rigid.n_equalities == 1

    qvel = rigid.dofs_state.vel.to_numpy()
    qvel[-1] = 1
    rigid.dofs_state.vel.from_numpy(qvel)

    for i in range(200):
        scene.step()

    gs_qpos = rigid.qpos.to_numpy()[:, 0]
    np.testing.assert_allclose(gs_qpos[-1], gs_qpos[-2], atol=atol)


@pytest.mark.parametrize("n_envs, backend", [(0, gs.cpu), (0, gs.gpu), (3, gs.cpu)])
def test_data_accessor(n_envs, atol):
    # create and build the scene
    scene = gs.Scene(
        show_viewer=False,
    )
    scene.add_entity(gs.morphs.Plane())
    gs_robot = scene.add_entity(
        gs.morphs.URDF(
            file="urdf/go2/urdf/go2.urdf",
            pos=(0.0, 0.0, 0.5),
        ),
    )
    scene.build(n_envs=n_envs)
    gs_sim = scene.sim
    gs_s = gs_sim.rigid_solver

    # Initialize the simulation
    np.random.seed(0)
    dof_bounds = gs_sim.rigid_solver.dofs_info.limit.to_torch(device="cpu")
    dof_bounds[..., :2, :] = torch.tensor((-1.0, 1.0))
    dof_bounds[..., 2, :] = torch.tensor((0.7, 1.0))
    dof_bounds[..., 3:6, :] = torch.tensor((-np.pi / 2, np.pi / 2))
    for i in range(max(n_envs, 1)):
        qpos = dof_bounds[:, 0] + (dof_bounds[:, 1] - dof_bounds[:, 0]) * np.random.rand(gs_robot.n_dofs)
        gs_robot.set_dofs_position(qpos, envs_idx=([i] if n_envs else None))

    # Simulate for a while, until they collide with something
    for _ in range(400):
        gs_sim.step()
        gs_n_contacts = gs_sim.rigid_solver.collider.n_contacts.to_torch(device="cpu")
        if (gs_n_contacts > 0).all():
            break
    else:
        assert False
    gs_sim.rigid_solver._kernel_forward_dynamics()
    gs_sim.rigid_solver._func_constraint_force()

    # Make sure that all the robots ends up in the different state
    qposs = gs_robot.get_qpos().cpu()
    for i in range(n_envs - 1):
        with np.testing.assert_raises(AssertionError):
            np.testing.assert_allclose(qposs[i], qposs[i + 1], atol=atol)

    # Check attribute getters / setters.
    # First, without any any row or column masking:
    # * Call 'Get' -> Call 'Set' with random value -> Call 'Get'
    # * Compare first 'Get' ouput with field value
    # Then, for any possible combinations of row and column masking:
    # * Call 'Get' -> Call 'Set' with 'Get' output -> Call 'Get'
    # * Compare first 'Get' output with last 'Get' output
    # * Compare last 'Get' output with corresponding slice of non-masking 'Get' output
    def get_all_supported_masks(i):
        return (
            i,
            [i],
            slice(i, i + 1),
            range(i, i + 1),
            np.array([i], dtype=np.int32),
            torch.tensor([i], dtype=torch.int64),
            torch.tensor([i], dtype=gs.tc_int, device=gs.device),
        )

    def must_cast(value):
        return not (isinstance(value, torch.Tensor) and value.dtype == gs.tc_int and value.device == gs.device)

    for arg1_max, arg2_max, getter, setter, field in (
        (gs_s.n_links, n_envs, gs_s.get_links_pos, None, gs_s.links_state.pos),
        (gs_s.n_links, n_envs, gs_s.get_links_quat, None, gs_s.links_state.quat),
        (gs_s.n_links, n_envs, gs_s.get_links_vel, None, None),
        (gs_s.n_links, n_envs, gs_s.get_links_ang, None, gs_s.links_state.ang),
        (gs_s.n_links, n_envs, gs_s.get_links_acc, None, None),
        (gs_s.n_links, n_envs, gs_s.get_links_COM, None, gs_s.links_state.COM),
        (gs_s.n_links, n_envs, gs_s.get_links_mass_shift, gs_s.set_links_mass_shift, gs_s.links_state.mass_shift),
        (gs_s.n_links, n_envs, gs_s.get_links_COM_shift, gs_s.set_links_COM_shift, gs_s.links_state.i_pos_shift),
        (gs_s.n_links, -1, gs_s.get_links_inertial_mass, gs_s.set_links_inertial_mass, gs_s.links_info.inertial_mass),
        (gs_s.n_links, -1, gs_s.get_links_invweight, gs_s.set_links_invweight, gs_s.links_info.invweight),
        (gs_s.n_dofs, n_envs, gs_s.get_dofs_control_force, gs_s.control_dofs_force, None),
        (gs_s.n_dofs, n_envs, gs_s.get_dofs_force, None, gs_s.dofs_state.force),
        (gs_s.n_dofs, n_envs, gs_s.get_dofs_velocity, gs_s.set_dofs_velocity, gs_s.dofs_state.vel),
        (gs_s.n_dofs, n_envs, gs_s.get_dofs_position, gs_s.set_dofs_position, gs_s.dofs_state.pos),
        (gs_s.n_dofs, -1, gs_s.get_dofs_force_range, None, gs_s.dofs_info.force_range),
        (gs_s.n_dofs, -1, gs_s.get_dofs_limit, None, gs_s.dofs_info.limit),
        (gs_s.n_dofs, -1, gs_s.get_dofs_stiffness, None, gs_s.dofs_info.stiffness),
        (gs_s.n_dofs, -1, gs_s.get_dofs_invweight, None, gs_s.dofs_info.invweight),
        (gs_s.n_dofs, -1, gs_s.get_dofs_armature, None, gs_s.dofs_info.armature),
        (gs_s.n_dofs, -1, gs_s.get_dofs_damping, None, gs_s.dofs_info.damping),
        (gs_s.n_dofs, -1, gs_s.get_dofs_kp, gs_s.set_dofs_kp, gs_s.dofs_info.kp),
        (gs_s.n_dofs, -1, gs_s.get_dofs_kv, gs_s.set_dofs_kv, gs_s.dofs_info.kv),
        (gs_s.n_geoms, n_envs, gs_s.get_geoms_pos, None, gs_s.geoms_state.pos),
        (gs_s.n_geoms, -1, gs_s.get_geoms_friction, gs_s.set_geoms_friction, gs_s.geoms_info.friction),
        (gs_s.n_qs, n_envs, gs_s.get_qpos, gs_s.set_qpos, gs_s.qpos),
        (gs_robot.n_links, n_envs, gs_robot.get_links_pos, None, None),
        (gs_robot.n_links, n_envs, gs_robot.get_links_quat, None, None),
        (gs_robot.n_links, n_envs, gs_robot.get_links_vel, None, None),
        (gs_robot.n_links, n_envs, gs_robot.get_links_ang, None, None),
        (gs_robot.n_links, n_envs, gs_robot.get_links_acc, None, None),
        (gs_robot.n_links, -1, gs_robot.get_links_inertial_mass, gs_robot.set_links_inertial_mass, None),
        (gs_robot.n_links, -1, gs_robot.get_links_invweight, gs_robot.set_links_invweight, None),
        (gs_robot.n_dofs, n_envs, gs_robot.get_dofs_control_force, None, None),
        (gs_robot.n_dofs, n_envs, gs_robot.get_dofs_force, None, None),
        (gs_robot.n_dofs, n_envs, gs_robot.get_dofs_velocity, gs_robot.set_dofs_velocity, None),
        (gs_robot.n_dofs, n_envs, gs_robot.get_dofs_position, gs_robot.set_dofs_position, None),
        (gs_robot.n_dofs, -1, gs_robot.get_dofs_force_range, None, None),
        (gs_robot.n_dofs, -1, gs_robot.get_dofs_limit, None, None),
        (gs_robot.n_dofs, -1, gs_robot.get_dofs_stiffness, None, None),
        (gs_robot.n_dofs, -1, gs_robot.get_dofs_invweight, None, None),
        (gs_robot.n_dofs, -1, gs_robot.get_dofs_armature, None, None),
        (gs_robot.n_dofs, -1, gs_robot.get_dofs_damping, None, None),
        (gs_robot.n_dofs, -1, gs_robot.get_dofs_kp, gs_robot.set_dofs_kp, None),
        (gs_robot.n_dofs, -1, gs_robot.get_dofs_kv, gs_robot.set_dofs_kv, None),
        (gs_robot.n_qs, n_envs, gs_robot.get_qpos, gs_robot.set_qpos, None),
        (-1, n_envs, gs_robot.get_links_net_contact_force, None, None),
        (-1, n_envs, gs_robot.get_pos, gs_robot.set_pos, None),
        (-1, n_envs, gs_robot.get_quat, gs_robot.set_quat, None),
    ):
        # Check getter and setter without row or column masking
        datas = getter()
        datas = datas.cpu() if isinstance(datas, torch.Tensor) else [val.cpu() for val in datas]
        if field is not None:
            true = field.to_torch(device="cpu")
            if true.ndim > 1 and true.shape[1] == n_envs:
                true = true.transpose(1, 0)
            if isinstance(datas, torch.Tensor):
                true = true.reshape(datas.shape)
            else:
                true = torch.unbind(true, dim=-1)
                true = [val.reshape(data.shape) for data, val in zip(datas, true)]
            np.testing.assert_allclose(datas, true, atol=atol)
        if setter is not None:
            if isinstance(datas, torch.Tensor):
                # Make sure that the vector is normalized and positive just in case it is a quaternion
                datas = torch.abs(torch.randn(datas.shape, device="cpu", dtype=datas.dtype))
                datas /= torch.linalg.norm(datas, dim=-1, keepdims=True)
            else:
                for val in datas:
                    val[:] = torch.abs(torch.randn(val.shape, device="cpu", dtype=val.dtype))
                    val[:] /= torch.linalg.norm(vals, dim=-1, keepdims=True)
            setter(datas)
        if arg1_max > 0:
            datas_ = getter(range(arg1_max))
            datas_ = datas_.cpu() if isinstance(datas_, torch.Tensor) else [val.cpu() for val in datas_]
            np.testing.assert_allclose(datas_, datas, atol=atol)

        # Check getter and setter for all possible combinations of row and column masking
        for i in range(arg1_max) if arg1_max > 0 else (None,):
            for arg1 in get_all_supported_masks(i) if arg1_max > 0 else (None,):
                for j in range(max(arg2_max, 1)) if arg2_max >= 0 else (None,):
                    for arg2 in get_all_supported_masks(j) if arg2_max > 0 else (None,):
                        if arg1 is None:
                            unsafe = not must_cast(arg2)
                            data = getter(arg2, unsafe=unsafe)
                            if setter is not None:
                                setter(data, arg2, unsafe=unsafe)
                            if n_envs:
                                if isinstance(datas, torch.Tensor):
                                    data_ = datas[[j]]
                                else:
                                    data_ = [val[[j]] for val in datas]
                            else:
                                data_ = datas
                        elif arg2 is None:
                            unsafe = not must_cast(arg1)
                            data = getter(arg1, unsafe=unsafe)
                            if setter is not None:
                                setter(data, arg1, unsafe=unsafe)
                            if isinstance(datas, torch.Tensor):
                                data_ = datas[[i]]
                            else:
                                data_ = [val[[i]] for val in datas]
                        else:
                            unsafe = not any(map(must_cast, (arg1, arg2)))
                            data = getter(arg1, arg2, unsafe=unsafe)
                            if setter is not None:
                                setter(data, arg1, arg2, unsafe=unsafe)
                            if isinstance(datas, torch.Tensor):
                                data_ = datas[[j], :][:, [i]]
                            else:
                                data_ = [val[[j], :][:, [i]] for val in datas]
                        data = data.cpu() if isinstance(data, torch.Tensor) else [val.cpu() for val in data]
                        # FIXME: Not sure why tolerance must be increased for test to pass
                        np.testing.assert_allclose(data_, data, atol=(5 * atol))

    for dofs_idx in (*get_all_supported_masks(0), None):
        for envs_idx in (*(get_all_supported_masks(0) if n_envs > 0 else ()), None):
            unsafe = not any(map(must_cast, (dofs_idx, envs_idx)))
            dofs_pos = gs_s.get_dofs_position(dofs_idx, envs_idx)
            dofs_vel = gs_s.get_dofs_velocity(dofs_idx, envs_idx)
            gs_sim.rigid_solver.control_dofs_position(dofs_pos, dofs_idx, envs_idx)
            gs_sim.rigid_solver.control_dofs_velocity(dofs_vel, dofs_idx, envs_idx)


@pytest.mark.xfail(reason="We need to implement rotational invweight")
@pytest.mark.parametrize("xml_path", ["xml/four_bar_linkage_weld.xml"])
@pytest.mark.parametrize("gs_solver", [gs.constraint_solver.CG])
@pytest.mark.parametrize("gs_integrator", [gs.integrator.Euler])
@pytest.mark.parametrize("backend", [gs.cpu])
def test_equality_weld(gs_sim, mj_sim):
    # there is an equality constraint
    assert gs_sim.rigid_solver.n_equalities == 1
    gs_sim.rigid_solver._enable_collision = False
    mj_sim.model.opt.disableflags |= mujoco.mjtDisableBit.mjDSBL_CONTACT

    qvel = gs_sim.rigid_solver.dofs_state.vel.to_numpy()[:, 0]
    qpos = gs_sim.rigid_solver.dofs_state.pos.to_numpy()[:, 0]
    qpos[0], qpos[1], qpos[2] = 0.1, 0.1, 0.1
    simulate_and_check_mujoco_consistency(gs_sim, mj_sim, qpos, qvel, num_steps=300, atol=atol)


<<<<<<< HEAD
@pytest.mark.parametrize("xml_path", ["xml/one_ball_joint.xml"])
@pytest.mark.parametrize("gs_solver", [gs.constraint_solver.CG])
@pytest.mark.parametrize("gs_integrator", [gs.integrator.Euler])
@pytest.mark.parametrize("backend", [gs.cpu])
def test_one_ball_joint(gs_sim, mj_sim, atol):
    # Disable all constraints and actuation
    mj_sim.model.opt.disableflags |= mujoco.mjtDisableBit.mjDSBL_CONSTRAINT
    gs_sim.rigid_solver._disable_constraint = True

    check_mujoco_model_consistency(gs_sim, mj_sim, atol=atol)
    simulate_and_check_mujoco_consistency(gs_sim, mj_sim, num_steps=300, atol=atol)
=======
@pytest.mark.parametrize("backend", [gs.cpu])
def test_mesh_to_heightfield(show_viewer):

    ########################## create a scene ##########################
    scene = gs.Scene(
        show_viewer=show_viewer,
        sim_options=gs.options.SimOptions(
            gravity=(2, 0, -2),
        ),
        viewer_options=gs.options.ViewerOptions(
            camera_pos=(0, -50, 0),
            camera_lookat=(0, 0, 0),
        ),
    )

    horizontal_scale = 2.0
    gs_root = os.path.dirname(os.path.abspath(gs.__file__))
    path_terrain = os.path.join(gs_root, "assets", "meshes", "terrain_45.obj")
    hf_terrain, xs, ys = gs.utils.terrain.mesh_to_heightfield(path_terrain, spacing=horizontal_scale, oversample=1)

    # default heightfield starts at 0, 0, 0
    # translate to the center of the mesh
    translation = np.array([np.nanmin(xs), np.nanmin(ys), 0])

    terrain_heightfield = scene.add_entity(
        morph=gs.morphs.Terrain(
            horizontal_scale=horizontal_scale,
            vertical_scale=1.0,
            height_field=hf_terrain,
            pos=translation,
        ),
        vis_mode="collision",
    )

    ball = scene.add_entity(
        gs.morphs.Sphere(
            pos=(10, 15, 10),
            radius=1,
        ),
        vis_mode="collision",
    )

    scene.build()

    for i in range(1000):
        scene.step()

    # speed is around 0
    qvel = ball.get_dofs_velocity().cpu()
    np.testing.assert_allclose(qvel, 0, atol=1e-2)
>>>>>>> f7ec96c4
<|MERGE_RESOLUTION|>--- conflicted
+++ resolved
@@ -1449,8 +1449,6 @@
     qpos[0], qpos[1], qpos[2] = 0.1, 0.1, 0.1
     simulate_and_check_mujoco_consistency(gs_sim, mj_sim, qpos, qvel, num_steps=300, atol=atol)
 
-
-<<<<<<< HEAD
 @pytest.mark.parametrize("xml_path", ["xml/one_ball_joint.xml"])
 @pytest.mark.parametrize("gs_solver", [gs.constraint_solver.CG])
 @pytest.mark.parametrize("gs_integrator", [gs.integrator.Euler])
@@ -1462,7 +1460,7 @@
 
     check_mujoco_model_consistency(gs_sim, mj_sim, atol=atol)
     simulate_and_check_mujoco_consistency(gs_sim, mj_sim, num_steps=300, atol=atol)
-=======
+
 @pytest.mark.parametrize("backend", [gs.cpu])
 def test_mesh_to_heightfield(show_viewer):
 
@@ -1512,5 +1510,4 @@
 
     # speed is around 0
     qvel = ball.get_dofs_velocity().cpu()
-    np.testing.assert_allclose(qvel, 0, atol=1e-2)
->>>>>>> f7ec96c4
+    np.testing.assert_allclose(qvel, 0, atol=1e-2)