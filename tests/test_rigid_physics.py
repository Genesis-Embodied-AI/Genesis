--- conflicted
+++ resolved
@@ -2301,7 +2301,6 @@
 
 @pytest.mark.required
 @pytest.mark.parametrize("backend", [gs.cpu])
-<<<<<<< HEAD
 def test_jacobian_arbitrary_point(tmp_path, show_viewer, tol):
     urdf_path = tmp_path / "one_link.urdf"
     urdf_path.write_text(
@@ -2348,7 +2347,8 @@
 
     np.testing.assert_allclose(J_p[3:, 0], ang_o, tol=tol)
     np.testing.assert_allclose(J_p[:3, 0], lin_expected, tol=tol)
-=======
+
+    
 def test_gravity(show_viewer, tol):
     scene = gs.Scene(
         show_viewer=show_viewer,
@@ -2404,7 +2404,6 @@
     pose_loaded = franka2.get_dofs_position(dof_idx)
 
     assert_allclose(pose_ref, pose_loaded, tol=tol)
->>>>>>> b0f6479e
 
 
 @pytest.mark.required
