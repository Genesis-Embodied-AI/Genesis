import pytest
import torch
import numpy as np
from unittest.mock import patch
import pytest

import genesis as gs
from genesis.utils.geom import *
from genesis.utils import warnings as warnings_mod
from genesis.utils.warnings import warn_once
from scipy.spatial.transform import Rotation as R
from .utils import (
    assert_allclose,
)

TOL = 1e-7

pytestmark = [pytest.mark.required]


@pytest.fixture
def clear_seen_fixture():
    warnings_mod._seen.clear()
    yield
    warnings_mod._seen.clear()


pytestmark = [pytest.mark.required]


@pytest.mark.parametrize("batch_size", [1, 10, 100])
def test_torch_round_trip(batch_size):
    print(f"Testing torch implementation with batch size {batch_size}...")
    rot = R.random(batch_size)
    R_np = rot.as_matrix()
    if batch_size == 1:
        R_np = R_np[0]
    R_torch = torch.tensor(R_np, dtype=torch.float32)

    d6 = R_to_rot6d(R_torch)
    R_recon = rot6d_to_R(d6)

    assert_allclose(R_torch.cpu(), R_recon.cpu(), tol=TOL)


@pytest.mark.parametrize("batch_size", [1, 10, 100])
def test_numpy_round_trip(batch_size):
    print(f"Testing numpy implementation with batch size {batch_size}...")
    rot = R.random(batch_size)
    R_np = rot.as_matrix()
    if batch_size == 1:
        R_np = R_np[0]

    d6 = R_to_rot6d(R_np)
    R_recon = rot6d_to_R(d6)

<<<<<<< HEAD
    np.testing.assert_allclose(
        R_np, R_recon, rtol=1e-5, atol=1e-6, err_msg=f"NumPy round-trip failed for batch size {batch_size}"
    )


@pytest.mark.parametrize("batch_size", [0, 1, 100])
@pytest.mark.parametrize("func", ["T", "R"])
def test_torch_identity_transform(batch_size, func):
=======
    assert_allclose(R_np, R_recon, tol=TOL)


@pytest.mark.parametrize("batch_size", [0, 1, 100])
def test_torch_identity_transform(batch_size):
>>>>>>> a6594960
    if batch_size == 0:
        pos = torch.randn(3)
        b_pos = torch.randn(10, 3)
    else:
        pos = torch.randn(batch_size, 3)
        b_pos = torch.randn(batch_size, 10, 3)

<<<<<<< HEAD
    if func == "R":
        identity = torch.eye(3)
        batched_identity = torch.eye(3).reshape(1, 3, 3).repeat(batch_size, 1, 1)
        transform = transform_by_R
    elif func == "T":
        identity = torch.eye(4)
        batched_identity = torch.eye(4).reshape(1, 4, 4).repeat(batch_size, 1, 1)
        transform = transform_by_T

    transformed = transform(pos, identity).cpu().numpy()
    np.testing.assert_allclose(
        pos.cpu().numpy(),
        transformed,
        rtol=1e-5,
        atol=1e-6,
        err_msg=f"NumPy identity_transform failed for batch size {batch_size}",
    )
    transformed = transform(b_pos, identity).cpu().numpy()
    np.testing.assert_allclose(
        b_pos.cpu().numpy(),
        transformed,
        rtol=1e-5,
        atol=1e-6,
        err_msg=f"NumPy identity_transform failed for batch size {batch_size}",
    )

    if batch_size > 0:
        
        transformed = transform(pos, batched_identity).cpu().numpy()
        np.testing.assert_allclose(
            pos.cpu().numpy(),
            transformed,
            rtol=1e-5,
            atol=1e-6,
            err_msg=f"NumPy identity_transform failed for batch size {batch_size}",
        )
        transformed = transform(b_pos, batched_identity).cpu().numpy()
        np.testing.assert_allclose(
            b_pos.cpu().numpy(),
            transformed,
            rtol=1e-5,
            atol=1e-6,
            err_msg=f"NumPy identity_transform failed for batch size {batch_size}",
        )


@pytest.mark.parametrize("batch_size", [0, 1, 100])
@pytest.mark.parametrize("func", ["T", "R"])
def test_numpy_identity_transform(batch_size, func):
=======
    T_identity = torch.eye(4)

    transformed = transform_by_T(pos, T_identity).cpu()
    assert_allclose(pos.cpu(), transformed, tol=TOL)
    transformed = transform_by_T(b_pos, T_identity).cpu()
    assert_allclose(b_pos.cpu(), transformed, tol=TOL)

    if batch_size > 0:
        T_batched_identity = torch.eye(4).reshape(1, 4, 4).repeat(batch_size, 1, 1)
        transformed = transform_by_T(pos, T_batched_identity).cpu()
        assert_allclose(pos.cpu(), transformed, tol=TOL)
        transformed = transform_by_T(b_pos, T_batched_identity).cpu()
        assert_allclose(b_pos.cpu(), transformed, tol=TOL)


@pytest.mark.parametrize("batch_size", [0, 1, 100])
def test_numpy_identity_transform(batch_size):
>>>>>>> a6594960
    if batch_size == 0:
        pos = np.random.randn(3)
        b_pos = np.random.randn(10, 3)
    else:
        pos = np.random.randn(batch_size, 3)
        b_pos = np.random.randn(batch_size, 10, 3)

<<<<<<< HEAD
    if func == "R":
        identity = np.eye(3)
        batched_identity = np.eye(3).reshape(1, 3, 3).repeat(batch_size, 0)
        transform = transform_by_R
    if func == "T":
        identity = np.eye(4)
        batched_identity = np.eye(4).reshape(1, 4, 4).repeat(batch_size, 0)
        transform = transform_by_T


    transformed = transform(pos, identity)
    np.testing.assert_allclose(
        pos, transformed, rtol=1e-5, atol=1e-6, err_msg=f"NumPy identity_transform failed for batch size {batch_size}"
    )
    transformed = transform(b_pos, identity)
    np.testing.assert_allclose(
        b_pos, transformed, rtol=1e-5, atol=1e-6, err_msg=f"NumPy identity_transform failed for batch size {batch_size}"
    )

    if batch_size > 0:
        transformed = transform(pos, batched_identity)
        np.testing.assert_allclose(
            pos,
            transformed,
            rtol=1e-5,
            atol=1e-6,
            err_msg=f"NumPy identity_transform failed for batch size {batch_size}",
        )
        transformed = transform(b_pos, batched_identity)
        np.testing.assert_allclose(
            b_pos,
            transformed,
            rtol=1e-5,
            atol=1e-6,
            err_msg=f"NumPy identity_transform failed for batch size {batch_size}",
        )
=======
    T_identity = np.eye(4)

    transformed = transform_by_T(pos, T_identity)
    assert_allclose(pos, transformed, tol=TOL)
    transformed = transform_by_T(b_pos, T_identity)
    assert_allclose(b_pos, transformed, tol=TOL)

    if batch_size > 0:
        T_batched_identity = np.eye(4).reshape(1, 4, 4).repeat(batch_size, 0)
        transformed = transform_by_T(pos, T_batched_identity)
        assert_allclose(pos, transformed, tol=TOL)
        transformed = transform_by_T(b_pos, T_batched_identity)
        assert_allclose(b_pos, transformed, tol=TOL)


def test_warn_once_logs_once(clear_seen_fixture):
    msg = "This is a warning"
    with patch.object(gs, "logger", create=True) as mock_logger:
        with patch.object(mock_logger, "warning") as mock_warning:
            warn_once(msg)
            warn_once(msg)
            mock_warning.assert_called_once_with(msg)


def test_warn_once_logs_different_messages(clear_seen_fixture):
    msg1 = "Warning 1"
    msg2 = "Warning 2"
    with patch.object(gs, "logger", create=True) as mock_logger:
        with patch.object(mock_logger, "warning") as mock_warning:
            warn_once(msg1)
            warn_once(msg2)
            assert mock_warning.call_count == 2
            mock_warning.assert_any_call(msg1)
            mock_warning.assert_any_call(msg2)


def test_warn_once_with_empty_message(clear_seen_fixture):
    with patch.object(gs, "logger", create=True) as mock_logger:
        with patch.object(mock_logger, "warning") as mock_warning:
            warn_once("")
            warn_once("")
            mock_warning.assert_called_once_with("")
>>>>>>> a6594960
<|MERGE_RESOLUTION|>--- conflicted
+++ resolved
@@ -25,9 +25,6 @@
     warnings_mod._seen.clear()
 
 
-pytestmark = [pytest.mark.required]
-
-
 @pytest.mark.parametrize("batch_size", [1, 10, 100])
 def test_torch_round_trip(batch_size):
     print(f"Testing torch implementation with batch size {batch_size}...")
@@ -54,22 +51,11 @@
     d6 = R_to_rot6d(R_np)
     R_recon = rot6d_to_R(d6)
 
-<<<<<<< HEAD
-    np.testing.assert_allclose(
-        R_np, R_recon, rtol=1e-5, atol=1e-6, err_msg=f"NumPy round-trip failed for batch size {batch_size}"
-    )
-
-
-@pytest.mark.parametrize("batch_size", [0, 1, 100])
-@pytest.mark.parametrize("func", ["T", "R"])
-def test_torch_identity_transform(batch_size, func):
-=======
     assert_allclose(R_np, R_recon, tol=TOL)
 
 
 @pytest.mark.parametrize("batch_size", [0, 1, 100])
 def test_torch_identity_transform(batch_size):
->>>>>>> a6594960
     if batch_size == 0:
         pos = torch.randn(3)
         b_pos = torch.randn(10, 3)
@@ -77,57 +63,6 @@
         pos = torch.randn(batch_size, 3)
         b_pos = torch.randn(batch_size, 10, 3)
 
-<<<<<<< HEAD
-    if func == "R":
-        identity = torch.eye(3)
-        batched_identity = torch.eye(3).reshape(1, 3, 3).repeat(batch_size, 1, 1)
-        transform = transform_by_R
-    elif func == "T":
-        identity = torch.eye(4)
-        batched_identity = torch.eye(4).reshape(1, 4, 4).repeat(batch_size, 1, 1)
-        transform = transform_by_T
-
-    transformed = transform(pos, identity).cpu().numpy()
-    np.testing.assert_allclose(
-        pos.cpu().numpy(),
-        transformed,
-        rtol=1e-5,
-        atol=1e-6,
-        err_msg=f"NumPy identity_transform failed for batch size {batch_size}",
-    )
-    transformed = transform(b_pos, identity).cpu().numpy()
-    np.testing.assert_allclose(
-        b_pos.cpu().numpy(),
-        transformed,
-        rtol=1e-5,
-        atol=1e-6,
-        err_msg=f"NumPy identity_transform failed for batch size {batch_size}",
-    )
-
-    if batch_size > 0:
-        
-        transformed = transform(pos, batched_identity).cpu().numpy()
-        np.testing.assert_allclose(
-            pos.cpu().numpy(),
-            transformed,
-            rtol=1e-5,
-            atol=1e-6,
-            err_msg=f"NumPy identity_transform failed for batch size {batch_size}",
-        )
-        transformed = transform(b_pos, batched_identity).cpu().numpy()
-        np.testing.assert_allclose(
-            b_pos.cpu().numpy(),
-            transformed,
-            rtol=1e-5,
-            atol=1e-6,
-            err_msg=f"NumPy identity_transform failed for batch size {batch_size}",
-        )
-
-
-@pytest.mark.parametrize("batch_size", [0, 1, 100])
-@pytest.mark.parametrize("func", ["T", "R"])
-def test_numpy_identity_transform(batch_size, func):
-=======
     T_identity = torch.eye(4)
 
     transformed = transform_by_T(pos, T_identity).cpu()
@@ -145,7 +80,6 @@
 
 @pytest.mark.parametrize("batch_size", [0, 1, 100])
 def test_numpy_identity_transform(batch_size):
->>>>>>> a6594960
     if batch_size == 0:
         pos = np.random.randn(3)
         b_pos = np.random.randn(10, 3)
@@ -153,44 +87,6 @@
         pos = np.random.randn(batch_size, 3)
         b_pos = np.random.randn(batch_size, 10, 3)
 
-<<<<<<< HEAD
-    if func == "R":
-        identity = np.eye(3)
-        batched_identity = np.eye(3).reshape(1, 3, 3).repeat(batch_size, 0)
-        transform = transform_by_R
-    if func == "T":
-        identity = np.eye(4)
-        batched_identity = np.eye(4).reshape(1, 4, 4).repeat(batch_size, 0)
-        transform = transform_by_T
-
-
-    transformed = transform(pos, identity)
-    np.testing.assert_allclose(
-        pos, transformed, rtol=1e-5, atol=1e-6, err_msg=f"NumPy identity_transform failed for batch size {batch_size}"
-    )
-    transformed = transform(b_pos, identity)
-    np.testing.assert_allclose(
-        b_pos, transformed, rtol=1e-5, atol=1e-6, err_msg=f"NumPy identity_transform failed for batch size {batch_size}"
-    )
-
-    if batch_size > 0:
-        transformed = transform(pos, batched_identity)
-        np.testing.assert_allclose(
-            pos,
-            transformed,
-            rtol=1e-5,
-            atol=1e-6,
-            err_msg=f"NumPy identity_transform failed for batch size {batch_size}",
-        )
-        transformed = transform(b_pos, batched_identity)
-        np.testing.assert_allclose(
-            b_pos,
-            transformed,
-            rtol=1e-5,
-            atol=1e-6,
-            err_msg=f"NumPy identity_transform failed for batch size {batch_size}",
-        )
-=======
     T_identity = np.eye(4)
 
     transformed = transform_by_T(pos, T_identity)
@@ -233,4 +129,110 @@
             warn_once("")
             warn_once("")
             mock_warning.assert_called_once_with("")
->>>>>>> a6594960
+    np.testing.assert_allclose(
+        R_np, R_recon, rtol=1e-5, atol=1e-6, err_msg=f"NumPy round-trip failed for batch size {batch_size}"
+    )
+
+
+@pytest.mark.parametrize("batch_size", [0, 1, 100])
+@pytest.mark.parametrize("func", ["T", "R"])
+def test_torch_identity_transform(batch_size, func):
+    if batch_size == 0:
+        pos = torch.randn(3)
+        b_pos = torch.randn(10, 3)
+    else:
+        pos = torch.randn(batch_size, 3)
+        b_pos = torch.randn(batch_size, 10, 3)
+
+    if func == "R":
+        identity = torch.eye(3)
+        batched_identity = torch.eye(3).reshape(1, 3, 3).repeat(batch_size, 1, 1)
+        transform = transform_by_R
+    elif func == "T":
+        identity = torch.eye(4)
+        batched_identity = torch.eye(4).reshape(1, 4, 4).repeat(batch_size, 1, 1)
+        transform = transform_by_T
+
+    transformed = transform(pos, identity).cpu().numpy()
+    np.testing.assert_allclose(
+        pos.cpu().numpy(),
+        transformed,
+        rtol=1e-5,
+        atol=1e-6,
+        err_msg=f"NumPy identity_transform failed for batch size {batch_size}",
+    )
+    transformed = transform(b_pos, identity).cpu().numpy()
+    np.testing.assert_allclose(
+        b_pos.cpu().numpy(),
+        transformed,
+        rtol=1e-5,
+        atol=1e-6,
+        err_msg=f"NumPy identity_transform failed for batch size {batch_size}",
+    )
+
+    if batch_size > 0:
+        
+        transformed = transform(pos, batched_identity).cpu().numpy()
+        np.testing.assert_allclose(
+            pos.cpu().numpy(),
+            transformed,
+            rtol=1e-5,
+            atol=1e-6,
+            err_msg=f"NumPy identity_transform failed for batch size {batch_size}",
+        )
+        transformed = transform(b_pos, batched_identity).cpu().numpy()
+        np.testing.assert_allclose(
+            b_pos.cpu().numpy(),
+            transformed,
+            rtol=1e-5,
+            atol=1e-6,
+            err_msg=f"NumPy identity_transform failed for batch size {batch_size}",
+        )
+
+
+@pytest.mark.parametrize("batch_size", [0, 1, 100])
+@pytest.mark.parametrize("func", ["T", "R"])
+def test_numpy_identity_transform(batch_size, func):
+    if batch_size == 0:
+        pos = np.random.randn(3)
+        b_pos = np.random.randn(10, 3)
+    else:
+        pos = np.random.randn(batch_size, 3)
+        b_pos = np.random.randn(batch_size, 10, 3)
+
+    if func == "R":
+        identity = np.eye(3)
+        batched_identity = np.eye(3).reshape(1, 3, 3).repeat(batch_size, 0)
+        transform = transform_by_R
+    if func == "T":
+        identity = np.eye(4)
+        batched_identity = np.eye(4).reshape(1, 4, 4).repeat(batch_size, 0)
+        transform = transform_by_T
+
+
+    transformed = transform(pos, identity)
+    np.testing.assert_allclose(
+        pos, transformed, rtol=1e-5, atol=1e-6, err_msg=f"NumPy identity_transform failed for batch size {batch_size}"
+    )
+    transformed = transform(b_pos, identity)
+    np.testing.assert_allclose(
+        b_pos, transformed, rtol=1e-5, atol=1e-6, err_msg=f"NumPy identity_transform failed for batch size {batch_size}"
+    )
+
+    if batch_size > 0:
+        transformed = transform(pos, batched_identity)
+        np.testing.assert_allclose(
+            pos,
+            transformed,
+            rtol=1e-5,
+            atol=1e-6,
+            err_msg=f"NumPy identity_transform failed for batch size {batch_size}",
+        )
+        transformed = transform(b_pos, batched_identity)
+        np.testing.assert_allclose(
+            b_pos,
+            transformed,
+            rtol=1e-5,
+            atol=1e-6,
+            err_msg=f"NumPy identity_transform failed for batch size {batch_size}",
+        )