--- conflicted
+++ resolved
@@ -378,14 +378,8 @@
         self.updated[None] = True
 
         for i_b, i in ti.ndrange(self.n_batches, self.n_aabbs - 1):
-<<<<<<< HEAD
-            self.internal_node_visited[i_b, i] = ti.u8(0)
-            self.nodes[i_b, i].bound.min = np.inf
-            self.nodes[i_b, i].bound.max = -np.inf
-=======
             self.internal_node_active[i_b, i] = ti.u8(0)
             self.internal_node_ready[i_b, i] = ti.u8(0)
->>>>>>> 98d30ab4
 
         for i_b, i in ti.ndrange(self.n_batches, self.n_aabbs):
             idx = ti.i32(self.morton_codes[i_b, i])
@@ -395,18 +389,6 @@
             if parent_idx != -1:
                 self.internal_node_active[i_b, parent_idx] = ti.u8(1)
 
-<<<<<<< HEAD
-            cur_idx = self.nodes[i_b, i + self.n_aabbs - 1].parent
-            while cur_idx != -1:
-                visited = ti.u1(ti.atomic_or(self.internal_node_visited[i_b, cur_idx], ti.u8(1)))
-                if not visited:
-                    break
-                left_bound = self.nodes[i_b, self.nodes[i_b, cur_idx].left].bound
-                right_bound = self.nodes[i_b, self.nodes[i_b, cur_idx].right].bound
-                ti.atomic_min(self.nodes[i_b, cur_idx].bound.min, ti.min(left_bound.min, right_bound.min))
-                ti.atomic_max(self.nodes[i_b, cur_idx].bound.max, ti.max(left_bound.max, right_bound.max))
-                cur_idx = self.nodes[i_b, cur_idx].parent
-=======
     @ti.kernel
     def _kernel_compute_bounds_one_layer(self):
         self.updated[None] = False
@@ -428,7 +410,6 @@
                 continue
             self.internal_node_active[i_b, i] = ti.u8(1)
             self.internal_node_ready[i_b, i] = ti.u8(0)
->>>>>>> 98d30ab4
 
     @ti.kernel
     def query(self, aabbs: ti.template()):
