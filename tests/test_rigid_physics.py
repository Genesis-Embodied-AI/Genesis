import math
import os
import sys
import tempfile
import xml.etree.ElementTree as ET
from pathlib import Path

import mujoco
import numpy as np
import pytest
import torch
import trimesh

import genesis as gs
import genesis.utils.geom as gu
from genesis.utils.misc import get_assets_dir, tensor_to_array

from .utils import (
    assert_allclose,
    build_genesis_sim,
    build_mujoco_sim,
    check_mujoco_data_consistency,
    check_mujoco_model_consistency,
    get_hf_assets,
    init_simulators,
    simulate_and_check_mujoco_consistency,
)


@pytest.fixture
def xml_path(request, tmp_path, model_name):
    mjcf = request.getfixturevalue(model_name)
    xml_tree = ET.ElementTree(mjcf)
    file_name = f"{model_name}.urdf" if mjcf.tag == "robot" else f"{model_name}.xml"
    file_path = str(tmp_path / file_name)
    xml_tree.write(file_path, encoding="utf-8", xml_declaration=True)
    return file_path


@pytest.fixture(scope="session")
def box_plan():
    """Generate an MJCF model for a box on a plane."""
    mjcf = ET.Element("mujoco", model="one_box")
    ET.SubElement(mjcf, "option", timestep="0.01")
    default = ET.SubElement(mjcf, "default")
    ET.SubElement(default, "geom", contype="1", conaffinity="1", condim="3", friction="1. 0.5 0.5")
    worldbody = ET.SubElement(mjcf, "worldbody")
    ET.SubElement(worldbody, "geom", type="plane", name="floor", pos="0. 0. 0.", size="40. 40. 40.")
    box_body = ET.SubElement(worldbody, "body", name="box", pos="0. 0. 0.3")
    ET.SubElement(box_body, "geom", type="box", size="0.2 0.2 0.2", pos="0. 0. 0.")
    ET.SubElement(box_body, "joint", name="root", type="free")
    return mjcf


@pytest.fixture(scope="session")
def mimic_hinges():
    mjcf = ET.Element("mujoco", model="mimic_hinges")
    ET.SubElement(mjcf, "compiler", angle="degree")
    ET.SubElement(mjcf, "option", timestep="0.01")
    worldbody = ET.SubElement(mjcf, "worldbody")
    parent = ET.SubElement(worldbody, "body", name="parent", pos="0 0 1.0")
    child1 = ET.SubElement(parent, "body", name="child1", pos="0.5 0 0")
    ET.SubElement(child1, "geom", type="capsule", size="0.05 0.2", rgba="0.9 0.1 0.1 1")
    ET.SubElement(child1, "joint", type="hinge", name="joint1", axis="0 1 0", range="-45 45")
    child2 = ET.SubElement(parent, "body", name="child2", pos="0 0.5 0")
    ET.SubElement(child2, "geom", type="capsule", size="0.05 0.2", rgba="0.1 0.1 0.9 1")
    ET.SubElement(child2, "joint", type="hinge", name="joint2", axis="0 1 0", range="-45 45")
    equality = ET.SubElement(mjcf, "equality")
    ET.SubElement(equality, "joint", name="joint_equality", joint1="joint1", joint2="joint2")
    return mjcf


@pytest.fixture(scope="session")
def box_box():
    """Generate an MJCF model for two boxes."""
    mjcf = ET.Element("mujoco", model="one_box")
    ET.SubElement(mjcf, "option", timestep="0.01")
    default = ET.SubElement(mjcf, "default")
    ET.SubElement(default, "geom", contype="1", conaffinity="1", condim="3", friction="1. 0.5 0.5")
    worldbody = ET.SubElement(mjcf, "worldbody")
    ET.SubElement(worldbody, "geom", type="plane", name="floor", pos="0. 0. 0.", size="40. 40. 40.")
    box1_body = ET.SubElement(worldbody, "body", name="box1", pos="0. 0. 0.2")
    ET.SubElement(box1_body, "geom", type="box", size="0.2 0.2 0.2", pos="0. 0. 0.", rgba="0 1 0 0.4")
    ET.SubElement(box1_body, "joint", name="root1", type="free")
    box2_body = ET.SubElement(worldbody, "body", name="box2", pos="0. 0. 0.8")
    ET.SubElement(box2_body, "geom", type="box", size="0.2 0.2 0.2", pos="0. 0. 0.", rgba="0 0 1 0.4")
    ET.SubElement(box2_body, "joint", name="root2", type="free")
    return mjcf


@pytest.fixture
def collision_edge_cases(asset_tmp_path, mode):
    assets = {}
    for i, box_size in enumerate(((0.8, 0.8, 0.04), (0.04, 0.04, 0.005))):
        tmesh = trimesh.creation.box(extents=np.array(box_size) * 2)
        mesh_path = str(asset_tmp_path / f"box{i}.obj")
        tmesh.export(mesh_path, file_type="obj")
        assets[f"box{i}"] = mesh_path

    mjcf = ET.Element("mujoco", model="one_box")
    ET.SubElement(mjcf, "option", timestep="0.005")
    default = ET.SubElement(mjcf, "default")
    ET.SubElement(default, "geom", contype="1", conaffinity="1", condim="3", friction="1. 0.5 0.5")

    asset = ET.SubElement(mjcf, "asset")
    for name, mesh_path in assets.items():
        ET.SubElement(asset, "mesh", name=name, refpos="0 0 0", refquat="1 0 0 0", file=mesh_path)

    worldbody = ET.SubElement(mjcf, "worldbody")

    if mode == 0:
        ET.SubElement(worldbody, "geom", type="box", size="0.8 0.8 0.04", pos="0. 0. 0.", rgba="0 1 0 0.4")
        box1_body = ET.SubElement(worldbody, "body", name="box1", pos="0.0 0.0 0.7")
        ET.SubElement(box1_body, "geom", type="box", size="0.04 0.04 0.005", pos="-0.758 -0.758 0.", rgba="0 0 1 0.4")
    elif mode == 1:
        ET.SubElement(worldbody, "geom", type="box", size="0.8 0.8 0.04", pos="0. 0. 0.", rgba="0 1 0 0.4")
        box1_body = ET.SubElement(worldbody, "body", name="box1", pos="-0.758 -0.758 0.7")
        ET.SubElement(box1_body, "geom", type="box", size="0.04 0.04 0.005", pos="0. 0. 0.", rgba="0 0 1 0.4")
    elif mode == 2:
        ET.SubElement(worldbody, "geom", type="box", size="0.8 0.8 0.04", pos="0. 0. 0.", rgba="0 1 0 0.4")
        box1_body = ET.SubElement(worldbody, "body", name="box1", pos="-0.758 -0.758 1.1")
        ET.SubElement(box1_body, "geom", type="box", size="0.04 0.04 0.005", pos="0. 0. 0.", rgba="0 0 1 0.4")
    elif mode == 3:
        ET.SubElement(worldbody, "geom", type="box", size="0.8 0.8 0.04", pos="0. 0. 0.", rgba="0 1 0 0.4")
        box1_body = ET.SubElement(worldbody, "body", name="box1", pos="0.0 0.0 0.7")
        ET.SubElement(box1_body, "geom", type="mesh", mesh="box1", pos="-0.758 -0.758 0.", rgba="0 0 1 0.4")
    elif mode == 4:
        ET.SubElement(worldbody, "geom", type="mesh", mesh="box0", pos="0. 0. 0.", rgba="0 1 0 0.4")
        box1_body = ET.SubElement(worldbody, "body", name="box1", pos="0.0 0.0 0.7")
        ET.SubElement(box1_body, "geom", type="mesh", mesh="box1", pos="-0.758 -0.758 0.", rgba="0 0 1 0.4")
    elif mode == 5:
        ET.SubElement(worldbody, "geom", type="mesh", mesh="box0", pos="0. 0. 0.", rgba="0 1 0 0.4")
        box1_body = ET.SubElement(worldbody, "body", name="box1", pos="-0.758 -0.758 0.7")
        ET.SubElement(box1_body, "geom", type="mesh", mesh="box1", pos="0. 0. 0.", rgba="0 0 1 0.4")
    elif mode == 6:
        ET.SubElement(worldbody, "geom", type="mesh", mesh="box0", pos="0. 0. 0.", rgba="0 1 0 0.4")
        box1_body = ET.SubElement(worldbody, "body", name="box1", pos="-0.758 -0.758 1.1")
        ET.SubElement(box1_body, "geom", type="mesh", mesh="box1", pos="0. 0. 0.", rgba="0 0 1 0.4")
    elif mode == 7:
        ET.SubElement(worldbody, "geom", type="mesh", mesh="box1", pos=" 0.758  0.758 0.", rgba="0 1 0 0.4")
        ET.SubElement(worldbody, "geom", type="mesh", mesh="box1", pos="-0.758 -0.758 0.", rgba="0 1 0 0.4")
        ET.SubElement(worldbody, "geom", type="mesh", mesh="box1", pos=" 0.758 -0.758 0.", rgba="0 1 0 0.4")
        ET.SubElement(worldbody, "geom", type="mesh", mesh="box1", pos="-0.758  0.758 0.", rgba="0 1 0 0.4")
        box1_body = ET.SubElement(worldbody, "body", name="box1", pos="0. 0. 0.7")
        ET.SubElement(box1_body, "geom", type="mesh", mesh="box0", pos="0. 0. 0.", rgba="0 0 1 0.4")
    elif mode == 8:
        ET.SubElement(worldbody, "geom", type="mesh", mesh="box1", pos=" 0.762  0.762 0.", rgba="0 1 0 0.4")
        ET.SubElement(worldbody, "geom", type="mesh", mesh="box1", pos="-0.762 -0.762 0.", rgba="0 1 0 0.4")
        ET.SubElement(worldbody, "geom", type="mesh", mesh="box1", pos=" 0.762 -0.762 0.", rgba="0 1 0 0.4")
        ET.SubElement(worldbody, "geom", type="mesh", mesh="box1", pos="-0.762  0.762 0.", rgba="0 1 0 0.4")
        box1_body = ET.SubElement(worldbody, "body", name="box1", pos="0. 0. 0.7")
        ET.SubElement(box1_body, "geom", type="mesh", mesh="box0", pos="0. 0. 0.", rgba="0 0 1 0.4")
    else:
        raise ValueError("Invalid mode")

    ET.SubElement(box1_body, "joint", name="root", type="free")

    return mjcf


@pytest.fixture(scope="session")
def two_aligned_hinges():
    mjcf = ET.Element("mujoco", model="two_aligned_hinges")
    ET.SubElement(mjcf, "option", timestep="0.05")
    default = ET.SubElement(mjcf, "default")
    ET.SubElement(default, "geom", contype="1", conaffinity="1", condim="3")
    worldbody = ET.SubElement(mjcf, "worldbody")
    link0 = ET.SubElement(worldbody, "body", name="body0")
    ET.SubElement(link0, "geom", type="capsule", fromto="0 0 0 0.5 0 0", size="0.05")
    ET.SubElement(link0, "joint", type="hinge", name="joint0", axis="0 0 1")
    link1 = ET.SubElement(link0, "body", name="body1", pos="0.5 0 0")
    ET.SubElement(link1, "geom", type="capsule", fromto="0 0 0 0.5 0 0", size="0.05")
    ET.SubElement(link1, "joint", type="hinge", name="joint1", axis="0 0 1")
    return mjcf


def _build_chain_capsule_hinge(asset_tmp_path, enable_mesh):
    if enable_mesh:
        mesh_path = str(asset_tmp_path / "capsule.obj")
        tmesh = trimesh.creation.icosphere(radius=1.0, subdivisions=1)
        tmesh.apply_transform(np.diag([0.05, 0.05, 0.25, 1]))
        tmesh.export(mesh_path, file_type="obj")

    mjcf = ET.Element("mujoco", model="two_stick_robot")
    ET.SubElement(mjcf, "option", timestep="0.05")
    default = ET.SubElement(mjcf, "default")
    ET.SubElement(default, "geom", contype="1", conaffinity="1", condim="3")
    if enable_mesh:
        asset = ET.SubElement(mjcf, "asset")
        ET.SubElement(asset, "mesh", name="capsule", refpos="0 0 -0.25", refquat="0.707 0 -0.707 0", file=mesh_path)
    worldbody = ET.SubElement(mjcf, "worldbody")
    link0 = ET.SubElement(worldbody, "body", name="body1", pos="0.1 0.2 0.0", quat="0.707 0 0.707 0")
    if enable_mesh:
        ET.SubElement(link0, "geom", type="mesh", mesh="capsule", rgba="0 0 1 0.3")
    else:
        ET.SubElement(link0, "geom", type="capsule", fromto="0 0 0 0.5 0 0", size="0.05", rgba="0 0 1 0.3")
    link1 = ET.SubElement(link0, "body", name="body2", pos="0.5 0.2 0.0", quat="0.92388 0 0 0.38268")
    if enable_mesh:
        ET.SubElement(link1, "geom", type="mesh", mesh="capsule")
    else:
        ET.SubElement(link1, "geom", type="capsule", fromto="0 0 0 0.5 0 0", size="0.05")
    ET.SubElement(link1, "joint", type="hinge", name="joint1", axis="0 0 1", pos="0.0 0.0 0.0")
    link2 = ET.SubElement(link1, "body", name="body3", pos="0.5 0.2 0.0", quat="0.92388 0 0.38268 0.0")
    if enable_mesh:
        ET.SubElement(link2, "geom", type="mesh", mesh="capsule")
    else:
        ET.SubElement(link2, "geom", type="capsule", fromto="0 0 0 0.5 0 0", size="0.05")
    ET.SubElement(link2, "joint", type="hinge", name="joint2", axis="0 1 0")
    return mjcf


@pytest.fixture(scope="session")
def chain_capsule_hinge_mesh(asset_tmp_path):
    return _build_chain_capsule_hinge(asset_tmp_path, enable_mesh=True)


@pytest.fixture(scope="session")
def chain_capsule_hinge_capsule(asset_tmp_path):
    return _build_chain_capsule_hinge(asset_tmp_path, enable_mesh=False)


def _build_multi_pendulum(n):
    """Generate an URDF model of a multi-link pendulum with n segments."""
    urdf = ET.Element("robot", name="multi_pendulum")

    # Base link
    ET.SubElement(urdf, "link", name="base")

    parent_link = "base"
    for i in range(n):
        # Continuous joint between parent and this arm
        joint = ET.SubElement(urdf, "joint", name=f"PendulumJoint_{i}", type="continuous")
        ET.SubElement(joint, "origin", xyz="0.0 0.0 0.0", rpy="0.0 0.0 0.0")
        ET.SubElement(joint, "axis", xyz="1 0 0")
        ET.SubElement(joint, "parent", link=parent_link)
        ET.SubElement(joint, "child", link=f"PendulumArm_{i}")
        ET.SubElement(joint, "limit", effort=str(100.0 * (n - i)), velocity="30.0")

        # Arm link
        arm = ET.SubElement(urdf, "link", name=f"PendulumArm_{i}")
        visual = ET.SubElement(arm, "visual")
        ET.SubElement(visual, "origin", xyz="0.0 0.0 0.5", rpy="0.0 0.0 0.0")
        geometry = ET.SubElement(visual, "geometry")
        ET.SubElement(geometry, "box", size="0.01 0.01 1.0")
        material = ET.SubElement(visual, "material", name="")
        ET.SubElement(material, "color", rgba="0.0 0.0 1.0 1.0")
        inertial = ET.SubElement(arm, "inertial")
        ET.SubElement(inertial, "origin", xyz="0.0 0.0 0.0", rpy="0.0 0.0 0.0")
        ET.SubElement(inertial, "mass", value="0.0")
        ET.SubElement(inertial, "inertia", ixx="0.0", ixy="0.0", ixz="0.0", iyy="0.0", iyz="0.0", izz="0.0")

        # Fixed joint to the mass
        joint2 = ET.SubElement(urdf, "joint", name=f"PendulumMassJoint_{i}", type="fixed")
        ET.SubElement(joint2, "origin", xyz="0.0 0.0 1.0", rpy="0.0 0.0 0.0")
        ET.SubElement(joint2, "parent", link=f"PendulumArm_{i}")
        ET.SubElement(joint2, "child", link=f"PendulumMass_{i}")

        # Mass link
        mass = ET.SubElement(urdf, "link", name=f"PendulumMass_{i}")
        visual = ET.SubElement(mass, "visual")
        ET.SubElement(visual, "origin", xyz="0.0 0.0 0.0", rpy="0.0 0.0 0.0")
        geometry = ET.SubElement(visual, "geometry")
        ET.SubElement(geometry, "sphere", radius="0.06")
        material = ET.SubElement(visual, "material", name="")
        ET.SubElement(material, "color", rgba="0.0 0.0 1.0 1.0")
        inertial = ET.SubElement(mass, "inertial")
        ET.SubElement(inertial, "origin", xyz="0.0 0.0 0.0", rpy="0.0 0.0 0.0")
        ET.SubElement(inertial, "mass", value="1.0")
        ET.SubElement(inertial, "inertia", ixx="1e-12", ixy="0.0", ixz="0.0", iyy="1e-12", iyz="0.0", izz="1e-12")

        parent_link = f"PendulumMass_{i}"

    return urdf


@pytest.fixture(scope="session")
def pendulum(asset_tmp_path):
    return _build_multi_pendulum(n=1)


@pytest.fixture(scope="session")
def double_pendulum(asset_tmp_path):
    return _build_multi_pendulum(n=2)


@pytest.fixture(scope="session")
def double_ball_pendulum():
    mjcf = ET.Element("mujoco", model="double_ball_pendulum")

    default = ET.SubElement(mjcf, "default")
    ET.SubElement(default, "joint", armature="0.1", damping="0.5")

    worldbody = ET.SubElement(mjcf, "worldbody")
    base = ET.SubElement(worldbody, "body", name="base", pos="-0.02 0.0 0.0")
    ET.SubElement(base, "joint", name="joint1", type="ball")
    ET.SubElement(
        base, "geom", name="link1_geom", type="capsule", size="0.02", fromto="0 0 0 0 0 0.5", rgba="0.8 0.2 0.2 1.0"
    )
    link2 = ET.SubElement(base, "body", name="link2", pos="0 0 0.5")
    ET.SubElement(link2, "joint", name="joint2", type="ball")
    ET.SubElement(
        link2, "geom", name="link2_geom", type="capsule", size="0.02", fromto="0 0 0 0 0 0.3", rgba="0.2 0.8 0.2 1.0"
    )
    ee = ET.SubElement(link2, "body", name="end_effector", pos="0 0 0.3")
    ET.SubElement(ee, "geom", name="ee_geom", type="sphere", size="0.02", density="200", rgba="1.0 0.8 0.2 1.0")

    return mjcf


@pytest.mark.required
@pytest.mark.parametrize("model_name", ["box_plan"])
@pytest.mark.parametrize("gs_solver", [gs.constraint_solver.CG, gs.constraint_solver.Newton])
@pytest.mark.parametrize("gs_integrator", [gs.integrator.implicitfast, gs.integrator.Euler])
@pytest.mark.parametrize("backend", [gs.cpu])
def test_box_plane_dynamics(gs_sim, mj_sim, tol):
    cube_pos = np.array([0.0, 0.0, 0.6])
    cube_quat = np.random.rand(4)
    cube_quat /= np.linalg.norm(cube_quat)
    qpos = np.concatenate((cube_pos, cube_quat))
    qvel = np.random.rand(6) * 0.2
    simulate_and_check_mujoco_consistency(gs_sim, mj_sim, qpos, qvel, num_steps=150, tol=tol)


@pytest.mark.required
@pytest.mark.adjacent_collision(True)
@pytest.mark.parametrize("model_name", ["chain_capsule_hinge_mesh"])  # FIXME: , "chain_capsule_hinge_capsule"])
@pytest.mark.parametrize("gs_solver", [gs.constraint_solver.CG, gs.constraint_solver.Newton])
@pytest.mark.parametrize("gs_integrator", [gs.integrator.implicitfast, gs.integrator.Euler])
@pytest.mark.parametrize("gjk_collision", [True, False])
@pytest.mark.parametrize("backend", [gs.cpu])
def test_simple_kinematic_chain(gs_sim, mj_sim, tol):
    simulate_and_check_mujoco_consistency(gs_sim, mj_sim, num_steps=200, tol=tol)


# Disable Genesis multi-contact because it relies on discretized geometry unlike Mujoco
@pytest.mark.required
@pytest.mark.multi_contact(False)
@pytest.mark.parametrize("xml_path", ["xml/walker.xml"])
@pytest.mark.parametrize(
    "gs_solver",
    [
        gs.constraint_solver.CG,
        # gs.constraint_solver.Newton,  # FIXME: This test is not passing because collision detection is too sensitive
    ],
)
@pytest.mark.parametrize("gs_integrator", [gs.integrator.implicitfast, gs.integrator.Euler])
@pytest.mark.parametrize("gjk_collision", [True, False])
@pytest.mark.parametrize("backend", [gs.cpu])
def test_walker(gs_sim, mj_sim, gjk_collision, tol):
    # Force numpy seed because this test is very sensitive to the initial condition
    np.random.seed(0)
    (gs_robot,) = gs_sim.entities
    qpos = np.zeros((gs_robot.n_qs,))
    qpos[2] += 0.5
    qvel = np.random.rand(gs_robot.n_dofs) * 0.2

    # Cannot simulate any longer because collision detection is very sensitive
    simulate_and_check_mujoco_consistency(gs_sim, mj_sim, qpos, qvel, num_steps=90, tol=tol)


@pytest.mark.parametrize("model_name", ["mimic_hinges"])
@pytest.mark.parametrize("gs_solver", [gs.constraint_solver.CG, gs.constraint_solver.Newton])
@pytest.mark.parametrize("gs_integrator", [gs.integrator.implicitfast, gs.integrator.Euler])
@pytest.mark.parametrize("backend", [gs.cpu])
def test_equality_joint(gs_sim, mj_sim, gs_solver):
    # there is an equality constraint
    assert gs_sim.rigid_solver.n_equalities == 1

    qpos = np.array((0.0, -1.0))
    qvel = np.array((1.0, -0.3))
    # Note that it is impossible to be more accurate than this because of the inherent stiffness of the problem.
    tol = 2e-8 if gs_solver == gs.constraint_solver.Newton else 1e-8
    simulate_and_check_mujoco_consistency(gs_sim, mj_sim, qpos, qvel, num_steps=300, tol=tol)

    # check if the two joints are equal
    gs_qpos = gs_sim.rigid_solver.qpos.to_numpy()[:, 0]
    assert_allclose(gs_qpos[0], gs_qpos[1], tol=tol)


@pytest.mark.parametrize("xml_path", ["xml/four_bar_linkage_weld.xml"])
@pytest.mark.parametrize("gs_solver", [gs.constraint_solver.CG, gs.constraint_solver.Newton])
@pytest.mark.parametrize("gs_integrator", [gs.integrator.implicitfast, gs.integrator.Euler])
@pytest.mark.parametrize("backend", [gs.cpu])
def test_equality_weld(gs_sim, mj_sim, gs_solver):
    # Must disable self-collision caused by closing the kinematic chain (adjacent link filtering is not enough)
    gs_sim.rigid_solver._enable_collision = False
    mj_sim.model.opt.disableflags |= mujoco.mjtDisableBit.mjDSBL_CONTACT

    # Must increase sol params to improve numerical stability
    sol_params = gu.default_solver_params()
    sol_params[0] = 0.02
    for entity in gs_sim.entities:
        for equality in entity.equalities:
            equality.set_sol_params(sol_params)
    mj_sim.model.eq_solref[:, 0] = sol_params[0]

    assert gs_sim.rigid_solver.n_equalities == 1
    np.random.seed(0)
    qpos = np.random.rand(gs_sim.rigid_solver.n_qs) * 0.1

    # Note that it is impossible to be more accurate than this because of the inherent stiffness of the problem.
    # The pose difference between Mujoco and Genesis (resulting from using quaternion instead of rotation matrices to
    # apply transform internally) is about 1e-15. This is fine and not surprising as it is consistent with machine
    # precision. These rounding errors are then amplified by 1e8 when computing the forces resulting from the kinematic
    # constraints. The constraints could be made softer by changing its impede parameters.
    tol = 1e-7 if gs_solver == gs.constraint_solver.Newton else 2e-5
    simulate_and_check_mujoco_consistency(gs_sim, mj_sim, qpos, num_steps=300, tol=tol)


def test_dynamic_weld(show_viewer, tol):
    scene = gs.Scene(
        show_viewer=show_viewer,
        show_FPS=False,
    )
    plane = scene.add_entity(
        gs.morphs.Plane(),
    )
    cube = scene.add_entity(
        gs.morphs.Box(
            size=(0.04, 0.04, 0.04),
            pos=(0.65, 0.0, 0.02),
        ),
        surface=gs.surfaces.Plastic(color=(1, 0, 0)),
    )
    robot = scene.add_entity(
        gs.morphs.MJCF(
            file="xml/universal_robots_ur5e/ur5e.xml",
        ),
    )
    scene.build(n_envs=4, env_spacing=(3.0, 3.0))

    end_effector = robot.get_link("ee_virtual_link")

    # Compute up and down robot configurations
    ee_pos_up = np.array((0.65, 0.0, 0.5), dtype=gs.np_float)
    ee_pos_down = np.array((0.65, 0.0, 0.15), dtype=gs.np_float)
    qpos_up = robot.inverse_kinematics(
        link=end_effector,
        pos=np.tile(ee_pos_up, (4, 1)),
        quat=np.tile(np.array((0.0, 1.0, 0.0, 0.0), dtype=gs.np_float), (4, 1)),
    )
    qpos_down = robot.inverse_kinematics(
        link=end_effector,
        pos=np.tile(ee_pos_down, (4, 1)),
        quat=np.tile(np.array((0.0, 1.0, 0.0, 0.0), dtype=gs.np_float), (4, 1)),
    )

    # move to pre-grasp pose
    robot.control_dofs_position(qpos_up)
    for i in range(120):
        scene.step()

    # reach
    robot.control_dofs_position(qpos_down)
    for i in range(70):
        scene.step()

    # add weld constraint and move back up
    scene.sim.rigid_solver.add_weld_constraint(cube.base_link.idx, end_effector.idx, envs_idx=(0, 1, 2))
    robot.control_dofs_position(qpos_up)
    for i in range(60):
        scene.step()
    cubes_pos, cubes_quat = cube.get_pos(), cube.get_quat()
    assert_allclose(torch.diff(cubes_quat, dim=0), 0.0, tol=1e-3)
    assert_allclose(torch.diff(cubes_pos[[0, 1, 2]], dim=0), 0.0, tol=tol)
    assert_allclose(cubes_pos[-1] - cubes_pos[0], ee_pos_down - ee_pos_up, tol=1e-2)

    # drop
    scene.sim.rigid_solver.delete_weld_constraint(cube.base_link.idx, end_effector.idx, envs_idx=(0, 1))
    for i in range(110):
        scene.step()
    cubes_pos, cubes_quat = cube.get_pos(), cube.get_quat()
    assert_allclose(torch.diff(cubes_quat, dim=0), 0.0, tol=1e-3)
    assert_allclose(torch.diff(cubes_pos[[0, 1, 3]], dim=0), 0.0, tol=1e-2)
    assert_allclose(cubes_pos[2] - cubes_pos[0], ee_pos_up - ee_pos_down, tol=1e-3)


@pytest.mark.required
@pytest.mark.parametrize("xml_path", ["xml/one_ball_joint.xml"])
@pytest.mark.parametrize("gs_solver", [gs.constraint_solver.CG, gs.constraint_solver.Newton])
@pytest.mark.parametrize("gs_integrator", [gs.integrator.implicitfast, gs.integrator.Euler])
@pytest.mark.parametrize("backend", [gs.cpu])
def test_one_ball_joint(gs_sim, mj_sim, tol):
    # FIXME: Mujoco is detecting collision for some reason...
    mj_sim.model.opt.disableflags |= mujoco.mjtDisableBit.mjDSBL_CONTACT

    simulate_and_check_mujoco_consistency(gs_sim, mj_sim, num_steps=600, tol=tol)


@pytest.mark.required
@pytest.mark.parametrize("xml_path", ["xml/rope_ball.xml", "xml/rope_hinge.xml"])
@pytest.mark.parametrize("gs_solver", [gs.constraint_solver.CG, gs.constraint_solver.Newton])
@pytest.mark.parametrize("gs_integrator", [gs.integrator.implicitfast, gs.integrator.Euler])
@pytest.mark.parametrize("gjk_collision", [True, False])
@pytest.mark.parametrize("backend", [gs.cpu])
def test_rope_ball(gs_sim, mj_sim, gs_solver, tol):
    # Make sure it is possible to set the configuration vector without failure
    gs_sim.rigid_solver.set_dofs_position(gs_sim.rigid_solver.get_dofs_position())

    check_mujoco_model_consistency(gs_sim, mj_sim, tol=tol)
    simulate_and_check_mujoco_consistency(gs_sim, mj_sim, num_steps=300, tol=5e-9)


@pytest.mark.required
@pytest.mark.multi_contact(False)
@pytest.mark.parametrize("gs_solver", [gs.constraint_solver.CG])
@pytest.mark.parametrize("gs_integrator", [gs.integrator.implicitfast])
@pytest.mark.parametrize("gjk_collision", [True, False])
@pytest.mark.parametrize("backend", [gs.cpu])
def test_urdf_rope(
    gs_solver,
    gs_integrator,
    merge_fixed_links,
    multi_contact,
    mujoco_compatibility,
    adjacent_collision,
    gjk_collision,
    dof_damping,
    show_viewer,
):
    asset_path = get_hf_assets(pattern="linear_deformable.urdf")
    xml_path = os.path.join(asset_path, "linear_deformable.urdf")

    mj_sim = build_mujoco_sim(
        xml_path,
        gs_solver,
        gs_integrator,
        merge_fixed_links,
        multi_contact,
        adjacent_collision,
        dof_damping,
        gjk_collision,
    )
    gs_sim = build_genesis_sim(
        xml_path,
        gs_solver,
        gs_integrator,
        merge_fixed_links,
        multi_contact,
        mujoco_compatibility,
        adjacent_collision,
        gjk_collision,
        show_viewer,
        mj_sim,
    )

    # Must increase sol params to improve numerical stability
    sol_params = gu.default_solver_params()
    sol_params[0] = 0.02
    gs_sim.rigid_solver.set_global_sol_params(sol_params)
    mj_sim.model.jnt_solref[:, 0] = sol_params[0]
    mj_sim.model.geom_solref[:, 0] = sol_params[0]
    mj_sim.model.eq_solref[:, 0] = sol_params[0]

    # FIXME: Tolerance must be very large due to small masses and compounding of errors over long kinematic chains
    simulate_and_check_mujoco_consistency(gs_sim, mj_sim, num_steps=300, tol=5e-5)


@pytest.mark.mujoco_compatibility(True)
@pytest.mark.multi_contact(False)  # FIXME: Mujoco has errors with multi-contact, so this test is disabled
@pytest.mark.parametrize("xml_path", ["xml/tet_tet.xml", "xml/tet_ball.xml", "xml/tet_capsule.xml"])
@pytest.mark.parametrize("gs_solver", [gs.constraint_solver.CG, gs.constraint_solver.Newton])
@pytest.mark.parametrize("gs_integrator", [gs.integrator.implicitfast, gs.integrator.Euler])
@pytest.mark.parametrize("gjk_collision", [True])
@pytest.mark.parametrize("backend", [gs.cpu])
def test_tet_primitive_shapes(gs_sim, mj_sim, gs_solver, xml_path, tol):
    # Make sure it is possible to set the configuration vector without failure
    gs_sim.rigid_solver.set_dofs_position(gs_sim.rigid_solver.get_dofs_position())

    check_mujoco_model_consistency(gs_sim, mj_sim, tol=tol)
    # FIXME: Because of very small numerical error, error could be this large even if there is no logical error
    tol = 1e-6 if xml_path == "xml/tet_tet.xml" else 2e-8
    simulate_and_check_mujoco_consistency(gs_sim, mj_sim, num_steps=1000, tol=tol)


@pytest.mark.required
@pytest.mark.parametrize("model_name", ["two_aligned_hinges"])
@pytest.mark.parametrize("gs_solver", [gs.constraint_solver.CG])
@pytest.mark.parametrize("gs_integrator", [gs.integrator.Euler])
def test_link_velocity(gs_sim, tol):
    # Check the velocity for a few "easy" special cases
    init_simulators(gs_sim, qvel=np.array([0.0, 1.0]))
    assert_allclose(gs_sim.rigid_solver.links_state.cd_vel.to_numpy(), 0, tol=tol)

    init_simulators(gs_sim, qvel=np.array([1.0, 0.0]))
    cvel_0, cvel_1 = gs_sim.rigid_solver.links_state.cd_vel.to_numpy()[:, 0]
    assert_allclose(cvel_0, np.array([0.0, 0.5, 0.0]), tol=tol)
    assert_allclose(cvel_1, np.array([0.0, 0.5, 0.0]), tol=tol)

    init_simulators(gs_sim, qpos=np.array([0.0, np.pi / 2.0]), qvel=np.array([0.0, 1.2]))
    COM = gs_sim.rigid_solver.links_state.COM[0, 0]
    assert_allclose(COM, np.array([0.375, 0.125, 0.0]), tol=tol)
    xanchor = gs_sim.rigid_solver.joints_state.xanchor[1, 0]
    assert_allclose(xanchor, np.array([0.5, 0.0, 0.0]), tol=tol)
    cvel_0, cvel_1 = gs_sim.rigid_solver.links_state.cd_vel.to_numpy()[:, 0]
    assert_allclose(cvel_0, 0, tol=tol)
    assert_allclose(cvel_1, np.array([-1.2 * (0.125 - 0.0), 1.2 * (0.375 - 0.5), 0.0]), tol=tol)

    # Check that the velocity is valid for a random configuration
    init_simulators(gs_sim, qpos=np.array([-0.7, 0.2]), qvel=np.array([3.0, 13.0]))
    xanchor = gs_sim.rigid_solver.joints_state.xanchor[1, 0]
    theta_0, theta_1 = gs_sim.rigid_solver.qpos.to_numpy()[:, 0]
    assert_allclose(xanchor[0], 0.5 * np.cos(theta_0), tol=tol)
    assert_allclose(xanchor[1], 0.5 * np.sin(theta_0), tol=tol)
    COM = gs_sim.rigid_solver.links_state.COM[0, 0]
    COM_0 = np.array([0.25 * np.cos(theta_0), 0.25 * np.sin(theta_0), 0.0])
    COM_1 = np.array(
        [
            0.5 * np.cos(theta_0) + 0.25 * np.cos(theta_0 + theta_1),
            0.5 * np.sin(theta_0) + 0.25 * np.sin(theta_0 + theta_1),
            0.0,
        ]
    )
    assert_allclose(COM, 0.5 * (COM_0 + COM_1), tol=tol)

    cvel_0, cvel_1 = gs_sim.rigid_solver.links_state.cd_vel.to_numpy()[:, 0]
    omega_0, omega_1 = gs_sim.rigid_solver.links_state.cd_ang.to_numpy()[:, 0, 2]
    assert_allclose(omega_0, 3.0, tol=tol)
    assert_allclose(omega_1 - omega_0, 13.0, tol=tol)
    cvel_0_ = omega_0 * np.array([-COM[1], COM[0], 0.0])
    assert_allclose(cvel_0, cvel_0_, tol=tol)
    cvel_1_ = cvel_0 + (omega_1 - omega_0) * np.array([xanchor[1] - COM[1], COM[0] - xanchor[0], 0.0])
    assert_allclose(cvel_1, cvel_1_, tol=tol)

    xpos_0, xpos_1 = gs_sim.rigid_solver.links_state.pos.to_numpy()[:, 0]
    assert_allclose(xpos_0, 0.0, tol=tol)
    assert_allclose(xpos_1, xanchor, tol=tol)
    xvel_0, xvel_1 = gs_sim.rigid_solver.get_links_vel()
    assert_allclose(xvel_0, 0.0, tol=tol)
    xvel_1_ = omega_0 * np.array([-xpos_1[1], xpos_1[0], 0.0])
    assert_allclose(xvel_1, xvel_1_, tol=tol)
    civel_0, civel_1 = gs_sim.rigid_solver.get_links_vel(ref="link_com")
    civel_0_ = omega_0 * np.array([-COM_0[1], COM_0[0], 0.0])
    assert_allclose(civel_0, civel_0_, tol=tol)
    civel_1_ = omega_0 * np.array([-COM_1[1], COM_1[0], 0.0]) + (omega_1 - omega_0) * np.array(
        [xanchor[1] - COM_1[1], COM_1[0] - xanchor[0], 0.0]
    )
    assert_allclose(civel_1, civel_1_, tol=tol)


@pytest.mark.required
@pytest.mark.merge_fixed_links(False)
@pytest.mark.parametrize("model_name", ["pendulum"])
@pytest.mark.parametrize("gs_solver", [gs.constraint_solver.CG])
@pytest.mark.parametrize("gs_integrator", [gs.integrator.Euler])
def test_pendulum_links_acc(gs_sim, tol):
    pendulum = gs_sim.entities[0]
    g = gs_sim.rigid_solver._gravity[0][2]

    # Make sure that the linear and angular acceleration matches expectation
    theta = np.random.rand()
    theta_dot = np.random.rand()
    pendulum.set_qpos([theta])
    pendulum.set_dofs_velocity([theta_dot])
    for _ in range(100):
        # Backup state before integration
        theta = float(gs_sim.rigid_solver.qpos.to_numpy())
        theta_dot = float(gs_sim.rigid_solver.dofs_state.vel.to_numpy())

        # Run one simulation step
        gs_sim.scene.step()

        # Angular acceleration:
        # * acc_ang_x = - sin(theta) * g
        acc_ang = gs_sim.rigid_solver.get_links_acc_ang()
        assert_allclose(acc_ang[0], 0, tol=tol)
        assert_allclose(acc_ang[2], np.array([-np.sin(theta) * g, 0.0, 0.0]), tol=tol)
        # Linear spatial acceleration:
        # * acc_spatial_lin_y = sin(theta) * g
        acc_spatial_lin_world = gs_sim.rigid_solver.links_state.cacc_lin.to_numpy()
        assert_allclose(acc_spatial_lin_world[0], 0, tol=tol)
        R = np.array(
            [
                [1.0, 0.0, 0.0],
                [0.0, np.cos(theta), np.sin(theta)],
                [0.0, -np.sin(theta), np.cos(theta)],
            ]
        )
        acc_spatial_lin_local = R @ acc_spatial_lin_world[2, 0]
        assert_allclose(acc_spatial_lin_local, np.array([0.0, np.sin(theta) * g, 0.0]), tol=tol)
        # Linear true acceleration:
        # * acc_classical_lin_y = sin(theta) * g (tangential angular acceleration effect)
        # * acc_classical_lin_z = - theta_dot ** 2  (radial centripedal effect)
        acc_classical_lin_world = tensor_to_array(gs_sim.rigid_solver.get_links_acc(mimick_imu=False))
        assert_allclose(acc_classical_lin_world[0], 0, tol=tol)
        acc_classical_lin_local = R @ acc_classical_lin_world[2]
        assert_allclose(acc_classical_lin_local, np.array([0.0, np.sin(theta) * g, -(theta_dot**2)]), tol=tol)
        # IMU accelerometer data:
        # * acc_classical_lin_z = - theta_dot ** 2 - cos(theta) * g
        acc_imu = gs_sim.rigid_solver.get_links_acc(mimick_imu=True)[2]
        assert_allclose(acc_imu, np.array([0.0, 0.0, -(theta_dot**2) - np.cos(theta) * g]), tol=tol)

    # Hold the pendulum straight using PD controller and check again
    pendulum.set_dofs_kp([4000.0])
    pendulum.set_dofs_kv([100.0])
    pendulum.control_dofs_position([0.5 * np.pi])
    for _ in range(400):
        gs_sim.scene.step()
    acc_classical_lin_world = gs_sim.rigid_solver.get_links_acc(mimick_imu=False)
    assert_allclose(acc_classical_lin_world, 0, tol=tol)


@pytest.mark.required
@pytest.mark.merge_fixed_links(False)
@pytest.mark.parametrize("model_name", ["double_pendulum"])
@pytest.mark.parametrize("gs_solver", [gs.constraint_solver.CG])
@pytest.mark.parametrize("gs_integrator", [gs.integrator.Euler])
def test_double_pendulum_links_acc(gs_sim, tol):
    robot = gs_sim.entities[0]

    # Make sure that the linear and angular acceleration matches expectation
    qpos = np.random.rand(2)
    qvel = np.random.rand(2)
    robot.set_qpos(qpos)
    robot.set_dofs_velocity(qvel)
    for _ in range(100):
        # Backup state before integration
        theta = gs_sim.rigid_solver.qpos.to_numpy()[:, 0]
        theta_dot = gs_sim.rigid_solver.dofs_state.vel.to_numpy()[:, 0]

        # Run one simulation step
        gs_sim.scene.step()

        # Backup acceleration before integration
        theta_ddot = gs_sim.rigid_solver.dofs_state.acc.to_numpy()[:, 0]

        # Angular acceleration
        acc_ang = tensor_to_array(gs_sim.rigid_solver.get_links_acc_ang())
        assert_allclose(acc_ang[0], 0, tol=tol)
        assert_allclose(acc_ang[1], [theta_ddot[0], 0.0, 0.0], tol=tol)
        assert_allclose(acc_ang[-1], [theta_ddot[0] + theta_ddot[1], 0.0, 0.0], tol=tol)

        # Linear spatial acceleration
        cacc_spatial_lin_world = gs_sim.rigid_solver.links_state.cacc_lin.to_numpy()[[0, 2, 4], 0]
        com = gs_sim.rigid_solver.links_state.COM.to_numpy()[-1, 0]
        pos = gs_sim.rigid_solver.links_state.pos.to_numpy()[[0, 2, 4], 0]
        assert_allclose(cacc_spatial_lin_world[1], np.cross(acc_ang[2], com), tol=tol)
        acc_spatial_lin_world = cacc_spatial_lin_world + np.cross(acc_ang[[0, 2, 4]], pos - com)
        assert_allclose(acc_spatial_lin_world[0], 0, tol=tol)
        theta_world = theta.cumsum()
        R = np.array(
            [
                [np.ones_like(theta), np.zeros_like(theta), np.zeros_like(theta)],
                [np.zeros_like(theta), np.cos(theta_world), np.sin(theta_world)],
                [np.zeros_like(theta), -np.sin(theta_world), np.cos(theta_world)],
            ]
        )
        acc_spatial_lin_local = np.matmul(np.moveaxis(R, 2, 0), acc_spatial_lin_world[1:, :, None])[..., 0]
        assert_allclose(acc_spatial_lin_local[0], np.array([0.0, -theta_ddot[0], 0.0]), tol=tol)
        assert_allclose(
            acc_spatial_lin_local[1],
            R[..., 1] @ (R[..., 0].T @ np.array([0.0, -theta_ddot[0], theta_dot[0] * theta_dot[1]]))
            + np.array([0.0, -theta_ddot.sum(), 0.0]),
            tol=tol,
        )

        # Linear true acceleration
        acc_classical_lin_world = tensor_to_array(gs_sim.rigid_solver.get_links_acc(mimick_imu=False)[[0, 2, 4]])
        assert_allclose(acc_classical_lin_world[0], 0, tol=tol)
        acc_classical_lin_local = np.matmul(np.moveaxis(R, 2, 0), acc_classical_lin_world[1:, :, None])[..., 0]
        assert_allclose(acc_classical_lin_local[0], np.array([0.0, -theta_ddot[0], -theta_dot[0] ** 2]), tol=tol)
        assert_allclose(
            acc_classical_lin_local[1],
            R[..., 1] @ acc_classical_lin_world[1] + np.array([0.0, -theta_ddot.sum(), -theta_dot.sum() ** 2]),
            tol=tol,
        )

    # Hold the double pendulum straight using PD controller and check again
    robot.set_dofs_kp([6000.0, 4000.0])
    robot.set_dofs_kv([200.0, 150.0])
    robot.control_dofs_position([0.5 * np.pi, 0.0])
    for _ in range(900):
        gs_sim.scene.step()
    acc_classical_lin_world = gs_sim.rigid_solver.get_links_acc(mimick_imu=False)
    assert_allclose(acc_classical_lin_world, 0, tol=tol)


@pytest.mark.parametrize("model_name", ["box_box"])
@pytest.mark.parametrize("gs_solver", [gs.constraint_solver.CG, gs.constraint_solver.Newton])
@pytest.mark.parametrize("gs_integrator", [gs.integrator.implicitfast, gs.integrator.Euler])
@pytest.mark.parametrize("backend", [gs.cpu, gs.gpu])
def test_box_box_dynamics(gs_sim):
    (gs_robot,) = gs_sim.entities
    for _ in range(20):
        cube1_pos = np.array([0.0, 0.0, 0.2])
        cube1_quat = np.array([1.0, 0.0, 0.0, 0.0])
        cube2_pos = np.array([0.0, 0.0, 0.65 + 0.1 * np.random.rand()])
        cube2_quat = gu.xyz_to_quat(
            np.array([*(0.15 * np.random.rand(2)), np.pi * np.random.rand()]),
        )
        init_simulators(gs_sim, qpos=np.concatenate((cube1_pos, cube1_quat, cube2_pos, cube2_quat)))
        for i in range(110):
            gs_sim.scene.step()
            if i > 100:
                qvel = gs_robot.get_dofs_velocity()
                assert_allclose(qvel, 0, atol=1e-2)

        qpos = gs_robot.get_dofs_position()
        assert_allclose(qpos[8], 0.6, atol=2e-3)


@pytest.mark.parametrize(
    "box_box_detection, gjk_collision, dynamics",
    [
        (True, False, False),
        (False, False, False),
        (False, False, True),
        (False, True, False),
    ],
)
@pytest.mark.parametrize("backend", [gs.cpu])  # TODO: Cannot afford GPU test for this one
def test_many_boxes_dynamics(box_box_detection, gjk_collision, dynamics, show_viewer):
    scene = gs.Scene(
        rigid_options=gs.options.RigidOptions(
            dt=0.01,
            box_box_detection=box_box_detection,
            max_collision_pairs=1000,
            use_gjk_collision=gjk_collision,
        ),
        viewer_options=gs.options.ViewerOptions(
            camera_pos=(10, 10, 10),
            camera_lookat=(0.0, 0.0, 0.0),
            camera_fov=40,
        ),
        show_viewer=show_viewer,
    )
    plane = scene.add_entity(
        gs.morphs.Plane(),
    )
    for n in range(5**3):
        i, j, k = int(n / 25), int(n / 5) % 5, n % 5
        scene.add_entity(
            gs.morphs.Box(
                pos=(i * 1.01, j * 1.01, k * 1.01 + 0.5),
                size=(1.0, 1.0, 1.0),
            ),
            surface=gs.surfaces.Default(
                color=(*np.random.rand(3), 0.7),
            ),
        )
    scene.build()

    if dynamics:
        for entity in scene.entities[1:]:
            entity.set_dofs_velocity(4.0 * np.random.rand(6))
    num_steps = 650 if dynamics else 150
    for i in range(num_steps):
        scene.step()
        if i > num_steps - 50:
            qvel = scene.rigid_solver.get_dofs_velocity().reshape((6, -1))
            # Checking the average velocity because is always one cube moving depending on the machine.
            assert_allclose(torch.linalg.norm(qvel, dim=0).mean(), 0, atol=0.05)

    for n, entity in enumerate(scene.entities[1:]):
        i, j, k = int(n / 25), int(n / 5) % 5, n % 5
        qpos = entity.get_dofs_position()
        if dynamics:
            assert qpos[:2].norm() < 20.0
            assert qpos[2] < 5.0
        else:
            qpos0 = np.array((i * 1.01, j * 1.01, k * 1.01 + 0.5))
            assert_allclose(qpos[:3], qpos0, atol=0.05)
            assert_allclose(qpos[3:], 0, atol=0.03)


@pytest.mark.required
@pytest.mark.parametrize("xml_path", ["xml/franka_emika_panda/panda.xml"])
@pytest.mark.parametrize("gs_solver", [gs.constraint_solver.CG])
@pytest.mark.parametrize("gs_integrator", [gs.integrator.Euler])
@pytest.mark.parametrize("backend", [gs.cpu, gs.gpu])
def test_robot_kinematics(gs_sim, mj_sim, tol):
    # Disable all constraints and actuation
    mj_sim.model.opt.disableflags |= mujoco.mjtDisableBit.mjDSBL_CONSTRAINT
    mj_sim.model.opt.disableflags |= mujoco.mjtDisableBit.mjDSBL_ACTUATION
    gs_sim.rigid_solver.dofs_state.ctrl_mode.fill(gs.CTRL_MODE.FORCE)
    gs_sim.rigid_solver._enable_collision = False
    gs_sim.rigid_solver._enable_joint_limit = False
    gs_sim.rigid_solver._disable_constraint = True

    check_mujoco_model_consistency(gs_sim, mj_sim, tol=tol)

    (gs_robot,) = gs_sim.entities
    dof_bounds = gs_sim.rigid_solver.dofs_info.limit.to_numpy()
    for _ in range(100):
        qpos = dof_bounds[:, 0] + (dof_bounds[:, 1] - dof_bounds[:, 0]) * np.random.rand(gs_robot.n_qs)
        init_simulators(gs_sim, mj_sim, qpos)
        check_mujoco_data_consistency(gs_sim, mj_sim, tol=tol)


@pytest.mark.required
def test_robot_scaling(show_viewer, tol):
    mass = None
    links_pos = None
    for scale in (0.5, 1.0, 2.0):
        scene = gs.Scene(
            sim_options=gs.options.SimOptions(
                gravity=(0, 0, -10.0),
            ),
            show_viewer=show_viewer,
            show_FPS=False,
        )
        robot = scene.add_entity(
            gs.morphs.MJCF(
                file="xml/franka_emika_panda/panda.xml",
                scale=scale,
            ),
        )
        scene.build()

        mass_ = robot.get_mass() / scale**3
        if mass is None:
            mass = mass_
        assert_allclose(mass, mass_, tol=tol)

        dofs_lower_bound, dofs_upper_bound = robot.get_dofs_limit()
        qpos = dofs_lower_bound
        robot.set_dofs_position(qpos)

        links_pos_ = robot.get_links_pos() / scale
        if links_pos is None:
            links_pos = links_pos_
        assert_allclose(links_pos, links_pos_, tol=tol)

        scene.step()
        qf_passive = scene.rigid_solver.dofs_state.qf_passive.to_numpy()
        assert_allclose(qf_passive, 0, tol=tol)


@pytest.mark.required
def test_info_batching(tol):
    scene = gs.Scene(
        rigid_options=gs.options.RigidOptions(
            batch_dofs_info=True,
            batch_joints_info=True,
            batch_links_info=True,
        ),
        show_viewer=False,
        show_FPS=False,
    )
    plane = scene.add_entity(
        gs.morphs.Plane(),
    )
    robot = scene.add_entity(
        gs.morphs.MJCF(file="xml/franka_emika_panda/panda.xml"),
    )
    scene.build(n_envs=2)

    scene.step()
    qposs = robot.get_qpos()
    assert_allclose(qposs[0], qposs[1], tol=tol)


@pytest.mark.required
@pytest.mark.parametrize("backend", [gs.cpu])
def test_pd_control(show_viewer):
    scene = gs.Scene(
        sim_options=gs.options.SimOptions(
            substeps=1,  # This is essential to be able to emulate native PD control
        ),
        rigid_options=gs.options.RigidOptions(
            batch_dofs_info=True,
            enable_self_collision=False,
            integrator=gs.integrator.approximate_implicitfast,
        ),
        # vis_options=gs.options.VisOptions(
        #     rendered_envs_idx=(1,),
        # ),
        show_viewer=show_viewer,
        show_FPS=False,
    )
    robot = scene.add_entity(
        gs.morphs.MJCF(
            file="xml/franka_emika_panda/panda.xml",
        ),
    )
    scene.build(n_envs=2)

    MOTORS_POS_TARGET = torch.tensor(
        [0.6900, -0.1100, -0.7200, -2.7300, -0.1500, 2.6400, 0.8900, 0.0400, 0.0400],
        dtype=gs.tc_float,
        device=gs.device,
    )
    MOTORS_KP = torch.tensor(
        [4500.0, 4500.0, 3500.0, 3500.0, 2000.0, 2000.0, 2000.0, 100.0, 100.0],
        dtype=gs.tc_float,
        device=gs.device,
    )
    MOTORS_KD = torch.tensor(
        [450.0, 450.0, 350.0, 350.0, 200.0, 200.0, 200.0, 10.0, 10.0],
        dtype=gs.tc_float,
        device=gs.device,
    )

    robot.set_dofs_kp(MOTORS_KP, envs_idx=0)
    robot.set_dofs_kv(MOTORS_KD, envs_idx=0)
    robot.control_dofs_position(MOTORS_POS_TARGET, envs_idx=0)

    # Must update DoF armature to emulate implicit damping for force control.
    # This is equivalent to the first-order correction term involved in implicit integration scheme,
    # in the particular case where `approximate_implicitfast` integrator is used.
    robot.set_dofs_armature(robot.get_dofs_armature(envs_idx=1) + MOTORS_KD * scene.sim._substep_dt, envs_idx=1)

    for i in range(1000):
        dofs_pos = robot.get_qpos(envs_idx=1)
        dofs_vel = robot.get_dofs_velocity(envs_idx=1)
        dofs_torque = MOTORS_KP * (MOTORS_POS_TARGET - dofs_pos) - MOTORS_KD * dofs_vel
        robot.control_dofs_force(dofs_torque, envs_idx=1)
        scene.step()
        qf_applied = scene.rigid_solver.dofs_state.qf_applied.to_torch(device="cpu").T
        # dofs_torque = robot.get_dofs_control_force()
        assert_allclose(qf_applied[0], qf_applied[1], tol=1e-6)


@pytest.mark.required
@pytest.mark.parametrize("relative", [False, True])
def test_set_root_pose(relative, show_viewer, tol):
    ROBOT_POS_ZERO = (0.0, 0.4, 0.1)
    ROBOT_EULER_ZERO = (0.0, 0.0, 90.0)
    CUBE_POS_ZERO = (0.65, 0.0, 0.02)
    CUBE_EULER_ZERO = (0.0, 90.0, 0.0)

    scene = gs.Scene(
        show_viewer=show_viewer,
        show_FPS=False,
    )
    robot = scene.add_entity(
        gs.morphs.MJCF(
            file="xml/franka_emika_panda/panda.xml",
            pos=ROBOT_POS_ZERO,
            euler=ROBOT_EULER_ZERO,
        ),
    )
    cube = scene.add_entity(
        gs.morphs.Box(
            size=(0.04, 0.04, 0.04),
            pos=CUBE_POS_ZERO,
            euler=CUBE_EULER_ZERO,
        ),
    )
    scene.build()

    for _ in range(2):
        scene.reset()

        for entity, pos_zero, euler_zero in (
            (robot, ROBOT_POS_ZERO, ROBOT_EULER_ZERO),
            (cube, CUBE_POS_ZERO, CUBE_EULER_ZERO),
        ):
            pos_zero = torch.tensor(pos_zero, device="cpu", dtype=gs.tc_float)
            euler_zero = torch.deg2rad(torch.tensor(euler_zero, dtype=gs.tc_float))

            assert_allclose(entity.get_pos(), pos_zero, tol=tol)
            euler = gu.quat_to_xyz(entity.get_quat(), rpy=True)
            assert_allclose(euler, euler_zero, tol=5e-4)

            pos_delta = torch.rand(3, device="cpu", dtype=gs.tc_float)
            entity.set_pos(pos_delta, relative=relative)
            quat_delta = torch.rand(4, device="cpu", dtype=gs.tc_float)
            quat_delta /= torch.linalg.norm(quat_delta)
            entity.set_quat(quat_delta, relative=relative)

            pos_ref = pos_delta + pos_zero if relative else pos_delta
            assert_allclose(entity.get_pos(), pos_ref, tol=tol)
            euler = gu.quat_to_xyz(entity.get_quat(), rpy=True)
            quat_zero = gu.xyz_to_quat(euler_zero, rpy=True)
            if relative:
                quat_ref = gu.transform_quat_by_quat(quat_zero, quat_delta)
            else:
                quat_ref = quat_delta
            euler_ref = gu.quat_to_xyz(quat_ref, rpy=True)
            assert_allclose(euler, euler_ref, tol=tol)


@pytest.mark.required
@pytest.mark.parametrize("n_envs, batched", [(0, False), (3, True)])
def test_set_sol_params(n_envs, batched, tol):
    scene = gs.Scene(
        sim_options=gs.options.SimOptions(
            dt=0.01,
            substeps=1,
        ),
        rigid_options=gs.options.RigidOptions(
            batch_joints_info=batched,
        ),
        show_viewer=False,
        show_FPS=False,
    )
    robot = scene.add_entity(
        gs.morphs.MJCF(
            file="xml/franka_emika_panda/panda.xml",
            pos=(0.0, 0.4, 0.1),
            euler=(0, 0, 90),
        ),
    )
    scene.build(n_envs=2)
    assert scene.sim._substep_dt == 0.01

    for objs, batched in ((robot.joints, batched), (robot.geoms, False), (robot.equalities, True)):
        for obj in objs:
            sol_params = obj.sol_params + 1.0
            obj.set_sol_params(sol_params)
            with pytest.raises(AssertionError):
                assert_allclose(obj.sol_params, sol_params, tol=tol)
            sol_params = np.zeros(((scene.n_envs,) if scene.n_envs > 0 and batched else ()) + (7,))
            obj.set_sol_params(sol_params)
            sol_params = np.tile(
                [2.0e-02, 0.0, 1e-4, 1e-4, 0.0, 1e-4, 1.0],
                ((scene.n_envs,) if scene.n_envs > 0 and batched else ()) + (1,),
            )
            assert_allclose(obj.sol_params, sol_params, tol=tol)


@pytest.mark.required
@pytest.mark.mujoco_compatibility(False)
@pytest.mark.parametrize("xml_path", ["xml/humanoid.xml"])
@pytest.mark.parametrize("gs_solver", [gs.constraint_solver.Newton])
@pytest.mark.parametrize("gs_integrator", [gs.integrator.Euler])
@pytest.mark.parametrize("gjk_collision", [True])
@pytest.mark.parametrize("backend", [gs.cpu, gs.gpu])
def test_stickman(gs_sim, mj_sim, tol):
    # Make sure that "static" model information are matching
    check_mujoco_model_consistency(gs_sim, mj_sim, tol=tol)

    # Initialize the simulation
    init_simulators(gs_sim)

    # Run the simulation for a few steps
    qvel_norminf_all = []
    for i in range(6000):
        gs_sim.scene.step()
        if i > 4000:
            (gs_robot,) = gs_sim.entities
            qvel = gs_robot.get_dofs_velocity()
            qvel_norminf = torch.linalg.norm(qvel, ord=math.inf)
            qvel_norminf_all.append(qvel_norminf)
    np.testing.assert_array_less(torch.median(torch.stack(qvel_norminf_all, dim=0)).cpu(), 0.1)

    qpos = gs_robot.get_dofs_position()
    assert torch.linalg.norm(qpos[:2]) < 1.3
    body_z = gs_sim.rigid_solver.links_state.pos.to_numpy()[:-1, 0, 2]
    np.testing.assert_array_less(0, body_z + gs.EPS)


def move_cube(use_suction, mode, show_viewer):
    # Add DoF armature to improve numerical stability if not using 'approximate_implicitfast' integrator.
    #
    # This is necessary because the first-order correction term involved in the implicit integration schemes
    # 'implicitfast' and 'Euler' are only able to stabilize each entity independently, from the forces that were
    # obtained from the instable accelerations. As a result, eveything is fine as long as the entities are not
    # interacting with each other, but it induces unrealistic motion otherwise. In this case, the acceleration of the
    # cube being lifted is based on the acceleration that the gripper would have without implicit damping.
    #
    # The only way to correct this would be to take into account the derivative of the Jacobian of the constraints in
    # the first-order correction term. Doing this is challenging and would significantly increase the computation cost.
    #
    # In practice, it is more common to just go for a higher order integrator such as RK4.
    if mode == 0:
        integrator = gs.integrator.approximate_implicitfast
        substeps = 1
        armature = 0.0
    elif mode == 1:
        integrator = gs.integrator.implicitfast
        substeps = 4
        armature = 0.0
    elif mode == 2:
        integrator = gs.integrator.Euler
        substeps = 1
        armature = 2.0

    # Create and build the scene
    scene = gs.Scene(
        sim_options=gs.options.SimOptions(
            dt=0.01,
            substeps=substeps,
        ),
        rigid_options=gs.options.RigidOptions(
            box_box_detection=True,
            integrator=integrator,
        ),
        show_viewer=show_viewer,
        show_FPS=False,
    )
    plane = scene.add_entity(
        gs.morphs.Plane(),
    )
    cube = scene.add_entity(
        gs.morphs.Box(
            size=(0.05, 0.05, 0.05),
            pos=(0.65, 0.0, 0.025),
        ),
        surface=gs.surfaces.Plastic(color=(1, 0, 0)),
    )
    cube_2 = scene.add_entity(
        gs.morphs.Box(
            size=(0.05, 0.05, 0.05),
            pos=(0.4, 0.2, 0.025),
        ),
        surface=gs.surfaces.Plastic(color=(0, 1, 0)),
    )
    franka = scene.add_entity(
        gs.morphs.MJCF(file="xml/franka_emika_panda/panda.xml"),
        vis_mode="collision",
        visualize_contact=True,
    )
    scene.build()

    franka.set_dofs_armature(franka.get_dofs_armature() + armature)

    motors_dof = np.arange(7)
    fingers_dof = np.arange(7, 9)
    end_effector = franka.get_link("hand")

    # set control gains
    franka.set_dofs_kp(
        np.array([4500, 4500, 3500, 3500, 2000, 2000, 2000, 100, 100]),
    )
    franka.set_dofs_kv(
        np.array([450, 450, 350, 350, 200, 200, 200, 10, 10]),
    )
    franka.set_dofs_force_range(
        np.array([-87, -87, -87, -87, -12, -12, -12, -100, -100]),
        np.array([87, 87, 87, 87, 12, 12, 12, 100, 100]),
    )

    # move to pre-grasp pose
    qpos = franka.inverse_kinematics(
        link=end_effector,
        pos=np.array([0.65, 0.0, 0.22]),
        quat=np.array([0, 1, 0, 0]),
    )
    # gripper open pos
    qpos[-2:] = 0.04
    path = franka.plan_path(qpos_goal=qpos, num_waypoints=300, resolution=0.05, max_retry=10)
    # execute the planned path
    franka.control_dofs_position(np.array([0.15, 0.15]), fingers_dof)
    for waypoint in path:
        franka.control_dofs_position(waypoint)
        scene.step()

    # Get more time to the robot to reach the last waypoint
    for i in range(120):
        scene.step()

    # reach
    qpos = franka.inverse_kinematics(
        link=end_effector,
        pos=np.array([0.65, 0.0, 0.13]),
        quat=np.array([0, 1, 0, 0]),
    )
    franka.control_dofs_position(qpos[:-2], motors_dof)
    for i in range(60):
        scene.step()

    # grasp
    if use_suction:
        link_cube = cube.get_link("box_baselink").idx
        link_franka = franka.get_link("hand").idx
        scene.sim.rigid_solver.add_weld_constraint(link_cube, link_franka)
    else:
        franka.control_dofs_position(qpos[:-2], motors_dof)
        franka.control_dofs_force(np.array([-1.0, -1.0]), fingers_dof)
        for i in range(50):
            scene.step()

    # lift
    qpos = franka.inverse_kinematics(
        link=end_effector,
        pos=np.array([0.65, 0.0, 0.28]),
        quat=np.array([0, 1, 0, 0]),
    )
    franka.control_dofs_position(qpos[:-2], motors_dof)
    for i in range(50):
        scene.step()

    # reach
    qpos = franka.inverse_kinematics(
        link=end_effector,
        pos=np.array([0.4, 0.2, 0.2]),
        quat=np.array([0, 1, 0, 0]),
    )
    path = franka.plan_path(
        qpos_goal=qpos,
        num_waypoints=100,
        resolution=0.05,
        max_retry=10,
        ee_link_name="hand",
        with_entity=cube,
    )
    for waypoint in path:
        franka.control_dofs_position(waypoint[:-2], motors_dof)
        scene.step()

    # Get more time to the robot to reach the last waypoint
    for i in range(50):
        scene.step()

    # release
    if use_suction:
        scene.sim.rigid_solver.delete_weld_constraint(link_cube, link_franka)
    else:
        franka.control_dofs_position(np.array([0.15, 0.15]), fingers_dof)

    for i in range(550):
        scene.step()
        if i > 550:
            qvel = cube.get_dofs_velocity()
            assert_allclose(qvel, 0, atol=0.02)

    qpos = cube.get_dofs_position()
    assert_allclose(qpos[2], 0.075, atol=2e-3)


@pytest.mark.parametrize(
    "mode, backend",
    [
        pytest.param(0, gs.cpu, marks=pytest.mark.required),
        pytest.param(1, gs.cpu),
        pytest.param(2, gs.cpu),
        pytest.param(0, gs.gpu),
        pytest.param(1, gs.gpu),
        pytest.param(2, gs.gpu),
    ],
)
def test_inverse_kinematics(mode, show_viewer):
    move_cube(use_suction=False, mode=mode, show_viewer=show_viewer)


@pytest.mark.parametrize("mode", [0, 1, 2])
@pytest.mark.parametrize("backend", [gs.cpu, gs.gpu])
def test_suction_cup(mode, show_viewer):
    move_cube(use_suction=True, mode=mode, show_viewer=show_viewer)


@pytest.mark.required
@pytest.mark.parametrize("n_envs", [0, 2])
@pytest.mark.parametrize("backend", [gs.cpu, gs.gpu])
def test_path_planning_avoidance(n_envs, show_viewer):
    scene = gs.Scene(
        sim_options=gs.options.SimOptions(
            dt=0.01,
        ),
        viewer_options=gs.options.ViewerOptions(
            camera_pos=(3, 1, 1.5),
            camera_lookat=(0.0, 0.0, 0.5),
            camera_fov=30,
            max_FPS=60,
        ),
        show_viewer=show_viewer,
        show_FPS=False,
    )
    cubes = []
    for pos in (
        (-0.1, 0.2, 0.7),
        (0.0, 0.3, 0.8),
        (-0.1, -0.2, 0.7),
        (0.0, -0.3, 0.8),
        (0.3, 0.2, 0.6),
        (0.3, -0.2, 0.6),
        (0.3, 0.3, 0.7),
        (0.3, -0.3, 0.7),
    ):
        cube = scene.add_entity(
            gs.morphs.Box(
                size=(0.1, 0.1, 0.1),
                pos=pos,
                fixed=True,
            ),
            surface=gs.surfaces.Default(
                color=(*np.random.rand(3), 0.7),
            ),
        )
        cubes.append(cube)
    franka = scene.add_entity(
        gs.morphs.MJCF(
            file="xml/franka_emika_panda/panda.xml",
        ),
        vis_mode="collision",
    )
    scene.build(n_envs=n_envs)

    hand = franka.get_link("hand")
    hand_pos_ref = torch.tensor([0.3, 0.25, 0.25], dtype=gs.tc_float, device=gs.device)
    hand_quat_ref = torch.tensor([0.3073, 0.5303, 0.7245, -0.2819], dtype=gs.tc_float, device=gs.device)
    if n_envs > 0:
        hand_pos_ref = hand_pos_ref.repeat((n_envs, 1))
        hand_quat_ref = hand_quat_ref.repeat((n_envs, 1))
    qpos = franka.inverse_kinematics(hand, pos=hand_pos_ref, quat=hand_quat_ref)
    qpos[..., -2:] = 0.04

    free_path = franka.plan_path(
        qpos_goal=qpos,
        num_waypoints=300,
        resolution=0.05,
        ignore_collision=True,
    )
    assert_allclose(free_path[0], 0, tol=gs.EPS)
    assert_allclose(free_path[-1], qpos, tol=gs.EPS)

    qpos = franka.inverse_kinematics(hand, pos=hand_pos_ref, quat=hand_quat_ref)
    qpos[..., -2:] = 0.04
    avoidance_path = franka.plan_path(
        qpos_goal=qpos,
        num_waypoints=300,
        ignore_collision=False,
        resolution=0.05,
        max_nodes=4000,
        max_retry=40,
    )
    assert_allclose(avoidance_path[0], 0.0, tol=gs.EPS)
    assert_allclose(avoidance_path[-1], qpos, tol=gs.EPS)

    for path, ignore_collision in ((free_path, False), (avoidance_path, True)):
        max_penetration = float("-inf")
        for waypoint in path:
            franka.set_qpos(waypoint)
            scene.visualizer.update()

            # Check if the cube is colliding with the robot
            scene.rigid_solver._func_forward_dynamics()
            scene.rigid_solver._func_constraint_force()
            for i in range(scene.rigid_solver.collider._collider_state.n_contacts.to_numpy()[0]):
                contact_link_a = scene.rigid_solver.collider._collider_state.contact_data.link_a[i, 0]
                contact_link_b = scene.rigid_solver.collider._collider_state.contact_data.link_b[i, 0]
                penetration = scene.rigid_solver.collider._collider_state.contact_data.penetration[i, 0]
                if any(i_g in tuple(range(len(cubes))) for i_g in (contact_link_a, contact_link_b)):
                    max_penetration = max(max_penetration, penetration)

        args = (max_penetration, 5e-3)
        np.testing.assert_array_less(*(args if ignore_collision else args[::-1]))

        assert_allclose(hand_pos_ref, hand.get_pos(), tol=5e-4)
        hand_quat_diff = gu.transform_quat_by_quat(gu.inv_quat(hand_quat_ref), hand.get_quat())
        theta = 2 * torch.arctan2(torch.linalg.norm(hand_quat_diff[..., 1:]), torch.abs(hand_quat_diff[..., 0]))
        assert_allclose(theta, 0.0, tol=5e-3)


@pytest.mark.required
@pytest.mark.parametrize("backend", [gs.cpu])
def test_all_fixed(show_viewer):
    scene = gs.Scene(
        sim_options=gs.options.SimOptions(
            dt=0.01,
        ),
        viewer_options=gs.options.ViewerOptions(
            camera_pos=(3, 1, 1.5),
            camera_lookat=(0.0, 0.0, 0.5),
            camera_fov=30,
            max_FPS=60,
        ),
        show_viewer=show_viewer,
        show_FPS=False,
    )
    cube = scene.add_entity(
        gs.morphs.Box(
            size=(0.1, 0.1, 0.1),
            pos=(0.0, 0.0, 0.0),
            fixed=True,
        ),
    )
    scene.build()
    scene.step()

    assert_allclose(cube.get_pos(), 0, tol=gs.EPS)
    assert_allclose(cube.get_quat(), (1.0, 0.0, 0.0, 0.0), tol=gs.EPS)
    assert_allclose(cube.get_vel(), 0, tol=gs.EPS)
    assert_allclose(cube.get_ang(), 0, tol=gs.EPS)
    assert_allclose(scene.rigid_solver.get_links_acc(), 0, tol=gs.EPS)


@pytest.mark.required
def test_contact_forces(show_viewer, tol):
    scene = gs.Scene(
        rigid_options=gs.options.RigidOptions(
            dt=0.01,
            box_box_detection=True,
        ),
        viewer_options=gs.options.ViewerOptions(
            camera_pos=(3, -1, 1.5),
            camera_lookat=(0.0, 0.0, 0.5),
            camera_fov=30,
            res=(960, 640),
            max_FPS=60,
        ),
        show_viewer=show_viewer,
        show_FPS=False,
    )

    plane = scene.add_entity(
        gs.morphs.Plane(),
    )
    franka = scene.add_entity(
        gs.morphs.MJCF(file="xml/franka_emika_panda/panda.xml"),
    )
    cube = scene.add_entity(
        gs.morphs.Box(
            size=(0.04, 0.04, 0.04),
            pos=(0.65, 0.0, 0.02),
        ),
        visualize_contact=True,
    )
    scene.build()

    cube_weight = scene.rigid_solver._gravity[0][2] * cube.get_mass()
    motors_dof = np.arange(7)
    fingers_dof = np.arange(7, 9)
    qpos = np.array([-1.0124, 1.5559, 1.3662, -1.6878, -1.5799, 1.7757, 1.4602, 0.04, 0.04])
    franka.set_qpos(qpos)
    scene.step()

    end_effector = franka.get_link("hand")
    qpos = franka.inverse_kinematics(
        link=end_effector,
        pos=np.array([0.65, 0.0, 0.135]),
        quat=np.array([0, 1, 0, 0]),
    )
    franka.control_dofs_position(qpos[:-2], motors_dof)

    # hold
    for i in range(50):
        scene.step()
    contact_forces = cube.get_links_net_contact_force()
    assert_allclose(contact_forces[0], [0.0, 0.0, -cube_weight], atol=1e-5)

    # grasp
    for i in range(20):
        franka.control_dofs_position(qpos[:-2], motors_dof)
        franka.control_dofs_position(np.array([0.0, 0.0]), fingers_dof)
        scene.step()

    # lift
    qpos = franka.inverse_kinematics(
        link=end_effector,
        pos=np.array([0.65, 0.0, 0.3]),
        quat=np.array([0, 1, 0, 0]),
    )
    for i in range(200):
        franka.control_dofs_position(qpos[:-2], motors_dof)
        franka.control_dofs_position(np.array([0.0, 0.0]), fingers_dof)
        scene.step()
    contact_forces = cube.get_links_net_contact_force()
    assert_allclose(contact_forces[0], [0.0, 0.0, -cube_weight], atol=5e-5)


@pytest.mark.required
@pytest.mark.parametrize("model_name", ["double_ball_pendulum"])
def test_apply_external_forces(xml_path, show_viewer):
    scene = gs.Scene(
        viewer_options=gs.options.ViewerOptions(
            camera_pos=(0, -3.5, 2.5),
            camera_lookat=(0.0, 0.0, 1.0),
            camera_fov=40,
        ),
        show_viewer=show_viewer,
        show_FPS=False,
    )

    plane = scene.add_entity(
        gs.morphs.Plane(),
    )
    robot = scene.add_entity(
        gs.morphs.MJCF(
            file=xml_path,
            quat=(1.0, 0, 1.0, 0),
        ),
    )
    scene.build()

    tol = 5e-3
    end_effector_link_idx = robot.links[-1].idx
    for step in range(801):
        ee_pos = scene.rigid_solver.get_links_pos([end_effector_link_idx])[0]
        if step == 0:
            assert_allclose(ee_pos, [0.8, 0.0, 0.02], tol=tol)
        elif step == 600:
            assert_allclose(ee_pos, [0.0, 0.0, 0.82], tol=tol)
        elif step == 800:
            assert_allclose(ee_pos, [-0.8 / math.sqrt(2), 0.8 / math.sqrt(2), 0.02], tol=tol)

        if step >= 600:
            force = np.array([[-5.0, 5.0, 0.0]])
        elif step >= 100:
            force = np.array([[0.0, 0.0, 10.0]])
        else:
            force = np.array([[0.0, 0.0, 0.0]])

        scene.rigid_solver.apply_links_external_force(force=force, links_idx=[end_effector_link_idx])
        scene.step()


@pytest.mark.required
@pytest.mark.parametrize("backend", [gs.cpu])
def test_mass_mat(show_viewer, tol):
    # Create and build the scene
    scene = gs.Scene(
        sim_options=gs.options.SimOptions(
            dt=0.01,
            substeps=1,
        ),
        show_viewer=show_viewer,
        show_FPS=False,
    )
    plane = scene.add_entity(
        gs.morphs.Plane(),
    )
    franka1 = scene.add_entity(
        gs.morphs.MJCF(file="xml/franka_emika_panda/panda.xml", pos=(0, 0, 0)),
        vis_mode="collision",
        visualize_contact=True,
    )
    franka2 = scene.add_entity(
        gs.morphs.MJCF(file="xml/franka_emika_panda/panda.xml", pos=(0, 2, 0)),
        vis_mode="collision",
        visualize_contact=True,
    )
    scene.build()

    mass_mat_1 = franka1.get_mass_mat(decompose=False)
    mass_mat_2 = franka2.get_mass_mat(decompose=False)
    assert mass_mat_1.shape == (franka1.n_dofs, franka1.n_dofs)
    assert_allclose(mass_mat_1, mass_mat_2, tol=tol)

    mass_mat_L, mass_mat_D_inv = franka1.get_mass_mat(decompose=True)
    mass_mat = mass_mat_L.T @ torch.diag(1.0 / mass_mat_D_inv) @ mass_mat_L
    assert_allclose(mass_mat, mass_mat_1, tol=tol)


@pytest.mark.parametrize("backend", [gs.cpu])
def test_nonconvex_collision(show_viewer):
    scene = gs.Scene(
        show_viewer=show_viewer,
        show_FPS=False,
    )
    tank = scene.add_entity(
        gs.morphs.Mesh(
            file="meshes/tank.obj",
            scale=5.0,
            fixed=True,
            euler=(90, 0, 0),
            convexify=False,
        ),
    )
    ball = scene.add_entity(
        gs.morphs.Sphere(
            radius=0.05,
            pos=(0.0, 0.0, 0.8),
        ),
        surface=gs.surfaces.Default(
            color=(0.5, 0.7, 0.9, 1.0),
        ),
        visualize_contact=True,
    )
    scene.build()

    # Force numpy seed because this test is very sensitive to the initial condition
    np.random.seed(0)
    ball.set_dofs_velocity(np.random.rand(ball.n_dofs) * 0.8)
    for i in range(1800):
        scene.step()
        if i > 1700:
            qvel = scene.sim.rigid_solver.dofs_state.vel.to_numpy()[:, 0]
            assert_allclose(qvel, 0, atol=0.65)


@pytest.mark.parametrize("convexify", [True, False])
@pytest.mark.parametrize("gjk_collision", [True, False])
@pytest.mark.parametrize("backend", [gs.cpu])
def test_mesh_repair(convexify, show_viewer, gjk_collision):
    scene = gs.Scene(
        sim_options=gs.options.SimOptions(
            dt=0.004,
        ),
        rigid_options=gs.options.RigidOptions(
            use_gjk_collision=gjk_collision,
        ),
        show_viewer=show_viewer,
        show_FPS=False,
    )
    asset_path = get_hf_assets(pattern="work_table.glb")
    table = scene.add_entity(
        gs.morphs.Mesh(
            file=f"{asset_path}/work_table.glb",
            pos=(0.4, 0.0, -0.54),
            fixed=True,
        ),
        vis_mode="collision",
    )
    asset_path = get_hf_assets(pattern="spoon.glb")
    obj = scene.add_entity(
        gs.morphs.Mesh(
            file=f"{asset_path}/spoon.glb",
            pos=(0.3, 0, 0.015),
            quat=(0.707, 0.707, 0, 0),
            convexify=convexify,
            scale=1.0,
        ),
        vis_mode="collision",
        visualize_contact=True,
    )
    scene.build()

    if convexify:
        assert all(geom.metadata["decomposed"] for geom in obj.geoms)

    # MPR collision detection is significantly less reliable than SDF in terms of penetration depth estimation.
    tol_pos = 0.05 if convexify else 1e-6
    tol_rot = 1.3 if convexify else 1e-4
    for i in range(400):
        scene.step()
        if i > 300:
            qvel = obj.get_dofs_velocity()
            assert_allclose(qvel[:3], 0, atol=tol_pos)
            assert_allclose(qvel[3:], 0, atol=tol_rot)
    qpos = obj.get_dofs_position()
    assert_allclose(qpos[:2], (0.3, 0.0), atol=2e-3)


# FIXME: GJK collision detection algorithm is failing on some platform.
@pytest.mark.required
@pytest.mark.parametrize("euler", [(90, 0, 90), (75, 15, 90)])
@pytest.mark.parametrize("gjk_collision", [True, False])
@pytest.mark.parametrize("backend", [gs.cpu, gs.gpu])
def test_convexify(euler, backend, show_viewer, gjk_collision):
    OBJ_OFFSET_X = 0.0  # 0.02
    OBJ_OFFSET_Y = 0.15

    # The test check that the volume difference is under a given threshold and
    # that convex decomposition is only used whenever it is necessary.
    # Then run a simulation to see if it explodes, i.e. objects are at reset inside tank.
    scene = gs.Scene(
        rigid_options=gs.options.RigidOptions(
            dt=0.004,
            use_gjk_collision=gjk_collision,
        ),
        show_viewer=show_viewer,
        show_FPS=False,
    )
    box = scene.add_entity(
        gs.morphs.URDF(
            file="urdf/blue_box/model.urdf",
            fixed=True,
            pos=(0.0, 1.0, 0.0),
        ),
        vis_mode="collision",
    )
    tank = scene.add_entity(
        gs.morphs.Mesh(
            file="meshes/tank.obj",
            scale=5.0,
            fixed=True,
            pos=(0.05, -0.1, 0.0),
            euler=euler,
            # coacd_options=gs.options.CoacdOptions(
            #     threshold=0.08,
            # ),
        ),
        vis_mode="collision",
    )
    objs = []
    for i, asset_name in enumerate(("mug_1", "donut_0", "cup_2", "apple_15")):
        asset_path = get_hf_assets(pattern=f"{asset_name}/*")
        obj = scene.add_entity(
            gs.morphs.MJCF(
                file=f"{asset_path}/{asset_name}/output.xml",
                pos=(OBJ_OFFSET_X * (1.5 - i), OBJ_OFFSET_Y * (i - 1.5), 0.4),
            ),
            vis_mode="collision",
            visualize_contact=True,
        )
        objs.append(obj)
    # cam = scene.add_camera(
    #     pos=(0.5, 0.0, 1.0),
    #     lookat=(0.0, 0.0, 0.0),
    #     res=(500, 500),
    #     fov=60,
    #     spp=512,
    #     GUI=False,
    # )
    scene.build()
    gs_sim = scene.sim

    # Make sure that all the geometries in the scene are convex
    assert gs_sim.rigid_solver.geoms_info.is_convex.to_numpy().all()
    assert not gs_sim.rigid_solver.collider._collider_static_config.has_nonconvex_nonterrain

    # There should be only one geometry for the apple as it can be convexify without decomposition,
    # but for the others it is hard to tell... Let's use some reasonable guess.
    mug, donut, cup, apple = objs
    assert len(apple.geoms) == 1
    assert all(geom.metadata["decomposed"] for geom in donut.geoms) and 5 <= len(donut.geoms) <= 10
    assert all(geom.metadata["decomposed"] for geom in cup.geoms) and 5 <= len(cup.geoms) <= 20
    assert all(geom.metadata["decomposed"] for geom in mug.geoms) and 5 <= len(mug.geoms) <= 40
    assert all(geom.metadata["decomposed"] for geom in box.geoms) and 5 <= len(box.geoms) <= 20

    # Check resting conditions repeateadly rather not just once, for numerical robustness
    # cam.start_recording()
    qvel_norminf_all = []
    for i in range(1700):
        scene.step()
        # cam.render()
        if i > 1600:
            qvel = gs_sim.rigid_solver.get_dofs_velocity()
            qvel_norminf = torch.linalg.norm(qvel, ord=math.inf)
            qvel_norminf_all.append(qvel_norminf)
    np.testing.assert_array_less(torch.median(torch.stack(qvel_norminf_all, dim=0)).cpu(), 4.0)
    # cam.stop_recording(save_to_filename="video.mp4", fps=60)

    for obj in objs:
        qpos = obj.get_dofs_position().cpu()
        np.testing.assert_array_less(-0.1, qpos[2])
        np.testing.assert_array_less(qpos[2], 0.15)
        np.testing.assert_array_less(torch.linalg.norm(qpos[:2]), 0.5)

    # Check that the mug and donut are landing straight if the tank is horizontal.
    # The cup is tipping because it does not land flat due to convex decomposition error.
    if euler == (90, 0, 90):
        for i, obj in enumerate((mug, donut)):
            qpos = obj.get_dofs_position()
            assert_allclose(qpos[0], OBJ_OFFSET_X * (1.5 - i), atol=7e-3)
            assert_allclose(qpos[1], OBJ_OFFSET_Y * (i - 1.5), atol=5e-3)


@pytest.mark.mujoco_compatibility(False)
@pytest.mark.parametrize("mode", range(9))
@pytest.mark.parametrize("model_name", ["collision_edge_cases"])
@pytest.mark.parametrize("gs_solver", [gs.constraint_solver.CG])
@pytest.mark.parametrize("gs_integrator", [gs.integrator.Euler])
@pytest.mark.parametrize("gjk_collision", [True, False])
@pytest.mark.parametrize("backend", [gs.cpu, gs.gpu])
def test_collision_edge_cases(gs_sim, mode, gjk_collision):
    qpos_0 = gs_sim.rigid_solver.get_dofs_position()
    for _ in range(200):
        gs_sim.scene.step()

    qvel = gs_sim.rigid_solver.get_dofs_velocity()
    assert_allclose(qvel, 0, atol=1e-2)
    qpos = gs_sim.rigid_solver.get_dofs_position()
    # When using GJK, tolerance should be slightly higher for mode 6, but it is still physically valid.
    atol = 1e-3 if gjk_collision == True and mode == 6 else 1e-4
    assert_allclose(qpos[[0, 1, 3, 4, 5]], qpos_0[[0, 1, 3, 4, 5]], atol=atol)


@pytest.mark.required
@pytest.mark.parametrize("backend", [gs.cpu])
def test_collision_plane_convex(show_viewer, tol):
    for morph in (
        gs.morphs.Plane(),
        gs.morphs.Box(
            pos=(0.5, 0.0, -0.5),
            size=(1.0, 1.0, 1.0),
            fixed=True,
        ),
    ):
        scene = gs.Scene(
            sim_options=gs.options.SimOptions(
                dt=0.001,
            ),
            viewer_options=gs.options.ViewerOptions(
                camera_pos=(1.0, -0.5, 0.5),
                camera_lookat=(0.5, 0.0, 0.0),
                camera_fov=30,
                max_FPS=60,
            ),
            show_viewer=show_viewer,
            show_FPS=False,
        )

        scene.add_entity(morph)

        asset_path = get_hf_assets(pattern="image_0000_segmented.glb")
        asset = scene.add_entity(
            gs.morphs.Mesh(
                file=f"{asset_path}/image_0000_segmented.glb",
                scale=0.03196910891804585,
                pos=(0.45184245, 0.05020455, 0.02),
                quat=(0.51982231, 0.44427745, 0.49720965, 0.53402704),
            ),
            vis_mode="collision",
            visualize_contact=True,
        )

        scene.build()

        for i in range(500):
            scene.step()
            if i > 400:
                qvel = asset.get_dofs_velocity()
                assert_allclose(qvel, 0, atol=0.14)


@pytest.mark.xfail(reason="No reliable way to generate nan on all platforms.")
@pytest.mark.parametrize("mode", [3])
@pytest.mark.parametrize("model_name", ["collision_edge_cases"])
@pytest.mark.parametrize("gs_solver", [gs.constraint_solver.CG])
@pytest.mark.parametrize("gs_integrator", [gs.integrator.Euler])
@pytest.mark.parametrize("backend", [gs.cpu])
def test_nan_reset(gs_sim, mode):
    for _ in range(200):
        gs_sim.scene.step()
        qvel = gs_sim.rigid_solver.get_dofs_velocity()
        if torch.isnan(qvel).any():
            break
    else:
        raise AssertionError

    gs_sim.scene.reset()
    for _ in range(5):
        gs_sim.scene.step()
    qvel = gs_sim.rigid_solver.get_dofs_velocity()
    assert not torch.isnan(qvel).any()


@pytest.mark.parametrize("backend", [gs.cpu, gs.gpu])
def test_terrain_generation(show_viewer):
    scene = gs.Scene(
        rigid_options=gs.options.RigidOptions(
            dt=0.01,
        ),
        viewer_options=gs.options.ViewerOptions(
            camera_pos=(-5.0, -5.0, 10.0),
            camera_lookat=(5.0, 5.0, 0.0),
            camera_fov=40,
        ),
        show_viewer=show_viewer,
        show_FPS=False,
    )
    terrain = scene.add_entity(
        morph=gs.morphs.Terrain(
            n_subterrains=(2, 2),
            subterrain_size=(6.0, 6.0),
            horizontal_scale=0.25,
            vertical_scale=0.005,
            subterrain_types=[
                ["flat_terrain", "random_uniform_terrain"],
                ["pyramid_sloped_terrain", "discrete_obstacles_terrain"],
            ],
        ),
    )
    ball = scene.add_entity(
        morph=gs.morphs.Sphere(
            pos=(1.0, 1.0, 1.0),
            radius=0.1,
        ),
    )
    scene.build(n_envs=225)

    ball.set_pos(torch.cartesian_prod(*(torch.linspace(1.0, 10.0, 15),) * 2, torch.tensor((0.6,))))
    for _ in range(400):
        scene.step()

    # Make sure that at least one ball is as minimum height, and some are signficantly higher
    height_field = terrain.geoms[0].metadata["height_field"]
    height_field_min = terrain.terrain_scale[1] * height_field.min()
    height_field_max = terrain.terrain_scale[1] * height_field.max()
    height_balls = ball.get_pos()[:, 2]
    height_balls_min = height_balls.min() - 0.1
    height_balls_max = height_balls.max() - 0.1
    assert_allclose(height_balls_min, height_field_min, atol=2e-3)
    assert height_balls_max - height_balls_min > 0.5 * (height_field_max - height_field_min)


@pytest.mark.required
@pytest.mark.parametrize("backend", [gs.cpu])
def test_terrain_size(show_viewer, tol):
    scene_ref = gs.Scene(show_viewer=show_viewer)
    terrain_ref = scene_ref.add_entity(
        morph=gs.morphs.Terrain(
            n_subterrains=(2, 2),
            subterrain_size=(12.0, 12.0),
            horizontal_scale=0.25,
            subterrain_types="wave_terrain",
        )
    )

    height_ref = terrain_ref.geoms[0].metadata["height_field"]

    scene_test = gs.Scene(show_viewer=show_viewer)
    terrain_test = scene_test.add_entity(
        morph=gs.morphs.Terrain(
            n_subterrains=(2, 2),
            subterrain_size=(12.0, 12.0),
            horizontal_scale=0.25,
            subterrain_types="wave_terrain",
            subterrain_parameters={"wave_terrain": {"amplitude": 0.2}},
        )
    )

    height_test = terrain_test.geoms[0].metadata["height_field"]

    assert_allclose((height_ref * 2.0), height_test, tol=tol)


@pytest.mark.required
@pytest.mark.merge_fixed_links(False)
@pytest.mark.parametrize("model_name", ["pendulum"])
@pytest.mark.parametrize("gs_solver", [gs.constraint_solver.CG])
@pytest.mark.parametrize("gs_integrator", [gs.integrator.Euler])
def test_jacobian(gs_sim, tol):
    pendulum = gs_sim.entities[0]
    angle = 0.7
    pendulum.set_qpos(np.array([angle], dtype=gs.np_float))
    gs_sim.scene.step()

    link = pendulum.get_link("PendulumArm_0")

    p_local = np.array([0.05, -0.02, 0.12], dtype=gs.np_float)
    J_o = tensor_to_array(pendulum.get_jacobian(link))
    J_p = tensor_to_array(pendulum.get_jacobian(link, p_local))

    c, s = np.cos(angle), np.sin(angle)
    Rx = np.array(
        [
            [1, 0, 0],
            [0, c, -s],
            [0, s, c],
        ],
        dtype=gs.np_float,
    )
    r_world = Rx @ p_local
    r_cross = np.array(
        [
            [0, -r_world[2], r_world[1]],
            [r_world[2], 0, -r_world[0]],
            [-r_world[1], r_world[0], 0],
        ],
        dtype=gs.np_float,
    )

    lin_o, ang_o = J_o[:3, 0], J_o[3:, 0]
    lin_expected = lin_o - r_cross @ ang_o

    assert_allclose(J_p[3:, 0], ang_o, tol=tol)
    assert_allclose(J_p[:3, 0], lin_expected, tol=tol)


@pytest.mark.required
@pytest.mark.parametrize("backend", [gs.cpu])
def test_urdf_parsing(show_viewer, tol):
    POS_OFFSET = 0.8
    WOLRD_QUAT = np.array([1.0, 1.0, -0.3, +0.3])
    DOOR_JOINT_DAMPING = 1.5

    scene = gs.Scene(
        rigid_options=gs.options.RigidOptions(
            # Must use GJK to make collision detection independent from the center of each geometry.
            # Note that it is also the case for MPR+SDF most of the time due to warm-start.
            use_gjk_collision=True,
        ),
        show_viewer=show_viewer,
        show_FPS=False,
    )
    asset_path = get_hf_assets(pattern="microwave/*")
    entities = {}
    for i, (fixed, merge_fixed_links) in enumerate(
        ((False, False), (False, True), (True, False), (True, True)),
    ):
        entity = scene.add_entity(
            morph=gs.morphs.URDF(
                file=f"{asset_path}/microwave/microwave.urdf",
                fixed=fixed,
                merge_fixed_links=merge_fixed_links,
                pos=(0.0, (i - 1.5) * POS_OFFSET, 0.0),
                quat=tuple(WOLRD_QUAT / np.linalg.norm(WOLRD_QUAT)),
            ),
            vis_mode="collision",
        )
        entities[(fixed, merge_fixed_links)] = entity
    scene.build()

    # four microwaves have four different root_idx
    root_idx_all = [link.root_idx for link in scene.rigid_solver.links]
    assert len(set(root_idx_all)) == 4

    def _check_entity_positions(relative, tol):
        nonlocal entities
        AABB_all = []
        for key in ((False, False), (False, True), (True, False), (True, True)):
            AABB = np.array(
                [
                    [np.inf, np.inf, np.inf],
                    [-np.inf, -np.inf, -np.inf],
                ]
            )
            for geom in entities[key].geoms:
                AABB_i = geom.get_AABB()
                AABB[0] = np.minimum(AABB[0], AABB_i[0])
                AABB[1] = np.maximum(AABB[1], AABB_i[1])
            AABB_all.append(AABB)
        AABB_diff = np.diff(AABB_all, axis=0)
        if relative:
            AABB_diff[..., 1] -= POS_OFFSET
        assert_allclose(AABB_diff, 0.0, tol=tol)

    # Check that `set_pos` / `set_quat` applies the same transform in all cases
    for relative in (False, True):
        for key in ((False, False), (False, True), (True, False), (True, True)):
            entities[key].set_pos(np.array([0.5, 0.0, 0.0]), relative=relative)
            entities[key].set_quat(np.array([0.0, 0.0, 0.0, 1.0]), relative=relative)
        if show_viewer:
            scene.visualizer.update()
        _check_entity_positions(relative, tol=gs.EPS)

    # Check that `set_qpos` applies the same absolute transform in all cases
    door_angle = np.array([1.1])
    for i, key in enumerate(((False, False), (False, True))):
        qpos = np.concatenate(
            ((0.0, (i - 1.5) * POS_OFFSET, 0.0), tuple(WOLRD_QUAT / np.linalg.norm(WOLRD_QUAT)), door_angle)
        )
        entities[key].set_qpos(qpos)
    for i, key in enumerate(((True, False), (True, True))):
        entities[key].set_pos(np.array([0.0, 0.0, 0.0]), relative=True)
        entities[key].set_quat(np.array([1.0, 0.0, 0.0, 0.0]), relative=True)
        entities[key].set_qpos(door_angle)
    if show_viewer:
        scene.visualizer.update()
    _check_entity_positions(relative=True, tol=gs.EPS)

    # Add dof damping to stabilitze the physics
    for key in ((False, False), (False, True), (True, False), (True, True)):
        entities[key].set_dofs_damping(entities[key].get_dofs_damping() + DOOR_JOINT_DAMPING)

    # Make sure that the dynamics of the door is the same in all cases
    door_vel = np.array([-0.2])
    entities[(False, False)].set_dofs_velocity(door_vel, 6)
    entities[(False, True)].set_dofs_velocity(door_vel, 6)
    entities[(True, False)].set_dofs_velocity(door_vel)
    entities[(True, True)].set_dofs_velocity(door_vel)
    link_1 = entities[(True, True)].link_start
    for key in ((False, False), (False, True)):
        link_2 = entities[key].link_start
        scene.rigid_solver.add_weld_constraint(link_1, link_2)

    for i in range(2000):
        scene.step()
        door_pos_all = (
            entities[(False, False)].get_dofs_position(6),
            entities[(False, True)].get_dofs_position(6),
            entities[(True, False)].get_dofs_position(0),
            entities[(True, True)].get_dofs_position(0),
        )
        door_pos_diff = np.diff(torch.concatenate(door_pos_all))
        assert_allclose(door_pos_diff, 0, tol=5e-3)
    assert_allclose(scene.rigid_solver.dofs_state.vel.to_numpy(), 0.0, tol=1e-3)
    _check_entity_positions(relative=True, tol=2e-3)


@pytest.mark.required
@pytest.mark.parametrize("backend", [gs.cpu])
def test_urdf_mimic(show_viewer, tol):
    # create and build the scene
    scene = gs.Scene(
        show_viewer=show_viewer,
    )
    hand = scene.add_entity(
        gs.morphs.URDF(
            file="urdf/panda_bullet/hand.urdf",
            fixed=True,
        ),
    )
    scene.build()
    assert scene.rigid_solver.n_equalities == 1

    qvel = scene.rigid_solver.dofs_state.vel.to_numpy()
    qvel[-1] = 1
    scene.rigid_solver.dofs_state.vel.from_numpy(qvel)
    for i in range(200):
        scene.step()

    gs_qpos = scene.rigid_solver.qpos.to_numpy()[:, 0]
    assert_allclose(gs_qpos[-1], gs_qpos[-2], tol=tol)


@pytest.mark.required
@pytest.mark.parametrize("backend", [gs.cpu])
def test_gravity(show_viewer, tol):
    scene = gs.Scene(
        show_viewer=show_viewer,
    )

    sphere = scene.add_entity(gs.morphs.Sphere())
    scene.build(n_envs=2)

    scene.sim.set_gravity(torch.tensor([0.0, 0.0, -9.8]), envs_idx=0)
    scene.sim.set_gravity(torch.tensor([0.0, 0.0, 9.8]), envs_idx=1)

    for _ in range(200):
        scene.step()

    first_pos = sphere.get_dofs_position()[0, 2]
    second_pos = sphere.get_dofs_position()[1, 2]

    assert_allclose(first_pos * -1, second_pos, tol=tol)


@pytest.mark.required
@pytest.mark.parametrize("backend", [gs.cpu])
def test_scene_saver_franka(show_viewer, tol):
    scene1 = gs.Scene(
        show_viewer=show_viewer,
        profiling_options=gs.options.ProfilingOptions(
            show_FPS=False,
        ),
    )
    franka1 = scene1.add_entity(
        gs.morphs.MJCF(file="xml/franka_emika_panda/panda.xml"),
    )
    scene1.build()

    dof_idx = [j.dofs_idx_local[0] for j in franka1.joints]

    franka1.set_dofs_kp(np.full(len(dof_idx), 3000), dof_idx)
    franka1.set_dofs_kv(np.full(len(dof_idx), 300), dof_idx)

    target_pose = np.array([0.3, -0.8, 0.4, -1.6, 0.5, 1.0, -0.6, 0.03, 0.03], dtype=float)
    franka1.control_dofs_position(target_pose, dof_idx)

    for _ in range(400):
        scene1.step()

    pose_ref = franka1.get_dofs_position(dof_idx)

    ckpt_path = Path(tempfile.gettempdir()) / "franka_unit.pkl"
    scene1.save_checkpoint(ckpt_path)

    scene2 = gs.Scene(show_viewer=show_viewer)
    franka2 = scene2.add_entity(
        gs.morphs.MJCF(file="xml/franka_emika_panda/panda.xml"),
    )
    scene2.build()
    scene2.load_checkpoint(ckpt_path)

    pose_loaded = franka2.get_dofs_position(dof_idx)

    assert_allclose(pose_ref, pose_loaded, tol=tol)


@pytest.mark.required
@pytest.mark.parametrize("backend", [gs.cpu])
def test_drone_hover_same_with_and_without_substeps(show_viewer, tol):
    base_rpm = 15000
    scene_ref = gs.Scene(
        show_viewer=show_viewer,
        sim_options=gs.options.SimOptions(
            dt=0.002,
            substeps=1,
        ),
    )
    drone_ref = scene_ref.add_entity(
        morph=gs.morphs.Drone(
            file="urdf/drones/cf2x.urdf",
            pos=(0, 0, 1.0),
        ),
    )
    scene_ref.build()

    for _ in range(2500):
        drone_ref.set_propellels_rpm([base_rpm, base_rpm, base_rpm, base_rpm])
        scene_ref.step()

    pos_ref = drone_ref.get_dofs_position()

    scene_test = gs.Scene(
        show_viewer=show_viewer,
        sim_options=gs.options.SimOptions(
            dt=0.01,
            substeps=5,
        ),
    )
    drone_test = scene_test.add_entity(
        morph=gs.morphs.Drone(
            file="urdf/drones/cf2x.urdf",
            pos=(0, 0, 1.0),
        ),
    )
    scene_test.build()

    for _ in range(500):
        drone_test.set_propellels_rpm([base_rpm, base_rpm, base_rpm, base_rpm])
        scene_test.step()

    pos_test = drone_test.get_dofs_position()

    assert_allclose(pos_ref, pos_test, tol=tol)


@pytest.mark.required
@pytest.mark.parametrize("backend", [gs.cpu])
def test_drone_advanced(show_viewer):
    scene = gs.Scene(
        sim_options=gs.options.SimOptions(
            dt=0.005,
        ),
        viewer_options=gs.options.ViewerOptions(
            camera_pos=(2.5, 0.0, 1.5),
            camera_lookat=(0.0, 0.0, 0.5),
            camera_fov=30,
            max_FPS=60,
        ),
        show_viewer=show_viewer,
        show_FPS=False,
    )
    plane = scene.add_entity(gs.morphs.Plane())
    asset_path = get_hf_assets(pattern="drone_sus/*")
    drones = []
    for offset, merge_fixed_links in ((-0.3, False), (0.3, True)):
        drone = scene.add_entity(
            morph=gs.morphs.Drone(
                file=f"{asset_path}/drone_sus/drone_sus.urdf",
                merge_fixed_links=merge_fixed_links,
                pos=(0.0, offset, 1.5),
            ),
            vis_mode="collision",
            visualize_contact=True,
        )
        drones.append(drone)
    scene.build()

    for drone in drones:
        chain_dofs = range(6, drone.n_dofs)
        drone.set_dofs_armature(drone.get_dofs_armature(chain_dofs) + 1e-3, chain_dofs)

    # Wait for the drones to land on the ground and hold straight
    for i in range(400):
        for drone in drones:
            drone.set_propellels_rpm(torch.full((4,), 50000.0))
        scene.step()
        if i > 350:
            assert scene.rigid_solver.collider._collider_state.n_contacts.to_numpy()[0] == 2
            assert_allclose(scene.rigid_solver.get_dofs_velocity(), 0, tol=2e-3)

    # Push the drones symmetrically and wait for them to collide
    drones[0].set_dofs_velocity([0.2], [1])
    drones[1].set_dofs_velocity([-0.2], [1])
    for i in range(150):
        for drone in drones:
            drone.set_propellels_rpm(torch.full((4,), 50000.0))
        scene.step()
        if scene.rigid_solver.collider._collider_state.n_contacts.to_numpy()[0] > 2:
            break
    else:
        raise AssertionError

    tol = 1e-2
    pos_1 = drones[0].get_pos()
    pos_2 = drones[1].get_pos()
    assert abs(pos_1[0] - pos_2[0]) < tol
    assert abs(pos_1[1] + pos_2[1]) < tol
    assert abs(pos_1[2] - pos_2[2]) < tol
    quat_1 = drones[0].get_quat()
    quat_2 = drones[1].get_quat()
    assert abs(quat_1[1] + quat_2[1]) < tol
    assert abs(quat_1[2] - quat_2[2]) < tol
    assert abs(quat_1[2] - quat_2[2]) < tol


@pytest.mark.parametrize(
    "n_envs, batched, backend",
    [
        (0, False, gs.cpu),
        (0, False, gs.gpu),
        (3, False, gs.cpu),
        # (3, True, gs.cpu),  # FIXME: Must refactor the unit test to support batching
    ],
)
def test_data_accessor(n_envs, batched, tol):
    # Create and build the scene
    scene = gs.Scene(
        rigid_options=gs.options.RigidOptions(
            batch_dofs_info=batched,
            batch_joints_info=batched,
            batch_links_info=batched,
        ),
        show_viewer=False,
        show_FPS=False,
    )
    scene.add_entity(gs.morphs.Plane())
    gs_robot = scene.add_entity(
        gs.morphs.URDF(
            file="urdf/go2/urdf/go2.urdf",
        ),
    )
    gs_link = gs_robot.get_link("RR_thigh")
    scene.build(n_envs=n_envs)
    gs_s = scene.sim.rigid_solver

    # Initialize the simulation
    np.random.seed(0)
    dof_bounds = gs_s.dofs_info.limit.to_torch(device="cpu")
    dof_bounds[..., :2, :] = torch.tensor((-1.0, 1.0))
    dof_bounds[..., 2, :] = torch.tensor((0.7, 1.0))
    dof_bounds[..., 3:6, :] = torch.tensor((-np.pi / 2, np.pi / 2))
    for i in range(max(n_envs, 1)):
        qpos = dof_bounds[:, 0] + (dof_bounds[:, 1] - dof_bounds[:, 0]) * np.random.rand(gs_robot.n_dofs)
        gs_robot.set_dofs_position(qpos, envs_idx=([i] if n_envs else None))

    # Simulate for a while, until they collide with something
    for _ in range(400):
        scene.step()

        gs_n_contacts = gs_s.collider._collider_state.n_contacts.to_numpy()
        assert len(gs_n_contacts) == max(n_envs, 1)
        for as_tensor in (False, True):
            for to_torch in (False, True):
                contacts_info = gs_s.collider.get_contacts(as_tensor, to_torch)
                for value in contacts_info.values():
                    if n_envs > 0:
                        assert n_envs == len(value)
                    else:
                        assert gs_n_contacts[0] == len(value)
                        value = value[None] if as_tensor else (value,)

                    for i_b in range(n_envs):
                        n_contacts = gs_n_contacts[i_b]
                        if as_tensor:
                            assert isinstance(value, torch.Tensor if to_torch else np.ndarray)
                            if value.dtype in (gs.tc_int, gs.np_int):
                                assert (value[i_b, :n_contacts] != -1).all()
                                assert (value[i_b, n_contacts:] == -1).all()
                            else:
                                assert_allclose(value[i_b, n_contacts:], 0.0, tol=0)
                        else:
                            assert isinstance(value, (list, tuple))
                            assert value[i_b].shape[0] == n_contacts
                            if value[i_b].dtype in (gs.tc_int, gs.np_int):
                                assert (value[i_b] != -1).all()

        if (gs_n_contacts > 0).all():
            break
    else:
        assert False
    gs_s._func_forward_dynamics()
    gs_s._func_constraint_force()

    # Make sure that all the robots ends up in the different state
    qposs = gs_robot.get_qpos()
    for i in range(n_envs - 1):
        with np.testing.assert_raises(AssertionError):
            assert_allclose(qposs[i], qposs[i + 1], tol=tol)

    # Check attribute getters / setters.
    # First, without any any row or column masking:
    # * Call 'Get' -> Call 'Set' with random value -> Call 'Get'
    # * Compare first 'Get' ouput with field value
    # Then, for any possible combinations of row and column masking:
    # * Call 'Get' -> Call 'Set' with 'Get' output -> Call 'Get'
    # * Compare first 'Get' output with last 'Get' output
    # * Compare last 'Get' output with corresponding slice of non-masking 'Get' output
    def get_all_supported_masks(i):
        return (
            i,
            [i],
            slice(i, i + 1),
            range(i, i + 1),
            np.array([i], dtype=np.int32),
            torch.tensor([i], dtype=torch.int64),
            torch.tensor([i], dtype=gs.tc_int, device=gs.device),
        )

    def must_cast(value):
        return not (isinstance(value, torch.Tensor) and value.dtype == gs.tc_int and value.device == gs.device)

    for arg1_max, arg2_max, getter_or_spec, setter, field in (
        # SOLVER
        (gs_s.n_links, n_envs, gs_s.get_links_pos, None, gs_s.links_state.pos),
        (gs_s.n_links, n_envs, gs_s.get_links_quat, None, gs_s.links_state.quat),
        (gs_s.n_links, n_envs, gs_s.get_links_vel, None, None),
        (gs_s.n_links, n_envs, gs_s.get_links_ang, None, gs_s.links_state.cd_ang),
        (gs_s.n_links, n_envs, gs_s.get_links_acc, None, None),
        (gs_s.n_links, n_envs, gs_s.get_links_root_COM, None, gs_s.links_state.COM),
        (gs_s.n_links, n_envs, gs_s.get_links_mass_shift, gs_s.set_links_mass_shift, gs_s.links_state.mass_shift),
        (gs_s.n_links, n_envs, gs_s.get_links_COM_shift, gs_s.set_links_COM_shift, gs_s.links_state.i_pos_shift),
        (gs_s.n_links, -1, gs_s.get_links_inertial_mass, gs_s.set_links_inertial_mass, gs_s.links_info.inertial_mass),
        (gs_s.n_links, -1, gs_s.get_links_invweight, gs_s.set_links_invweight, gs_s.links_info.invweight),
        (gs_s.n_dofs, n_envs, gs_s.get_dofs_control_force, gs_s.control_dofs_force, None),
        (gs_s.n_dofs, n_envs, gs_s.get_dofs_force, None, gs_s.dofs_state.force),
        (gs_s.n_dofs, n_envs, gs_s.get_dofs_velocity, gs_s.set_dofs_velocity, gs_s.dofs_state.vel),
        (gs_s.n_dofs, n_envs, gs_s.get_dofs_position, gs_s.set_dofs_position, gs_s.dofs_state.pos),
        (gs_s.n_dofs, -1, gs_s.get_dofs_force_range, gs_s.set_dofs_force_range, gs_s.dofs_info.force_range),
        (gs_s.n_dofs, -1, gs_s.get_dofs_limit, None, gs_s.dofs_info.limit),
        (gs_s.n_dofs, -1, gs_s.get_dofs_stiffness, None, gs_s.dofs_info.stiffness),
        (gs_s.n_dofs, -1, gs_s.get_dofs_invweight, None, gs_s.dofs_info.invweight),
        (gs_s.n_dofs, -1, gs_s.get_dofs_armature, gs_s.set_dofs_armature, gs_s.dofs_info.armature),
        (gs_s.n_dofs, -1, gs_s.get_dofs_damping, gs_s.set_dofs_damping, gs_s.dofs_info.damping),
        (gs_s.n_dofs, -1, gs_s.get_dofs_kp, gs_s.set_dofs_kp, gs_s.dofs_info.kp),
        (gs_s.n_dofs, -1, gs_s.get_dofs_kv, gs_s.set_dofs_kv, gs_s.dofs_info.kv),
        (gs_s.n_geoms, n_envs, gs_s.get_geoms_pos, None, gs_s.geoms_state.pos),
        (
            gs_s.n_geoms,
            n_envs,
            gs_s.get_geoms_friction_ratio,
            gs_s.set_geoms_friction_ratio,
            gs_s.geoms_state.friction_ratio,
        ),
        (gs_s.n_geoms, -1, gs_s.get_geoms_friction, gs_s.set_geoms_friction, gs_s.geoms_info.friction),
        (gs_s.n_qs, n_envs, gs_s.get_qpos, gs_s.set_qpos, gs_s.qpos),
        # ROBOT
        (gs_robot.n_links, n_envs, gs_robot.get_links_pos, None, None),
        (gs_robot.n_links, n_envs, gs_robot.get_links_quat, None, None),
        (gs_robot.n_links, n_envs, gs_robot.get_links_vel, None, None),
        (gs_robot.n_links, n_envs, gs_robot.get_links_ang, None, None),
        (gs_robot.n_links, n_envs, gs_robot.get_links_acc, None, None),
        (gs_robot.n_links, n_envs, (), gs_robot.set_mass_shift, None),
        (gs_robot.n_links, n_envs, (3,), gs_robot.set_COM_shift, None),
        (gs_robot.n_links, n_envs, (), gs_robot.set_friction_ratio, None),
        (gs_robot.n_links, -1, gs_robot.get_links_inertial_mass, gs_robot.set_links_inertial_mass, None),
        (gs_robot.n_links, -1, gs_robot.get_links_invweight, gs_robot.set_links_invweight, None),
        (gs_robot.n_dofs, n_envs, gs_robot.get_dofs_control_force, None, None),
        (gs_robot.n_dofs, n_envs, gs_robot.get_dofs_force, None, None),
        (gs_robot.n_dofs, n_envs, gs_robot.get_dofs_velocity, gs_robot.set_dofs_velocity, None),
        (gs_robot.n_dofs, n_envs, gs_robot.get_dofs_position, gs_robot.set_dofs_position, None),
        (gs_robot.n_dofs, -1, gs_robot.get_dofs_force_range, gs_robot.set_dofs_force_range, None),
        (gs_robot.n_dofs, -1, gs_robot.get_dofs_limit, None, None),
        (gs_robot.n_dofs, -1, gs_robot.get_dofs_stiffness, None, None),
        (gs_robot.n_dofs, -1, gs_robot.get_dofs_invweight, None, None),
        (gs_robot.n_dofs, -1, gs_robot.get_dofs_armature, None, None),
        (gs_robot.n_dofs, -1, gs_robot.get_dofs_damping, None, None),
        (gs_robot.n_dofs, -1, gs_robot.get_dofs_kp, gs_robot.set_dofs_kp, None),
        (gs_robot.n_dofs, -1, gs_robot.get_dofs_kv, gs_robot.set_dofs_kv, None),
        (gs_robot.n_qs, n_envs, gs_robot.get_qpos, gs_robot.set_qpos, None),
        (-1, n_envs, gs_robot.get_mass_mat, None, None),
        (-1, n_envs, gs_robot.get_links_net_contact_force, None, None),
        (-1, n_envs, gs_robot.get_pos, gs_robot.set_pos, None),
        (-1, n_envs, gs_robot.get_quat, gs_robot.set_quat, None),
        (-1, -1, gs_robot.get_mass, gs_robot.set_mass, None),
        (-1, -1, gs_robot.get_AABB, None, None),
        # LINK
        (-1, -1, gs_link.get_mass, gs_link.set_mass, None),
    ):
        getter, spec = (getter_or_spec, None) if callable(getter_or_spec) else (None, getter_or_spec)

        # Check getter and setter without row or column masking
        if getter is not None:
            datas = getter()
            is_tuple = isinstance(datas, (tuple, list))
            if arg1_max > 0:
                assert_allclose(getter(range(arg1_max)), datas, tol=tol)
        else:
            batch_shape = []
            if arg2_max > 0:
                batch_shape.append(arg2_max)
            if arg1_max > 0:
                batch_shape.append(arg1_max)
            is_tuple = spec and isinstance(spec[0], (tuple, list))
            if is_tuple:
                datas = [torch.ones((*batch_shape, *shape)) for shape in spec]
            else:
                datas = torch.ones((*batch_shape, *spec))
        if field is not None:
            true = field.to_torch(device="cpu")
            true = true.movedim(true.ndim - getattr(field, "ndim", 0) - 1, 0)
            if is_tuple:
                true = torch.unbind(true, dim=-1)
                true = [val.reshape(data.shape) for data, val in zip(datas, true)]
            else:
                true = true.reshape(datas.shape)
            assert_allclose(datas, true, tol=tol)
        if setter is not None:
            if is_tuple:
                datas = [torch.as_tensor(val) for val in datas]
            else:
                datas = torch.as_tensor(datas)
            datas_tp = datas if is_tuple else (datas,)
            if getter is not None:
                # Randomly sample new data that are strictly positive and normalized,
                # as this may be required for some setters (mass, quaternion, ...).
                for val in datas_tp:
                    val[()] = torch.abs(torch.randn(val.shape, dtype=gs.tc_float, device=gs.device)) + gs.EPS
                    val /= torch.linalg.norm(val, dim=-1, keepdims=True)
            setter(*datas_tp)
            if getter is not None:
                assert_allclose(getter(), datas, tol=tol)

        # Early return if neither rows or columns can be masked
        if not (arg1_max > 0 or arg2_max > 0):
            continue

        # Check getter and setter for all possible combinations of row and column masking
        for i in range(arg1_max) if arg1_max > 0 else (None,):
            for arg1 in get_all_supported_masks(i) if arg1_max > 0 else (None,):
                for j in range(max(arg2_max, 1)) if arg2_max >= 0 else (None,):
                    for arg2 in get_all_supported_masks(j) if arg2_max > 0 else (None,):
                        if arg1 is None and arg2 is not None:
                            unsafe = not must_cast(arg2)
                            if getter is not None:
                                data = getter(arg2, unsafe=unsafe)
                            else:
                                if is_tuple:
                                    data = [torch.ones((1, *shape)) for shape in spec]
                                else:
                                    data = torch.ones((1, *spec))
                            if setter is not None:
                                setter(data, arg2, unsafe=unsafe)
                            if n_envs:
                                if is_tuple:
                                    data_ = [val[[j]] for val in datas]
                                else:
                                    data_ = datas[[j]]
                            else:
                                data_ = datas
                        elif arg1 is not None and arg2 is None:
                            unsafe = not must_cast(arg1)
                            if getter is not None:
                                data = getter(arg1, unsafe=unsafe)
                            else:
                                if is_tuple:
                                    data = [torch.ones((1, *shape)) for shape in spec]
                                else:
                                    data = torch.ones((1, *spec))
                            if setter is not None:
                                if is_tuple:
                                    setter(*data, arg1, unsafe=unsafe)
                                else:
                                    setter(data, arg1, unsafe=unsafe)
                            if is_tuple:
                                data_ = [val[[i]] for val in datas]
                            else:
                                data_ = datas[[i]]
                        else:
                            unsafe = not any(map(must_cast, (arg1, arg2)))
                            if getter is not None:
                                data = getter(arg1, arg2, unsafe=unsafe)
                            else:
                                if is_tuple:
                                    data = [torch.ones((1, 1, *shape)) for shape in spec]
                                else:
                                    data = torch.ones((1, 1, *spec))
                            if setter is not None:
                                setter(data, arg1, arg2, unsafe=unsafe)
                            if is_tuple:
                                data_ = [val[[j], :][:, [i]] for val in datas]
                            else:
                                data_ = datas[[j], :][:, [i]]
                        # FIXME: Not sure why tolerance must be increased for tests to pass
                        assert_allclose(data_, data, tol=(5.0 * tol))

    for dofs_idx in (*get_all_supported_masks(0), None):
        for envs_idx in (*(get_all_supported_masks(0) if n_envs > 0 else ()), None):
            unsafe = not any(map(must_cast, (dofs_idx, envs_idx)))
            dofs_pos = gs_s.get_dofs_position(dofs_idx, envs_idx)
            dofs_vel = gs_s.get_dofs_velocity(dofs_idx, envs_idx)
            gs_s.control_dofs_position(dofs_pos, dofs_idx, envs_idx)
            gs_s.control_dofs_velocity(dofs_vel, dofs_idx, envs_idx)

    # Must be tested independently because of non-trival return type
    gs_robot.get_contacts()


@pytest.mark.parametrize("backend", [gs.cpu])
def test_mesh_to_heightfield(tmp_path, show_viewer):
    horizontal_scale = 2.0
    path_terrain = os.path.join(get_assets_dir(), "meshes", "terrain_45.obj")

    hf_terrain, xs, ys = gs.utils.terrain.mesh_to_heightfield(path_terrain, spacing=horizontal_scale, oversample=1)

    # default heightfield starts at 0, 0, 0
    # translate to the center of the mesh
    translation = np.array([np.nanmin(xs), np.nanmin(ys), 0])

    ########################## create a scene ##########################
    scene = gs.Scene(
        sim_options=gs.options.SimOptions(
            gravity=(2, 0, -2),
        ),
        viewer_options=gs.options.ViewerOptions(
            camera_pos=(0, -50, 0),
            camera_lookat=(0, 0, 0),
        ),
        show_viewer=show_viewer,
        show_FPS=False,
    )

    terrain_heightfield = scene.add_entity(
        morph=gs.morphs.Terrain(
            horizontal_scale=horizontal_scale,
            vertical_scale=1.0,
            height_field=hf_terrain,
            pos=translation,
        ),
        vis_mode="collision",
    )
    ball = scene.add_entity(
        gs.morphs.Sphere(
            pos=(10, 15, 10),
            radius=1,
        ),
        vis_mode="collision",
    )
    scene.build()

    for i in range(1000):
        scene.step()

    # speed is around 0
    qvel = ball.get_dofs_velocity()
    assert_allclose(qvel, 0, atol=1e-2)


@pytest.mark.required
@pytest.mark.parametrize("backend", [gs.cpu])
def test_get_cartesian_space_variables(show_viewer, tol):
    scene = gs.Scene(
        sim_options=gs.options.SimOptions(
            gravity=(0.0, 0.0, 0.0),
        ),
        rigid_options=gs.options.RigidOptions(
            # by default, enable_mujoco_compatibility=False
            # the test will fail if enable_mujoco_compatibility=True
            enable_mujoco_compatibility=False,
        ),
        show_viewer=show_viewer,
    )

    box = scene.add_entity(
        gs.morphs.Box(
            size=(1.0, 1.0, 1.0),
            pos=(0.0, 0.0, 0.0),
        )
    )
    scene.build()

    for _ in range(2):
        for link in box.links:
            force = torch.tensor(np.array([0, 0, 0])).unsqueeze(0)
            acc = 50.0
            force[0, 0] = acc * link.inertial_mass
            pos = link.get_pos()
            vel = link.get_vel()

            dof_vel = link.solver.get_dofs_velocity()
            dof_pos = link.solver.get_qpos()

            assert_allclose(dof_vel[:3], vel, atol=tol)
            assert_allclose(dof_pos[:3], pos, atol=tol)

            link.solver.apply_links_external_force(force, (link.idx,), ref="link_com", local=False)

        scene.step()


@pytest.mark.parametrize("backend", [gs.cpu])
def test_geom_pos_quat(show_viewer, tol):
    scene = gs.Scene(
        sim_options=gs.options.SimOptions(
            gravity=(0.0, 0.0, -10.0),
        ),
        show_viewer=show_viewer,
    )

    box = scene.add_entity(
        gs.morphs.Box(
            size=(1.0, 1.0, 1.0),
            pos=(0.0, 0.0, 2.0),
        )
    )
    scene.build()

    for link in box.links:
        for vgeom, geom in zip(link.vgeoms, link.geoms):
            assert_allclose(geom.get_pos(), vgeom.get_pos(), atol=tol)
            assert_allclose(geom.get_quat(), vgeom.get_quat(), atol=tol)


@pytest.mark.parametrize("backend", [gs.cpu])
def test_contype_conaffinity(show_viewer, tol):
    scene = gs.Scene(
        sim_options=gs.options.SimOptions(
            gravity=(0.0, 0.0, -10.0),
        ),
        show_viewer=show_viewer,
    )

    plane = scene.add_entity(
        gs.morphs.Plane(
            pos=(0.0, 0.0, 0.0),
        )
    )
    box1 = scene.add_entity(
        gs.morphs.Box(
            size=(0.5, 0.5, 0.5),
            pos=(0.0, 0.0, 0.5),
            contype=3,
            conaffinity=3,
        )
    )
    box2 = scene.add_entity(
        gs.morphs.Box(
            size=(0.5, 0.5, 0.5),
            pos=(0.0, 0.0, 1.0),
            contype=2,
            conaffinity=2,
        )
    )
    box3 = scene.add_entity(
        gs.morphs.Box(
            size=(0.5, 0.5, 0.5),
            pos=(0.0, 0.0, 1.5),
            contype=1,
            conaffinity=1,
        )
    )
    scene.build()

    for _ in range(100):
        scene.step()

    assert_allclose(box2.get_pos(), box3.get_pos(), atol=1e-3)
    assert_allclose(box1.get_pos(), np.array([0.0, 0.0, 0.25]), atol=1e-3)
    assert_allclose(box2.get_pos(), np.array([0.0, 0.0, 0.75]), atol=1e-3)
<<<<<<< HEAD
    assert_allclose(box3.get_pos(), np.array([0.0, 0.0, 0.75]), atol=1e-3)


@pytest.mark.parametrize("backend", [gs.cpu])
def test_examples_api(show_viewer, tol):

    scene = gs.Scene(
        viewer_options=gs.options.ViewerOptions(
            camera_pos=(0.0, -2, 1.5),
            camera_lookat=(0.0, 0.0, 0.5),
            camera_fov=40,
            max_FPS=200,
        ),
        rigid_options=gs.options.RigidOptions(
            dt=0.01,
            constraint_solver=gs.constraint_solver.Newton,
        ),
        show_viewer=show_viewer,
    )

    ########################## entities ##########################
    scene.add_entity(
        gs.morphs.Plane(),
    )
    robot = scene.add_entity(
        gs.morphs.URDF(
            file="urdf/go2/urdf/go2.urdf",
            pos=(0, 0, 0.4),
        ),
    )
    ########################## build ##########################
    n_envs = 8
    scene.build(n_envs=n_envs)

    ########################## domain randomization ##########################
    robot.set_friction_ratio(
        friction_ratio=0.5 + torch.rand(scene.n_envs, robot.n_links),
        links_idx_local=np.arange(0, robot.n_links),
    )

    # set mass of a single link
    link = robot.get_link("RR_thigh")
    rigid = scene.sim.rigid_solver
    ori_mass = rigid.links_info.inertial_mass.to_numpy()
    link.set_mass(1.0)
    new_mass = rigid.links_info.inertial_mass.to_numpy()
    tol = 1e-7  # difference on my machine is 3.0517578e-08
    assert_allclose(new_mass[link.idx], 1, atol=tol)

    robot.set_mass_shift(
        mass_shift=-0.5 + torch.rand(scene.n_envs, robot.n_links),
        links_idx_local=np.arange(0, robot.n_links),
    )
    robot.set_COM_shift(
        com_shift=-0.05 + 0.1 * torch.rand(scene.n_envs, robot.n_links, 3),
        links_idx_local=np.arange(0, robot.n_links),
    )
    # test aabb api
    aabb = robot.get_AABB()

    joints_name = (
        "FR_hip_joint",
        "FR_thigh_joint",
        "FR_calf_joint",
        "FL_hip_joint",
        "FL_thigh_joint",
        "FL_calf_joint",
        "RR_hip_joint",
        "RR_thigh_joint",
        "RR_calf_joint",
        "RL_hip_joint",
        "RL_thigh_joint",
        "RL_calf_joint",
    )
    motors_dof_idx = [robot.get_joint(name).dofs_idx_local[0] for name in joints_name]

    robot.set_dofs_kp(np.full(12, 20), motors_dof_idx)
    robot.set_dofs_kv(np.full(12, 1), motors_dof_idx)
    default_dof_pos = np.array([0.0, 0.8, -1.5, 0.0, 0.8, -1.5, 0.0, 1.0, -1.5, 0.0, 1.0, -1.5])
    # padding to n_env x n_dofs
    default_dof_pos = np.tile(default_dof_pos, (n_envs, 1))
    robot.control_dofs_position(default_dof_pos, motors_dof_idx)

    scene.step()
    # test the api for drawing debug objects
    scene.draw_debug_arrow(
        pos=(0, 0, 0),
        vec=(0, 0, 1),
        color=(0, 1, 0),
    )
    scene.draw_debug_line(start=(0.5, -0.25, 0.5), end=(0.5, 0.25, 0.5), radius=0.01, color=(1, 0, 0, 1))
    scene.draw_debug_sphere(
        pos=(0, 0, 0),
        radius=1,
        color=(0, 1, 0),
    )
    scene.draw_debug_frame(T=np.eye(4), axis_length=0.5, origin_size=0.03, axis_radius=0.02)
    scene.step()
    scene.clear_debug_objects()


@pytest.mark.parametrize("xml_path", ["xml/frictionloss_pendulum.xml"])
@pytest.mark.parametrize("gs_solver", [gs.constraint_solver.CG, gs.constraint_solver.Newton])
@pytest.mark.parametrize("gs_integrator", [gs.integrator.Euler, gs.integrator.implicitfast])
@pytest.mark.parametrize("backend", [gs.cpu])
def test_frictionloss(gs_sim, mj_sim, tol):
    qpos = np.array([0.0, 0.0])
    qvel = np.array([0.0, 0.0])
    tol = 1e-7  # TODO: I have to relax the tolerance a bit. Need to look closer why it differs from mujoco
    simulate_and_check_mujoco_consistency(gs_sim, mj_sim, qpos=qpos, qvel=qvel, num_steps=1000, tol=tol)
=======
    assert_allclose(box3.get_pos(), np.array([0.0, 0.0, 0.75]), atol=1e-3)
>>>>>>> 23b1c908
<|MERGE_RESOLUTION|>--- conflicted
+++ resolved
@@ -2805,107 +2805,7 @@
     assert_allclose(box2.get_pos(), box3.get_pos(), atol=1e-3)
     assert_allclose(box1.get_pos(), np.array([0.0, 0.0, 0.25]), atol=1e-3)
     assert_allclose(box2.get_pos(), np.array([0.0, 0.0, 0.75]), atol=1e-3)
-<<<<<<< HEAD
     assert_allclose(box3.get_pos(), np.array([0.0, 0.0, 0.75]), atol=1e-3)
-
-
-@pytest.mark.parametrize("backend", [gs.cpu])
-def test_examples_api(show_viewer, tol):
-
-    scene = gs.Scene(
-        viewer_options=gs.options.ViewerOptions(
-            camera_pos=(0.0, -2, 1.5),
-            camera_lookat=(0.0, 0.0, 0.5),
-            camera_fov=40,
-            max_FPS=200,
-        ),
-        rigid_options=gs.options.RigidOptions(
-            dt=0.01,
-            constraint_solver=gs.constraint_solver.Newton,
-        ),
-        show_viewer=show_viewer,
-    )
-
-    ########################## entities ##########################
-    scene.add_entity(
-        gs.morphs.Plane(),
-    )
-    robot = scene.add_entity(
-        gs.morphs.URDF(
-            file="urdf/go2/urdf/go2.urdf",
-            pos=(0, 0, 0.4),
-        ),
-    )
-    ########################## build ##########################
-    n_envs = 8
-    scene.build(n_envs=n_envs)
-
-    ########################## domain randomization ##########################
-    robot.set_friction_ratio(
-        friction_ratio=0.5 + torch.rand(scene.n_envs, robot.n_links),
-        links_idx_local=np.arange(0, robot.n_links),
-    )
-
-    # set mass of a single link
-    link = robot.get_link("RR_thigh")
-    rigid = scene.sim.rigid_solver
-    ori_mass = rigid.links_info.inertial_mass.to_numpy()
-    link.set_mass(1.0)
-    new_mass = rigid.links_info.inertial_mass.to_numpy()
-    tol = 1e-7  # difference on my machine is 3.0517578e-08
-    assert_allclose(new_mass[link.idx], 1, atol=tol)
-
-    robot.set_mass_shift(
-        mass_shift=-0.5 + torch.rand(scene.n_envs, robot.n_links),
-        links_idx_local=np.arange(0, robot.n_links),
-    )
-    robot.set_COM_shift(
-        com_shift=-0.05 + 0.1 * torch.rand(scene.n_envs, robot.n_links, 3),
-        links_idx_local=np.arange(0, robot.n_links),
-    )
-    # test aabb api
-    aabb = robot.get_AABB()
-
-    joints_name = (
-        "FR_hip_joint",
-        "FR_thigh_joint",
-        "FR_calf_joint",
-        "FL_hip_joint",
-        "FL_thigh_joint",
-        "FL_calf_joint",
-        "RR_hip_joint",
-        "RR_thigh_joint",
-        "RR_calf_joint",
-        "RL_hip_joint",
-        "RL_thigh_joint",
-        "RL_calf_joint",
-    )
-    motors_dof_idx = [robot.get_joint(name).dofs_idx_local[0] for name in joints_name]
-
-    robot.set_dofs_kp(np.full(12, 20), motors_dof_idx)
-    robot.set_dofs_kv(np.full(12, 1), motors_dof_idx)
-    default_dof_pos = np.array([0.0, 0.8, -1.5, 0.0, 0.8, -1.5, 0.0, 1.0, -1.5, 0.0, 1.0, -1.5])
-    # padding to n_env x n_dofs
-    default_dof_pos = np.tile(default_dof_pos, (n_envs, 1))
-    robot.control_dofs_position(default_dof_pos, motors_dof_idx)
-
-    scene.step()
-    # test the api for drawing debug objects
-    scene.draw_debug_arrow(
-        pos=(0, 0, 0),
-        vec=(0, 0, 1),
-        color=(0, 1, 0),
-    )
-    scene.draw_debug_line(start=(0.5, -0.25, 0.5), end=(0.5, 0.25, 0.5), radius=0.01, color=(1, 0, 0, 1))
-    scene.draw_debug_sphere(
-        pos=(0, 0, 0),
-        radius=1,
-        color=(0, 1, 0),
-    )
-    scene.draw_debug_frame(T=np.eye(4), axis_length=0.5, origin_size=0.03, axis_radius=0.02)
-    scene.step()
-    scene.clear_debug_objects()
-
 
 @pytest.mark.parametrize("xml_path", ["xml/frictionloss_pendulum.xml"])
 @pytest.mark.parametrize("gs_solver", [gs.constraint_solver.CG, gs.constraint_solver.Newton])
@@ -2916,6 +2816,3 @@
     qvel = np.array([0.0, 0.0])
     tol = 1e-7  # TODO: I have to relax the tolerance a bit. Need to look closer why it differs from mujoco
     simulate_and_check_mujoco_consistency(gs_sim, mj_sim, qpos=qpos, qvel=qvel, num_steps=1000, tol=tol)
-=======
-    assert_allclose(box3.get_pos(), np.array([0.0, 0.0, 0.75]), atol=1e-3)
->>>>>>> 23b1c908
