import argparse

import genesis as gs


def main():

    parser = argparse.ArgumentParser()
    parser.add_argument("-v", "--vis", action="store_true", default=False)
    parser.add_argument("-c", "--cpu", action="store_true", default=False)
    parser.add_argument("-s", "--sep", action="store_true", default=False)
    parser.add_argument("-r", "--record", action="store_true", default=False)
    parser.add_argument("-n", "--num_env", type=int, default=1)
<<<<<<< HEAD
    parser.add_argument(
        "--fps-tracker-alpha",
        type=float,
        default=0.95,
        help="Exponential decay momentum for FPS moving average",
    )
=======
    parser.add_argument("--horizon", type=int, default=1000)
>>>>>>> 4a06fb20
    args = parser.parse_args()

    ########################## init ##########################
    gs.init(backend=gs.cpu if args.cpu else gs.gpu)

    ########################## create a scene ##########################
    scene = gs.Scene(
        vis_options=gs.options.VisOptions(
            plane_reflection=False,
            rendered_envs_idx=list(range(args.num_env)),
            env_separate_rigid=args.sep,
            show_world_frame=False,
            show_link_frame=False,
        ),
        viewer_options=gs.options.ViewerOptions(
            camera_pos=(3.5, 0.0, 2.5),
            camera_lookat=(0.0, 0.0, 0.5),
            camera_fov=40,
        ),
        show_viewer=args.vis,
        rigid_options=gs.options.RigidOptions(
            # constraint_solver=gs.constraint_solver.Newton,
        ),
        FPS_tracker_alpha=args.fps_tracker_alpha,
    )

    ########################## entities ##########################
    plane = scene.add_entity(
        gs.morphs.Plane(),
    )
    franka = scene.add_entity(
        gs.morphs.MJCF(file="xml/franka_emika_panda/panda.xml"),
        visualize_contact=True,
    )

    ########################## cameras ##########################
    cam_0 = scene.add_camera(
        res=(1280, 960),
        pos=(3.5, 0.0, 2.5),
        lookat=(0, 0, 0.5),
        fov=30,
        GUI=True,
    )
    ########################## build ##########################
    scene.build(n_envs=args.num_env, env_spacing=(0.5, 0.5))

    if args.record:
        cam_0.start_recording()

    for i in range(args.horizon):
        scene.step()

        color, depth, seg, normal = cam_0.render(
            rgb=True, depth=True, segmentation=True, colorize_seg=True, normal=True
        )
        print(f"Step {i}:", args.num_env, color.shape, depth.shape, seg.shape, normal.shape)

    if args.record:
        cam_0.stop_recording(save_to_filename="video.mp4")


if __name__ == "__main__":
    main()<|MERGE_RESOLUTION|>--- conflicted
+++ resolved
@@ -11,16 +11,13 @@
     parser.add_argument("-s", "--sep", action="store_true", default=False)
     parser.add_argument("-r", "--record", action="store_true", default=False)
     parser.add_argument("-n", "--num_env", type=int, default=1)
-<<<<<<< HEAD
     parser.add_argument(
         "--fps-tracker-alpha",
         type=float,
         default=0.95,
         help="Exponential decay momentum for FPS moving average",
     )
-=======
     parser.add_argument("--horizon", type=int, default=1000)
->>>>>>> 4a06fb20
     args = parser.parse_args()
 
     ########################## init ##########################
