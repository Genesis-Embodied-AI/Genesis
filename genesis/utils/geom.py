--- conflicted
+++ resolved
@@ -838,7 +838,61 @@
     return new_pos, new_quat
 
 
-<<<<<<< HEAD
+def transform_by_T(pos, T):
+    """
+    Transforms 3D points by a 4x4 transformation matrix or a batch of matrices,
+    supporting both NumPy arrays and PyTorch tensors.
+
+    Parameters
+    ----------
+    pos: np.ndarray | torch.Tensor
+        A numpy array or torch tensor of 3D points. Can be a single point
+         (3,), a batch of points (B, 3), or a batched batch of points (B, N, 3).
+    T: np.ndarray | torch.Tensor
+        The 4x4 transformation matrix or a batch of B transformation
+        matrices of shape (B, 4, 4). Must be of the same type as `pos`.
+
+    Returns
+    -------
+        The transformed points in a shape corresponding to the input dimensions.
+    """
+    assert pos.shape[-1] == 3, "Input positions must have 3 dimensions"
+
+    if T.ndim == 2:
+        T = T.reshape(1, 4, 4)
+
+    if isinstance(pos, torch.Tensor) and isinstance(T, torch.Tensor):
+        if pos.ndim > 1:
+            ones_shape = pos.shape[:-1] + (1,)
+            pos_hom = torch.cat([pos, torch.ones(ones_shape, dtype=pos.dtype, device=pos.device)], dim=-1)
+        else:
+            pos_hom = torch.cat([pos, torch.tensor([1.0], dtype=pos.dtype, device=pos.device)])
+    elif isinstance(pos, np.ndarray) and isinstance(T, np.ndarray):
+        if pos.ndim > 1:
+            ones_shape = pos.shape[:-1] + (1,)
+            pos_hom = np.concatenate([pos, np.ones(ones_shape, dtype=pos.dtype)], axis=-1)
+        else:
+            pos_hom = np.append(pos, 1)
+    else:
+        gs.raise_exception(f"Inputs must be both torch.Tensor or both np.ndarray. Got: {type(pos)=} and {type(T)=}")
+
+    if pos_hom.ndim == 1:
+        pos_hom = pos_hom.reshape(1, 1, -1)
+    elif pos_hom.ndim == 2:
+        assert T.shape[0] == 1 or T.shape[0] == pos.shape[0], f"{T.shape}, {pos.shape}"
+        pos_hom = pos_hom.reshape(-1, 1, 4)
+
+    pos_hom_t = pos_hom.swapaxes(-1, -2)  # (..., N, 4) -> (..., 4, N)
+    transformed_hom = T @ pos_hom_t
+    transformed_hom = transformed_hom.swapaxes(-1, -2)[..., :3]
+
+    if pos.ndim == 1:
+        transformed_hom = transformed_hom.reshape(-1)
+    elif pos.ndim == 2:
+        transformed_hom = transformed_hom.reshape(-1, 3)
+    return transformed_hom
+
+
 def transform_by_R(pos, R):
     """
     Transforms 3D points by a 3x3 rotation matrix or a batch of matrices,
@@ -876,91 +930,6 @@
     return new_pos
 
 
-=======
->>>>>>> a6594960
-def transform_by_T(pos, T):
-    """
-    Transforms 3D points by a 4x4 transformation matrix or a batch of matrices,
-    supporting both NumPy arrays and PyTorch tensors.
-
-    Parameters
-    ----------
-    pos: np.ndarray | torch.Tensor
-        A numpy array or torch tensor of 3D points. Can be a single point
-         (3,), a batch of points (B, 3), or a batched batch of points (B, N, 3).
-    T: np.ndarray | torch.Tensor
-        The 4x4 transformation matrix or a batch of B transformation
-        matrices of shape (B, 4, 4). Must be of the same type as `pos`.
-
-    Returns
-    -------
-        The transformed points in a shape corresponding to the input dimensions.
-    """
-    assert pos.shape[-1] == 3, "Input positions must have 3 dimensions"
-
-<<<<<<< HEAD
-    if isinstance(pos, torch.Tensor) and isinstance(T, torch.Tensor):
-        if T.ndim == 2:
-            T = T.unsqueeze(0)
-=======
-    if T.ndim == 2:
-        T = T.reshape(1, 4, 4)
-
-    if isinstance(pos, torch.Tensor) and isinstance(T, torch.Tensor):
->>>>>>> a6594960
-        if pos.ndim > 1:
-            ones_shape = pos.shape[:-1] + (1,)
-            pos_hom = torch.cat([pos, torch.ones(ones_shape, dtype=pos.dtype, device=pos.device)], dim=-1)
-        else:
-            pos_hom = torch.cat([pos, torch.tensor([1.0], dtype=pos.dtype, device=pos.device)])
-<<<<<<< HEAD
-        if pos_hom.ndim == 1:
-            pos_hom = pos_hom.unsqueeze(0).unsqueeze(0)  # [1, 1, 4]
-        elif pos_hom.ndim == 2:
-            assert T.shape[0] == 1 or T.shape[0] == pos.shape[0]
-            pos_hom = pos_hom.unsqueeze(-2)  # [B, 1, 4]
-
-        pos_hom_t = pos_hom.swapaxes(-1, -2)  # (..., N, 4) -> (..., 4, N)
-        transformed_hom = T @ pos_hom_t
-        transformed_hom = transformed_hom.swapaxes(-1, -2)[..., :3]
-
-        if pos.ndim == 1:
-            transformed_hom = transformed_hom.squeeze(0).squeeze(0)
-        elif pos.ndim == 2:
-            transformed_hom = transformed_hom.squeeze(-2)
-        return transformed_hom
-
-    elif isinstance(pos, np.ndarray) and isinstance(T, np.ndarray):
-        if T.ndim == 2:
-            T = T.reshape(1, 4, 4)
-=======
-    elif isinstance(pos, np.ndarray) and isinstance(T, np.ndarray):
->>>>>>> a6594960
-        if pos.ndim > 1:
-            ones_shape = pos.shape[:-1] + (1,)
-            pos_hom = np.concatenate([pos, np.ones(ones_shape, dtype=pos.dtype)], axis=-1)
-        else:
-            pos_hom = np.append(pos, 1)
-<<<<<<< HEAD
-        if pos_hom.ndim == 1:
-            pos_hom = pos_hom.reshape(1, 1, -1)
-        elif pos_hom.ndim == 2:
-            assert T.shape[0] == 1 or T.shape[0] == pos.shape[0], f"{T.shape}, {pos.shape}"
-            pos_hom = pos_hom.reshape(-1, 1, 4)
-
-        pos_hom_t = pos_hom.swapaxes(-1, -2)  # (..., N, 4) -> (..., 4, N)
-        transformed_hom = T @ pos_hom_t
-        transformed_hom = transformed_hom.swapaxes(-1, -2)[..., :3]
-
-        if pos.ndim == 1:
-            transformed_hom = transformed_hom.reshape(-1)
-        elif pos.ndim == 2:
-            transformed_hom = transformed_hom.reshape(-1, 3)
-        return transformed_hom
-    else:
-        gs.raise_exception(f"Inputs must be both torch.Tensor or both np.ndarray. Got: {type(pos)=} and {type(T)=}")
-
-
 def inv_transform_by_T(pos, T):
     if isinstance(T, torch.Tensor):
         T_inv = torch.linalg.inv(T)
@@ -969,26 +938,6 @@
     else:
         gs.raise_exception(f"Inputs must be both torch.Tensor or both np.ndarray. Got: {type(pos)=} and {type(T)=}")
     return transform_by_T(pos, T_inv)
-=======
-    else:
-        gs.raise_exception(f"Inputs must be both torch.Tensor or both np.ndarray. Got: {type(pos)=} and {type(T)=}")
-
-    if pos_hom.ndim == 1:
-        pos_hom = pos_hom.reshape(1, 1, -1)
-    elif pos_hom.ndim == 2:
-        assert T.shape[0] == 1 or T.shape[0] == pos.shape[0], f"{T.shape}, {pos.shape}"
-        pos_hom = pos_hom.reshape(-1, 1, 4)
-
-    pos_hom_t = pos_hom.swapaxes(-1, -2)  # (..., N, 4) -> (..., 4, N)
-    transformed_hom = T @ pos_hom_t
-    transformed_hom = transformed_hom.swapaxes(-1, -2)[..., :3]
-
-    if pos.ndim == 1:
-        transformed_hom = transformed_hom.reshape(-1)
-    elif pos.ndim == 2:
-        transformed_hom = transformed_hom.reshape(-1, 3)
-    return transformed_hom
->>>>>>> a6594960
 
 
 # ------------------------------------------------------------------------------------
@@ -1108,33 +1057,6 @@
     return np.array([angle_x, angle_y, angle_z])
 
 
-<<<<<<< HEAD
-=======
-def transform_by_R(pos, R):
-    assert pos.shape[-1] == 3
-
-    if R.ndim == 2:
-        if pos.ndim == 2:
-            new_pos = (R @ pos.T).T
-        elif pos.ndim == 1:
-            new_pos = R @ pos
-        else:
-            assert False
-    elif R.ndim == 3:  # batched R and pos
-        if pos.ndim == 2:
-            new_pos = (R @ pos[:, :, None]).squeeze(-1)
-        else:
-            assert False
-
-    return new_pos
-
-
-def inv_transform_by_T(pos, T):
-    T_inv = np.linalg.inv(T)
-    return transform_by_T(pos, T_inv)
-
-
->>>>>>> a6594960
 def transform_inertia_by_T(inertia_tensor, T, mass):
     """
     Transform the inertia tensor to the new reference frame.
