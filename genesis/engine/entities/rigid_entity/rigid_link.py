--- conflicted
+++ resolved
@@ -315,42 +315,16 @@
     def _update_verts_for_geom(self):
         for i_g_ in range(self.n_geoms):
             i_g = i_g_ + self._geom_start
-<<<<<<< HEAD
             self._solver.update_verts_for_geom(i_g)
 
     @ti.kernel
     def _kernel_get_free_verts(self, tensor: ti.types.ndarray()):
-=======
-            self.rsd.func_update_verts_for_geom(
-                i_g=i_g,
-                i_b=i_b,
-                geoms_state=self._solver.geoms_state,
-                geoms_info=self._solver.geoms_info,
-                verts_info=self._solver.verts_info,
-                free_verts_state=self._solver.free_verts_state,
-                fixed_verts_state=self._solver.fixed_verts_state,
-            )
->>>>>>> 87f45ca1
         for i, j, b in ti.ndrange(self.n_verts, 3, self._solver._B):
             idx_vert = i + self._verts_state_start
             tensor[b, i, j] = self._solver.free_verts_state.pos[idx_vert, b][j]
 
     @ti.kernel
     def _kernel_get_fixed_verts(self, tensor: ti.types.ndarray()):
-<<<<<<< HEAD
-=======
-        for i_g_ in range(self.n_geoms):
-            i_g = i_g_ + self._geom_start
-            self.rsd.func_update_verts_for_geom(
-                i_g=i_g,
-                i_b=0,
-                geoms_state=self._solver.geoms_state,
-                geoms_info=self._solver.geoms_info,
-                verts_info=self._solver.verts_info,
-                free_verts_state=self._solver.free_verts_state,
-                fixed_verts_state=self._solver.fixed_verts_state,
-            )
->>>>>>> 87f45ca1
         for i, j in ti.ndrange(self.n_verts, 3):
             idx_vert = i + self._verts_state_start
             tensor[i, j] = self._solver.fixed_verts_state.pos[idx_vert][j]
