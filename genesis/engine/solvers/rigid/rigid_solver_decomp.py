--- conflicted
+++ resolved
@@ -1545,20 +1545,10 @@
         return collision_pairs
 
     @ti.kernel
-<<<<<<< HEAD
     def _kernel_forward_kinematics_links_geoms(self, envs_idx: ti.types.ndarray()):
         self._func_forward_kinematics(envs_idx)
         self._func_transform_COM(envs_idx)
         self._func_update_geoms(envs_idx)
-=======
-    def _kernel_forward_kinematics_links_geoms(
-        self,
-        # envs_idx: ti.types.ndarray() # TODO: support batching??
-    ):
-        self._func_forward_kinematics()
-        self._func_transform_COM()
-        self._func_update_geoms()
->>>>>>> 16395d99
 
     def _func_constraint_force(self):
         from genesis.utils.tools import create_timer
@@ -3297,8 +3287,7 @@
                 state.friction_ratio,
                 envs_idx,
             )
-            # TODO: add envs_idx to FK links?
-            self._kernel_forward_kinematics_links_geoms()
+            self._kernel_forward_kinematics_links_geoms(envs_idx)
             self.collider.reset(envs_idx)
             if self.constraint_solver is not None:
                 self.constraint_solver.reset(envs_idx)
