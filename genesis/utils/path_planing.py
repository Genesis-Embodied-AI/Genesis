--- conflicted
+++ resolved
@@ -226,7 +226,7 @@
                 i_gb = self._solver.collider._collider_state.contact_data.geom_b[i_c, i_b]
 
                 is_ignored = gs.ti_int(False)
-                if self._solver.collider._collider_state.contact_data[i_c, i_b].penetration < self.PENETRATION_EPS:
+                if self._solver.collider._collider_state.contact_data.penetration[i_c, i_b] < self.PENETRATION_EPS:
                     is_ignored = True
                 for i_p in range(ignore_geom_pairs.shape[0]):
                     if not is_ignored:
@@ -838,7 +838,6 @@
         gs.logger.debug("Start RRTConnect planning...")
         time_start = time.time()
         forward_pass = True
-<<<<<<< HEAD
         for _ in range(self._rrt_max_nodes):
             self._kernel_rrt_connect_step1(
                 forward_pass=forward_pass,
@@ -861,35 +860,6 @@
             forward_pass = not forward_pass
 
             if not self._rrt_is_active.to_torch().any():
-=======
-        for i_n in range(self._rrt_max_nodes):
-            if self._rrt_is_active.to_torch().any():
-                self._kernel_rrt_connect_step1(
-                    forward_pass=forward_pass,
-                    q_limit_lower=self._entity.q_limit[0],
-                    q_limit_upper=self._entity.q_limit[1],
-                    envs_idx=envs_idx,
-                )
-                # Run forward kinematics for the environments that need to run forward kinematics
-                kinematic_envs_idx = envs_idx[self._rrt_need_forward_kinematics.to_torch().bool()]
-                self._solver._func_forward_kinematics_entity(self._entity._idx_in_solver, kinematic_envs_idx)
-                self._solver._func_update_geoms(kinematic_envs_idx)
-
-                if is_plan_with_obj:
-                    self.update_object(ee_link_idx, obj_link_idx, _pos, _quat, envs_idx)
-                self._solver._kernel_detect_collision()
-                self._kernel_rrt_connect_step2(
-                    forward_pass=forward_pass,
-                    ignore_geom_pairs=unique_pairs,
-                    ignore_collision=ignore_collision,
-                    envs_idx=envs_idx,
-                    is_plan_with_obj=is_plan_with_obj,
-                    obj_geom_start=obj_geom_start,
-                    obj_geom_end=obj_geom_end,
-                )
-                forward_pass = not forward_pass
-            else:
->>>>>>> b16f229f
                 break
             if timeout is not None:
                 if time.time() - time_start > timeout:
