--- conflicted
+++ resolved
@@ -1,13 +1,9 @@
 from typing import TYPE_CHECKING
 
+import gstaichi as ti
 import numpy as np
-<<<<<<< HEAD
-import gstaichi as ti
-=======
-from numpy.typing import ArrayLike, NDArray
-import taichi as ti
->>>>>>> e064dbc8
 import torch
+from numpy.typing import ArrayLike
 
 import genesis as gs
 import trimesh
