--- conflicted
+++ resolved
@@ -340,14 +340,10 @@
 class FieldMetadata:
     ndim: int
     shape: tuple[int, ...]
-<<<<<<< HEAD
-    dtype: ti._lib.core.DataTypeCxx
-=======
     try:
         dtype: ti._lib.core.DataType
     except:
         dtype: ti._lib.core.DataTypeCxx
->>>>>>> 71ce3fc5
     mapping_key: Any
 
 
