--- conflicted
+++ resolved
@@ -162,10 +162,6 @@
     timestamp = float("nan")
     return revision, timestamp
 
-
-<<<<<<< HEAD
-def assert_allclose(actual, desired, *, atol=None, rtol=None, tol=None, err_msg=None):
-=======
 def get_hf_assets(pattern, num_retry: int = 4, retry_delay: float = 30.0, check: bool = True):
     assert num_retry >= 1
 
@@ -208,9 +204,7 @@
 
     return asset_path
 
-
-def assert_allclose(actual, desired, *, atol=None, rtol=None, tol=None):
->>>>>>> e017eae9
+def assert_allclose(actual, desired, *, atol=None, rtol=None, tol=None, err_msg=None):
     assert (tol is not None) ^ (atol is not None or rtol is not None)
     if all(isinstance(e, np.ndarray) and e.size == 0 for e in (actual, desired)):
         return
