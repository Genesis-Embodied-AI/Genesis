import taichi as ti
import torch

import genesis as gs
from genesis.engine.boundaries import FloorBoundary
from genesis.engine.entities.fem_entity import FEMEntity
from genesis.engine.states.solvers import FEMSolverState

from .base_solver import Solver
import numpy as np
import igl


@ti.data_oriented
class FEMSolver(Solver):
    # ------------------------------------------------------------------------------------
    # --------------------------------- Initialization -----------------------------------
    # ------------------------------------------------------------------------------------

    def __init__(self, scene, sim, options):
        super().__init__(scene, sim, options)

        # options
        self._floor_height = options.floor_height
        self._damping = options.damping
        self._use_implicit_solver = options.use_implicit_solver
        self._n_newton_iterations = options.n_newton_iterations
        self._newton_dx_threshold = options.newton_dx_threshold
        self._n_pcg_iterations = options.n_pcg_iterations
        self._pcg_threshold = options.pcg_threshold
        self._n_linesearch_iterations = options.n_linesearch_iterations
        self._linesearch_c = options.linesearch_c
        self._linesearch_tau = options.linesearch_tau
        self._damping_alpha = options.damping_alpha
        self._damping_beta = options.damping_beta

        # use scaled volume for better numerical stability, similar to p_vol_scale in mpm
        self._vol_scale = float(1e4)

        # materials
        self._mats = list()
        self._mats_idx = list()
        self._mats_update_stress = list()
        self._mats_compute_energy_gradient_hessian = list()
        self._mats_compute_energy = list()

        # boundary
        self.setup_boundary()

    def _batch_shape(self, shape=None, first_dim=False, B=None):
        if B is None:
            B = self._B

        if shape is None:
            return (B,)
        elif isinstance(shape, (list, tuple)):
            return (B,) + shape if first_dim else shape + (B,)
        else:
            return (B, shape) if first_dim else (shape, B)

    def setup_boundary(self):
        self.boundary = FloorBoundary(height=self._floor_height)

    def init_batch_fields(self):
        self.batch_active = ti.field(
            dtype=ti.u1,
            shape=self._batch_shape(),
            needs_grad=False,
        )

        self.batch_pcg_active = ti.field(
            dtype=ti.u1,
            shape=self._batch_shape(),
            needs_grad=False,
        )

        self.batch_linesearch_active = ti.field(
            dtype=ti.u1,
            shape=self._batch_shape(),
            needs_grad=False,
        )

        pcg_state = ti.types.struct(
            rTr=gs.ti_float,
            rTz=gs.ti_float,
            rTr_new=gs.ti_float,
            rTz_new=gs.ti_float,
            pTAp=gs.ti_float,
            alpha=gs.ti_float,
            beta=gs.ti_float,
        )

        self.pcg_state = pcg_state.field(
            shape=self._batch_shape(),
            needs_grad=False,
            layout=ti.Layout.SOA,
        )

        linesearch_state = ti.types.struct(
            prev_energy=gs.ti_float,
            energy=gs.ti_float,
            step_size=gs.ti_float,
            m=gs.ti_float,
        )

        self.linesearch_state = linesearch_state.field(
            shape=self._batch_shape(),
            needs_grad=False,
            layout=ti.Layout.SOA,
        )

    def init_element_fields(self):
        # element state in vertices
        element_state_v = ti.types.struct(
            pos=gs.ti_vec3,  # position
            vel=gs.ti_vec3,  # velocity
        )

        # element state in elements
        element_state_el = ti.types.struct(
            actu=gs.ti_float,  # actuation
        )

        # element state without gradient
        element_state_el_ng = ti.types.struct(
            active=gs.ti_int,
        )

        # element info (properties that remain static through time)
        element_info = ti.types.struct(
            el2v=gs.ti_ivec4,  # vertex index of an element
            mu=gs.ti_float,  # lame parameters (1)
            lam=gs.ti_float,  # lame parameters (2)
            mass_scaled=gs.ti_float,  # scaled element mass. The real mass is mass_scaled / self._vol_scale
            mat_idx=gs.ti_int,  # material model index
            B=gs.ti_mat3,  # inverse of the deformation gradient at rest state
            V=gs.ti_float,  # rest volume of the element
            V_scaled=gs.ti_float,  # scaled rest volume of the element
            friction_mu=gs.ti_float,  # friction coefficient for contact
            # for muscle
            muscle_group=gs.ti_int,
            muscle_direction=gs.ti_vec3,
        )

        # element state for energy
        element_state_el_energy = ti.types.struct(
            energy=gs.ti_float,  # energy density for the element
            gradient=gs.ti_mat3,  # gradient density for the element, del energy / del F
        )

        element_state_v_energy = ti.types.struct(
            inertia=gs.ti_vec3,  # inertia for the vertex
            force=gs.ti_vec3,
        )

        element_v_info = ti.types.struct(
            mass=gs.ti_float,  # mass of the vertex
            mass_inv=gs.ti_float,  # inverse mass of the vertex
            mass_over_dt2=gs.ti_float,  # scaled mass of the vertex over dt^2
            friction_mu=gs.ti_float,  # friction coefficient for contact
        )

        pcg_state_v = ti.types.struct(
            diag3x3=gs.ti_mat3,  # diagonal 3-by-3 block of the hessian
            prec=gs.ti_mat3,  # preconditioner
            x=gs.ti_vec3,  # solution vector
            r=gs.ti_vec3,  # residual vector
            z=gs.ti_vec3,  # preconditioned residual vector
            p=gs.ti_vec3,  # search direction vector
            Ap=gs.ti_vec3,  # matrix-vector product
        )

        linesearch_state_v = ti.types.struct(
            x_prev=gs.ti_vec3,  # solution vector
        )

        # construct field
        self.elements_v = element_state_v.field(
            shape=self._batch_shape((self.sim.substeps_local + 1, self.n_vertices)),
            needs_grad=True,
            layout=ti.Layout.SOA,
        )
        self.elements_el = element_state_el.field(
            shape=self._batch_shape((self.sim.substeps_local + 1, self.n_elements)),
            needs_grad=True,
            layout=ti.Layout.SOA,
        )
        self.elements_el_ng = element_state_el_ng.field(
            shape=self._batch_shape((self.sim.substeps_local + 1, self.n_elements)),
            needs_grad=False,
            layout=ti.Layout.SOA,
        )
        self.elements_i = element_info.field(
            shape=(self.n_elements),
            needs_grad=False,
            layout=ti.Layout.SOA,
        )

        self.elements_el_energy = element_state_el_energy.field(
            shape=self._batch_shape((self.n_elements), first_dim=True),
            needs_grad=False,
            layout=ti.Layout.SOA,
        )

        self.elements_el_hessian = ti.field(
            shape=self._batch_shape((3, 3, self.n_elements), first_dim=True), dtype=gs.ti_mat3
        )

        self.elements_v_energy = element_state_v_energy.field(
            shape=self._batch_shape((self.n_vertices), first_dim=True),
            needs_grad=False,
            layout=ti.Layout.SOA,
        )

        self.elements_v_info = element_v_info.field(
            shape=(self.n_vertices),
            needs_grad=False,
            layout=ti.Layout.SOA,
        )

        self.pcg_state_v = pcg_state_v.field(
            shape=self._batch_shape((self.n_vertices), first_dim=True),
            needs_grad=False,
            layout=ti.Layout.SOA,
        )

        self.linesearch_state_v = linesearch_state_v.field(
            shape=self._batch_shape((self.n_vertices), first_dim=True),
            needs_grad=False,
            layout=ti.Layout.SOA,
        )

    def init_surface_fields(self):
        n_vertices_max = self.n_vertices
        n_surfaces_max = self.n_surfaces

        # surface info (for coupling)
        surface_state = ti.types.struct(
            tri2v=gs.ti_ivec3,  # vertex index of a triangle
            tri2el=gs.ti_int,  # element index of a triangle
            active=gs.ti_int,
        )

        # for rendering (this is more of a surface)
        surface_state_render_v = ti.types.struct(
            vertices=gs.ti_vec3,
        )

        surface_state_render_f = ti.types.struct(
            indices=gs.ti_int,
        )

        # construct field
        self.surface = surface_state.field(
            shape=(n_surfaces_max),
            needs_grad=False,
            layout=ti.Layout.SOA,
        )

        self.surface_render_v = surface_state_render_v.field(
            shape=self._batch_shape((n_vertices_max)),
            needs_grad=False,
            layout=ti.Layout.SOA,
        )
        self.surface_render_f = surface_state_render_f.field(
            shape=(n_surfaces_max * 3),
            needs_grad=False,
            layout=ti.Layout.SOA,
        )

    def _init_surface_info(self):
        self.vertices_on_surface = ti.field(dtype=ti.u1, shape=(self.n_vertices))
        self.elements_on_surface = ti.field(dtype=ti.u1, shape=(self.n_elements))
        self.compute_surface_vertices()
        self.compute_surface_elements()
        vertices_on_surface_np = self.vertices_on_surface.to_numpy()
        elements_on_surface_np = self.elements_on_surface.to_numpy()
        surface_vertices_np = np.where(vertices_on_surface_np)[0].flatten()
        self.surface_vertices = ti.field(
            dtype=ti.i32,
            shape=(len(surface_vertices_np),),
            needs_grad=False,
        )
        self.surface_vertices.from_numpy(surface_vertices_np)
        surface_elements_np = elements_on_surface_np.nonzero()[0].reshape((-1,))
        self.surface_elements = ti.field(
            dtype=ti.i32,
            shape=(len(surface_elements_np),),
            needs_grad=False,
        )
        self.surface_elements.from_numpy(surface_elements_np)

        surface_triangles_np = self.surface.tri2v.to_numpy().reshape(-1, 3)
        pos_np = self.elements_v.pos.to_numpy()[0, :, 0, :].reshape(-1, 3)[surface_vertices_np]
        surface_vertices_mapping = np.full(self.n_vertices, -1, dtype=np.int32)
        surface_vertices_mapping[surface_vertices_np] = np.arange(len(surface_vertices_np))
        mass = igl.massmatrix(pos_np, surface_vertices_mapping[surface_triangles_np])
        surface_vert_mass_np = mass.diagonal()
        self.surface_vert_mass = ti.field(
            dtype=gs.ti_float,
            shape=(len(surface_vertices_np),),
            needs_grad=False,
        )
        self.surface_vert_mass.from_numpy(surface_vert_mass_np)

    @ti.kernel
    def compute_surface_vertices(self):
        for i_v in range(self.n_vertices):
            self.vertices_on_surface[i_v] = 0

        for i_s in range(self.n_surfaces):
            tri2v = self.surface[i_s].tri2v
            for i in ti.static(range(3)):
                self.vertices_on_surface[tri2v[i]] = 1

    @ti.kernel
    def compute_surface_elements(self):
        for i_e in range(self.n_elements):
            i_v = self.elements_i[i_e].el2v
            self.elements_on_surface[i_e] = (
                self.vertices_on_surface[i_v[0]]
                or self.vertices_on_surface[i_v[1]]
                or self.vertices_on_surface[i_v[2]]
                or self.vertices_on_surface[i_v[3]]
            )

    def init_ckpt(self):
        self._ckpt = dict()

    def reset_grad(self):
        self.elements_v.grad.fill(0)
        self.elements_el.grad.fill(0)

        for entity in self._entities:
            entity.reset_grad()

    def build(self):
        super().build()
        self.n_envs = self.sim.n_envs
        self._B = self.sim._B
        self.tet_wrong_order = ti.field(dtype=ti.u1, shape=(), needs_grad=False)

        # batch fields
        self.init_batch_fields()

        # elements and bodies
        self._n_elements_max = self.n_elements
        self._n_vertices_max = self.n_vertices
        if self.n_elements_max > 0:
            self.init_element_fields()
            self.init_surface_fields()
            self.init_ckpt()

            for entity in self._entities:
                entity._add_to_solver()

        for mat in self._mats:
            mat.build(self)

<<<<<<< HEAD
        if self.n_elements_max > 0:
            self.compute_surface_info()
=======
        self._init_surface_info()
>>>>>>> 995cb7c2
        if self.tet_wrong_order[None] == 1:
            raise RuntimeError(
                "The order of vertices in the tetrahedral elements is not correct. "
                "Please check the input mesh or the FEM solver implementation."
            )

    def add_entity(self, idx, material, morph, surface):
        # add material's update methods if not matching any existing material
        exist = False
        for mat in self._mats:
            if material == mat:
                material._idx = mat._idx
                exist = True
                break
        self._mats.append(material)
        if not exist:
            material._idx = len(self._mats_idx)
            self._mats_idx.append(material._idx)
            self._mats_update_stress.append(material.update_stress)
            self._mats_compute_energy_gradient_hessian.append(material.compute_energy_gradient_hessian)
            self._mats_compute_energy.append(material.compute_energy)

        # create entity
        entity = FEMEntity(
            scene=self._scene,
            solver=self,
            material=material,
            morph=morph,
            surface=surface,
            idx=idx,
            v_start=self.n_vertices,
            el_start=self.n_elements,
            s_start=self.n_surfaces,
        )

        self._entities.append(entity)
        return entity

    def is_active(self):
        return self.n_elements_max > 0

    # ------------------------------------------------------------------------------------
    # ----------------------------------- simulation -------------------------------------
    # ------------------------------------------------------------------------------------

    @ti.kernel
    def init_pos_and_vel(self, f: ti.i32):
        for i_v, i_b in ti.ndrange(self.n_vertices, self._B):
            self.elements_v[f + 1, i_v, i_b].pos = self.elements_v[f, i_v, i_b].pos
            self.elements_v[f + 1, i_v, i_b].vel = self.elements_v[f, i_v, i_b].vel

    @ti.kernel
    def compute_vel(self, f: ti.i32):
        for i_e, i_b in ti.ndrange(self.n_elements, self._B):
            i_v0, i_v1, i_v2, i_v3 = self.elements_i[i_e].el2v
            pos_v0 = self.elements_v[f, i_v0, i_b].pos
            pos_v1 = self.elements_v[f, i_v1, i_b].pos
            pos_v2 = self.elements_v[f, i_v2, i_b].pos
            pos_v3 = self.elements_v[f, i_v3, i_b].pos
            D = ti.Matrix.cols([pos_v0 - pos_v3, pos_v1 - pos_v3, pos_v2 - pos_v3])

            V_scaled = self.elements_i[i_e].V_scaled
            B = self.elements_i[i_e].B
            F = D @ B
            J = F.determinant()

            stress = ti.Matrix.zero(gs.ti_float, 3, 3)
            for mat_idx in ti.static(self._mats_idx):
                if self.elements_i[i_e].mat_idx == mat_idx:
                    stress = self._mats_update_stress[mat_idx](
                        mu=self.elements_i[i_e].mu,
                        lam=self.elements_i[i_e].lam,
                        J=J,
                        F=F,
                        actu=self.elements_el[f, i_e, i_b].actu,
                        m_dir=self.elements_i[i_e].muscle_direction,
                    )

            verts = self.elements_i[i_e].el2v
            mass_scaled = self.elements_i[i_e].mass_scaled
            H_scaled = -V_scaled * stress @ B.transpose()
            dt = self.substep_dt
            for k in ti.static(range(3)):
                force_scaled = ti.Vector([H_scaled[j, k] for j in range(3)])
                dv = dt * force_scaled / mass_scaled
                self.elements_v[f + 1, verts[k], i_b].vel += dv
                self.elements_v[f + 1, verts[3], i_b].vel -= dv

    @ti.kernel
    def apply_uniform_force(self, f: ti.i32):
        for i_v, i_b in ti.ndrange(self.n_vertices, self._B):
            dt = self.substep_dt

            # NOTE: damping should only be applied to velocity from internal force and thus come first here
            #       given the immediate previous function call is compute_internal_vel --> however, shouldn't
            #       be done at dv only and need to wait for all elements updated (cannot be in the compute_internal_vel kernel)
            #       however, this inevitably damp the gravity.
            self.elements_v[f + 1, i_v, i_b].vel *= ti.exp(-dt * self.damping)
            # Add gravity (avoiding damping on gravity)
            self.elements_v[f + 1, i_v, i_b].vel += dt * self._gravity[i_b]

    @ti.kernel
    def compute_pos(self, f: ti.i32):
        for i_v, i_b in ti.ndrange(self.n_vertices, self._B):
            dt = self.substep_dt
            self.elements_v[f + 1, i_v, i_b].pos = (
                dt * self.elements_v[f + 1, i_v, i_b].vel + self.elements_v[f, i_v, i_b].pos
            )

    @ti.kernel
    def precompute_material_data(self, f: ti.i32):
        for i_b, i_e in ti.ndrange(self._B, self.n_elements):
            J, F = self._compute_ele_J_F(f, i_e, i_b)  # use last time step's pos to compute
            for mat_idx in ti.static(self._mats_idx):
                if self.elements_i[i_e].mat_idx == mat_idx:
                    self._mats[mat_idx].pre_compute(J=J, F=F, i_e=i_e, i_b=i_b)

    @ti.kernel
    def init_pos_and_inertia(self, f: ti.i32):
        dt = self.substep_dt
        for i_v, i_b in ti.ndrange(self.n_vertices, self._B):
            self.elements_v_energy[i_b, i_v].inertia = (
                self.elements_v[f, i_v, i_b].pos + self.elements_v[f, i_v, i_b].vel * dt + self._gravity[i_b] * dt**2
            )
            self.elements_v[f + 1, i_v, i_b].pos = self.elements_v[f, i_v, i_b].pos

    @ti.func
    def _compute_ele_J_F(self, f: ti.i32, i_e: ti.i32, i_b: ti.i32):
        """
        Compute the determinant (J) and deformation gradient (F) for an element.
        """
        i_v0, i_v1, i_v2, i_v3 = self.elements_i[i_e].el2v
        pos_v0 = self.elements_v[f, i_v0, i_b].pos
        pos_v1 = self.elements_v[f, i_v1, i_b].pos
        pos_v2 = self.elements_v[f, i_v2, i_b].pos
        pos_v3 = self.elements_v[f, i_v3, i_b].pos
        D = ti.Matrix.cols([pos_v0 - pos_v3, pos_v1 - pos_v3, pos_v2 - pos_v3])

        B = self.elements_i[i_e].B
        F = D @ B
        J = F.determinant()

        return J, F

    @ti.kernel
    def compute_ele_hessian_gradient(self, f: ti.i32):
        for i_b, i_e in ti.ndrange(self._B, self.n_elements):
            if not self.batch_active[i_b]:
                continue

            J, F = self._compute_ele_J_F(f + 1, i_e, i_b)

            for mat_idx in ti.static(self._mats_idx):
                if self.elements_i[i_e].mat_idx == mat_idx:
                    if self._mats[mat_idx].hessian_ready:
                        (
                            self.elements_el_energy[i_b, i_e].energy,
                            self.elements_el_energy[i_b, i_e].gradient,
                        ) = self._mats[mat_idx].compute_energy_gradient(
                            mu=self.elements_i[i_e].mu,
                            lam=self.elements_i[i_e].lam,
                            J=J,
                            F=F,
                            actu=self.elements_el[f, i_e, i_b].actu,
                            m_dir=self.elements_i[i_e].muscle_direction,
                            i_e=i_e,
                            i_b=i_b,
                        )
                    else:
                        (
                            self.elements_el_energy[i_b, i_e].energy,
                            self.elements_el_energy[i_b, i_e].gradient,
                        ) = self._mats[mat_idx].compute_energy_gradient_hessian(
                            mu=self.elements_i[i_e].mu,
                            lam=self.elements_i[i_e].lam,
                            J=J,
                            F=F,
                            actu=self.elements_el[f, i_e, i_b].actu,
                            m_dir=self.elements_i[i_e].muscle_direction,
                            i_e=i_e,
                            i_b=i_b,
                            hessian_field=self.elements_el_hessian,
                        )

    @ti.func
    def _func_compute_ele_energy(self, f: ti.i32):
        """
        Compute the energy for each element in the batch. Should only be used in linesearch.
        """
        for i_b, i_e in ti.ndrange(self._B, self.n_elements):
            if not self.batch_linesearch_active[i_b]:
                continue

            J, F = self._compute_ele_J_F(f + 1, i_e, i_b)

            for mat_idx in ti.static(self._mats_idx):
                if self.elements_i[i_e].mat_idx == mat_idx:
                    self.elements_el_energy[i_b, i_e].energy = self._mats[mat_idx].compute_energy(
                        mu=self.elements_i[i_e].mu,
                        lam=self.elements_i[i_e].lam,
                        J=J,
                        F=F,
                        actu=self.elements_el[f, i_e, i_b].actu,
                        m_dir=self.elements_i[i_e].muscle_direction,
                        i_e=i_e,
                        i_b=i_b,
                    )

            # add linearized damping energy
            if self._damping_beta > gs.EPS:
                damping_beta_over_dt = self._damping_beta / self._substep_dt
                i_v = self.elements_i[i_e].el2v
                S = ti.Matrix.zero(gs.ti_float, 4, 3)
                B = self.elements_i[i_e].B
                S[:3, :] = B
                S[3, :] = -B[0, :] - B[1, :] - B[2, :]

                x_diff = ti.Vector.zero(gs.ti_float, 12)
                for i in ti.static(range(4)):
                    x_diff[i * 3 : i * 3 + 3] = (
                        self.elements_v[f + 1, i_v[i], i_b].pos - self.elements_v[f, i_v[i], i_b].pos
                    )
                St_x_diff = ti.Vector.zero(gs.ti_float, 9)
                for i, j in ti.static(ti.ndrange(3, 4)):
                    St_x_diff[i * 3 : i * 3 + 3] += S[j, i] * x_diff[j * 3 : j * 3 + 3]

                H_St_x_diff = ti.Vector.zero(gs.ti_float, 9)
                for i, j in ti.static(ti.ndrange(3, 3)):
                    H_St_x_diff[i * 3 : i * 3 + 3] += (
                        self.elements_el_hessian[i_b, i, j, i_e] @ St_x_diff[j * 3 : j * 3 + 3]
                    )

                self.elements_el_energy[i_b, i_e].energy += 0.5 * damping_beta_over_dt * St_x_diff.dot(H_St_x_diff)

            # add linearized damping energy
            if self._damping_beta > gs.EPS:
                damping_beta_over_dt = self._damping_beta / self._substep_dt
                i_v = self.elements_i[i_e].el2v
                S = ti.Matrix.zero(gs.ti_float, 4, 3)
                B = self.elements_i[i_e].B
                S[:3, :] = B
                S[3, :] = -B[0, :] - B[1, :] - B[2, :]

                x_diff = ti.Vector.zero(gs.ti_float, 12)
                for i in ti.static(range(4)):
                    x_diff[i * 3 : i * 3 + 3] = (
                        self.elements_v[f + 1, i_v[i], i_b].pos - self.elements_v[f, i_v[i], i_b].pos
                    )
                St_x_diff = ti.Vector.zero(gs.ti_float, 9)
                for i, j in ti.static(ti.ndrange(3, 4)):
                    St_x_diff[i * 3 : i * 3 + 3] += S[j, i] * x_diff[j * 3 : j * 3 + 3]

                H_St_x_diff = ti.Vector.zero(gs.ti_float, 9)
                for i, j in ti.static(ti.ndrange(3, 3)):
                    H_St_x_diff[i * 3 : i * 3 + 3] += (
                        self.elements_el_hessian[i_b, i, j, i_e] @ St_x_diff[j * 3 : j * 3 + 3]
                    )

                self.elements_el_energy[i_b, i_e].energy += 0.5 * damping_beta_over_dt * St_x_diff.dot(H_St_x_diff)

    @ti.kernel
    def accumulate_vertex_force_preconditioner(self, f: ti.i32):
        damping_alpha_dt = self._damping_alpha * self._substep_dt
        damping_alpha_factor = damping_alpha_dt + 1.0
        damping_beta_over_dt = self._damping_beta / self._substep_dt
        damping_beta_factor = damping_beta_over_dt + 1.0
        # inertia
        for i_b, i_v in ti.ndrange(self._B, self.n_vertices):
            if not self.batch_active[i_b]:
                continue
            self.elements_v_energy[i_b, i_v].force = -self.elements_v_info[i_v].mass_over_dt2 * (
                (self.elements_v[f + 1, i_v, i_b].pos - self.elements_v_energy[i_b, i_v].inertia)
                + (self.elements_v[f + 1, i_v, i_b].pos - self.elements_v[f, i_v, i_b].pos) * damping_alpha_dt
            )
            self.pcg_state_v[i_b, i_v].diag3x3 = ti.Matrix.zero(gs.ti_float, 3, 3)
            for i in ti.static(range(3)):
                self.pcg_state_v[i_b, i_v].diag3x3[i, i] = (
                    self.elements_v_info[i_v].mass_over_dt2 * damping_alpha_factor
                )

        # elastic
        for i_b, i_e in ti.ndrange(self._B, self.n_elements):
            if not self.batch_active[i_b]:
                continue
            V = self.elements_i[i_e].V
            B = self.elements_i[i_e].B
            gradient = self.elements_el_energy[i_b, i_e].gradient
            force = -V * gradient @ B.transpose()
            i_v = self.elements_i[i_e].el2v

            # atomic
            self.elements_v_energy[i_b, i_v[0]].force += force[:, 0]
            self.elements_v_energy[i_b, i_v[1]].force += force[:, 1]
            self.elements_v_energy[i_b, i_v[2]].force += force[:, 2]
            self.elements_v_energy[i_b, i_v[3]].force -= force[:, 0] + force[:, 1] + force[:, 2]
            S = ti.Matrix.zero(gs.ti_float, 4, 3)
            S[:3, :] = B
            S[3, :] = -B[0, :] - B[1, :] - B[2, :]

            if self._damping_beta > gs.EPS:
                x_diff = ti.Vector.zero(gs.ti_float, 12)
                for i in ti.static(range(4)):
                    x_diff[i * 3 : i * 3 + 3] = (
                        self.elements_v[f + 1, i_v[i], i_b].pos - self.elements_v[f, i_v[i], i_b].pos
                    )
                St_x_diff = ti.Vector.zero(gs.ti_float, 9)
                for i, j in ti.static(ti.ndrange(3, 4)):
                    St_x_diff[i * 3 : i * 3 + 3] += S[j, i] * x_diff[j * 3 : j * 3 + 3]

                H_St_x_diff = ti.Vector.zero(gs.ti_float, 9)
                for i, j in ti.static(ti.ndrange(3, 3)):
                    H_St_x_diff[i * 3 : i * 3 + 3] += (
                        self.elements_el_hessian[i_b, i, j, i_e] @ St_x_diff[j * 3 : j * 3 + 3]
                    )
                S_H_St_x_diff = ti.Vector.zero(gs.ti_float, 12)
                for i, j in ti.static(ti.ndrange(4, 3)):
                    S_H_St_x_diff[i * 3 : i * 3 + 3] += S[i, j] * H_St_x_diff[j * 3 : j * 3 + 3]
                # print("S_H_St_x_diff", S_H_St_x_diff)
                for i in ti.static(range(4)):
                    self.elements_v_energy[i_b, i_v[i]].force += (
                        -damping_beta_over_dt * V * S_H_St_x_diff[i * 3 : i * 3 + 3]
                    )

            # diagonal 3-by-3 block of hessian
            for k, i, j in ti.ndrange(4, 3, 3):
                self.pcg_state_v[i_b, i_v[k]].diag3x3 += (
                    V * damping_beta_factor * S[k, i] * S[k, j] * self.elements_el_hessian[i_b, i, j, i_e]
                )

        # inverse
        for i_b, i_v in ti.ndrange(self._B, self.n_vertices):
            if not self.batch_active[i_b]:
                continue
            # Use 3-by-3 diagonal block inverse for preconditioner
            self.pcg_state_v[i_b, i_v].prec = self.pcg_state_v[i_b, i_v].diag3x3.inverse()

            # Other options for preconditioner:
            # Uncomment one of the following lines to test different preconditioners
            # Use identity for preconditioner
            # self.pcg_state_v[i_b, i_v].prec = ti.Matrix.identity(gs.ti_float, 3)

            # Use diagonal for preconditioner
            # self.pcg_state_v[i_b, i_v].prec = ti.Matrix([[1 / self.pcg_state_v[i_b, i_v].diag3x3[0, 0], 0, 0],
            #                                            [0, 1 / self.pcg_state_v[i_b, i_v].diag3x3[1, 1], 0],
            #                                            [0, 0, 1 / self.pcg_state_v[i_b, i_v].diag3x3[2, 2]]])

    @ti.func
    def compute_Ap(self):
        damping_alpha_dt = self._damping_alpha * self._substep_dt
        damping_alpha_factor = damping_alpha_dt + 1.0
        damping_beta_over_dt = self._damping_beta / self._substep_dt
        damping_beta_factor = damping_beta_over_dt + 1.0
        for i_b, i_v in ti.ndrange(self._B, self.n_vertices):
            if not self.batch_pcg_active[i_b]:
                continue
            self.pcg_state_v[i_b, i_v].Ap = (
                self.elements_v_info[i_v].mass_over_dt2 * damping_alpha_factor * self.pcg_state_v[i_b, i_v].p
            )

        for i_b, i_e in ti.ndrange(self._B, self.n_elements):
            if not self.batch_pcg_active[i_b]:
                continue
            V = self.elements_i[i_e].V
            B = self.elements_i[i_e].B
            s = -B[0, :] - B[1, :] - B[2, :]  # s is the negative sum of B rows
            p9 = ti.Vector([0.0] * 9, dt=gs.ti_float)
            i_v0, i_v1, i_v2, i_v3 = self.elements_i[i_e].el2v

            for i in ti.static(range(3)):
                p9[i * 3 : i * 3 + 3] = (
                    B[0, i] * self.pcg_state_v[i_b, i_v0].p
                    + B[1, i] * self.pcg_state_v[i_b, i_v1].p
                    + B[2, i] * self.pcg_state_v[i_b, i_v2].p
                    + s[i] * self.pcg_state_v[i_b, i_v3].p
                )

            new_p9 = ti.Vector([0.0] * 9, dt=gs.ti_float)

            for i in ti.static(range(3)):
                new_p9[i * 3 : i * 3 + 3] = (
                    self.elements_el_hessian[i_b, i, 0, i_e] @ p9[0:3]
                    + self.elements_el_hessian[i_b, i, 1, i_e] @ p9[3:6]
                    + self.elements_el_hessian[i_b, i, 2, i_e] @ p9[6:9]
                )

            # atomic
            self.pcg_state_v[i_b, i_v0].Ap += (
                (B[0, 0] * new_p9[0:3] + B[0, 1] * new_p9[3:6] + B[0, 2] * new_p9[6:9]) * V * damping_beta_factor
            )
            self.pcg_state_v[i_b, i_v1].Ap += (
                (B[1, 0] * new_p9[0:3] + B[1, 1] * new_p9[3:6] + B[1, 2] * new_p9[6:9]) * V * damping_beta_factor
            )
            self.pcg_state_v[i_b, i_v2].Ap += (
                (B[2, 0] * new_p9[0:3] + B[2, 1] * new_p9[3:6] + B[2, 2] * new_p9[6:9]) * V * damping_beta_factor
            )
            self.pcg_state_v[i_b, i_v3].Ap += (
                (s[0] * new_p9[0:3] + s[1] * new_p9[3:6] + s[2] * new_p9[6:9]) * V * damping_beta_factor
            )

    @ti.kernel
    def init_pcg_solve(self):
        for i_b in range(self._B):
            self.batch_pcg_active[i_b] = self.batch_active[i_b]
            if not self.batch_pcg_active[i_b]:
                continue
            self.pcg_state[i_b].rTr = 0.0
            self.pcg_state[i_b].rTz = 0.0
        for i_b, i_v in ti.ndrange(self._B, self.n_vertices):
            if not self.batch_pcg_active[i_b]:
                continue
            self.pcg_state_v[i_b, i_v].x = 0
            self.pcg_state_v[i_b, i_v].r = self.elements_v_energy[i_b, i_v].force
            self.pcg_state_v[i_b, i_v].z = self.pcg_state_v[i_b, i_v].prec @ self.pcg_state_v[i_b, i_v].r
            self.pcg_state_v[i_b, i_v].p = self.pcg_state_v[i_b, i_v].z
            ti.atomic_add(self.pcg_state[i_b].rTr, self.pcg_state_v[i_b, i_v].r.dot(self.pcg_state_v[i_b, i_v].r))
            ti.atomic_add(self.pcg_state[i_b].rTz, self.pcg_state_v[i_b, i_v].r.dot(self.pcg_state_v[i_b, i_v].z))
        for i_b in range(self._B):
            if not self.batch_pcg_active[i_b]:
                continue
            self.batch_pcg_active[i_b] = self.pcg_state[i_b].rTr > self._pcg_threshold

    @ti.kernel
    def one_pcg_iter(self):
        self.compute_Ap()

        # compute pTAp
        for i_b in range(self._B):
            if not self.batch_pcg_active[i_b]:
                continue
            self.pcg_state[i_b].pTAp = 0.0
        for i_b, i_v in ti.ndrange(self._B, self.n_vertices):
            if not self.batch_pcg_active[i_b]:
                continue
            ti.atomic_add(self.pcg_state[i_b].pTAp, self.pcg_state_v[i_b, i_v].p.dot(self.pcg_state_v[i_b, i_v].Ap))

        # compute alpha and update x, r, z, rTr, rTz
        for i_b in range(self._B):
            if not self.batch_pcg_active[i_b]:
                continue
            self.pcg_state[i_b].alpha = self.pcg_state[i_b].rTz / self.pcg_state[i_b].pTAp
            self.pcg_state[i_b].rTr_new = 0.0
            self.pcg_state[i_b].rTz_new = 0.0
        for i_b, i_v in ti.ndrange(self._B, self.n_vertices):
            if not self.batch_pcg_active[i_b]:
                continue
            self.pcg_state_v[i_b, i_v].x += self.pcg_state[i_b].alpha * self.pcg_state_v[i_b, i_v].p
            self.pcg_state_v[i_b, i_v].r -= self.pcg_state[i_b].alpha * self.pcg_state_v[i_b, i_v].Ap
            self.pcg_state_v[i_b, i_v].z = self.pcg_state_v[i_b, i_v].prec @ self.pcg_state_v[i_b, i_v].r
            ti.atomic_add(self.pcg_state[i_b].rTr_new, self.pcg_state_v[i_b, i_v].r.dot(self.pcg_state_v[i_b, i_v].r))
            ti.atomic_add(self.pcg_state[i_b].rTz_new, self.pcg_state_v[i_b, i_v].r.dot(self.pcg_state_v[i_b, i_v].z))

        # check convergence
        for i_b in range(self._B):
            if not self.batch_pcg_active[i_b]:
                continue
            self.batch_pcg_active[i_b] = self.pcg_state[i_b].rTr_new > self._pcg_threshold

        # update beta, rTr, rTz
        for i_b in range(self._B):
            if not self.batch_pcg_active[i_b]:
                continue
            self.pcg_state[i_b].beta = self.pcg_state[i_b].rTz_new / self.pcg_state[i_b].rTz
            self.pcg_state[i_b].rTr = self.pcg_state[i_b].rTr_new
            self.pcg_state[i_b].rTz = self.pcg_state[i_b].rTz_new

        # update p
        for i_b, i_v in ti.ndrange(self._B, self.n_vertices):
            if not self.batch_pcg_active[i_b]:
                continue
            self.pcg_state_v[i_b, i_v].p = (
                self.pcg_state_v[i_b, i_v].z + self.pcg_state[i_b].beta * self.pcg_state_v[i_b, i_v].p
            )

    def pcg_solve(self):
        self.init_pcg_solve()
        for i in range(self._n_pcg_iterations):
            self.one_pcg_iter()

    @ti.kernel
    def init_linesearch(self, f: ti.i32):
        for i_b in range(self._B):
            self.batch_linesearch_active[i_b] = self.batch_active[i_b]
            if not self.batch_linesearch_active[i_b]:
                continue
            self.linesearch_state[i_b].prev_energy = 0.0
            self.linesearch_state[i_b].step_size = 1.0
            self.linesearch_state[i_b].m = 0.0

        # Inertia, x_prev, m
        for i_b, i_v in ti.ndrange(self._B, self.n_vertices):
            if not self.batch_linesearch_active[i_b]:
                continue
            diff = self.elements_v[f + 1, i_v, i_b].pos - self.elements_v_energy[i_b, i_v].inertia
            self.linesearch_state[i_b].prev_energy += 0.5 * self.elements_v_info[i_v].mass_over_dt2 * diff.dot(diff)
            self.linesearch_state_v[i_b, i_v].x_prev = self.elements_v[f + 1, i_v, i_b].pos
            self.linesearch_state[i_b].m -= self.pcg_state_v[i_b, i_v].x.dot(self.elements_v_energy[i_b, i_v].force)
        # Elastic
        for i_b, i_e in ti.ndrange(self._B, self.n_elements):
            if not self.batch_linesearch_active[i_b]:
                continue
            self.linesearch_state[i_b].prev_energy += self.elements_el_energy[i_b, i_e].energy * self.elements_i[i_e].V

    @ti.kernel
    def one_linesearch_iter(self, f: ti.i32):
        for i_b in range(self._B):
            if not self.batch_linesearch_active[i_b]:
                continue
            self.linesearch_state[i_b].energy = 0.0

        # update pos and compute Inertia energy
        for i_b, i_v in ti.ndrange(self._B, self.n_vertices):
            if not self.batch_linesearch_active[i_b]:
                continue
            self.elements_v[f + 1, i_v, i_b].pos = (
                self.linesearch_state_v[i_b, i_v].x_prev
                + self.linesearch_state[i_b].step_size * self.pcg_state_v[i_b, i_v].x
            )
            diff = self.elements_v[f + 1, i_v, i_b].pos - self.elements_v_energy[i_b, i_v].inertia
            self.linesearch_state[i_b].energy += 0.5 * self.elements_v_info[i_v].mass_over_dt2 * diff.dot(diff)
            # damping
            if self._damping_alpha > 0.0:
                damping_alpha_dt = self._damping_alpha * self._substep_dt
                diff = self.elements_v[f + 1, i_v, i_b].pos - self.elements_v[f, i_v, i_b].pos
                self.linesearch_state[i_b].energy += (
                    0.5 * self.elements_v_info[i_v].mass_over_dt2 * diff.dot(diff) * damping_alpha_dt
                )

        # compute elastic energy
        self._func_compute_ele_energy(f)
        for i_b, i_e in ti.ndrange(self._B, self.n_elements):
            if not self.batch_linesearch_active[i_b]:
                continue
            self.linesearch_state[i_b].energy += self.elements_el_energy[i_b, i_e].energy * self.elements_i[i_e].V

        # check condition
        for i_b in range(self._B):
            if not self.batch_linesearch_active[i_b]:
                continue
            self.batch_linesearch_active[i_b] = (
                self.linesearch_state[i_b].energy
                > self.linesearch_state[i_b].prev_energy
                + self._linesearch_c * self.linesearch_state[i_b].step_size * self.linesearch_state[i_b].m
            )
            if not self.batch_linesearch_active[i_b]:
                continue
            self.linesearch_state[i_b].step_size *= self._linesearch_tau

    @ti.kernel
    def skip_linesearch(self, f: ti.i32):
        # Inertia, x_prev, m
        for i_b, i_v in ti.ndrange(self._B, self.n_vertices):
            if not self.batch_active[i_b]:
                continue
            self.elements_v[f + 1, i_v, i_b].pos = self.elements_v[f + 1, i_v, i_b].pos + self.pcg_state_v[i_b, i_v].x

    def linesearch(self, f: ti.i32):
        """
        Note
        ------
        https://en.wikipedia.org/wiki/Backtracking_line_search#Algorithm
        """
        if self._n_linesearch_iterations <= 0:
            self.skip_linesearch(f)
            return
        self.init_linesearch(f)
        for i in range(self._n_linesearch_iterations):
            self.one_linesearch_iter(f)

    def batch_solve(self, f: ti.i32):
        self.batch_active.fill(True)

        for i in range(self._n_newton_iterations):
            # compute element energy and gradient
            self.compute_ele_hessian_gradient(f)

            # If the hessian is invariant, we only need to compute it once
            for mat_idx in self._mats_idx:
                if self._mats[mat_idx].hessian_invariant:
                    self._mats[mat_idx].hessian_ready = True

            # accumulate vertex force and preconditioner
            self.accumulate_vertex_force_preconditioner(f)

            # solve for the vertex positions
            self.pcg_solve()

            # line search
            self.linesearch(f)

    @ti.kernel
    def setup_pos_vel(self, f: ti.i32):
        for i_v, i_b in ti.ndrange(self.n_vertices, self._B):
            # set pos and vel
            self.elements_v[f + 1, i_v, i_b].vel = (
                self.elements_v[f + 1, i_v, i_b].pos - self.elements_v[f, i_v, i_b].pos
            ) / self.substep_dt

    # ------------------------------------------------------------------------------------
    # ------------------------------------ stepping --------------------------------------
    # ------------------------------------------------------------------------------------

    def process_input(self, in_backward=False):
        for entity in self._entities:
            entity.process_input(in_backward=in_backward)

    def process_input_grad(self):
        for entity in self._entities[::-1]:
            entity.process_input_grad()

    def substep_pre_coupling(self, f):
        if self.is_active():
            if self._use_implicit_solver:
                self.precompute_material_data(f)
                self.init_pos_and_inertia(f)
                self.batch_solve(f)
                self.setup_pos_vel(f)
            else:
                self.init_pos_and_vel(f)
                self.compute_vel(f)
                self.apply_uniform_force(f)

    def substep_pre_coupling_grad(self, f):
        if self.is_active():
            if self._use_implicit_solver:
                gs.raise_exception("Gradient computation is not supported for implicit solver.")
            self.apply_uniform_force.grad(f)
            self.compute_vel.grad(f)
            self.init_pos_and_vel.grad(f)

    def substep_post_coupling(self, f):
        if self.is_active():
            self.compute_pos(f)

    def substep_post_coupling_grad(self, f):
        if self.is_active():
            self.compute_pos.grad(f)

    @ti.kernel
    def copy_frame(self, source: ti.i32, target: ti.i32):
        # Copy pos/vel for all vertices and all batch indices
        for i_v, i_b in ti.ndrange(self.n_vertices_max, self._B):
            self.elements_v[target, i_v, i_b].pos = self.elements_v[source, i_v, i_b].pos
            self.elements_v[target, i_v, i_b].vel = self.elements_v[source, i_v, i_b].vel

        # Copy 'active' for all elements and all batch indices
        for i_e, i_b in ti.ndrange(self.n_elements_max, self._B):
            self.elements_el_ng[target, i_e, i_b].active = self.elements_el_ng[source, i_e, i_b].active

    @ti.kernel
    def copy_grad(self, source: ti.i32, target: ti.i32):
        # Copy gradients for vertices
        for i_v, i_b in ti.ndrange(self.n_vertices_max, self._B):
            self.elements_v.grad[target, i_v, i_b].pos = self.elements_v.grad[source, i_v, i_b].pos
            self.elements_v.grad[target, i_v, i_b].vel = self.elements_v.grad[source, i_v, i_b].vel

        # Copy 'active' for elements
        for i_e, i_b in ti.ndrange(self.n_elements_max, self._B):
            self.elements_el_ng[target, i_e, i_b].active = self.elements_el_ng[source, i_e, i_b].active

    @ti.kernel
    def reset_grad_till_frame(self, f: ti.i32):
        # Zero out v.grad in frame 0..(f-1) for all vertices, all batch indices
        for frame_i, vert_i, i_b in ti.ndrange(f, self.n_vertices_max, self._B):
            self.elements_v.grad[frame_i, vert_i, i_b].pos = 0
            self.elements_v.grad[frame_i, vert_i, i_b].vel = 0

        # Zero out elements_el.grad in frame 0..(f-1) for all elements, all batch indices
        for frame_i, elem_i, i_b in ti.ndrange(f, self.n_elements_max, self._B):
            self.elements_el.grad[frame_i, elem_i, i_b].actu = 0

    # ------------------------------------------------------------------------------------
    # ----------------------------------- gradient ---------------------------------------
    # ------------------------------------------------------------------------------------

    def collect_output_grads(self):
        for entity in self._entities:
            entity.collect_output_grads()

    def add_grad_from_state(self, state):
        if self.is_active():
            if state.pos.grad is not None:
                state.pos.assert_contiguous()
                self._kernel_add_grad_from_pos(self._sim.cur_substep_local, state.pos.grad)

            if state.vel.grad is not None:
                state.vel.assert_contiguous()
                self._kernel_add_grad_from_vel(self._sim.cur_substep_local, state.vel.grad)

    def save_ckpt(self, ckpt_name):
        if self.is_active():
            if not ckpt_name in self._ckpt:
                self._ckpt[ckpt_name] = dict()
                self._ckpt[ckpt_name]["pos"] = torch.zeros(
                    self._batch_shape((self.n_vertices, 3), first_dim=True), dtype=gs.tc_float
                )
                self._ckpt[ckpt_name]["vel"] = torch.zeros(
                    self._batch_shape((self.n_vertices, 3), first_dim=True), dtype=gs.tc_float
                )
                self._ckpt[ckpt_name]["active"] = torch.zeros(
                    self._batch_shape((self.n_elements,), first_dim=True), dtype=gs.tc_int
                )

            self._kernel_get_state(
                0,
                self._ckpt[ckpt_name]["pos"],
                self._ckpt[ckpt_name]["vel"],
                self._ckpt[ckpt_name]["active"],
            )

            self.copy_frame(self.sim.substeps_local, 0)

    def load_ckpt(self, ckpt_name):
        self.copy_frame(0, self._sim.substeps_local)
        self.copy_grad(0, self._sim.substeps_local)

        if self._sim.requires_grad:
            self.reset_grad_till_frame(self._sim.substeps_local)

            self._kernel_set_state(
                0,
                self._ckpt[ckpt_name]["pos"],
                self._ckpt[ckpt_name]["vel"],
                self._ckpt[ckpt_name]["active"],
            )

            for entity in self._entities:
                entity.load_ckpt(ckpt_name=ckpt_name)

    # ------------------------------------------------------------------------------------
    # --------------------------------------- io -----------------------------------------
    # ------------------------------------------------------------------------------------

    def set_state(self, f, state, envs_idx=None):
        if self.is_active():
            self._kernel_set_state(f, state.pos, state.vel, state.active)

    def get_state(self, f):
        if self.is_active():
            state = FEMSolverState(self._scene)
            self._kernel_get_state(f, state.pos, state.vel, state.active)
        else:
            state = None
        return state

    def get_state_render(self, f):
        self.get_state_render_kernel(f)
        vertices = self.surface_render_v.vertices
        indices = self.surface_render_f.indices

        return vertices, indices

    @ti.kernel
    def _kernel_add_elements(
        self,
        f: ti.i32,
        mat_idx: ti.i32,
        mat_mu: ti.f32,
        mat_lam: ti.f32,
        mat_rho: ti.f32,
        mat_friction_mu: ti.f32,
        n_surfaces: ti.i32,
        v_start: ti.i32,
        el_start: ti.i32,
        s_start: ti.i32,
        verts: ti.types.ndarray(),
        elems: ti.types.ndarray(),
        tri2v: ti.types.ndarray(),
        tri2el: ti.types.ndarray(),
    ):
        n_verts_local = verts.shape[0]
        for i_v, i_b in ti.ndrange(n_verts_local, self._B):
            i_global = i_v + v_start
            for j in ti.static(range(3)):
                self.elements_v[f, i_global, i_b].pos[j] = verts[i_v, j]
            self.elements_v[f, i_global, i_b].vel = ti.Vector.zero(gs.ti_float, 3)

        for i_v in range(n_verts_local):
            i_global = i_v + v_start
            self.elements_v_info[i_global].mass = 0.0
            self.elements_v_info[i_global].mass_over_dt2 = 0.0
            self.elements_v_info[i_global].friction_mu = mat_friction_mu

        one_over_dt2 = 1.0 / (self.substep_dt**2)
        n_elems_local = elems.shape[0]
        for i_e in range(n_elems_local):
            i_global = i_e + el_start

            a = self.elements_v[f, elems[i_e, 0] + v_start, 0].pos
            b = self.elements_v[f, elems[i_e, 1] + v_start, 0].pos
            c = self.elements_v[f, elems[i_e, 2] + v_start, 0].pos
            d = self.elements_v[f, elems[i_e, 3] + v_start, 0].pos
            B_inv = ti.Matrix.cols([a - d, b - d, c - d])
            self.elements_i[i_global].B = B_inv.inverse()
            det = B_inv.determinant()
            # Determinant should be consistently smaller than 0
            if det >= 0.0:
                self.tet_wrong_order[None] = True
            V = ti.abs(det) / 6.0
            self.elements_i[i_global].V = V
            V_scaled = V * self._vol_scale
            self.elements_i[i_global].V_scaled = V_scaled

            for j in ti.static(range(4)):
                self.elements_i[i_global].el2v[j] = elems[i_e, j] + v_start
            self.elements_i[i_global].mat_idx = mat_idx
            self.elements_i[i_global].mu = mat_mu
            self.elements_i[i_global].lam = mat_lam
            self.elements_i[i_global].friction_mu = mat_friction_mu
            self.elements_i[i_global].mass_scaled = mat_rho * V_scaled
            for j in ti.static(range(4)):
                mass = 0.25 * mat_rho * V
                self.elements_v_info[self.elements_i[i_global].el2v[j]].mass += mass
                self.elements_v_info[self.elements_i[i_global].el2v[j]].mass_over_dt2 += mass * one_over_dt2
            self.elements_i[i_global].muscle_group = 0
            self.elements_i[i_global].muscle_direction = ti.Vector([0.0, 0.0, 1.0], dt=gs.ti_float)

        for i_v in range(n_verts_local):
            i_global = i_v + v_start
            self.elements_v_info[i_global].mass_inv = 1.0 / self.elements_v_info[i_global].mass

        for i_e, i_b in ti.ndrange(n_elems_local, self._B):
            i_global = i_e + el_start
            self.elements_el[f, i_global, i_b].actu = 0.0
            self.elements_el_ng[f, i_global, i_b].active = 1

        for i_s in range(n_surfaces):
            i_global = i_s + s_start
            for j in ti.static(range(3)):
                self.surface[i_global].tri2v[j] = tri2v[i_s, j] + v_start
            self.surface[i_global].tri2el = tri2el[i_s] + el_start
            self.surface[i_global].active = 1

    @ti.kernel
    def _kernel_set_elements_pos(
        self,
        f: ti.i32,
        element_v_start: ti.i32,
        n_vertices: ti.i32,
        pos: ti.types.ndarray(),
    ):
        for i_v, i_b in ti.ndrange(n_vertices, self._B):
            i_global = i_v + element_v_start
            for k in ti.static(range(3)):
                self.elements_v[f, i_global, i_b].pos[k] = pos[i_b, i_v, k]

    @ti.kernel
    def _kernel_set_elements_pos_grad(
        self,
        f: ti.i32,
        element_v_start: ti.i32,
        n_vertices: ti.i32,
        pos_grad: ti.types.ndarray(),
    ):
        for i_v, i_b in ti.ndrange(n_vertices, self._B):
            i_global = i_v + element_v_start
            for k in ti.static(range(3)):
                self.elements_v.grad[f, i_global, i_b].pos[k] = pos_grad[i_b, i_v, k]

    @ti.kernel
    def _kernel_set_elements_vel(
        self,
        f: ti.i32,
        element_v_start: ti.i32,
        n_vertices: ti.i32,
        vel: ti.types.ndarray(),  # shape [B, n_vertices, 3]
    ):
        for i_v, i_b in ti.ndrange(n_vertices, self._B):
            i_global = i_v + element_v_start
            for k in ti.static(range(3)):
                self.elements_v[f, i_global, i_b].vel[k] = vel[i_b, i_v, k]

    @ti.kernel
    def _kernel_set_elements_vel_grad(
        self,
        f: ti.i32,
        element_v_start: ti.i32,
        n_vertices: ti.i32,
        vel_grad: ti.types.ndarray(),  # shape [B, n_vertices, 3]
    ):
        for i_v, i_b in ti.ndrange(n_vertices, self._B):
            i_global = i_v + element_v_start
            for k in ti.static(range(3)):
                self.elements_v.grad[f, i_global, i_b].vel[k] = vel_grad[i_b, i_v, k]

    @ti.kernel
    def _kernel_set_elements_actu(
        self,
        f: ti.i32,
        element_el_start: ti.i32,
        n_elements: ti.i32,
        n_groups: ti.i32,
        actu: ti.types.ndarray(),  # shape [B, n_elements, n_groups]
    ):
        for i_e, j_g, i_b in ti.ndrange(n_elements, n_groups, self._B):
            i_global = i_e + element_el_start
            if self.elements_i[i_global].muscle_group == j_g:
                self.elements_el[f, i_global, i_b].actu = actu[i_b, j_g]

    @ti.kernel
    def _kernel_set_elements_actu_grad(
        self,
        f: ti.i32,
        element_el_start: ti.i32,
        n_elements: ti.i32,
        actu_grad: ti.types.ndarray(),  # shape [B, n_elements]
    ):
        for i_e, i_b in ti.ndrange(n_elements, self._B):
            i_global = i_e + element_el_start
            self.elements_el.grad[f, i_global, i_b].actu = actu_grad[i_b, i_e]

    @ti.kernel
    def _kernel_set_active(
        self,
        f: ti.i32,
        element_el_start: ti.i32,
        n_elements: ti.i32,
        active: ti.types.ndarray(),  # shape [B, n_elements]
    ):
        for i_e, i_b in ti.ndrange(n_elements, self._B):
            i_global = i_e + element_el_start
            self.elements_el_ng[f, i_global, i_b].active = active[i_b, i_e]

    @ti.kernel
    def _kernel_set_muscle_group(
        self,
        element_el_start: ti.i32,
        n_elements: ti.i32,
        muscle_group: ti.types.ndarray(),
    ):
        for i_e in range(n_elements):
            i_global = i_e + element_el_start
            self.elements_i[i_global].muscle_group = muscle_group[i_e]

    @ti.kernel
    def _kernel_set_muscle_direction(
        self,
        element_el_start: ti.i32,
        n_elements: ti.i32,
        muscle_direction: ti.types.ndarray(),
    ):
        for i_e in range(n_elements):
            i_global = i_e + element_el_start
            for j in ti.static(range(3)):
                self.elements_i[i_global].muscle_direction[j] = muscle_direction[i_e, j]

    @ti.kernel
    def _kernel_get_el2v(
        self,
        element_el_start: ti.i32,
        n_elements: ti.i32,
        el2v: ti.types.ndarray(),
    ):
        for i_e in range(n_elements):
            i_global = i_e + element_el_start
            for j in ti.static(range(4)):
                el2v[i_global, j] = self.elements_i[i_global].el2v[j]

    @ti.kernel
    def _kernel_get_state(
        self,
        f: ti.i32,
        pos: ti.types.ndarray(),  # shape [B, n_vertices, 3]
        vel: ti.types.ndarray(),  # shape [B, n_vertices, 3]
        active: ti.types.ndarray(),  # shape [B, n_elements]
    ):
        for i_v, i_b in ti.ndrange(self.n_vertices, self._B):
            for j in ti.static(range(3)):
                pos[i_b, i_v, j] = self.elements_v[f, i_v, i_b].pos[j]
                vel[i_b, i_v, j] = self.elements_v[f, i_v, i_b].vel[j]

        for i_e, i_b in ti.ndrange(self.n_elements, self._B):
            active[i_b, i_e] = self.elements_el_ng[f, i_e, i_b].active

    @ti.kernel
    def get_state_render_kernel(self, f: ti.i32):
        for i_v, i_b in ti.ndrange(self.n_vertices, self._B):
            for j in ti.static(range(3)):
                self.surface_render_v[i_v, i_b].vertices[j] = ti.cast(self.elements_v[f, i_v, i_b].pos[j], ti.f32)

        for i_s, i_b in ti.ndrange(self.n_surfaces, self._B):
            for j in ti.static(range(3)):
                self.surface_render_f[i_s * 3 + j].indices = ti.cast(self.surface[i_s].tri2v[j], ti.i32)

    @ti.kernel
    def _kernel_set_state(
        self,
        f: ti.i32,
        pos: ti.types.ndarray(),  # shape [B, n_vertices, 3]
        vel: ti.types.ndarray(),  # shape [B, n_vertices, 3]
        active: ti.types.ndarray(),  # shape [B, n_elements]
    ):
        for i_v, i_b in ti.ndrange(self.n_vertices, self._B):
            for j in ti.static(range(3)):
                self.elements_v[f, i_v, i_b].pos[j] = pos[i_b, i_v, j]
                self.elements_v[f, i_v, i_b].vel[j] = vel[i_b, i_v, j]

        for i_e, i_b in ti.ndrange(self.n_elements, self._B):
            self.elements_el_ng[f, i_e, i_b].active = active[i_b, i_e]

    @ti.kernel
    def _kernel_add_grad_from_pos(self, f: ti.i32, pos_grad: ti.types.ndarray()):
        for i_v, i_b in ti.ndrange(self.n_vertices, self._B):
            for j in ti.static(range(3)):
                self.elements_v.grad[f, i_v, i_b].pos[j] += pos_grad[i_b, i_v, j]

    @ti.kernel
    def _kernel_add_grad_from_vel(self, f: ti.i32, vel_grad: ti.types.ndarray()):
        for i_v, i_b in ti.ndrange(self.n_vertices, self._B):
            for j in ti.static(range(3)):
                self.elements_v.grad[f, i_v, i_b].vel[j] += vel_grad[i_b, i_v, j]

    # ------------------------------------------------------------------------------------
    # ----------------------------------- properties -------------------------------------
    # ------------------------------------------------------------------------------------

    @property
    def floor_height(self):
        return self._floor_height

    @property
    def damping(self):
        return self._damping

    @property
    def n_vertices(self):
        return sum([entity.n_vertices for entity in self._entities])

    @property
    def n_elements(self):
        return sum([entity.n_elements for entity in self._entities])

    @property
    def n_surfaces(self):
        return sum([entity.n_surfaces for entity in self.entities])

    @property
    def n_vertices_max(self):
        return self._n_vertices_max

    @property
    def n_elements_max(self):
        return self._n_elements_max

    @property
    def vol_scale(self):
        return self._vol_scale

    @property
    def n_surface_vertices(self):
        return self.surface_vertices.shape[0]

    @property
    def n_surface_elements(self):
        return self.surface_elements.shape[0]<|MERGE_RESOLUTION|>--- conflicted
+++ resolved
@@ -357,12 +357,8 @@
         for mat in self._mats:
             mat.build(self)
 
-<<<<<<< HEAD
         if self.n_elements_max > 0:
-            self.compute_surface_info()
-=======
-        self._init_surface_info()
->>>>>>> 995cb7c2
+            self._init_surface_info()
         if self.tet_wrong_order[None] == 1:
             raise RuntimeError(
                 "The order of vertices in the tetrahedral elements is not correct. "
