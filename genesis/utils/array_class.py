--- conflicted
+++ resolved
@@ -268,61 +268,6 @@
         "efc_force": V(dtype=gs.ti_float, shape=f_batch(len_constraints_)),
         "efc_b": V(dtype=gs.ti_float, shape=efc_b_shape),
         "efc_AR": V(dtype=gs.ti_float, shape=efc_AR_shape),
-<<<<<<< HEAD
-        "active": V(dtype=gs.ti_bool, shape=solver._batch_shape(len_constraints_)),
-        "prev_active": V(dtype=gs.ti_int, shape=solver._batch_shape(len_constraints_)),
-        "qfrc_constraint": V(dtype=gs.ti_float, shape=solver._batch_shape(solver.n_dofs_)),
-        "qacc": V(dtype=gs.ti_float, shape=solver._batch_shape(solver.n_dofs_)),
-        "qacc_ws": V(dtype=gs.ti_float, shape=solver._batch_shape(solver.n_dofs_)),
-        "qacc_prev": V(dtype=gs.ti_float, shape=solver._batch_shape(solver.n_dofs_)),
-        "cost_ws": V(gs.ti_float, shape=solver._batch_shape()),
-        "gauss": V(gs.ti_float, shape=solver._batch_shape()),
-        "cost": V(gs.ti_float, shape=solver._batch_shape()),
-        "prev_cost": V(gs.ti_float, shape=solver._batch_shape()),
-        "gtol": V(gs.ti_float, shape=solver._batch_shape()),
-        "mv": V(dtype=gs.ti_float, shape=solver._batch_shape(solver.n_dofs_)),
-        "jv": V(dtype=gs.ti_float, shape=solver._batch_shape(len_constraints_)),
-        "quad_gauss": V(dtype=gs.ti_float, shape=solver._batch_shape(3)),
-        "quad": V(dtype=gs.ti_float, shape=solver._batch_shape((len_constraints_, 3))),
-        "candidates": V(dtype=gs.ti_float, shape=solver._batch_shape(12)),
-        "ls_its": V(gs.ti_float, shape=solver._batch_shape()),
-        "ls_result": V(gs.ti_int, shape=solver._batch_shape()),
-        "cg_prev_grad": V(dtype=gs.ti_float, shape=solver._batch_shape(solver.n_dofs_)),
-        "cg_prev_Mgrad": V(dtype=gs.ti_float, shape=solver._batch_shape(solver.n_dofs_)),
-        "cg_beta": V(gs.ti_float, shape=solver._batch_shape()),
-        "cg_pg_dot_pMg": V(gs.ti_float, shape=solver._batch_shape()),
-        "nt_H": V(dtype=gs.ti_float, shape=solver._batch_shape((solver.n_dofs_, solver.n_dofs_))),
-        "nt_vec": V(dtype=gs.ti_float, shape=solver._batch_shape(solver.n_dofs_)),
-        # Backward gradients
-        "dL_dqacc": V(dtype=gs.ti_float, shape=solver._batch_shape(solver.n_dofs_)),
-        "dL_dM": V(dtype=gs.ti_float, shape=solver._batch_shape((solver.n_dofs_, solver.n_dofs_))),
-        "dL_djac": V(dtype=gs.ti_float, shape=solver._batch_shape((len_constraints_, solver.n_dofs_))),
-        "dL_daref": V(dtype=gs.ti_float, shape=solver._batch_shape(len_constraints_)),
-        "dL_defc_D": V(dtype=gs.ti_float, shape=solver._batch_shape(len_constraints_)),
-        "dL_dforce": V(dtype=gs.ti_float, shape=solver._batch_shape(solver.n_dofs_)),
-        "bw_u": V(dtype=gs.ti_float, shape=solver._batch_shape(solver.n_dofs_)),
-        "bw_r": V(dtype=gs.ti_float, shape=solver._batch_shape(solver.n_dofs_)),
-        "bw_p": V(dtype=gs.ti_float, shape=solver._batch_shape(solver.n_dofs_)),
-        "bw_Ap": V(dtype=gs.ti_float, shape=solver._batch_shape(solver.n_dofs_)),
-        "bw_Ju": V(
-            dtype=gs.ti_float,
-            shape=solver._batch_shape(
-                len_constraints_,
-            ),
-        ),
-        "bw_y": V(
-            dtype=gs.ti_float,
-            shape=solver._batch_shape(
-                len_constraints_,
-            ),
-        ),
-        "bw_w": V(
-            dtype=gs.ti_float,
-            shape=solver._batch_shape(
-                len_constraints_,
-            ),
-        ),
-=======
         "active": V(dtype=gs.ti_bool, shape=f_batch(len_constraints_)),
         "prev_active": V(dtype=gs.ti_int, shape=f_batch(len_constraints_)),
         "qfrc_constraint": V(dtype=gs.ti_float, shape=f_batch(solver.n_dofs_)),
@@ -347,7 +292,35 @@
         "cg_pg_dot_pMg": V(gs.ti_float, shape=f_batch()),
         "nt_H": V(dtype=gs.ti_float, shape=f_batch((solver.n_dofs_, solver.n_dofs_))),
         "nt_vec": V(dtype=gs.ti_float, shape=f_batch(solver.n_dofs_)),
->>>>>>> e6e48926
+        # Backward gradients
+        "dL_dqacc": V(dtype=gs.ti_float, shape=f_batch(solver.n_dofs_)),
+        "dL_dM": V(dtype=gs.ti_float, shape=f_batch((solver.n_dofs_, solver.n_dofs_))),
+        "dL_djac": V(dtype=gs.ti_float, shape=f_batch((len_constraints_, solver.n_dofs_))),
+        "dL_daref": V(dtype=gs.ti_float, shape=f_batch(len_constraints_)),
+        "dL_defc_D": V(dtype=gs.ti_float, shape=f_batch(len_constraints_)),
+        "dL_dforce": V(dtype=gs.ti_float, shape=f_batch(solver.n_dofs_)),
+        "bw_u": V(dtype=gs.ti_float, shape=f_batch(solver.n_dofs_)),
+        "bw_r": V(dtype=gs.ti_float, shape=f_batch(solver.n_dofs_)),
+        "bw_p": V(dtype=gs.ti_float, shape=f_batch(solver.n_dofs_)),
+        "bw_Ap": V(dtype=gs.ti_float, shape=f_batch(solver.n_dofs_)),
+        "bw_Ju": V(
+            dtype=gs.ti_float,
+            shape=f_batch(
+                len_constraints_,
+            ),
+        ),
+        "bw_y": V(
+            dtype=gs.ti_float,
+            shape=f_batch(
+                len_constraints_,
+            ),
+        ),
+        "bw_w": V(
+            dtype=gs.ti_float,
+            shape=f_batch(
+                len_constraints_,
+            ),
+        ),
     }
 
     # Add solver-specific fields
