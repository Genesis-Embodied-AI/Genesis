--- conflicted
+++ resolved
@@ -10,11 +10,7 @@
 requires-python = ">=3.10,<3.14"
 dependencies = [
     "psutil",
-<<<<<<< HEAD
-    "gstaichi==3.0.1rc3",
-=======
     "gstaichi==3.1.0",
->>>>>>> 6b5033d6
     "pydantic>=2.11.0",
     "numpy>=1.26.4",
     "trimesh",
