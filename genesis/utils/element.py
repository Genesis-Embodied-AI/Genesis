import os
import pickle as pkl

import numpy as np
import trimesh

import igl

import genesis as gs

from . import geom as gu
from . import mesh as mu


def box_to_elements(pos=(0, 0, 0), size=(1, 1, 1), tet_cfg=dict()):
    trimesh_obj = trimesh.creation.box(extents=size)
    trimesh_obj.vertices += np.array(pos)
    verts, elems = mu.tetrahedralize_mesh(trimesh_obj, tet_cfg)

    return verts, elems


def sphere_to_elements(pos=(0, 0, 0), radius=0.5, tet_cfg=dict()):
    trimesh_obj = trimesh.creation.icosphere(subdivisions=3, radius=1.0)
    trimesh_obj.vertices *= np.array(radius)
    trimesh_obj.vertices += np.array(pos)
    verts, elems = mu.tetrahedralize_mesh(trimesh_obj, tet_cfg)

    return verts, elems


def cylinder_to_elements():
    raise NotImplementedError


def mesh_to_elements(file, pos=(0, 0, 0), scale=1.0, tet_cfg=dict()):
    mesh = mu.load_mesh(file)
    mesh.vertices = mesh.vertices * scale

    # compute file name via hashing for caching
    tet_file_path = mu.get_tet_path(mesh.vertices, mesh.faces, tet_cfg)

    # loading pre-computed cache if available
    is_cached_loaded = False
    if os.path.exists(tet_file_path):
        gs.logger.debug("Tetrahedra file (`.tet`) found in cache.")
        try:
            with open(tet_file_path, "rb") as file:
                verts, elems = pkl.load(file)
            is_cached_loaded = True
        except (EOFError, ModuleNotFoundError, pkl.UnpicklingError):
            gs.logger.info("Ignoring corrupted cache.")

    if not is_cached_loaded:
        with gs.logger.timer(f"Tetrahedralization with configuration {tet_cfg} and generating `.tet` file:"):
            verts, elems = mu.tetrahedralize_mesh(mesh, tet_cfg)

            os.makedirs(os.path.dirname(tet_file_path), exist_ok=True)
            with open(tet_file_path, "wb") as file:
                pkl.dump((verts, elems), file)

    verts += np.array(pos)

    return verts, elems


def split_all_surface_tets(verts, elems):
    """
    Splits tetrahedras that have 4 vertices on the surface into 4 smaller tetrahedras.

    This is useful for the hydroelastic contact model.
    """
    F, *_ = igl.boundary_facets(elems)
    on_surface = np.zeros(verts.shape[0], dtype=bool)
    on_surface[
        F.reshape(
            -1,
        )
    ] = True
    all_on_surface = np.all(on_surface[elems], axis=1)
    if not all_on_surface.any():
        return verts, elems
    bad_elems = elems[all_on_surface]
<<<<<<< HEAD
    new_elems = []
    new_verts = []
    for elem in bad_elems:
        v0, v1, v2, v3 = elem
        idx = len(verts) + len(new_verts)
        new_verts.append(0.25 * (verts[v0] + verts[v1] + verts[v2] + verts[v3]))
=======
    new_verts = np.mean(verts[bad_elems], axis=1, dtype=np.float32)
    new_elems = []
    for idx, (v0, v1, v2, v3) in enumerate(bad_elems, len(verts)):
>>>>>>> 61c2f24a
        new_elems.append([v0, v1, v2, idx])
        new_elems.append([v0, v1, idx, v3])
        new_elems.append([v0, idx, v2, v3])
        new_elems.append([idx, v1, v2, v3])
    new_elems = np.array(new_elems, dtype=np.int32)
<<<<<<< HEAD
    new_verts = np.array(new_verts, dtype=np.float32)
=======
>>>>>>> 61c2f24a
    verts = np.concatenate([verts, new_verts], axis=0)
    # remove the bad elements from the original elements
    elems = np.concatenate([elems[~all_on_surface], new_elems], axis=0)
    return verts, elems<|MERGE_RESOLUTION|>--- conflicted
+++ resolved
@@ -3,6 +3,8 @@
 
 import numpy as np
 import trimesh
+
+import igl
 
 import igl
 
@@ -81,27 +83,14 @@
     if not all_on_surface.any():
         return verts, elems
     bad_elems = elems[all_on_surface]
-<<<<<<< HEAD
-    new_elems = []
-    new_verts = []
-    for elem in bad_elems:
-        v0, v1, v2, v3 = elem
-        idx = len(verts) + len(new_verts)
-        new_verts.append(0.25 * (verts[v0] + verts[v1] + verts[v2] + verts[v3]))
-=======
     new_verts = np.mean(verts[bad_elems], axis=1, dtype=np.float32)
     new_elems = []
     for idx, (v0, v1, v2, v3) in enumerate(bad_elems, len(verts)):
->>>>>>> 61c2f24a
         new_elems.append([v0, v1, v2, idx])
         new_elems.append([v0, v1, idx, v3])
         new_elems.append([v0, idx, v2, v3])
         new_elems.append([idx, v1, v2, v3])
     new_elems = np.array(new_elems, dtype=np.int32)
-<<<<<<< HEAD
-    new_verts = np.array(new_verts, dtype=np.float32)
-=======
->>>>>>> 61c2f24a
     verts = np.concatenate([verts, new_verts], axis=0)
     # remove the bad elements from the original elements
     elems = np.concatenate([elems[~all_on_surface], new_elems], axis=0)
