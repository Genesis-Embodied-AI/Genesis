from typing import Literal, TYPE_CHECKING
from dataclasses import dataclass

import numpy as np
import torch
import numpy.typing as npt
import taichi as ti

import genesis as gs
from genesis.engine.entities.base_entity import Entity
from genesis.options.solvers import RigidOptions
import genesis.utils.geom as gu
from genesis.utils import linalg as lu
from genesis.utils.misc import ti_field_to_torch, DeprecationError, ALLOCATE_TENSOR_WARNING
from genesis.engine.entities import AvatarEntity, DroneEntity, RigidEntity
from genesis.engine.states.solvers import RigidSolverState
from genesis.styles import colors, formats
import genesis.utils.array_class as array_class

from ..base_solver import Solver
from .collider_decomp import Collider
from .constraint_solver_decomp import ConstraintSolver
from .constraint_solver_decomp_island import ConstraintSolverIsland
from ....utils.sdf_decomp import SDF

if TYPE_CHECKING:
    from genesis.engine.scene import Scene
    from genesis.engine.simulator import Simulator


# minimum constraint impedance
IMP_MIN = 0.0001
# maximum constraint impedance
IMP_MAX = 0.9999

# Minimum ratio between simulation timestep `_substep_dt` and time constant of constraints
TIME_CONSTANT_SAFETY_FACTOR = 2.0


def _sanitize_sol_params(
    sol_params: npt.NDArray[np.float64], min_timeconst: float, default_timeconst: float | None = None
):
    assert sol_params.shape[-1] == 7
    timeconst, dampratio, dmin, dmax, width, mid, power = sol_params.reshape((-1, 7)).T
    if default_timeconst is None:
        default_timeconst = min_timeconst
    if (timeconst < gs.EPS).any():
        gs.logger.debug(
            f"Constraint solver time constant not specified. Using default value (`{default_timeconst:0.6g}`)."
        )
    invalid_mask = (timeconst > gs.EPS) & (timeconst + gs.EPS < min_timeconst)
    if invalid_mask.any():
        gs.logger.warning(
            "Constraint solver time constant should be greater than 2*substep_dt. timeconst is changed from "
            f"`{min(timeconst[invalid_mask]):0.6g}` to `{min_timeconst:0.6g}`). Decrease simulation timestep or "
            "increase timeconst to avoid altering the original value."
        )
    timeconst[timeconst < gs.EPS] = default_timeconst
    timeconst[:] = timeconst.clip(min_timeconst)
    dampratio[:] = dampratio.clip(0.0)
    dmin[:] = dmin.clip(IMP_MIN, IMP_MAX)
    dmax[:] = dmax.clip(IMP_MIN, IMP_MAX)
    mid[:] = mid.clip(IMP_MIN, IMP_MAX)
    width[:] = width.clip(0.0)
    power[:] = power.clip(1)


@ti.data_oriented
class RigidSolver(Solver):
    # ------------------------------------------------------------------------------------
    # --------------------------------- Initialization -----------------------------------
    # ------------------------------------------------------------------------------------

    @ti.data_oriented
    class StaticRigidSimConfig:
        def __init__(self, **kwargs):
            for key, value in kwargs.items():
                setattr(self, key, value)

        # # store static arguments here
        # para_level: int = 0
        # use_hibernation: bool = False
        # use_contact_island: bool = False
        # batch_links_info: bool = False
        # batch_dofs_info: bool = False
        # batch_joints_info: bool = False
        # enable_mujoco_compatibility: bool = False
        # enable_multi_contact: bool = True
        # enable_self_collision: bool = True
        # enable_adjacent_collision: bool = False
        # enable_collision: bool = False
        # box_box_detection: bool = False
        # integrator: gs.integrator = gs.integrator.implicitfast
        # sparse_solve: bool = False
        # solver_type: gs.constraint_solver = gs.constraint_solver.CG
        # # dynamic properties
        # substep_dt: float = 0.01
        # iterations: int = 10
        # tolerance: float = 1e-6
        # ls_iterations: int = 10
        # ls_tolerance: float = 1e-6

    def __init__(self, scene: "Scene", sim: "Simulator", options: RigidOptions) -> None:
        super().__init__(scene, sim, options)

        # options
        self._enable_collision = options.enable_collision
        self._enable_multi_contact = options.enable_multi_contact
        self._enable_mujoco_compatibility = options.enable_mujoco_compatibility
        self._enable_joint_limit = options.enable_joint_limit
        self._enable_self_collision = options.enable_self_collision
        self._enable_adjacent_collision = options.enable_adjacent_collision
        self._disable_constraint = options.disable_constraint
        self._max_collision_pairs = options.max_collision_pairs
        self._integrator = options.integrator
        self._box_box_detection = options.box_box_detection

        self._use_contact_island = options.use_contact_island
        self._use_hibernation = options.use_hibernation and options.use_contact_island
        if options.use_hibernation and not options.use_contact_island:
            gs.logger.warning(
                "`use_hibernation` is set to False because `use_contact_island=False`. Please set "
                "`use_contact_island=True` if you want to use hibernation"
            )

        self._hibernation_thresh_vel = options.hibernation_thresh_vel
        self._hibernation_thresh_acc = options.hibernation_thresh_acc

        if options.contact_resolve_time is not None:
            gs.logger.warning(
                "Rigid option 'contact_resolve_time' is deprecated and will be remove in future release. Please "
                "use 'constraint_timeconst' instead."
            )
        self._sol_min_timeconst = TIME_CONSTANT_SAFETY_FACTOR * self._substep_dt
        self._sol_default_timeconst = max(options.constraint_timeconst, self._sol_min_timeconst)

        if not options.use_gjk_collision and self._substep_dt < 0.002:
            gs.logger.warning(
                "Using a simulation timestep smaller than 2ms is not recommended for 'use_gjk_collision=False' as it "
                "could lead to numerically unstable collision detection."
            )

        self._options = options

        self._cur_step = -1

    def add_entity(self, idx, material, morph, surface, visualize_contact) -> Entity:
        if isinstance(material, gs.materials.Avatar):
            EntityClass = AvatarEntity
            if visualize_contact:
                gs.raise_exception("AvatarEntity does not support 'visualize_contact=True'.")
        else:
            if isinstance(morph, gs.morphs.Drone):
                EntityClass = DroneEntity
            else:
                EntityClass = RigidEntity

        if morph.is_free:
            verts_state_start = self.n_free_verts
        else:
            verts_state_start = self.n_fixed_verts

        morph._enable_mujoco_compatibility = self._enable_mujoco_compatibility

        entity = EntityClass(
            scene=self._scene,
            solver=self,
            material=material,
            morph=morph,
            surface=surface,
            idx=idx,
            idx_in_solver=self.n_entities,
            link_start=self.n_links,
            joint_start=self.n_joints,
            q_start=self.n_qs,
            dof_start=self.n_dofs,
            geom_start=self.n_geoms,
            cell_start=self.n_cells,
            vert_start=self.n_verts,
            verts_state_start=verts_state_start,
            face_start=self.n_faces,
            edge_start=self.n_edges,
            vgeom_start=self.n_vgeoms,
            vvert_start=self.n_vverts,
            vface_start=self.n_vfaces,
            visualize_contact=visualize_contact,
        )
        self._entities.append(entity)

        return entity

    def build(self):
        super().build()
        self.n_envs = self.sim.n_envs
        self._B = self.sim._B
        self._para_level = self.sim._para_level

        for entity in self._entities:
            entity._build()

        self._n_qs = self.n_qs
        self._n_dofs = self.n_dofs
        self._n_links = self.n_links
        self._n_joints = self.n_joints
        self._n_geoms = self.n_geoms
        self._n_cells = self.n_cells
        self._n_verts = self.n_verts
        self._n_free_verts = self.n_free_verts
        self._n_fixed_verts = self.n_fixed_verts
        self._n_faces = self.n_faces
        self._n_edges = self.n_edges
        self._n_vgeoms = self.n_vgeoms
        self._n_vfaces = self.n_vfaces
        self._n_vverts = self.n_vverts
        self._n_entities = self.n_entities
        self._n_equalities = self.n_equalities

        self._geoms = self.geoms
        self._vgeoms = self.vgeoms
        self._links = self.links
        self._joints = self.joints
        self._equalities = self.equalities

        base_links_idx = []
        for link in self.links:
            if link.parent_idx == -1 and link.is_fixed:
                base_links_idx.append(link.idx)
        for joint in self.joints:
            if joint.type == gs.JOINT_TYPE.FREE:
                base_links_idx.append(joint.link.idx)
        self._base_links_idx = torch.tensor(base_links_idx, dtype=gs.tc_int, device=gs.device)

        # used for creating dummy fields for compilation to work
        self.n_qs_ = max(1, self.n_qs)
        self.n_dofs_ = max(1, self.n_dofs)
        self.n_links_ = max(1, self.n_links)
        self.n_joints_ = max(1, self.n_joints)
        self.n_geoms_ = max(1, self.n_geoms)
        self.n_cells_ = max(1, self.n_cells)
        self.n_verts_ = max(1, self.n_verts)
        self.n_faces_ = max(1, self.n_faces)
        self.n_edges_ = max(1, self.n_edges)
        self.n_vgeoms_ = max(1, self.n_vgeoms)
        self.n_vfaces_ = max(1, self.n_vfaces)
        self.n_vverts_ = max(1, self.n_vverts)
        self.n_entities_ = max(1, self.n_entities)
        self.n_free_verts_ = max(1, self.n_free_verts)
        self.n_fixed_verts_ = max(1, self.n_fixed_verts)

        self.n_equalities_candidate = max(1, self.n_equalities + self._options.max_dynamic_constraints)

        self._static_rigid_sim_config = self.StaticRigidSimConfig(
            para_level=self.sim._para_level,
            use_hibernation=getattr(self, "_use_hibernation", False),
            use_contact_island=getattr(self, "_use_contact_island", False),
            batch_links_info=getattr(self._options, "batch_links_info", False),
            batch_dofs_info=getattr(self._options, "batch_dofs_info", False),
            batch_joints_info=getattr(self._options, "batch_joints_info", False),
            enable_mujoco_compatibility=getattr(self, "_enable_mujoco_compatibility", False),
            enable_multi_contact=getattr(self, "_enable_multi_contact", True),
            enable_self_collision=getattr(self, "_enable_self_collision", True),
            enable_adjacent_collision=getattr(self, "_enable_adjacent_collision", False),
            enable_collision=getattr(self, "_enable_collision", False),
            box_box_detection=getattr(self, "_box_box_detection", False),
            integrator=getattr(self, "_integrator", gs.integrator.implicitfast),
            sparse_solve=getattr(self._options, "sparse_solve", False),
            solver_type=getattr(self._options, "constraint_solver", gs.constraint_solver.CG),
            # dynamic properties
            substep_dt=self._substep_dt,
            iterations=getattr(self._options, "iterations", 10),
            tolerance=getattr(self._options, "tolerance", 1e-6),
            ls_iterations=getattr(self._options, "ls_iterations", 10),
            ls_tolerance=getattr(self._options, "ls_tolerance", 1e-6),
            n_equalities=self._n_equalities,
            n_equalities_candidate=self.n_equalities_candidate,
        )

        # when the migration is finished, we will remove the about two lines
        self._func_vel_at_point = func_vel_at_point
        self._func_apply_external_force = func_apply_external_force

        if self.is_active():

            self.data_manager = array_class.DataManager(self)

            self._rigid_global_info = self.data_manager.rigid_global_info
            if self._use_hibernation:
                self.n_awake_dofs = self._rigid_global_info.n_awake_dofs
                self.awake_dofs = self._rigid_global_info.awake_dofs
                self.n_awake_links = self._rigid_global_info.n_awake_links
                self.awake_links = self._rigid_global_info.awake_links
                self.n_awake_entities = self._rigid_global_info.data_manager.n_awake_entities
                self.awake_entities = self._rigid_global_info.data_manager.awake_entities

            self._init_mass_mat()
            self._init_dof_fields()

            self._init_vert_fields()
            self._init_vvert_fields()
            self._init_geom_fields()
            self._init_vgeom_fields()
            self._init_link_fields()
            self._init_entity_fields()
            self._init_equality_fields()

            self._init_envs_offset()
            self._init_sdf()
            self._init_collider()
            self._init_constraint_solver()

            # Compute state in neutral configuration at rest
            kernel_forward_kinematics_links_geoms(
                self._scene._envs_idx,
                links_state=self.links_state,
                links_info=self.links_info,
                joints_state=self.joints_state,
                joints_info=self.joints_info,
                dofs_state=self.dofs_state,
                dofs_info=self.dofs_info,
                geoms_state=self.geoms_state,
                geoms_info=self.geoms_info,
                entities_info=self.entities_info,
                rigid_global_info=self._rigid_global_info,
                static_rigid_sim_config=self._static_rigid_sim_config,
            )
            self._init_invweight()
            kernel_init_meaninertia(
                rigid_global_info=self._rigid_global_info,
                entities_info=self.entities_info,
                static_rigid_sim_config=self._static_rigid_sim_config,
            )

    def _init_invweight(self):
        # Early return if no DoFs. This is essential to avoid segfault on CUDA.
        if self._n_dofs == 0:
            return

        # Compute mass matrix without any implicit damping terms
        kernel_compute_mass_matrix(
            links_state=self.links_state,
            links_info=self.links_info,
            dofs_state=self.dofs_state,
            dofs_info=self.dofs_info,
            entities_info=self.entities_info,
            rigid_global_info=self._rigid_global_info,
            static_rigid_sim_config=self._static_rigid_sim_config,
            decompose=True,
        )

        # Define some proxies for convenience
        mass_mat_D_inv = self._rigid_global_info.mass_mat_D_inv.to_numpy()[:, 0]
        mass_mat_L = self._rigid_global_info.mass_mat_L.to_numpy()[:, :, 0]
        offsets = self.links_state.i_pos.to_numpy()[:, 0]
        cdof_ang = self.dofs_state.cdof_ang.to_numpy()[:, 0]
        cdof_vel = self.dofs_state.cdof_vel.to_numpy()[:, 0]
        links_joint_start = self.links_info.joint_start.to_numpy()
        links_joint_end = self.links_info.joint_end.to_numpy()
        links_dof_end = self.links_info.dof_end.to_numpy()
        links_n_dofs = self.links_info.n_dofs.to_numpy()
        links_parent_idx = self.links_info.parent_idx.to_numpy()
        joints_type = self.joints_info.type.to_numpy()
        joints_dof_start = self.joints_info.dof_start.to_numpy()
        joints_n_dofs = self.joints_info.n_dofs.to_numpy()
        if self._options.batch_links_info:
            links_joint_start = links_joint_start[:, 0]
            links_joint_end = links_joint_end[:, 0]
            links_dof_end = links_dof_end[:, 0]
            links_n_dofs = links_n_dofs[:, 0]
            links_parent_idx = links_parent_idx[:, 0]
        if self._options.batch_joints_info:
            joints_type = joints_type[:, 0]
            joints_dof_start = joints_dof_start[:, 0]
            joints_n_dofs = joints_n_dofs[:, 0]

        # Compute the inverted mass matrix efficiently
        mass_mat_L_inv = np.eye(self.n_dofs_)
        for i in range(self.n_dofs_):
            for j in range(i):
                mass_mat_L_inv[i] -= mass_mat_L[i, j] * mass_mat_L_inv[j]
        mass_mat_inv = (mass_mat_L_inv * mass_mat_D_inv) @ mass_mat_L_inv.T

        # Compute links invweight
        links_invweight = np.zeros((self._n_links, 2), dtype=gs.np_float)
        for i_l in range(self._n_links):
            jacp = np.zeros((3, self._n_dofs))
            jacr = np.zeros((3, self._n_dofs))

            offset = offsets[i_l]

            j_l = i_l
            while j_l != -1:
                for i_d_ in range(links_n_dofs[j_l]):
                    i_d = links_dof_end[j_l] - i_d_ - 1
                    jacp[:, i_d] = cdof_vel[i_d] + np.cross(cdof_ang[i_d], offset)
                    jacr[:, i_d] = cdof_ang[i_d]
                j_l = links_parent_idx[j_l]

            jac = np.concatenate((jacp, jacr), axis=0)

            A = jac @ mass_mat_inv @ jac.T
            A_diag = np.diag(A)

            links_invweight[i_l, 0] = A_diag[:3].mean()
            links_invweight[i_l, 1] = A_diag[3:].mean()

        # Compute dofs invweight
        dofs_invweight = np.zeros((self._n_dofs,), dtype=gs.np_float)
        for i_l in range(self._n_links):
            for i_j in range(links_joint_start[i_l], links_joint_end[i_l]):
                joint_type = joints_type[i_j]
                if joint_type == gs.JOINT_TYPE.FIXED:
                    continue

                dof_start = joints_dof_start[i_j]
                n_dofs = joints_n_dofs[i_j]
                jac = np.zeros((n_dofs, self._n_dofs))
                for i_d_ in range(n_dofs):
                    jac[i_d_, dof_start + i_d_] = 1.0

                A = jac @ mass_mat_inv @ jac.T
                A_diag = np.diag(A)

                if joint_type == gs.JOINT_TYPE.FREE:
                    dofs_invweight[dof_start : (dof_start + 3)] = A_diag[:3].mean()
                    dofs_invweight[(dof_start + 3) : (dof_start + 6)] = A_diag[3:].mean()
                elif joint_type == gs.JOINT_TYPE.SPHERICAL:
                    dofs_invweight[dof_start : (dof_start + 3)] = A_diag[:3].mean()
                else:  # REVOLUTE or PRISMATIC
                    dofs_invweight[dof_start] = A_diag[0]

        # Update links and dofs invweight for values that are not already pre-computed
        kernel_init_invweight(
            links_invweight,
            dofs_invweight,
            links_info=self.links_info,
            dofs_info=self.dofs_info,
        )

    def _batch_shape(self, shape=None, first_dim=False, B=None):
        if B is None:
            B = self._B

        if shape is None:
            return (B,)
        elif type(shape) in [list, tuple]:
            return (B,) + shape if first_dim else shape + (B,)
        else:
            return (B, shape) if first_dim else (shape, B)

    def _init_mass_mat(self):
        self.mass_mat = self._rigid_global_info.mass_mat
        self.mass_mat_L = self._rigid_global_info.mass_mat_L
        self.mass_mat_D_inv = self._rigid_global_info.mass_mat_D_inv
        self._mass_mat_mask = self._rigid_global_info._mass_mat_mask
        self.meaninertia = self._rigid_global_info.meaninertia
        # self.mass_mat = ti.field(dtype=gs.ti_float, shape=self._batch_shape((self.n_dofs_, self.n_dofs_)))
        # self.mass_mat_L = ti.field(dtype=gs.ti_float, shape=self._batch_shape((self.n_dofs_, self.n_dofs_)))
        # self.mass_mat_D_inv = ti.field(dtype=gs.ti_float, shape=self._batch_shape((self.n_dofs_,)))

        # self._mass_mat_mask = ti.field(dtype=gs.ti_int, shape=self._batch_shape(self.n_entities_))
        self._rigid_global_info._mass_mat_mask.fill(1)

        # self.meaninertia = ti.field(dtype=gs.ti_float, shape=self._batch_shape())

        # tree structure information
        mass_parent_mask = np.zeros((self.n_dofs_, self.n_dofs_), dtype=gs.np_float)

        for i in range(self.n_links):
            j = i
            while j != -1:
                for i_d, j_d in ti.ndrange(
                    (self.links[i].dof_start, self.links[i].dof_end), (self.links[j].dof_start, self.links[j].dof_end)
                ):
                    mass_parent_mask[i_d, j_d] = 1.0
                j = self.links[j].parent_idx

        # self.mass_parent_mask = ti.field(dtype=gs.ti_float, shape=(self.n_dofs_, self.n_dofs_))

        self._rigid_global_info.mass_parent_mask.from_numpy(mass_parent_mask)

        # just in case
        self._rigid_global_info.mass_mat_L.fill(0)
        self._rigid_global_info.mass_mat_D_inv.fill(0)
        self._rigid_global_info.meaninertia.fill(0)

        # self._rigid_global_info.mass_mat = self.mass_mat
        # self._rigid_global_info.mass_mat_L = self.mass_mat_L
        # self._rigid_global_info.mass_mat_D_inv = self.mass_mat_D_inv
        # self._rigid_global_info._mass_mat_mask = self._mass_mat_mask
        # self._rigid_global_info.meaninertia = self.meaninertia
        # self._rigid_global_info.mass_parent_mask = self.mass_parent_mask
        # self._rigid_global_info.gravity = self._gravity

        gravity = np.repeat(self.sim.gravity[None], self._B, axis=0)
        self._rigid_global_info.gravity.from_numpy(gravity)

    def _init_dof_fields(self):
        # if self._use_hibernation:
        #     # we are going to move n_awake_dofs and awake_dofs to _rigid_global_info completely after migration.
        #     # But right now, other kernels are still using self.n_awake_dofs and self.awake_dofs
        #     # so we need to keep them in self for now.
        #     self.n_awake_dofs = self._rigid_global_info.n_awake_dofs
        #     self.awake_dofs = self._rigid_global_info.awake_dofs

        # struct_dof_info = ti.types.struct(
        #     stiffness=gs.ti_float,
        #     invweight=gs.ti_float,
        #     armature=gs.ti_float,
        #     damping=gs.ti_float,
        #     motion_ang=gs.ti_vec3,
        #     motion_vel=gs.ti_vec3,
        #     limit=gs.ti_vec2,
        #     dof_start=gs.ti_int,  # dof_start of its entity
        #     kp=gs.ti_float,
        #     kv=gs.ti_float,
        #     force_range=gs.ti_vec2,
        # )

        # struct_dof_state = ti.types.struct(
        #     force=gs.ti_float,
        #     qf_bias=gs.ti_float,
        #     qf_passive=gs.ti_float,
        #     qf_actuator=gs.ti_float,
        #     qf_applied=gs.ti_float,
        #     act_length=gs.ti_float,
        #     pos=gs.ti_float,
        #     vel=gs.ti_float,
        #     acc=gs.ti_float,
        #     acc_smooth=gs.ti_float,
        #     qf_smooth=gs.ti_float,
        #     qf_constraint=gs.ti_float,
        #     cdof_ang=gs.ti_vec3,
        #     cdof_vel=gs.ti_vec3,
        #     cdofvel_ang=gs.ti_vec3,
        #     cdofvel_vel=gs.ti_vec3,
        #     cdofd_ang=gs.ti_vec3,
        #     cdofd_vel=gs.ti_vec3,
        #     f_vel=gs.ti_vec3,
        #     f_ang=gs.ti_vec3,
        #     ctrl_force=gs.ti_float,
        #     ctrl_pos=gs.ti_float,
        #     ctrl_vel=gs.ti_float,
        #     ctrl_mode=gs.ti_int,
        #     hibernated=gs.ti_int,  # Flag for dofs that converge into a static state (hibernation)
        # )
        # dofs_info_shape = self._batch_shape(self.n_dofs_) if self._options.batch_dofs_info else self.n_dofs_
        # self.dofs_info = struct_dof_info.field(shape=dofs_info_shape, needs_grad=False, layout=ti.Layout.SOA)
        # self.dofs_state = struct_dof_state.field(
        #     shape=self._batch_shape(self.n_dofs_), needs_grad=False, layout=ti.Layout.SOA
        # )

        self.dofs_info = self.data_manager.dofs_info
        self.dofs_state = self.data_manager.dofs_state

        joints = self.joints
        has_dofs = sum(joint.n_dofs for joint in joints) > 0
        if has_dofs:  # handle the case where there is a link with no dofs -- otherwise may cause invalid memory
            kernel_init_dof_fields(
                dofs_motion_ang=np.concatenate([joint.dofs_motion_ang for joint in joints], dtype=gs.np_float),
                dofs_motion_vel=np.concatenate([joint.dofs_motion_vel for joint in joints], dtype=gs.np_float),
                dofs_limit=np.concatenate([joint.dofs_limit for joint in joints], dtype=gs.np_float),
                dofs_invweight=np.concatenate([joint.dofs_invweight for joint in joints], dtype=gs.np_float),
                dofs_frictionloss=np.concatenate([joint.dofs_frictionloss for joint in joints], dtype=gs.np_float),
                dofs_stiffness=np.concatenate([joint.dofs_stiffness for joint in joints], dtype=gs.np_float),
                dofs_damping=np.concatenate([joint.dofs_damping for joint in joints], dtype=gs.np_float),
                dofs_armature=np.concatenate([joint.dofs_armature for joint in joints], dtype=gs.np_float),
                dofs_kp=np.concatenate([joint.dofs_kp for joint in joints], dtype=gs.np_float),
                dofs_kv=np.concatenate([joint.dofs_kv for joint in joints], dtype=gs.np_float),
                dofs_force_range=np.concatenate([joint.dofs_force_range for joint in joints], dtype=gs.np_float),
                dofs_info=self.dofs_info,
                dofs_state=self.dofs_state,
                rigid_global_info=self._rigid_global_info,
                static_rigid_sim_config=self._static_rigid_sim_config,
            )

        # just in case
        self.dofs_state.force.fill(0)

<<<<<<< HEAD
=======
    @ti.kernel
    def _kernel_init_dof_fields(
        self_unused,
        # input np array
        dofs_motion_ang: ti.types.ndarray(),
        dofs_motion_vel: ti.types.ndarray(),
        dofs_limit: ti.types.ndarray(),
        dofs_invweight: ti.types.ndarray(),
        dofs_frictionloss: ti.types.ndarray(),
        dofs_stiffness: ti.types.ndarray(),
        dofs_damping: ti.types.ndarray(),
        dofs_armature: ti.types.ndarray(),
        dofs_kp: ti.types.ndarray(),
        dofs_kv: ti.types.ndarray(),
        dofs_force_range: ti.types.ndarray(),
        # taichi variables
        dofs_info: array_class.DofsInfo,
        dofs_state: array_class.DofsState,
        # we will use RigidGlobalInfo as typing after Hugh adds array_struct feature to taichi
        rigid_global_info: ti.template(),
        static_rigid_sim_config: ti.template(),
    ):
        n_dofs = dofs_state.ctrl_mode.shape[0]
        _B = dofs_state.ctrl_mode.shape[1]
        for I in ti.grouped(dofs_info.invweight):
            i = I[0]  # batching (if any) will be the second dim

            for j in ti.static(range(3)):
                dofs_info.motion_ang[I][j] = dofs_motion_ang[i, j]
                dofs_info.motion_vel[I][j] = dofs_motion_vel[i, j]

            for j in ti.static(range(2)):
                dofs_info.limit[I][j] = dofs_limit[i, j]
                dofs_info.force_range[I][j] = dofs_force_range[i, j]

            dofs_info.armature[I] = dofs_armature[i]
            dofs_info.invweight[I] = dofs_invweight[i]
            dofs_info.frictionloss[I] = dofs_frictionloss[i]
            dofs_info.stiffness[I] = dofs_stiffness[i]
            dofs_info.damping[I] = dofs_damping[i]
            dofs_info.kp[I] = dofs_kp[i]
            dofs_info.kv[I] = dofs_kv[i]

        ti.loop_config(serialize=static_rigid_sim_config.para_level < gs.PARA_LEVEL.PARTIAL)
        for i, b in ti.ndrange(n_dofs, _B):
            dofs_state.ctrl_mode[i, b] = gs.CTRL_MODE.FORCE

        if ti.static(static_rigid_sim_config.use_hibernation):
            ti.loop_config(serialize=static_rigid_sim_config.para_level < gs.PARA_LEVEL.PARTIAL)
            for i, b in ti.ndrange(n_dofs, _B):
                dofs_state.hibernated[i, b] = False
                rigid_global_info.awake_dofs[i, b] = i

            ti.loop_config(serialize=static_rigid_sim_config.para_level < gs.PARA_LEVEL.PARTIAL)
            for b in range(_B):
                rigid_global_info.n_awake_dofs[b] = n_dofs

>>>>>>> 5a96162d
    def _init_link_fields(self):
        self.links_info = self.data_manager.links_info
        self.links_state = self.data_manager.links_state

        links = self.links
        kernel_init_link_fields(
            links_parent_idx=np.array([link.parent_idx for link in links], dtype=gs.np_int),
            links_root_idx=np.array([link.root_idx for link in links], dtype=gs.np_int),
            links_q_start=np.array([link.q_start for link in links], dtype=gs.np_int),
            links_dof_start=np.array([link.dof_start for link in links], dtype=gs.np_int),
            links_joint_start=np.array([link.joint_start for link in links], dtype=gs.np_int),
            links_q_end=np.array([link.q_end for link in links], dtype=gs.np_int),
            links_dof_end=np.array([link.dof_end for link in links], dtype=gs.np_int),
            links_joint_end=np.array([link.joint_end for link in links], dtype=gs.np_int),
            links_invweight=np.array([link.invweight for link in links], dtype=gs.np_float),
            links_is_fixed=np.array([link.is_fixed for link in links], dtype=gs.np_int),
            links_pos=np.array([link.pos for link in links], dtype=gs.np_float),
            links_quat=np.array([link.quat for link in links], dtype=gs.np_float),
            links_inertial_pos=np.array([link.inertial_pos for link in links], dtype=gs.np_float),
            links_inertial_quat=np.array([link.inertial_quat for link in links], dtype=gs.np_float),
            links_inertial_i=np.array([link.inertial_i for link in links], dtype=gs.np_float),
            links_inertial_mass=np.array([link.inertial_mass for link in links], dtype=gs.np_float),
            links_entity_idx=np.array([link._entity_idx_in_solver for link in links], dtype=gs.np_int),
            # taichi variables
            links_info=self.links_info,
            links_state=self.links_state,
            rigid_global_info=self._rigid_global_info,
            static_rigid_sim_config=self._static_rigid_sim_config,
        )

        self.joints_info = self.data_manager.joints_info
        self.joints_state = self.data_manager.joints_state

        joints = self.joints
        if joints:
            # Make sure that the constraints parameters are valid
            joints_sol_params = np.array([joint.sol_params for joint in joints], dtype=gs.np_float)
            _sanitize_sol_params(joints_sol_params, self._sol_min_timeconst, self._sol_default_timeconst)

            kernel_init_joint_fields(
                joints_type=np.array([joint.type for joint in joints], dtype=gs.np_int),
                joints_sol_params=joints_sol_params,
                joints_q_start=np.array([joint.q_start for joint in joints], dtype=gs.np_int),
                joints_dof_start=np.array([joint.dof_start for joint in joints], dtype=gs.np_int),
                joints_q_end=np.array([joint.q_end for joint in joints], dtype=gs.np_int),
                joints_dof_end=np.array([joint.dof_end for joint in joints], dtype=gs.np_int),
                joints_pos=np.array([joint.pos for joint in joints], dtype=gs.np_float),
                # taichi variables
                joints_info=self.joints_info,
                static_rigid_sim_config=self._static_rigid_sim_config,
            )

        self.qpos0 = self._rigid_global_info.qpos0
        if self.n_qs > 0:
            init_qpos = self._batch_array(self.init_qpos)
            self.qpos0.from_numpy(init_qpos)

        # Check if the initial configuration is out-of-bounds
        self.qpos = self._rigid_global_info.qpos
        is_init_qpos_out_of_bounds = False
        if self.n_qs > 0:
            init_qpos = self._batch_array(self.init_qpos)
            for joint in joints:
                if joint.type in (gs.JOINT_TYPE.REVOLUTE, gs.JOINT_TYPE.PRISMATIC):
                    is_init_qpos_out_of_bounds |= (joint.dofs_limit[0, 0] > init_qpos[joint.q_start]).any()
                    is_init_qpos_out_of_bounds |= (init_qpos[joint.q_start] > joint.dofs_limit[0, 1]).any()
                    # init_qpos[joint.q_start] = np.clip(init_qpos[joint.q_start], *joint.dofs_limit[0])
            self.qpos.from_numpy(init_qpos)
        if is_init_qpos_out_of_bounds:
            gs.logger.warning(
                "Reference robot position exceeds joint limits."
                # "Clipping initial position too make sure it is valid."
            )

        # This is for IK use only
        # TODO: support IK with parallel envs
        # self._rigid_global_info.links_T = ti.Matrix.field(n=4, m=4, dtype=gs.ti_float, shape=self.n_links)
        self.links_T = self._rigid_global_info.links_T

    def _init_vert_fields(self):
        # # collisioin geom
        self.verts_info = self.data_manager.verts_info
        self.faces_info = self.data_manager.faces_info
        self.edges_info = self.data_manager.edges_info
        self.free_verts_state = self.data_manager.free_verts_state
        self.fixed_verts_state = self.data_manager.fixed_verts_state

        if self.n_verts > 0:
            geoms = self.geoms
            kernel_init_vert_fields(
                verts=np.concatenate([geom.init_verts for geom in geoms], dtype=gs.np_float),
                faces=np.concatenate([geom.init_faces + geom.vert_start for geom in geoms], dtype=gs.np_int),
                edges=np.concatenate([geom.init_edges + geom.vert_start for geom in geoms], dtype=gs.np_int),
                normals=np.concatenate([geom.init_normals for geom in geoms], dtype=gs.np_float),
                verts_geom_idx=np.concatenate([np.full(geom.n_verts, geom.idx) for geom in geoms], dtype=gs.np_int),
                init_center_pos=np.concatenate([geom.init_center_pos for geom in geoms], dtype=gs.np_float),
                verts_state_idx=np.concatenate(
                    [np.arange(geom.verts_state_start, geom.verts_state_start + geom.n_verts) for geom in geoms],
                    dtype=gs.np_int,
                ),
                is_free=np.concatenate([np.full(geom.n_verts, geom.is_free) for geom in geoms], dtype=gs.np_int),
                # taichi variables
                verts_info=self.verts_info,
                faces_info=self.faces_info,
                edges_info=self.edges_info,
                static_rigid_sim_config=self._static_rigid_sim_config,
            )

    def _init_vvert_fields(self):
        # visual geom
        self.vverts_info = self.data_manager.vverts_info
        self.vfaces_info = self.data_manager.vfaces_info
        if self.n_vverts > 0:
            vgeoms = self.vgeoms
            kernel_init_vvert_fields(
                vverts=np.concatenate([vgeom.init_vverts for vgeom in vgeoms], dtype=gs.np_float),
                vfaces=np.concatenate([vgeom.init_vfaces + vgeom.vvert_start for vgeom in vgeoms], dtype=gs.np_int),
                vnormals=np.concatenate([vgeom.init_vnormals for vgeom in vgeoms], dtype=gs.np_float),
                vverts_vgeom_idx=np.concatenate(
                    [np.full(vgeom.n_vverts, vgeom.idx) for vgeom in vgeoms], dtype=gs.np_int
                ),
                # taichi variables
                vverts_info=self.vverts_info,
                vfaces_info=self.vfaces_info,
                static_rigid_sim_config=self._static_rigid_sim_config,
            )

    def _init_geom_fields(self):
        self.geoms_info = self.data_manager.geoms_info
        self.geoms_state = self.data_manager.geoms_state
        self.geoms_init_AABB = self._rigid_global_info.geoms_init_AABB
        self._geoms_render_T = np.empty((self.n_geoms_, self._B, 4, 4), dtype=np.float32)

        if self.n_geoms > 0:
            # Make sure that the constraints parameters are valid
            geoms = self.geoms
            geoms_sol_params = np.array([geom.sol_params for geom in geoms], dtype=gs.np_float)
            _sanitize_sol_params(geoms_sol_params, self._sol_min_timeconst, self._sol_default_timeconst)

            # Accurately compute the center of mass of each geometry if possible.
            # Note that the mean vertex position is a bad approximation, which is impeding the ability of MPR to
            # estimate the exact contact information.
            geoms_center = []
            for geom in geoms:
                tmesh = geom.mesh.trimesh
                if tmesh.is_watertight:
                    geoms_center.append(tmesh.center_mass)
                else:
                    # Still fallback to mean vertex position if no better option...
                    geoms_center.append(np.mean(tmesh.vertices, axis=0))

            kernel_init_geom_fields(
                geoms_pos=np.array([geom.init_pos for geom in geoms], dtype=gs.np_float),
                geoms_center=np.array(geoms_center, dtype=gs.np_float),
                geoms_quat=np.array([geom.init_quat for geom in geoms], dtype=gs.np_float),
                geoms_link_idx=np.array([geom.link.idx for geom in geoms], dtype=gs.np_int),
                geoms_type=np.array([geom.type for geom in geoms], dtype=gs.np_int),
                geoms_friction=np.array([geom.friction for geom in geoms], dtype=gs.np_float),
                geoms_sol_params=geoms_sol_params,
                geoms_vert_start=np.array([geom.vert_start for geom in geoms], dtype=gs.np_int),
                geoms_face_start=np.array([geom.face_start for geom in geoms], dtype=gs.np_int),
                geoms_edge_start=np.array([geom.edge_start for geom in geoms], dtype=gs.np_int),
                geoms_verts_state_start=np.array([geom.verts_state_start for geom in geoms], dtype=gs.np_int),
                geoms_vert_end=np.array([geom.vert_end for geom in geoms], dtype=gs.np_int),
                geoms_face_end=np.array([geom.face_end for geom in geoms], dtype=gs.np_int),
                geoms_edge_end=np.array([geom.edge_end for geom in geoms], dtype=gs.np_int),
                geoms_verts_state_end=np.array([geom.verts_state_end for geom in geoms], dtype=gs.np_int),
                geoms_data=np.array([geom.data for geom in geoms], dtype=gs.np_float),
                geoms_is_convex=np.array([geom.is_convex for geom in geoms], dtype=gs.np_int),
                geoms_needs_coup=np.array([geom.needs_coup for geom in geoms], dtype=gs.np_int),
                geoms_contype=np.array([geom.contype for geom in geoms], dtype=np.int32),
                geoms_conaffinity=np.array([geom.conaffinity for geom in geoms], dtype=np.int32),
                geoms_coup_softness=np.array([geom.coup_softness for geom in geoms], dtype=gs.np_float),
                geoms_coup_friction=np.array([geom.coup_friction for geom in geoms], dtype=gs.np_float),
                geoms_coup_restitution=np.array([geom.coup_restitution for geom in geoms], dtype=gs.np_float),
                geoms_is_free=np.array([geom.is_free for geom in geoms], dtype=gs.np_int),
                geoms_is_decomp=np.array([geom.metadata.get("decomposed", False) for geom in geoms], dtype=gs.np_int),
                # taichi variables
                geoms_info=self.geoms_info,
                geoms_state=self.geoms_state,
                verts_info=self.verts_info,
                geoms_init_AABB=self.geoms_init_AABB,
                static_rigid_sim_config=self._static_rigid_sim_config,
            )

    def _init_vgeom_fields(self):

        self.vgeoms_info = self.data_manager.vgeoms_info
        self.vgeoms_state = self.data_manager.vgeoms_state
        self._vgeoms_render_T = np.empty((self.n_vgeoms_, self._B, 4, 4), dtype=np.float32)

        if self.n_vgeoms > 0:
            vgeoms = self.vgeoms
            kernel_init_vgeom_fields(
                vgeoms_pos=np.array([vgeom.init_pos for vgeom in vgeoms], dtype=gs.np_float),
                vgeoms_quat=np.array([vgeom.init_quat for vgeom in vgeoms], dtype=gs.np_float),
                vgeoms_link_idx=np.array([vgeom.link.idx for vgeom in vgeoms], dtype=gs.np_int),
                vgeoms_vvert_start=np.array([vgeom.vvert_start for vgeom in vgeoms], dtype=gs.np_int),
                vgeoms_vface_start=np.array([vgeom.vface_start for vgeom in vgeoms], dtype=gs.np_int),
                vgeoms_vvert_end=np.array([vgeom.vvert_end for vgeom in vgeoms], dtype=gs.np_int),
                vgeoms_vface_end=np.array([vgeom.vface_end for vgeom in vgeoms], dtype=gs.np_int),
                # taichi variables
                vgeoms_info=self.vgeoms_info,
                static_rigid_sim_config=self._static_rigid_sim_config,
            )

    def _init_entity_fields(self):
        # if self._use_hibernation:
        #     self.n_awake_entities = ti.field(dtype=gs.ti_int, shape=self._B)
        #     self.awake_entities = ti.field(dtype=gs.ti_int, shape=self._batch_shape(self.n_entities_))

        # struct_entity_info = ti.types.struct(
        #     dof_start=gs.ti_int,
        #     dof_end=gs.ti_int,
        #     n_dofs=gs.ti_int,
        #     link_start=gs.ti_int,
        #     link_end=gs.ti_int,
        #     n_links=gs.ti_int,
        #     geom_start=gs.ti_int,
        #     geom_end=gs.ti_int,
        #     n_geoms=gs.ti_int,
        #     gravity_compensation=gs.ti_float,
        # )

        # struct_entity_state = ti.types.struct(
        #     hibernated=gs.ti_int,
        # )

        # self.entities_info = struct_entity_info.field(shape=self.n_entities, needs_grad=False, layout=ti.Layout.SOA)
        # self.entities_state = struct_entity_state.field(
        #     shape=self._batch_shape(self.n_entities), needs_grad=False, layout=ti.Layout.SOA
        # )

        self.entities_info = self.data_manager.entities_info
        self.entities_state = self.data_manager.entities_state

        entities = self._entities
        kernel_init_entity_fields(
            entities_dof_start=np.array([entity.dof_start for entity in entities], dtype=gs.np_int),
            entities_dof_end=np.array([entity.dof_end for entity in entities], dtype=gs.np_int),
            entities_link_start=np.array([entity.link_start for entity in entities], dtype=gs.np_int),
            entities_link_end=np.array([entity.link_end for entity in entities], dtype=gs.np_int),
            entities_geom_start=np.array([entity.geom_start for entity in entities], dtype=gs.np_int),
            entities_geom_end=np.array([entity.geom_end for entity in entities], dtype=gs.np_int),
            entities_gravity_compensation=np.array(
                [entity.gravity_compensation for entity in entities], dtype=gs.np_float
            ),
            # taichi variables
            entities_info=self.entities_info,
            entities_state=self.entities_state,
            dofs_info=self.dofs_info,
            rigid_global_info=self._rigid_global_info,
            static_rigid_sim_config=self._static_rigid_sim_config,
        )

    def _init_equality_fields(self):
        self.equalities_info = self.data_manager.equalities_info
        if self.n_equalities > 0:
            equalities = self.equalities

            equalities_sol_params = np.array([equality.sol_params for equality in equalities], dtype=gs.np_float)
            _sanitize_sol_params(
                equalities_sol_params,
                self._sol_min_timeconst,
                self._sol_default_timeconst,
            )

            kernel_init_equality_fields(
                equalities_type=np.array([equality.type for equality in equalities], dtype=gs.np_int),
                equalities_eq_obj1id=np.array([equality.eq_obj1id for equality in equalities], dtype=gs.np_int),
                equalities_eq_obj2id=np.array([equality.eq_obj2id for equality in equalities], dtype=gs.np_int),
                equalities_eq_data=np.array([equality.eq_data for equality in equalities], dtype=gs.np_float),
                equalities_eq_type=np.array([equality.type for equality in equalities], dtype=gs.np_int),
                equalities_sol_params=equalities_sol_params,
                # taichi variables
                equalities_info=self.equalities_info,
                static_rigid_sim_config=self._static_rigid_sim_config,
            )
            if self._use_contact_island:
                gs.logger.warn("contact island is not supported for equality constraints yet")

    def _init_envs_offset(self):
        self.envs_offset = self._rigid_global_info.envs_offset
        self.envs_offset.from_numpy(self._scene.envs_offset)

    def _init_sdf(self):
        self.sdf = SDF(self)

    def _init_collider(self):
        self.collider = Collider(self)

        if self.collider._collider_static_config.has_terrain:
            links_idx = self.geoms_info.link_idx.to_numpy()[self.geoms_info.type.to_numpy() == gs.GEOM_TYPE.TERRAIN]
            entity = self._entities[self.links_info.entity_idx.to_numpy()[links_idx[0]]]

            scale = entity.terrain_scale
            rc = np.array(entity.terrain_hf.shape, dtype=gs.np_int)
            hf = entity.terrain_hf.astype(gs.np_float, copy=False) * scale[1]
            xyz_maxmin = np.array(
                [rc[0] * scale[0], rc[1] * scale[0], hf.max(), 0, 0, hf.min() - 1.0],
                dtype=gs.np_float,
            )

            self.terrain_hf = ti.field(dtype=gs.ti_float, shape=hf.shape)
            self.terrain_rc = ti.field(dtype=gs.ti_int, shape=2)
            self.terrain_scale = ti.field(dtype=gs.ti_float, shape=2)
            self.terrain_xyz_maxmin = ti.field(dtype=gs.ti_float, shape=6)

            self.terrain_hf.from_numpy(hf)
            self.terrain_rc.from_numpy(rc)
            self.terrain_scale.from_numpy(scale)
            self.terrain_xyz_maxmin.from_numpy(xyz_maxmin)

    def _init_constraint_solver(self):
        if self._use_contact_island:
            self.constraint_solver = ConstraintSolverIsland(self)
        else:
            self.constraint_solver = ConstraintSolver(self)

    def substep(self):
        # from genesis.utils.tools import create_timer

        # timer = create_timer("rigid", level=1, ti_sync=True, skip_first_call=True)
        kernel_step_1(
            links_state=self.links_state,
            links_info=self.links_info,
            joints_state=self.joints_state,
            joints_info=self.joints_info,
            dofs_state=self.dofs_state,
            dofs_info=self.dofs_info,
            geoms_state=self.geoms_state,
            geoms_info=self.geoms_info,
            entities_info=self.entities_info,
            rigid_global_info=self._rigid_global_info,
            static_rigid_sim_config=self._static_rigid_sim_config,
        )
        # timer.stamp("kernel_step_1")
        self._func_constraint_force()
        # timer.stamp("constraint_force")
        kernel_step_2(
            dofs_state=self.dofs_state,
            dofs_info=self.dofs_info,
            links_info=self.links_info,
            links_state=self.links_state,
            joints_info=self.joints_info,
            joints_state=self.joints_state,
            entities_state=self.entities_state,
            entities_info=self.entities_info,
            geoms_info=self.geoms_info,
            geoms_state=self.geoms_state,
            collider_state=self.collider._collider_state,
            rigid_global_info=self._rigid_global_info,
            static_rigid_sim_config=self._static_rigid_sim_config,
        )
        # timer.stamp("kernel_step_2")

    def _kernel_detect_collision(self):
        self.collider.clear()
        self.collider.detection()

    def detect_collision(self, env_idx=0):
        # TODO: support batching
        self._kernel_detect_collision()
        n_collision = self.collider._collider_state.n_contacts.to_numpy()[env_idx]
        collision_pairs = np.empty((n_collision, 2), dtype=np.int32)
        collision_pairs[:, 0] = self.collider._collider_state.contact_data.geom_a.to_numpy()[:n_collision, env_idx]
        collision_pairs[:, 1] = self.collider._collider_state.contact_data.geom_b.to_numpy()[:n_collision, env_idx]
        return collision_pairs

    def _func_constraint_force(self):
        # from genesis.utils.tools import create_timer

        # timer = create_timer(name="constraint_force", level=2, ti_sync=True, skip_first_call=True)
        if self._enable_collision or self._enable_joint_limit or self.n_equalities > 0:
            self.constraint_solver.constraint_state.n_constraints.fill(0)
            self.constraint_solver.constraint_state.n_constraints_equality.fill(0)
            self._func_constraint_clear()
            # timer.stamp("constraint_solver.clear")

        if self._enable_collision:
            self.collider.detection()
            # timer.stamp("detection")

        if not self._disable_constraint:
            self.constraint_solver.handle_constraints()
        # timer.stamp("constraint_solver.handle_constraints")

    def _func_constraint_clear(self):
        self.constraint_solver.constraint_state.n_constraints.fill(0)
        self.constraint_solver.constraint_state.n_constraints_equality.fill(0)
        self.collider._collider_state.n_contacts.fill(0)

    def _func_forward_dynamics(self):
        kernel_forward_dynamics(
            links_state=self.links_state,
            links_info=self.links_info,
            dofs_state=self.dofs_state,
            dofs_info=self.dofs_info,
            joints_info=self.joints_info,
            entities_info=self.entities_info,
            rigid_global_info=self._rigid_global_info,
            static_rigid_sim_config=self._static_rigid_sim_config,
        )

    def _func_update_acc(self):
        kernel_update_acc(
            dofs_state=self.dofs_state,
            links_info=self.links_info,
            links_state=self.links_state,
            entities_info=self.entities_info,
            rigid_global_info=self._rigid_global_info,
            static_rigid_sim_config=self._static_rigid_sim_config,
        )

    def _func_forward_kinematics_entity(self, i_e, envs_idx):
        kernel_forward_kinematics_entity(
            i_e,
            envs_idx,
            links_state=self.links_state,
            links_info=self.links_info,
            joints_state=self.joints_state,
            joints_info=self.joints_info,
            dofs_state=self.dofs_state,
            dofs_info=self.dofs_info,
            entities_info=self.entities_info,
            rigid_global_info=self._rigid_global_info,
            static_rigid_sim_config=self._static_rigid_sim_config,
        )

    def _func_integrate_dq_entity(self, dq, i_e, i_b, respect_joint_limit):
        func_integrate_dq_entity(
            dq,
            i_e,
            i_b,
            respect_joint_limit,
            links_info=self.links_info,
            joints_info=self.joints_info,
            dofs_info=self.dofs_info,
            entities_info=self.entities_info,
            rigid_global_info=self._rigid_global_info,
            static_rigid_sim_config=self._static_rigid_sim_config,
        )

    def _func_update_geoms(self, envs_idx):
        kernel_update_geoms(
            envs_idx,
            entities_info=self.entities_info,
            geoms_info=self.geoms_info,
            geoms_state=self.geoms_state,
            links_state=self.links_state,
            rigid_global_info=self._rigid_global_info,
            static_rigid_sim_config=self._static_rigid_sim_config,
        )

    # TODO: we need to use a kernel to clear the constraints if hibernation is enabled
    # right now, a python-scope function is more convenient since .fill(0) only works on python scope for ndarray
    # @ti.kernel
    # def _func_constraint_clear(
    #     self_unused,
    #     links_state: array_class.LinksState,
    #     links_info: array_class.LinksInfo,
    #     collider_state: array_class.ColliderState,
    #     static_rigid_sim_config: ti.template(),
    # ):

    #     if static_rigid_sim_config.enable_collision:
    #         if ti.static(static_rigid_sim_config.use_hibernation):
    #             collider_state.n_contacts_hibernated.fill(0)
    #             _B = collider_state.n_contacts.shape[0]
    #             ti.loop_config(serialize=static_rigid_sim_config.para_level < gs.PARA_LEVEL.ALL)
    #             for i_b in range(_B):
    #                 # Advect hibernated contacts
    #                 for i_c in range(collider_state.n_contacts[i_b]):
    #                     i_la = collider_state.contact_data[i_c, i_b].link_a
    #                     i_lb = collider_state.contact_data[i_c, i_b].link_b
    #                     I_la = [i_la, i_b] if ti.static(static_rigid_sim_config.batch_links_info) else i_la
    #                     I_lb = [i_lb, i_b] if ti.static(static_rigid_sim_config.batch_links_info) else i_lb

    #                     # Pair of hibernated-fixed links -> hibernated contact
    #                     # TODO: we should also include hibernated-hibernated links and wake up the whole contact island
    #                     # once a new collision is detected
    #                     if (links_state.hibernated[i_la, i_b] and links_info.is_fixed[I_lb]) or (
    #                         links_state.hibernated[i_lb, i_b] and links_info.is_fixed[I_la]
    #                     ):
    #                         i_c_hibernated = collider_state.n_contacts_hibernated[i_b]
    #                         if i_c != i_c_hibernated:
    #                             collider_state.contact_data[i_c_hibernated, i_b] = collider_state.contact_data[i_c, i_b]
    #                         collider_state.n_contacts_hibernated[i_b] = i_c_hibernated + 1

    #                 collider_state.n_contacts[i_b] = collider_state.n_contacts_hibernated[i_b]
    #         else:
    #             collider_state.n_contacts.fill(0)

    def _batch_array(self, arr, first_dim=False):
        if first_dim:
            return np.tile(np.expand_dims(arr, 0), self._batch_shape(arr.ndim * (1,), True))
        else:
            return np.tile(np.expand_dims(arr, -1), self._batch_shape(arr.ndim * (1,)))

    def _process_dim(self, tensor, envs_idx=None):
        if self.n_envs == 0:
            if tensor.ndim == 1:
                tensor = tensor.unsqueeze(0)
            else:
                gs.raise_exception(
                    f"Invalid input shape: {tensor.shape}. Expecting a 1D tensor for non-parallelized scene."
                )
        else:
            if tensor.ndim == 2:
                if envs_idx is not None:
                    if len(tensor) != len(envs_idx):
                        gs.raise_exception(
                            f"Invalid input shape: {tensor.shape}. 1st dimension of input does not match `envs_idx`."
                        )
                else:
                    if len(tensor) != self.n_envs:
                        gs.raise_exception(
                            f"Invalid input shape: {tensor.shape}. 1st dimension of input does not match `scene.n_envs`."
                        )
            else:
                gs.raise_exception(
                    f"Invalid input shape: {tensor.shape}. Expecting a 2D tensor for scene with parallelized envs."
                )
        return tensor

    def apply_links_external_force(
        self,
        force,
        links_idx=None,
        envs_idx=None,
        *,
        ref: Literal["link_origin", "link_com", "root_com"] = "link_origin",
        local: bool = False,
        unsafe: bool = False,
    ):
        """
        Apply some external linear force on a set of links.

        Parameters
        ----------
        force : array_like
            The force to apply.
        links_idx : None | array_like, optional
            The indices of the links on which to apply force. None to specify all links. Default to None.
        envs_idx : None | array_like, optional
            The indices of the environments. If None, all environments will be considered. Defaults to None.
        ref: "link_origin" | "link_com" | "root_com", optional
            The reference frame on which the linear force will be applied. "link_origin" refers to the origin of the
            link, "link_com" refers to the center of mass of the link, and "root_com" refers to the center of mass of
            the entire kinematic tree to which a link belong (see `get_links_root_COM` for details).
        local: bool, optional
            Whether the force is expressed in the local coordinates associated with the reference frame instead of
            world frame. Only supported for `ref="link_origin"` or `ref="link_com"`.
        """
        force, links_idx, envs_idx = self._sanitize_2D_io_variables(
            force, links_idx, self.n_links, 3, envs_idx, idx_name="links_idx", skip_allocation=True, unsafe=unsafe
        )
        if self.n_envs == 0:
            force = force.unsqueeze(0)

        if ref == "root_com":
            if local:
                raise ValueError("'local=True' not compatible with ref='root_com'.")
            ref = 0
        elif ref == "link_com":
            ref = 1
        elif ref == "link_origin":
            ref = 2
        else:
            raise ValueError("'ref' must be either 'link_origin', 'link_com', or 'root_com'.")

        kernel_apply_links_external_force(
            force, links_idx, envs_idx, ref, 1 if local else 0, self.links_state, self._static_rigid_sim_config
        )

    def apply_links_external_torque(
        self,
        torque,
        links_idx=None,
        envs_idx=None,
        *,
        ref: Literal["link_origin", "link_com", "root_com"] = "link_origin",
        local: bool = False,
        unsafe=False,
    ):
        """
        Apply some external torque on a set of links.

        Parameters
        ----------
        torque : array_like
            The torque to apply.
        links_idx : None | array_like, optional
            The indices of the links on which to apply torque. None to specify all links. Default to None.
        envs_idx : None | array_like, optional
            The indices of the environments. If None, all environments will be considered. Defaults to None.
        ref: "link_origin" | "link_com" | "root_com", optional
            The reference frame on which the torque will be applied. "link_origin" refers to the origin of the link,
            "link_com" refers to the center of mass of the link, and "root_com" refers to the center of mass of
            the entire kinematic tree to which a link belong (see `get_links_root_COM` for details). Note that this
            argument has no effect unless `local=True`.
        local: bool, optional
            Whether the torque is expressed in the local coordinates associated with the reference frame instead of
            world frame. Only supported for `ref="link_origin"` or `ref="link_com"`.
        """
        torque, links_idx, envs_idx = self._sanitize_2D_io_variables(
            torque, links_idx, self.n_links, 3, envs_idx, idx_name="links_idx", skip_allocation=True, unsafe=unsafe
        )
        if self.n_envs == 0:
            torque = torque.unsqueeze(0)

        if ref == "root_com":
            if local:
                raise ValueError("'local=True' not compatible with ref='root_com'.")
            ref = 0
        elif ref == "link_com":
            ref = 1
        elif ref == "link_origin":
            ref = 2
        else:
            raise ValueError("'ref' must be either 'link_origin', 'link_com', or 'root_com'.")

        kernel_apply_links_external_torque(
            torque, links_idx, envs_idx, ref, 1 if local else 0, self.links_state, self._static_rigid_sim_config
        )

    def substep_pre_coupling(self, f):
        if self.is_active():
            self.substep()

    def substep_pre_coupling_grad(self, f):
        pass

    def substep_post_coupling(self, f):
        pass

    def substep_post_coupling_grad(self, f):
        pass

    def add_grad_from_state(self, state):
        pass

    def collect_output_grads(self):
        """
        Collect gradients from downstream queried states.
        """
        pass

    def reset_grad(self):
        pass

    def update_geoms_render_T(self):
        kernel_update_geoms_render_T(
            self._geoms_render_T,
            geoms_state=self.geoms_state,
            rigid_global_info=self._rigid_global_info,
            static_rigid_sim_config=self._static_rigid_sim_config,
        )

    def update_vgeoms_render_T(self):
        kernel_update_vgeoms_render_T(
            self._vgeoms_render_T,
            vgeoms_info=self.vgeoms_info,
            vgeoms_state=self.vgeoms_state,
            links_state=self.links_state,
            rigid_global_info=self._rigid_global_info,
            static_rigid_sim_config=self._static_rigid_sim_config,
        )

    def get_state(self, f):
        if self.is_active():
            state = RigidSolverState(self._scene)

            # qpos: ti.types.ndarray(),
            # vel: ti.types.ndarray(),
            # links_pos: ti.types.ndarray(),
            # links_quat: ti.types.ndarray(),
            # i_pos_shift: ti.types.ndarray(),
            # mass_shift: ti.types.ndarray(),
            # friction_ratio: ti.types.ndarray(),
            # links_state: array_class.LinksState,
            # dofs_state: array_class.DofsState,
            # geoms_state: array_class.GeomsState,
            # rigid_global_info: array_class.RigidGlobalInfo,
            # static_rigid_sim_config: ti.template(),

            kernel_get_state(
                qpos=state.qpos,
                vel=state.dofs_vel,
                links_pos=state.links_pos,
                links_quat=state.links_quat,
                i_pos_shift=state.i_pos_shift,
                mass_shift=state.mass_shift,
                friction_ratio=state.friction_ratio,
                links_state=self.links_state,
                dofs_state=self.dofs_state,
                geoms_state=self.geoms_state,
                rigid_global_info=self._rigid_global_info,
                static_rigid_sim_config=self._static_rigid_sim_config,
            )
        else:
            state = None
        return state

    def set_state(self, f, state, envs_idx=None):
        if self.is_active():
            envs_idx = self._scene._sanitize_envs_idx(envs_idx)
            kernel_set_state(
                qpos=state.qpos,
                dofs_vel=state.dofs_vel,
                links_pos=state.links_pos,
                links_quat=state.links_quat,
                i_pos_shift=state.i_pos_shift,
                mass_shift=state.mass_shift,
                friction_ratio=state.friction_ratio,
                envs_idx=envs_idx,
                links_state=self.links_state,
                dofs_state=self.dofs_state,
                geoms_state=self.geoms_state,
                rigid_global_info=self._rigid_global_info,
                static_rigid_sim_config=self._static_rigid_sim_config,
            )
            kernel_forward_kinematics_links_geoms(
                envs_idx,
                links_state=self.links_state,
                links_info=self.links_info,
                joints_state=self.joints_state,
                joints_info=self.joints_info,
                dofs_state=self.dofs_state,
                dofs_info=self.dofs_info,
                geoms_state=self.geoms_state,
                geoms_info=self.geoms_info,
                entities_info=self.entities_info,
                rigid_global_info=self._rigid_global_info,
                static_rigid_sim_config=self._static_rigid_sim_config,
            )
            self.collider.reset(envs_idx)
            self.collider.clear(envs_idx)
            if self.constraint_solver is not None:
                self.constraint_solver.reset(envs_idx)
                self.constraint_solver.clear(envs_idx)
            self._cur_step = -1

    def process_input(self, in_backward=False):
        pass

    def process_input_grad(self):
        pass

    def save_ckpt(self, ckpt_name):
        pass

    def load_ckpt(self, ckpt_name):
        pass

    def is_active(self):
        return self.n_links > 0

    # ------------------------------------------------------------------------------------
    # ------------------------------------ control ---------------------------------------
    # ------------------------------------------------------------------------------------

    def _sanitize_1D_io_variables(
        self,
        tensor,
        inputs_idx,
        input_size,
        envs_idx,
        batched=True,
        idx_name="dofs_idx",
        *,
        skip_allocation=False,
        unsafe=False,
    ):
        # Handling default arguments
        if batched:
            envs_idx = self._scene._sanitize_envs_idx(envs_idx, unsafe=unsafe)
        else:
            envs_idx = torch.empty((0,), dtype=gs.tc_int, device=gs.device)

        if inputs_idx is None:
            inputs_idx = range(input_size)
        elif isinstance(inputs_idx, slice):
            inputs_idx = range(
                inputs_idx.start or 0,
                inputs_idx.stop if inputs_idx.stop is not None else input_size,
                inputs_idx.step or 1,
            )
        elif isinstance(inputs_idx, (int, np.integer)):
            inputs_idx = [inputs_idx]

        is_preallocated = tensor is not None
        if not is_preallocated and not skip_allocation:
            if batched and self.n_envs > 0:
                shape = self._batch_shape(len(inputs_idx), True, B=len(envs_idx))
            else:
                shape = (len(inputs_idx),)
            tensor = torch.empty(shape, dtype=gs.tc_float, device=gs.device)

        # Early return if unsafe
        if unsafe:
            return tensor, inputs_idx, envs_idx

        # Perform a bunch of sanity checks
        _inputs_idx = torch.as_tensor(inputs_idx, dtype=gs.tc_int, device=gs.device).contiguous()
        if _inputs_idx is not inputs_idx:
            gs.logger.debug(ALLOCATE_TENSOR_WARNING)
        _inputs_idx = torch.atleast_1d(_inputs_idx)
        if _inputs_idx.ndim != 1:
            gs.raise_exception(f"Expecting 1D tensor for `{idx_name}`.")
        if len(inputs_idx):
            inputs_start, inputs_end = min(inputs_idx), max(inputs_idx)
            if inputs_start < 0 or input_size <= inputs_end:
                gs.raise_exception(f"`{idx_name}` is out-of-range.")

        if is_preallocated:
            _tensor = torch.as_tensor(tensor, dtype=gs.tc_float, device=gs.device).contiguous()
            if _tensor is not tensor:
                gs.logger.debug(ALLOCATE_TENSOR_WARNING)
            tensor = _tensor.unsqueeze(0) if batched and self.n_envs and _tensor.ndim == 1 else _tensor

            if tensor.shape[-1] != len(inputs_idx):
                gs.raise_exception(f"Last dimension of the input tensor does not match length of `{idx_name}`.")

            if batched:
                if self.n_envs == 0:
                    if tensor.ndim != 1:
                        gs.raise_exception(
                            f"Invalid input shape: {tensor.shape}. Expecting a 1D tensor for non-parallelized scene."
                        )
                else:
                    if tensor.ndim == 2:
                        if tensor.shape[0] != len(envs_idx):
                            gs.raise_exception(
                                f"Invalid input shape: {tensor.shape}. First dimension of the input tensor does not match "
                                "length of `envs_idx` (or `scene.n_envs` if `envs_idx` is None)."
                            )
                    else:
                        gs.raise_exception(
                            f"Invalid input shape: {tensor.shape}. Expecting a 2D tensor for scene with parallelized envs."
                        )
            else:
                if tensor.ndim != 1:
                    gs.raise_exception("Expecting 1D output tensor.")
        return tensor, _inputs_idx, envs_idx

    def _sanitize_2D_io_variables(
        self,
        tensor,
        inputs_idx,
        input_size,
        vec_size,
        envs_idx=None,
        batched=True,
        idx_name="links_idx",
        *,
        skip_allocation=False,
        unsafe=False,
    ):
        # Handling default arguments
        if batched:
            envs_idx = self._scene._sanitize_envs_idx(envs_idx, unsafe=unsafe)
        else:
            envs_idx = torch.empty((), dtype=gs.tc_int, device=gs.device)

        if inputs_idx is None:
            inputs_idx = range(input_size)
        elif isinstance(inputs_idx, slice):
            inputs_idx = range(
                inputs_idx.start or 0,
                inputs_idx.stop if inputs_idx.stop is not None else input_size,
                inputs_idx.step or 1,
            )
        elif isinstance(inputs_idx, (int, np.integer)):
            inputs_idx = [inputs_idx]

        is_preallocated = tensor is not None
        if not is_preallocated and not skip_allocation:
            if batched and self.n_envs > 0:
                shape = self._batch_shape((len(inputs_idx), vec_size), True, B=len(envs_idx))
            else:
                shape = (len(inputs_idx), vec_size)
            tensor = torch.empty(shape, dtype=gs.tc_float, device=gs.device)

        # Early return if unsafe
        if unsafe:
            return tensor, inputs_idx, envs_idx

        # Perform a bunch of sanity checks
        _inputs_idx = torch.as_tensor(inputs_idx, dtype=gs.tc_int, device=gs.device).contiguous()
        if _inputs_idx is not inputs_idx:
            gs.logger.debug(ALLOCATE_TENSOR_WARNING)
        _inputs_idx = torch.atleast_1d(_inputs_idx)
        if _inputs_idx.ndim != 1:
            gs.raise_exception(f"Expecting 1D tensor for `{idx_name}`.")
        inputs_start, inputs_end = min(inputs_idx), max(inputs_idx)
        if inputs_start < 0 or input_size <= inputs_end:
            gs.raise_exception(f"`{idx_name}` is out-of-range.")

        if is_preallocated:
            _tensor = torch.as_tensor(tensor, dtype=gs.tc_float, device=gs.device).contiguous()
            if _tensor is not tensor:
                gs.logger.debug(ALLOCATE_TENSOR_WARNING)
            tensor = _tensor.unsqueeze(0) if batched and self.n_envs and _tensor.ndim == 2 else _tensor

            if tensor.shape[-2] != len(inputs_idx):
                gs.raise_exception(f"Second last dimension of the input tensor does not match length of `{idx_name}`.")
            if tensor.shape[-1] != vec_size:
                gs.raise_exception(f"Last dimension of the input tensor must be {vec_size}.")

            if batched:
                if self.n_envs == 0:
                    if tensor.ndim != 2:
                        gs.raise_exception(
                            f"Invalid input shape: {tensor.shape}. Expecting a 2D tensor for non-parallelized scene."
                        )

                else:
                    if tensor.ndim == 3:
                        if tensor.shape[0] != len(envs_idx):
                            gs.raise_exception(
                                f"Invalid input shape: {tensor.shape}. First dimension of the input tensor does not match "
                                "length of `envs_idx` (or `scene.n_envs` if `envs_idx` is None)."
                            )
                    else:
                        gs.raise_exception(
                            f"Invalid input shape: {tensor.shape}. Expecting a 3D tensor for scene with parallelized envs."
                        )
            else:
                if tensor.ndim != 2:
                    gs.raise_exception("Expecting 2D input tensor.")
        return tensor, _inputs_idx, envs_idx

    def _get_qs_idx(self, qs_idx_local=None):
        return self._get_qs_idx_local(qs_idx_local) + self._q_start

    def set_links_pos(self, pos, links_idx=None, envs_idx=None, *, skip_forward=False, unsafe=False):
        raise DeprecationError("This method has been removed. Please use 'set_base_links_pos' instead.")

    def set_base_links_pos(
        self, pos, links_idx=None, envs_idx=None, *, relative=False, skip_forward=False, unsafe=False
    ):
        if links_idx is None:
            links_idx = self._base_links_idx
        pos, links_idx, envs_idx = self._sanitize_2D_io_variables(
            pos, links_idx, self.n_links, 3, envs_idx, idx_name="links_idx", skip_allocation=True, unsafe=unsafe
        )
        if self.n_envs == 0:
            pos = pos.unsqueeze(0)
        if not unsafe and not torch.isin(links_idx, self._base_links_idx).all():
            gs.raise_exception("`links_idx` contains at least one link that is not a base link.")
        kernel_set_links_pos(
            relative,
            pos,
            links_idx,
            envs_idx,
            links_info=self.links_info,
            links_state=self.links_state,
            rigid_global_info=self._rigid_global_info,
            static_rigid_sim_config=self._static_rigid_sim_config,
        )
        if not skip_forward:
            kernel_forward_kinematics_links_geoms(
                envs_idx,
                links_state=self.links_state,
                links_info=self.links_info,
                joints_state=self.joints_state,
                joints_info=self.joints_info,
                dofs_state=self.dofs_state,
                dofs_info=self.dofs_info,
                geoms_state=self.geoms_state,
                geoms_info=self.geoms_info,
                entities_info=self.entities_info,
                rigid_global_info=self._rigid_global_info,
                static_rigid_sim_config=self._static_rigid_sim_config,
            )

    def set_links_quat(self, quat, links_idx=None, envs_idx=None, *, skip_forward=False, unsafe=False):
        raise DeprecationError("This method has been removed. Please use 'set_base_links_quat' instead.")

    def set_base_links_quat(
        self, quat, links_idx=None, envs_idx=None, *, relative=False, skip_forward=False, unsafe=False
    ):
        if links_idx is None:
            links_idx = self._base_links_idx
        quat, links_idx, envs_idx = self._sanitize_2D_io_variables(
            quat, links_idx, self.n_links, 4, envs_idx, idx_name="links_idx", skip_allocation=True, unsafe=unsafe
        )
        if self.n_envs == 0:
            quat = quat.unsqueeze(0)
        if not unsafe and not torch.isin(links_idx, self._base_links_idx).all():
            gs.raise_exception("`links_idx` contains at least one link that is not a base link.")
        kernel_set_links_quat(
            relative,
            quat,
            links_idx,
            envs_idx,
            links_info=self.links_info,
            links_state=self.links_state,
            rigid_global_info=self._rigid_global_info,
            static_rigid_sim_config=self._static_rigid_sim_config,
        )
        if not skip_forward:
            kernel_forward_kinematics_links_geoms(
                envs_idx,
                links_state=self.links_state,
                links_info=self.links_info,
                joints_state=self.joints_state,
                joints_info=self.joints_info,
                dofs_state=self.dofs_state,
                dofs_info=self.dofs_info,
                geoms_state=self.geoms_state,
                geoms_info=self.geoms_info,
                entities_info=self.entities_info,
                rigid_global_info=self._rigid_global_info,
                static_rigid_sim_config=self._static_rigid_sim_config,
            )

    def set_links_mass_shift(self, mass, links_idx=None, envs_idx=None, *, unsafe=False):
        mass, links_idx, envs_idx = self._sanitize_1D_io_variables(
            mass, links_idx, self.n_links, envs_idx, idx_name="links_idx", skip_allocation=True, unsafe=unsafe
        )
        if self.n_envs == 0:
            mass = mass.unsqueeze(0)
        kernel_set_links_mass_shift(
            mass,
            links_idx,
            envs_idx,
            links_state=self.links_state,
            static_rigid_sim_config=self._static_rigid_sim_config,
        )

    def set_links_COM_shift(self, com, links_idx=None, envs_idx=None, *, unsafe=False):
        com, links_idx, envs_idx = self._sanitize_2D_io_variables(
            com, links_idx, self.n_links, 3, envs_idx, idx_name="links_idx", skip_allocation=True, unsafe=unsafe
        )
        if self.n_envs == 0:
            com = com.unsqueeze(0)
        kernel_set_links_COM_shift(com, links_idx, envs_idx, self.links_state, self._static_rigid_sim_config)

    def set_links_inertial_mass(self, mass, links_idx=None, envs_idx=None, *, unsafe=False):
        _, links_idx, envs_idx = self._sanitize_1D_io_variables(
            mass,
            links_idx,
            self.n_links,
            envs_idx,
            batched=self._options.batch_links_info,
            idx_name="links_idx",
            skip_allocation=True,
            unsafe=unsafe,
        )
        if self.n_envs == 0 and self._options.batch_links_info:
            mass = mass.unsqueeze(0)
        kernel_set_links_inertial_mass(mass, links_idx, envs_idx, self.links_info, self._static_rigid_sim_config)

    def set_links_invweight(self, invweight, links_idx=None, envs_idx=None, *, unsafe=False):
        _, links_idx, envs_idx = self._sanitize_2D_io_variables(
            invweight,
            links_idx,
            self.n_links,
            2,
            envs_idx,
            batched=self._options.batch_links_info,
            idx_name="links_idx",
            skip_allocation=True,
            unsafe=unsafe,
        )
        if self.n_envs == 0 and self._options.batch_links_info:
            invweight = invweight.unsqueeze(0)
        kernel_set_links_invweight(invweight, links_idx, envs_idx, self.links_info, self._static_rigid_sim_config)

    def set_geoms_friction_ratio(self, friction_ratio, geoms_idx=None, envs_idx=None, *, unsafe=False):
        friction_ratio, geoms_idx, envs_idx = self._sanitize_1D_io_variables(
            friction_ratio, geoms_idx, self.n_geoms, envs_idx, idx_name="geoms_idx", skip_allocation=True, unsafe=unsafe
        )
        kernel_set_geoms_friction_ratio(
            friction_ratio, geoms_idx, envs_idx, self.geoms_state, self._static_rigid_sim_config
        )

    def set_qpos(self, qpos, qs_idx=None, envs_idx=None, *, skip_forward=False, unsafe=False):
        qpos, qs_idx, envs_idx = self._sanitize_1D_io_variables(
            qpos, qs_idx, self.n_qs, envs_idx, idx_name="qs_idx", skip_allocation=True, unsafe=unsafe
        )
        if self.n_envs == 0:
            qpos = qpos.unsqueeze(0)
        kernel_set_qpos(qpos, qs_idx, envs_idx, self._rigid_global_info, self._static_rigid_sim_config)
        self.collider.reset(envs_idx)
        self.collider.clear(envs_idx)
        if self.constraint_solver is not None:
            self.constraint_solver.reset(envs_idx)
            self.constraint_solver.clear(envs_idx)
        if not skip_forward:
            kernel_forward_kinematics_links_geoms(
                envs_idx,
                links_state=self.links_state,
                links_info=self.links_info,
                joints_state=self.joints_state,
                joints_info=self.joints_info,
                dofs_state=self.dofs_state,
                dofs_info=self.dofs_info,
                geoms_state=self.geoms_state,
                geoms_info=self.geoms_info,
                entities_info=self.entities_info,
                rigid_global_info=self._rigid_global_info,
                static_rigid_sim_config=self._static_rigid_sim_config,
            )

    def set_global_sol_params(self, sol_params, *, unsafe=False):
        """
        Set constraint solver parameters.

        Reference: https://mujoco.readthedocs.io/en/latest/modeling.html#solver-parameters

        Parameters
        ----------
        sol_params: Tuple[float] | List[float] | np.ndarray | torch.tensor
            array of length 7 in which each element corresponds to
            (timeconst, dampratio, dmin, dmax, width, mid, power)
        """
        # Sanitize input arguments
        if not unsafe:
            _sol_params = torch.as_tensor(sol_params, dtype=gs.tc_float, device=gs.device).contiguous()
            if _sol_params is not sol_params:
                gs.logger.debug(ALLOCATE_TENSOR_WARNING)
            sol_params = _sol_params

        # Make sure that the constraints parameters are within range
        _sanitize_sol_params(sol_params, self._sol_min_timeconst)

        kernel_set_global_sol_params(
            sol_params, self.geoms_info, self.joints_info, self.equalities_info, self._static_rigid_sim_config
        )

    def set_sol_params(self, sol_params, geoms_idx=None, envs_idx=None, *, joints_idx=None, eqs_idx=None, unsafe=False):
        """
        Set constraint solver parameters.

        Reference: https://mujoco.readthedocs.io/en/latest/modeling.html#solver-parameters

        Parameters
        ----------
        sol_params: Tuple[float] | List[float] | np.ndarray | torch.tensor
            array of length 7 in which each element corresponds to
            (timeconst, dampratio, dmin, dmax, width, mid, power)
        """
        # Make sure that a single constraint type has been selected at once
        if sum(inputs_idx is not None for inputs_idx in (geoms_idx, joints_idx, eqs_idx)) > 1:
            raise gs.raise_exception("Cannot set more than one constraint type at once.")

        # Select the right input type
        if eqs_idx is not None:
            constraint_type = 2
            idx_name = "eqs_idx"
            inputs_idx = eqs_idx
            inputs_length = self.n_equalities
            batched = True
        elif joints_idx is not None:
            constraint_type = 1
            idx_name = "joints_idx"
            inputs_idx = joints_idx
            inputs_length = self.n_joints
            batched = self._options.batch_joints_info
        else:
            constraint_type = 0
            idx_name = "geoms_idx"
            inputs_idx = geoms_idx
            inputs_length = self.n_geoms
            batched = False

        # Sanitize input arguments
        sol_params_, inputs_idx, envs_idx = self._sanitize_2D_io_variables(
            sol_params,
            inputs_idx,
            inputs_length,
            7,
            envs_idx,
            batched=batched,
            idx_name=idx_name,
            skip_allocation=True,
            unsafe=unsafe,
        )

        # Make sure that the constraints parameters are within range
        sol_params = sol_params_.clone() if sol_params_ is sol_params else sol_params_
        _sanitize_sol_params(sol_params, self._sol_min_timeconst)

        if batched and self.n_envs == 0:
            sol_params = sol_params.unsqueeze(0)
        kernel_set_sol_params(
            constraint_type,
            sol_params,
            inputs_idx,
            envs_idx,
            geoms_info=self.geoms_info,
            joints_info=self.joints_info,
            equalities_info=self.equalities_info,
            static_rigid_sim_config=self._static_rigid_sim_config,
        )

    def _set_dofs_info(self, tensor_list, dofs_idx, name, envs_idx=None, *, unsafe=False):
        tensor_list = list(tensor_list)
        for i, tensor in enumerate(tensor_list):
            tensor_list[i], dofs_idx, envs_idx = self._sanitize_1D_io_variables(
                tensor,
                dofs_idx,
                self.n_dofs,
                envs_idx,
                batched=self._options.batch_dofs_info,
                skip_allocation=True,
                unsafe=unsafe,
            )
        if name == "kp":
            kernel_set_dofs_kp(tensor_list[0], dofs_idx, envs_idx, self.dofs_info, self._static_rigid_sim_config)
        elif name == "kv":
            kernel_set_dofs_kv(tensor_list[0], dofs_idx, envs_idx, self.dofs_info, self._static_rigid_sim_config)
        elif name == "force_range":
            kernel_set_dofs_force_range(
                tensor_list[0], tensor_list[1], dofs_idx, envs_idx, self.dofs_info, self._static_rigid_sim_config
            )
        elif name == "stiffness":
            kernel_set_dofs_stiffness(tensor_list[0], dofs_idx, envs_idx, self.dofs_info, self._static_rigid_sim_config)
        elif name == "invweight":
            kernel_set_dofs_invweight(tensor_list[0], dofs_idx, envs_idx, self.dofs_info, self._static_rigid_sim_config)
        elif name == "armature":
            kernel_set_dofs_armature(tensor_list[0], dofs_idx, envs_idx, self.dofs_info, self._static_rigid_sim_config)
        elif name == "damping":
            kernel_set_dofs_damping(tensor_list[0], dofs_idx, envs_idx, self.dofs_info, self._static_rigid_sim_config)
        elif name == "limit":
            kernel_set_dofs_limit(
                tensor_list[0], tensor_list[1], dofs_idx, envs_idx, self.dofs_info, self._static_rigid_sim_config
            )
        else:
            gs.raise_exception(f"Invalid `name` {name}.")

    def set_dofs_kp(self, kp, dofs_idx=None, envs_idx=None, *, unsafe=False):
        self._set_dofs_info([kp], dofs_idx, "kp", envs_idx, unsafe=unsafe)

    def set_dofs_kv(self, kv, dofs_idx=None, envs_idx=None, *, unsafe=False):
        self._set_dofs_info([kv], dofs_idx, "kv", envs_idx, unsafe=unsafe)

    def set_dofs_force_range(self, lower, upper, dofs_idx=None, envs_idx=None, *, unsafe=False):
        self._set_dofs_info([lower, upper], dofs_idx, "force_range", envs_idx, unsafe=unsafe)

    def set_dofs_stiffness(self, stiffness, dofs_idx=None, envs_idx=None, *, unsafe=False):
        self._set_dofs_info([stiffness], dofs_idx, "stiffness", envs_idx, unsafe=unsafe)

    def set_dofs_invweight(self, invweight, dofs_idx=None, envs_idx=None, *, unsafe=False):
        self._set_dofs_info([invweight], dofs_idx, "invweight", envs_idx, unsafe=unsafe)

    def set_dofs_armature(self, armature, dofs_idx=None, envs_idx=None, *, unsafe=False):
        self._set_dofs_info([armature], dofs_idx, "armature", envs_idx, unsafe=unsafe)

    def set_dofs_damping(self, damping, dofs_idx=None, envs_idx=None, *, unsafe=False):
        self._set_dofs_info([damping], dofs_idx, "damping", envs_idx)

    def set_dofs_limit(self, lower, upper, dofs_idx=None, envs_idx=None, *, unsafe=False):
        self._set_dofs_info([lower, upper], dofs_idx, "limit", envs_idx, unsafe=unsafe)

    def set_dofs_velocity(self, velocity, dofs_idx=None, envs_idx=None, *, skip_forward=False, unsafe=False):
        velocity, dofs_idx, envs_idx = self._sanitize_1D_io_variables(
            velocity, dofs_idx, self.n_dofs, envs_idx, skip_allocation=True, unsafe=unsafe
        )

        if velocity is None:
            kernel_set_dofs_zero_velocity(dofs_idx, envs_idx, self.dofs_state, self._static_rigid_sim_config)
        else:
            if self.n_envs == 0:
                velocity = velocity.unsqueeze(0)
            kernel_set_dofs_velocity(velocity, dofs_idx, envs_idx, self.dofs_state, self._static_rigid_sim_config)

        if not skip_forward:
            kernel_forward_kinematics_links_geoms(
                envs_idx,
                links_state=self.links_state,
                links_info=self.links_info,
                joints_state=self.joints_state,
                joints_info=self.joints_info,
                dofs_state=self.dofs_state,
                dofs_info=self.dofs_info,
                geoms_state=self.geoms_state,
                geoms_info=self.geoms_info,
                entities_info=self.entities_info,
                rigid_global_info=self._rigid_global_info,
                static_rigid_sim_config=self._static_rigid_sim_config,
            )

    def set_dofs_position(self, position, dofs_idx=None, envs_idx=None, *, skip_forward=False, unsafe=False):
        position, dofs_idx, envs_idx = self._sanitize_1D_io_variables(
            position, dofs_idx, self.n_dofs, envs_idx, skip_allocation=True, unsafe=unsafe
        )
        if self.n_envs == 0:
            position = position.unsqueeze(0)
        kernel_set_dofs_position(
            position,
            dofs_idx,
            envs_idx,
            self.dofs_state,
            self.links_info,
            self.joints_info,
            self.entities_info,
            self._rigid_global_info,
            self._static_rigid_sim_config,
        )
        self.collider.reset(envs_idx)
        self.collider.clear(envs_idx)
        if self.constraint_solver is not None:
            self.constraint_solver.reset(envs_idx)
            self.constraint_solver.clear(envs_idx)
        if not skip_forward:
            kernel_forward_kinematics_links_geoms(
                envs_idx,
                links_state=self.links_state,
                links_info=self.links_info,
                joints_state=self.joints_state,
                joints_info=self.joints_info,
                dofs_state=self.dofs_state,
                dofs_info=self.dofs_info,
                geoms_state=self.geoms_state,
                geoms_info=self.geoms_info,
                entities_info=self.entities_info,
                rigid_global_info=self._rigid_global_info,
                static_rigid_sim_config=self._static_rigid_sim_config,
            )

    def control_dofs_force(self, force, dofs_idx=None, envs_idx=None, *, unsafe=False):
        force, dofs_idx, envs_idx = self._sanitize_1D_io_variables(
            force, dofs_idx, self.n_dofs, envs_idx, skip_allocation=True, unsafe=unsafe
        )
        if self.n_envs == 0:
            force = force.unsqueeze(0)
        kernel_control_dofs_force(force, dofs_idx, envs_idx, self.dofs_state, self._static_rigid_sim_config)

    def control_dofs_velocity(self, velocity, dofs_idx=None, envs_idx=None, *, unsafe=False):
        velocity, dofs_idx, envs_idx = self._sanitize_1D_io_variables(
            velocity, dofs_idx, self.n_dofs, envs_idx, skip_allocation=True, unsafe=unsafe
        )
        if self.n_envs == 0:
            velocity = velocity.unsqueeze(0)
        kernel_control_dofs_velocity(velocity, dofs_idx, envs_idx, self.dofs_state, self._static_rigid_sim_config)

    def control_dofs_position(self, position, dofs_idx=None, envs_idx=None, *, unsafe=False):
        position, dofs_idx, envs_idx = self._sanitize_1D_io_variables(
            position, dofs_idx, self.n_dofs, envs_idx, skip_allocation=True, unsafe=unsafe
        )
        if self.n_envs == 0:
            position = position.unsqueeze(0)
        kernel_control_dofs_position(position, dofs_idx, envs_idx, self.dofs_state, self._static_rigid_sim_config)

    def get_sol_params(self, geoms_idx=None, envs_idx=None, *, joints_idx=None, eqs_idx=None, unsafe=False):
        """
        Get constraint solver parameters.
        """
        if eqs_idx is not None:
            if not unsafe:
                assert envs_idx is None
            tensor = ti_field_to_torch(self.equalities_info.sol_params, None, eqs_idx, transpose=True, unsafe=unsafe)
            if self.n_envs == 0:
                tensor = tensor.squeeze(0)
        elif joints_idx is not None:
            tensor = ti_field_to_torch(self.joints_info.sol_params, envs_idx, joints_idx, transpose=True, unsafe=unsafe)
            if self.n_envs == 0 and self._options.batch_joints_info:
                tensor = tensor.squeeze(0)
        else:
            if not unsafe:
                assert envs_idx is None
            tensor = ti_field_to_torch(self.geoms_info.sol_params, geoms_idx, transpose=True, unsafe=unsafe)
        return tensor

    def get_links_pos(self, links_idx=None, envs_idx=None, *, unsafe=False):
        tensor = ti_field_to_torch(self.links_state.pos, envs_idx, links_idx, transpose=True, unsafe=unsafe)
        return tensor.squeeze(0) if self.n_envs == 0 else tensor

    def get_links_quat(self, links_idx=None, envs_idx=None, *, unsafe=False):
        tensor = ti_field_to_torch(self.links_state.quat, envs_idx, links_idx, transpose=True, unsafe=unsafe)
        return tensor.squeeze(0) if self.n_envs == 0 else tensor

    def get_links_vel(
        self,
        links_idx=None,
        envs_idx=None,
        *,
        ref: Literal["link_origin", "link_com", "root_com"] = "link_origin",
        unsafe: bool = False,
    ):
        _tensor, links_idx, envs_idx = self._sanitize_2D_io_variables(
            None, links_idx, self.n_links, 3, envs_idx, idx_name="links_idx", unsafe=unsafe
        )
        tensor = _tensor.unsqueeze(0) if self.n_envs == 0 else _tensor
        if ref == "root_com":
            ref = 0
        elif ref == "link_com":
            ref = 1
        elif ref == "link_origin":
            ref = 2
        else:
            raise ValueError("'ref' must be either 'link_origin', 'link_com', or 'root_com'.")
        kernel_get_links_vel(tensor, links_idx, envs_idx, ref, self.links_state, self._static_rigid_sim_config)
        return _tensor

    def get_links_ang(self, links_idx=None, envs_idx=None, *, unsafe=False):
        tensor = ti_field_to_torch(self.links_state.cd_ang, envs_idx, links_idx, transpose=True, unsafe=unsafe)
        return tensor.squeeze(0) if self.n_envs == 0 else tensor

    def get_links_acc(self, links_idx=None, envs_idx=None, *, mimick_imu=False, unsafe=False):
        _tensor, links_idx, envs_idx = self._sanitize_2D_io_variables(
            None, links_idx, self.n_links, 3, envs_idx, idx_name="links_idx", unsafe=unsafe
        )
        tensor = _tensor.unsqueeze(0) if self.n_envs == 0 else _tensor
        kernel_get_links_acc(
            mimick_imu,
            tensor,
            links_idx,
            envs_idx,
            self.links_state,
            self._rigid_global_info,
            self._static_rigid_sim_config,
        )
        return _tensor

    def get_links_acc_ang(self, links_idx=None, envs_idx=None, *, unsafe=False):
        tensor = ti_field_to_torch(self.links_state.cacc_ang, envs_idx, links_idx, transpose=True, unsafe=unsafe)
        return tensor.squeeze(0) if self.n_envs == 0 else tensor

    def get_links_root_COM(self, links_idx=None, envs_idx=None, *, unsafe=False):
        """
        Returns the center of mass (COM) of the entire kinematic tree to which the specified links belong.

        This corresponds to the global COM of each entity, assuming a single-rooted structure — that is, as long as no
        two successive links are connected by a free-floating joint (ie a joint that allows all 6 degrees of freedom).
        """
        tensor = ti_field_to_torch(self.links_state.COM, envs_idx, links_idx, transpose=True, unsafe=unsafe)
        return tensor.squeeze(0) if self.n_envs == 0 else tensor

    def get_links_mass_shift(self, links_idx=None, envs_idx=None, *, unsafe=False):
        tensor = ti_field_to_torch(self.links_state.mass_shift, envs_idx, links_idx, transpose=True, unsafe=unsafe)
        return tensor.squeeze(0) if self.n_envs == 0 else tensor

    def get_links_COM_shift(self, links_idx=None, envs_idx=None, *, unsafe=False):
        tensor = ti_field_to_torch(self.links_state.i_pos_shift, envs_idx, links_idx, transpose=True, unsafe=unsafe)
        return tensor.squeeze(0) if self.n_envs == 0 else tensor

    def get_links_inertial_mass(self, links_idx=None, envs_idx=None, *, unsafe=False):
        if not unsafe and self._options.batch_links_info and envs_idx is not None:
            gs.raise_exception("`envs_idx` cannot be specified for non-batched links info.")
        tensor = ti_field_to_torch(self.links_info.inertial_mass, envs_idx, links_idx, transpose=True, unsafe=unsafe)
        return tensor.squeeze(0) if self.n_envs == 0 and self._options.batch_links_info else tensor

    def get_links_invweight(self, links_idx=None, envs_idx=None, *, unsafe=False):
        if not unsafe and self._options.batch_links_info and envs_idx is not None:
            gs.raise_exception("`envs_idx` cannot be specified for non-batched links info.")
        tensor = ti_field_to_torch(self.links_info.invweight, envs_idx, links_idx, transpose=True, unsafe=unsafe)
        return tensor.squeeze(0) if self.n_envs == 0 and self._options.batch_links_info else tensor

    def get_geoms_friction_ratio(self, geoms_idx=None, envs_idx=None, *, unsafe=False):
        tensor = ti_field_to_torch(self.geoms_state.friction_ratio, envs_idx, geoms_idx, transpose=True, unsafe=unsafe)
        return tensor.squeeze(0) if self.n_envs == 0 else tensor

    def get_geoms_pos(self, geoms_idx=None, envs_idx=None, *, unsafe=False):
        tensor = ti_field_to_torch(self.geoms_state.pos, envs_idx, geoms_idx, transpose=True, unsafe=unsafe)
        return tensor.squeeze(0) if self.n_envs == 0 else tensor

    def get_qpos(self, qs_idx=None, envs_idx=None, *, unsafe=False):
        tensor = ti_field_to_torch(self.qpos, envs_idx, qs_idx, transpose=True, unsafe=unsafe)
        return tensor.squeeze(0) if self.n_envs == 0 else tensor

    def get_dofs_control_force(self, dofs_idx=None, envs_idx=None, *, unsafe=False):
        _tensor, dofs_idx, envs_idx = self._sanitize_1D_io_variables(
            None, dofs_idx, self.n_dofs, envs_idx, unsafe=unsafe
        )
        tensor = _tensor.unsqueeze(0) if self.n_envs == 0 else _tensor
        kernel_get_dofs_control_force(
            tensor, dofs_idx, envs_idx, self.dofs_state, self.dofs_info, self._static_rigid_sim_config
        )
        return _tensor

    def get_dofs_force(self, dofs_idx=None, envs_idx=None, *, unsafe=False):
        tensor = ti_field_to_torch(self.dofs_state.force, envs_idx, dofs_idx, transpose=True, unsafe=unsafe)
        return tensor.squeeze(0) if self.n_envs == 0 else tensor

    def get_dofs_velocity(self, dofs_idx=None, envs_idx=None, *, unsafe=False):
        tensor = ti_field_to_torch(self.dofs_state.vel, envs_idx, dofs_idx, transpose=True, unsafe=unsafe)
        return tensor.squeeze(0) if self.n_envs == 0 else tensor

    def get_dofs_position(self, dofs_idx=None, envs_idx=None, *, unsafe=False):
        tensor = ti_field_to_torch(self.dofs_state.pos, envs_idx, dofs_idx, transpose=True, unsafe=unsafe)
        return tensor.squeeze(0) if self.n_envs == 0 else tensor

    def get_dofs_kp(self, dofs_idx=None, envs_idx=None, *, unsafe=False):
        if not unsafe and not self._options.batch_dofs_info and envs_idx is not None:
            gs.raise_exception("`envs_idx` cannot be specified for non-batched dofs info.")
        tensor = ti_field_to_torch(self.dofs_info.kp, envs_idx, dofs_idx, transpose=True, unsafe=unsafe)
        return tensor.squeeze(0) if self.n_envs == 0 and self._options.batch_dofs_info else tensor

    def get_dofs_kv(self, dofs_idx=None, envs_idx=None, *, unsafe=False):
        if not unsafe and not self._options.batch_dofs_info and envs_idx is not None:
            gs.raise_exception("`envs_idx` cannot be specified for non-batched dofs info.")
        tensor = ti_field_to_torch(self.dofs_info.kv, envs_idx, dofs_idx, transpose=True, unsafe=unsafe)
        return tensor.squeeze(0) if self.n_envs == 0 and self._options.batch_dofs_info else tensor

    def get_dofs_force_range(self, dofs_idx=None, envs_idx=None, *, unsafe=False):
        if not unsafe and not self._options.batch_dofs_info and envs_idx is not None:
            gs.raise_exception("`envs_idx` cannot be specified for non-batched dofs info.")
        tensor = ti_field_to_torch(self.dofs_info.force_range, envs_idx, dofs_idx, transpose=True, unsafe=unsafe)
        if self.n_envs == 0 and self._options.batch_dofs_info:
            tensor = tensor.squeeze(0)
        return tensor[..., 0], tensor[..., 1]

    def get_dofs_limit(self, dofs_idx=None, envs_idx=None, *, unsafe=False):
        if not unsafe and not self._options.batch_dofs_info and envs_idx is not None:
            gs.raise_exception("`envs_idx` cannot be specified for non-batched dofs info.")
        tensor = ti_field_to_torch(self.dofs_info.limit, envs_idx, dofs_idx, transpose=True, unsafe=unsafe)
        if self.n_envs == 0 and self._options.batch_dofs_info:
            tensor = tensor.squeeze(0)
        return tensor[..., 0], tensor[..., 1]

    def get_dofs_stiffness(self, dofs_idx=None, envs_idx=None, *, unsafe=False):
        if not unsafe and not self._options.batch_dofs_info and envs_idx is not None:
            gs.raise_exception("`envs_idx` cannot be specified for non-batched dofs info.")
        tensor = ti_field_to_torch(self.dofs_info.stiffness, envs_idx, dofs_idx, transpose=True, unsafe=unsafe)
        return tensor.squeeze(0) if self.n_envs == 0 and self._options.batch_dofs_info else tensor

    def get_dofs_invweight(self, dofs_idx=None, envs_idx=None, *, unsafe=False):
        if not unsafe and not self._options.batch_dofs_info and envs_idx is not None:
            gs.raise_exception("`envs_idx` cannot be specified for non-batched dofs info.")
        tensor = ti_field_to_torch(self.dofs_info.invweight, envs_idx, dofs_idx, transpose=True, unsafe=unsafe)
        return tensor.squeeze(0) if self.n_envs == 0 and self._options.batch_dofs_info else tensor

    def get_dofs_armature(self, dofs_idx=None, envs_idx=None, *, unsafe=False):
        if not unsafe and not self._options.batch_dofs_info and envs_idx is not None:
            gs.raise_exception("`envs_idx` cannot be specified for non-batched dofs info.")
        tensor = ti_field_to_torch(self.dofs_info.armature, envs_idx, dofs_idx, transpose=True, unsafe=unsafe)
        return tensor.squeeze(0) if self.n_envs == 0 and self._options.batch_dofs_info else tensor

    def get_dofs_damping(self, dofs_idx=None, envs_idx=None, *, unsafe=False):
        if not unsafe and not self._options.batch_dofs_info and envs_idx is not None:
            gs.raise_exception("`envs_idx` cannot be specified for non-batched dofs info.")
        tensor = ti_field_to_torch(self.dofs_info.damping, envs_idx, dofs_idx, transpose=True, unsafe=unsafe)
        return tensor.squeeze(0) if self.n_envs == 0 and self._options.batch_dofs_info else tensor

    def get_mass_mat(self, dofs_idx=None, envs_idx=None, decompose=False, *, unsafe=False):
        tensor = ti_field_to_torch(
            self.mass_mat_L if decompose else self.mass_mat, envs_idx, transpose=True, unsafe=unsafe
        )

        if dofs_idx is not None:
            if isinstance(dofs_idx, (slice, int, np.integer)) or (dofs_idx.ndim == 0):
                tensor = tensor[:, dofs_idx, dofs_idx]
                if tensor.ndim == 1:
                    tensor = tensor.reshape((-1, 1, 1))
            else:
                tensor = tensor[:, dofs_idx.unsqueeze(1), dofs_idx]
        if self.n_envs == 0:
            tensor = tensor.squeeze(0)

        if decompose:
            mass_mat_D_inv = ti_field_to_torch(
                self._rigid_global_info.mass_mat_D_inv, envs_idx, dofs_idx, transpose=True, unsafe=unsafe
            )
            if self.n_envs == 0:
                mass_mat_D_inv = mass_mat_D_inv.squeeze(0)
            return tensor, mass_mat_D_inv

        return tensor

    def get_geoms_friction(self, geoms_idx=None, *, unsafe=False):
        return ti_field_to_torch(self.geoms_info.friction, geoms_idx, None, unsafe=unsafe)

    def set_geom_friction(self, friction, geoms_idx):
        kernel_set_geom_friction(geoms_idx, friction, self.geoms_info)

    def set_geoms_friction(self, friction, geoms_idx=None, *, unsafe=False):
        friction, geoms_idx, _ = self._sanitize_1D_io_variables(
            friction,
            geoms_idx,
            self.n_geoms,
            None,
            batched=False,
            idx_name="geoms_idx",
            skip_allocation=True,
            unsafe=unsafe,
        )
        kernel_set_geoms_friction(friction, geoms_idx, self.geoms_info, self._static_rigid_sim_config)

    def add_weld_constraint(self, link1_idx, link2_idx, envs_idx=None, *, unsafe=False):
        envs_idx = self._scene._sanitize_envs_idx(envs_idx, unsafe=unsafe)
        kernel_add_weld_constraint(
            int(link1_idx),
            int(link2_idx),
            envs_idx,
            self.equalities_info,
            self.constraint_solver.constraint_state,
            self.links_state,
            self._static_rigid_sim_config,
        )

    def delete_weld_constraint(self, link1_idx, link2_idx, envs_idx=None, *, unsafe=False):
        envs_idx = self._scene._sanitize_envs_idx(envs_idx, unsafe=unsafe)
        kernel_delete_weld_constraint(
            int(link1_idx),
            int(link2_idx),
            envs_idx,
            self.equalities_info,
            self.constraint_solver.constraint_state,
            self._static_rigid_sim_config,
        )

    def clear_external_force(self):
        kernel_clear_external_force(self.links_state, self._rigid_global_info, self._static_rigid_sim_config)

    def update_vgeoms(self):
        kernel_update_vgeoms(self.vgeoms_info, self.vgeoms_state, self.links_state, self._static_rigid_sim_config)

    @gs.assert_built
    def set_gravity(self, gravity, envs_idx=None):
        if not hasattr(self, "_rigid_global_info"):
            super().set_gravity(gravity, envs_idx)
            return
        g = np.asarray(gravity, dtype=gs.np_float)
        if envs_idx is None:
            if g.ndim == 1:
                _B = self._rigid_global_info.gravity.shape[0]
                g = np.repeat(g[None], _B, axis=0)
            self._rigid_global_info.gravity.from_numpy(g)
        else:
            self._rigid_global_info.gravity[envs_idx] = g

    def rigid_entity_inverse_kinematics(
        self,
        links_idx,
        poss,
        quats,
        n_links,
        dofs_idx,
        n_dofs,
        links_idx_by_dofs,
        n_links_by_dofs,
        custom_init_qpos,
        init_qpos,
        max_samples,
        max_solver_iters,
        damping,
        pos_tol,
        rot_tol,
        pos_mask,
        rot_mask,
        link_pos_mask,
        link_rot_mask,
        max_step_size,
        respect_joint_limit,
        envs_idx,
        rigid_entity,
    ):
        # Inverse kinematics logic moved from rigid_entity to here, because it incurs circular import.
        kernel_rigid_entity_inverse_kinematics(
            links_idx,
            poss,
            quats,
            n_links,
            dofs_idx,
            n_dofs,
            links_idx_by_dofs,
            n_links_by_dofs,
            custom_init_qpos,
            init_qpos,
            max_samples,
            max_solver_iters,
            damping,
            pos_tol,
            rot_tol,
            pos_mask,
            rot_mask,
            link_pos_mask,
            link_rot_mask,
            max_step_size,
            respect_joint_limit,
            envs_idx,
            rigid_entity,
            self.links_state,
            self.links_info,
            self.joints_state,
            self.joints_info,
            self.dofs_state,
            self.dofs_info,
            self.entities_info,
            self._rigid_global_info,
            self._static_rigid_sim_config,
        )

    def update_drone_propeller_vgeoms(self, n_propellers, propellers_vgeom_idxs, propellers_revs, propellers_spin):
        kernel_update_drone_propeller_vgeoms(
            n_propellers,
            propellers_vgeom_idxs,
            propellers_revs,
            propellers_spin,
            self.vgeoms_state,
            self._static_rigid_sim_config,
        )

    def set_drone_rpm(self, n_propellers, propellers_link_idxs, propellers_rpm, propellers_spin, KF, KM, invert):
        kernel_set_drone_rpm(
            n_propellers,
            propellers_link_idxs,
            propellers_rpm,
            propellers_spin,
            KF,
            KM,
            invert,
            self.links_state,
        )

    def update_verts_for_geom(self, i_g):
        kernel_update_verts_for_geom(
            i_g,
            self.geoms_state,
            self.geoms_info,
            self.verts_info,
            self.free_verts_state,
            self.fixed_verts_state,
        )

    # ------------------------------------------------------------------------------------
    # ----------------------------------- properties -------------------------------------
    # ------------------------------------------------------------------------------------

    @property
    def links(self):
        if self.is_built:
            return self._links
        return gs.List(link for entity in self._entities for link in entity.links)

    @property
    def joints(self):
        if self.is_built:
            return self._joints
        return gs.List(joint for entity in self._entities for joint in entity.joints)

    @property
    def geoms(self):
        if self.is_built:
            return self._geoms
        return gs.List(geom for entity in self._entities for geom in entity.geoms)

    @property
    def vgeoms(self):
        if self.is_built:
            return self._vgeoms
        return gs.List(vgeom for entity in self._entities for vgeom in entity.vgeoms)

    @property
    def n_links(self):
        if self.is_built:
            return self._n_links
        return len(self.links)

    @property
    def n_joints(self):
        if self.is_built:
            return self._n_joints
        return len(self.joints)

    @property
    def n_geoms(self):
        if self.is_built:
            return self._n_geoms
        return len(self.geoms)

    @property
    def n_cells(self):
        if self.is_built:
            return self._n_cells
        return sum(entity.n_cells for entity in self._entities)

    @property
    def n_vgeoms(self):
        if self.is_built:
            return self._n_vgeoms
        return len(self.vgeoms)

    @property
    def n_verts(self):
        if self.is_built:
            return self._n_verts
        return sum(entity.n_verts for entity in self._entities)

    @property
    def n_free_verts(self):
        if self.is_built:
            return self._n_free_verts
        return sum(entity.n_verts if entity.is_free else 0 for entity in self._entities)

    @property
    def n_fixed_verts(self):
        if self.is_built:
            return self._n_fixed_verts
        return sum(entity.n_verts if not entity.is_free else 0 for entity in self._entities)

    @property
    def n_vverts(self):
        if self.is_built:
            return self._n_vverts
        return sum([entity.n_vverts for entity in self._entities])

    @property
    def n_faces(self):
        if self.is_built:
            return self._n_faces
        return sum([entity.n_faces for entity in self._entities])

    @property
    def n_vfaces(self):
        if self.is_built:
            return self._n_vfaces
        return sum([entity.n_vfaces for entity in self._entities])

    @property
    def n_edges(self):
        if self.is_built:
            return self._n_edges
        return sum([entity.n_edges for entity in self._entities])

    @property
    def n_qs(self):
        if self.is_built:
            return self._n_qs
        return sum([entity.n_qs for entity in self._entities])

    @property
    def n_dofs(self):
        if self.is_built:
            return self._n_dofs
        return sum(entity.n_dofs for entity in self._entities)

    @property
    def init_qpos(self):
        if len(self._entities) == 0:
            return np.array([])
        return np.concatenate([entity.init_qpos for entity in self._entities], dtype=gs.np_float)

    @property
    def max_collision_pairs(self):
        return self._max_collision_pairs

    @property
    def n_equalities(self):
        if self.is_built:
            return self._n_equalities
        return sum(entity.n_equalities for entity in self._entities)

    @property
    def equalities(self):
        if self.is_built:
            return self._equalities
        return gs.List(equality for entity in self._entities for equality in entity.equalities)


@ti.kernel
def kernel_compute_mass_matrix(
    # taichi variables
    links_state: array_class.LinksState,
    links_info: array_class.LinksInfo,
    dofs_state: array_class.DofsState,
    dofs_info: array_class.DofsInfo,
    entities_info: array_class.EntitiesInfo,
    rigid_global_info: array_class.RigidGlobalInfo,
    static_rigid_sim_config: ti.template(),
    decompose: ti.i32,
):
    func_compute_mass_matrix(
        implicit_damping=False,
        links_state=links_state,
        links_info=links_info,
        dofs_state=dofs_state,
        dofs_info=dofs_info,
        entities_info=entities_info,
        rigid_global_info=rigid_global_info,
        static_rigid_sim_config=static_rigid_sim_config,
    )
    if decompose:
        func_factor_mass(
            implicit_damping=False,
            entities_info=entities_info,
            dofs_state=dofs_state,
            dofs_info=dofs_info,
            rigid_global_info=rigid_global_info,
            static_rigid_sim_config=static_rigid_sim_config,
        )


@ti.kernel
def kernel_init_invweight(
    links_invweight: ti.types.ndarray(),
    dofs_invweight: ti.types.ndarray(),
    # taichi variables
    links_info: array_class.LinksInfo,
    dofs_info: array_class.DofsInfo,
):
    for I in ti.grouped(links_info.parent_idx):
        for j in ti.static(range(2)):
            if links_info.invweight[I][j] < gs.EPS:
                links_info.invweight[I][j] = links_invweight[I[0], j]

    for I in ti.grouped(dofs_info.dof_start):
        if dofs_info.invweight[I] < gs.EPS:
            dofs_info.invweight[I] = dofs_invweight[I[0]]


@ti.kernel
def kernel_init_meaninertia(
    # taichi variables
    rigid_global_info: array_class.RigidGlobalInfo,
    entities_info: array_class.EntitiesInfo,
    static_rigid_sim_config: ti.template(),
):
    n_dofs = rigid_global_info.mass_mat.shape[0]
    _B = rigid_global_info.mass_mat.shape[2]
    n_entities = entities_info.n_links.shape[0]
    ti.loop_config(serialize=static_rigid_sim_config.para_level < gs.PARA_LEVEL.PARTIAL)
    for i_b in range(_B):
        if n_dofs > 0:
            rigid_global_info.meaninertia[i_b] = 0.0
            for i_e in range(n_entities):
                for i_d in range(entities_info.dof_start[i_e], entities_info.dof_end[i_e]):
                    I_d = [i_d, i_b] if ti.static(static_rigid_sim_config.batch_dofs_info) else i_d
                    rigid_global_info.meaninertia[i_b] += rigid_global_info.mass_mat[i_d, i_d, i_b]
                rigid_global_info.meaninertia[i_b] = rigid_global_info.meaninertia[i_b] / n_dofs
        else:
            rigid_global_info.meaninertia[i_b] = 1.0


@ti.kernel
def kernel_init_dof_fields(
    # input np array
    dofs_motion_ang: ti.types.ndarray(),
    dofs_motion_vel: ti.types.ndarray(),
    dofs_limit: ti.types.ndarray(),
    dofs_invweight: ti.types.ndarray(),
    dofs_stiffness: ti.types.ndarray(),
    dofs_damping: ti.types.ndarray(),
    dofs_armature: ti.types.ndarray(),
    dofs_kp: ti.types.ndarray(),
    dofs_kv: ti.types.ndarray(),
    dofs_force_range: ti.types.ndarray(),
    # taichi variables
    dofs_info: array_class.DofsInfo,
    dofs_state: array_class.DofsState,
    # we will use RigidGlobalInfo as typing after Hugh adds array_struct feature to taichi
    rigid_global_info: array_class.RigidGlobalInfo,
    static_rigid_sim_config: ti.template(),
):
    n_dofs = dofs_state.ctrl_mode.shape[0]
    _B = dofs_state.ctrl_mode.shape[1]
    for I in ti.grouped(dofs_info.invweight):
        i = I[0]  # batching (if any) will be the second dim

        for j in ti.static(range(3)):
            dofs_info.motion_ang[I][j] = dofs_motion_ang[i, j]
            dofs_info.motion_vel[I][j] = dofs_motion_vel[i, j]

        for j in ti.static(range(2)):
            dofs_info.limit[I][j] = dofs_limit[i, j]
            dofs_info.force_range[I][j] = dofs_force_range[i, j]

        dofs_info.armature[I] = dofs_armature[i]
        dofs_info.invweight[I] = dofs_invweight[i]
        dofs_info.stiffness[I] = dofs_stiffness[i]
        dofs_info.damping[I] = dofs_damping[i]
        dofs_info.kp[I] = dofs_kp[i]
        dofs_info.kv[I] = dofs_kv[i]

    ti.loop_config(serialize=static_rigid_sim_config.para_level < gs.PARA_LEVEL.PARTIAL)
    for i, b in ti.ndrange(n_dofs, _B):
        dofs_state.ctrl_mode[i, b] = gs.CTRL_MODE.FORCE

    if ti.static(static_rigid_sim_config.use_hibernation):
        ti.loop_config(serialize=static_rigid_sim_config.para_level < gs.PARA_LEVEL.PARTIAL)
        for i, b in ti.ndrange(n_dofs, _B):
            dofs_state.hibernated[i, b] = False
            rigid_global_info.awake_dofs[i, b] = i

        ti.loop_config(serialize=static_rigid_sim_config.para_level < gs.PARA_LEVEL.PARTIAL)
        for b in range(_B):
            rigid_global_info.n_awake_dofs[b] = n_dofs


@ti.kernel
def kernel_init_link_fields(
    links_parent_idx: ti.types.ndarray(),
    links_root_idx: ti.types.ndarray(),
    links_q_start: ti.types.ndarray(),
    links_dof_start: ti.types.ndarray(),
    links_joint_start: ti.types.ndarray(),
    links_q_end: ti.types.ndarray(),
    links_dof_end: ti.types.ndarray(),
    links_joint_end: ti.types.ndarray(),
    links_invweight: ti.types.ndarray(),
    links_is_fixed: ti.types.ndarray(),
    links_pos: ti.types.ndarray(),
    links_quat: ti.types.ndarray(),
    links_inertial_pos: ti.types.ndarray(),
    links_inertial_quat: ti.types.ndarray(),
    links_inertial_i: ti.types.ndarray(),
    links_inertial_mass: ti.types.ndarray(),
    links_entity_idx: ti.types.ndarray(),
    # taichi variables
    links_info: array_class.LinksInfo,
    links_state: array_class.LinksState,
    rigid_global_info: array_class.RigidGlobalInfo,
    static_rigid_sim_config: ti.template(),
):
    n_links = links_parent_idx.shape[0]
    _B = links_state.pos.shape[1]
    for I in ti.grouped(links_info.invweight):
        i = I[0]

        links_info.parent_idx[I] = links_parent_idx[i]
        links_info.root_idx[I] = links_root_idx[i]
        links_info.q_start[I] = links_q_start[i]
        links_info.joint_start[I] = links_joint_start[i]
        links_info.dof_start[I] = links_dof_start[i]
        links_info.q_end[I] = links_q_end[i]
        links_info.dof_end[I] = links_dof_end[i]
        links_info.joint_end[I] = links_joint_end[i]
        links_info.n_dofs[I] = links_dof_end[i] - links_dof_start[i]
        links_info.is_fixed[I] = links_is_fixed[i]
        links_info.entity_idx[I] = links_entity_idx[i]

        for j in ti.static(range(2)):
            links_info.invweight[I][j] = links_invweight[i, j]

        for j in ti.static(range(4)):
            links_info.quat[I][j] = links_quat[i, j]
            links_info.inertial_quat[I][j] = links_inertial_quat[i, j]

        for j in ti.static(range(3)):
            links_info.pos[I][j] = links_pos[i, j]
            links_info.inertial_pos[I][j] = links_inertial_pos[i, j]

        links_info.inertial_mass[I] = links_inertial_mass[i]
        for j1 in ti.static(range(3)):
            for j2 in ti.static(range(3)):
                links_info.inertial_i[I][j1, j2] = links_inertial_i[i, j1, j2]

    for i, b in ti.ndrange(n_links, _B):
        I = [i, b] if ti.static(static_rigid_sim_config.batch_links_info) else i

        # Update state for root fixed link. Their state will not be updated in forward kinematics later but can be manually changed by user.
        if links_info.parent_idx[I] == -1 and links_info.is_fixed[I]:
            for j in ti.static(range(4)):
                links_state.quat[i, b][j] = links_quat[i, j]

            for j in ti.static(range(3)):
                links_state.pos[i, b][j] = links_pos[i, j]

        for j in ti.static(range(3)):
            links_state.i_pos_shift[i, b][j] = 0.0
        links_state.mass_shift[i, b] = 0.0

    if ti.static(static_rigid_sim_config.use_hibernation):
        ti.loop_config(serialize=static_rigid_sim_config.para_level < gs.PARA_LEVEL.PARTIAL)
        for i, b in ti.ndrange(n_links, _B):
            links_state.hibernated[i, b] = False
            rigid_global_info.awake_links[i, b] = i

        ti.loop_config(serialize=static_rigid_sim_config.para_level < gs.PARA_LEVEL.PARTIAL)
        for b in range(_B):
            rigid_global_info.n_awake_links[b] = n_links


@ti.kernel
def kernel_init_joint_fields(
    joints_type: ti.types.ndarray(),
    joints_sol_params: ti.types.ndarray(),
    joints_q_start: ti.types.ndarray(),
    joints_dof_start: ti.types.ndarray(),
    joints_q_end: ti.types.ndarray(),
    joints_dof_end: ti.types.ndarray(),
    joints_pos: ti.types.ndarray(),
    # taichi variables
    joints_info: array_class.JointsInfo,
    static_rigid_sim_config: ti.template(),
):
    for I in ti.grouped(joints_info.type):
        i = I[0]

        joints_info.type[I] = joints_type[i]
        joints_info.q_start[I] = joints_q_start[i]
        joints_info.dof_start[I] = joints_dof_start[i]
        joints_info.q_end[I] = joints_q_end[i]
        joints_info.dof_end[I] = joints_dof_end[i]
        joints_info.n_dofs[I] = joints_dof_end[i] - joints_dof_start[i]

        for j in ti.static(range(7)):
            joints_info.sol_params[I][j] = joints_sol_params[i, j]
        for j in ti.static(range(3)):
            joints_info.pos[I][j] = joints_pos[i, j]


@ti.kernel
def kernel_init_vert_fields(
    verts: ti.types.ndarray(),
    faces: ti.types.ndarray(),
    edges: ti.types.ndarray(),
    normals: ti.types.ndarray(),
    verts_geom_idx: ti.types.ndarray(),
    init_center_pos: ti.types.ndarray(),
    verts_state_idx: ti.types.ndarray(),
    is_free: ti.types.ndarray(),
    # taichi variables
    verts_info: array_class.VertsInfo,
    faces_info: array_class.FacesInfo,
    edges_info: array_class.EdgesInfo,
    static_rigid_sim_config: ti.template(),
):
    n_verts = verts.shape[0]
    n_faces = faces.shape[0]
    n_edges = edges.shape[0]
    ti.loop_config(serialize=static_rigid_sim_config.para_level < gs.PARA_LEVEL.PARTIAL)
    for i in range(n_verts):
        for j in ti.static(range(3)):
            verts_info.init_pos[i][j] = verts[i, j]
            verts_info.init_normal[i][j] = normals[i, j]
            verts_info.init_center_pos[i][j] = init_center_pos[i, j]

        verts_info.geom_idx[i] = verts_geom_idx[i]
        verts_info.verts_state_idx[i] = verts_state_idx[i]
        verts_info.is_free[i] = is_free[i]

    ti.loop_config(serialize=static_rigid_sim_config.para_level < gs.PARA_LEVEL.PARTIAL)
    for i in range(n_faces):
        for j in ti.static(range(3)):
            faces_info.verts_idx[i][j] = faces[i, j]
        faces_info.geom_idx[i] = verts_geom_idx[faces[i, 0]]

    ti.loop_config(serialize=static_rigid_sim_config.para_level < gs.PARA_LEVEL.PARTIAL)
    for i in range(n_edges):
        edges_info.v0[i] = edges[i, 0]
        edges_info.v1[i] = edges[i, 1]
        # minus = verts_info.init_pos[edges[i, 0]] - verts_info.init_pos[edges[i, 1]]
        # edges_info.length[i] = minus.norm()
        # FIXME: the line below does not work
        edges_info.length[i] = (verts_info.init_pos[edges[i, 0]] - verts_info.init_pos[edges[i, 1]]).norm()


@ti.kernel
def kernel_init_vvert_fields(
    vverts: ti.types.ndarray(),
    vfaces: ti.types.ndarray(),
    vnormals: ti.types.ndarray(),
    vverts_vgeom_idx: ti.types.ndarray(),
    # taichi variables
    vverts_info: array_class.VVertsInfo,
    vfaces_info: array_class.VFacesInfo,
    static_rigid_sim_config: ti.template(),
):
    n_vverts = vverts.shape[0]
    n_vfaces = vfaces.shape[0]
    ti.loop_config(serialize=static_rigid_sim_config.para_level < gs.PARA_LEVEL.PARTIAL)
    for i in range(n_vverts):
        for j in ti.static(range(3)):
            vverts_info.init_pos[i][j] = vverts[i, j]
            vverts_info.init_vnormal[i][j] = vnormals[i, j]

        vverts_info.vgeom_idx[i] = vverts_vgeom_idx[i]

    ti.loop_config(serialize=static_rigid_sim_config.para_level < gs.PARA_LEVEL.PARTIAL)
    for i in range(n_vfaces):
        for j in ti.static(range(3)):
            vfaces_info.vverts_idx[i][j] = vfaces[i, j]
        vfaces_info.vgeom_idx[i] = vverts_vgeom_idx[vfaces[i, 0]]


@ti.kernel
def kernel_init_geom_fields(
    geoms_pos: ti.types.ndarray(),
    geoms_center: ti.types.ndarray(),
    geoms_quat: ti.types.ndarray(),
    geoms_link_idx: ti.types.ndarray(),
    geoms_type: ti.types.ndarray(),
    geoms_friction: ti.types.ndarray(),
    geoms_sol_params: ti.types.ndarray(),
    geoms_vert_start: ti.types.ndarray(),
    geoms_face_start: ti.types.ndarray(),
    geoms_edge_start: ti.types.ndarray(),
    geoms_verts_state_start: ti.types.ndarray(),
    geoms_vert_end: ti.types.ndarray(),
    geoms_face_end: ti.types.ndarray(),
    geoms_edge_end: ti.types.ndarray(),
    geoms_verts_state_end: ti.types.ndarray(),
    geoms_data: ti.types.ndarray(),
    geoms_is_convex: ti.types.ndarray(),
    geoms_needs_coup: ti.types.ndarray(),
    geoms_contype: ti.types.ndarray(),
    geoms_conaffinity: ti.types.ndarray(),
    geoms_coup_softness: ti.types.ndarray(),
    geoms_coup_friction: ti.types.ndarray(),
    geoms_coup_restitution: ti.types.ndarray(),
    geoms_is_free: ti.types.ndarray(),
    geoms_is_decomp: ti.types.ndarray(),
    # taichi variables
    geoms_info: array_class.GeomsInfo,
    geoms_state: array_class.GeomsState,
    verts_info: array_class.VertsInfo,
    geoms_init_AABB: array_class.GeomsInitAABB,  # TODO: move to rigid global info
    static_rigid_sim_config: ti.template(),
):
    n_geoms = geoms_pos.shape[0]
    _B = geoms_state.friction_ratio.shape[1]
    ti.loop_config(serialize=static_rigid_sim_config.para_level < gs.PARA_LEVEL.PARTIAL)
    for i in range(n_geoms):
        for j in ti.static(range(3)):
            geoms_info.pos[i][j] = geoms_pos[i, j]
            geoms_info.center[i][j] = geoms_center[i, j]

        for j in ti.static(range(4)):
            geoms_info.quat[i][j] = geoms_quat[i, j]

        for j in ti.static(range(7)):
            geoms_info.data[i][j] = geoms_data[i, j]
            geoms_info.sol_params[i][j] = geoms_sol_params[i, j]

        geoms_info.vert_start[i] = geoms_vert_start[i]
        geoms_info.vert_end[i] = geoms_vert_end[i]
        geoms_info.vert_num[i] = geoms_vert_end[i] - geoms_vert_start[i]

        geoms_info.face_start[i] = geoms_face_start[i]
        geoms_info.face_end[i] = geoms_face_end[i]
        geoms_info.face_num[i] = geoms_face_end[i] - geoms_face_start[i]

        geoms_info.edge_start[i] = geoms_edge_start[i]
        geoms_info.edge_end[i] = geoms_edge_end[i]
        geoms_info.edge_num[i] = geoms_edge_end[i] - geoms_edge_start[i]

        geoms_info.verts_state_start[i] = geoms_verts_state_start[i]
        geoms_info.verts_state_end[i] = geoms_verts_state_end[i]

        geoms_info.link_idx[i] = geoms_link_idx[i]
        geoms_info.type[i] = geoms_type[i]
        geoms_info.friction[i] = geoms_friction[i]

        geoms_info.is_convex[i] = geoms_is_convex[i]
        geoms_info.needs_coup[i] = geoms_needs_coup[i]
        geoms_info.contype[i] = geoms_contype[i]
        geoms_info.conaffinity[i] = geoms_conaffinity[i]

        geoms_info.coup_softness[i] = geoms_coup_softness[i]
        geoms_info.coup_friction[i] = geoms_coup_friction[i]
        geoms_info.coup_restitution[i] = geoms_coup_restitution[i]

        geoms_info.is_free[i] = geoms_is_free[i]
        geoms_info.is_decomposed[i] = geoms_is_decomp[i]

        # compute init AABB.
        # Beware the ordering the this corners is critical and MUST NOT be changed as this order is used elsewhere
        # in the codebase, e.g. overlap estimation between two convex geometries using there bounding boxes.
        lower = gu.ti_vec3(ti.math.inf)
        upper = gu.ti_vec3(-ti.math.inf)
        for i_v in range(geoms_vert_start[i], geoms_vert_end[i]):
            lower = ti.min(lower, verts_info.init_pos[i_v])
            upper = ti.max(upper, verts_info.init_pos[i_v])
        geoms_init_AABB[i, 0] = ti.Vector([lower[0], lower[1], lower[2]], dt=gs.ti_float)
        geoms_init_AABB[i, 1] = ti.Vector([lower[0], lower[1], upper[2]], dt=gs.ti_float)
        geoms_init_AABB[i, 2] = ti.Vector([lower[0], upper[1], lower[2]], dt=gs.ti_float)
        geoms_init_AABB[i, 3] = ti.Vector([lower[0], upper[1], upper[2]], dt=gs.ti_float)
        geoms_init_AABB[i, 4] = ti.Vector([upper[0], lower[1], lower[2]], dt=gs.ti_float)
        geoms_init_AABB[i, 5] = ti.Vector([upper[0], lower[1], upper[2]], dt=gs.ti_float)
        geoms_init_AABB[i, 6] = ti.Vector([upper[0], upper[1], lower[2]], dt=gs.ti_float)
        geoms_init_AABB[i, 7] = ti.Vector([upper[0], upper[1], upper[2]], dt=gs.ti_float)

    ti.loop_config(serialize=static_rigid_sim_config.para_level < gs.PARA_LEVEL.PARTIAL)
    for i_g, i_b in ti.ndrange(n_geoms, _B):
        geoms_state.friction_ratio[i_g, i_b] = 1.0


@ti.kernel
def kernel_adjust_link_inertia(
    link_idx: ti.i32,
    ratio: ti.f32,
    links_info: array_class.LinksInfo,
    static_rigid_sim_config: ti.template(),
):
    if ti.static(static_rigid_sim_config.batch_links_info):
        _B = links_info.root_idx.shape[1]
        for i_b in range(_B):
            for j in ti.static(range(2)):
                links_info.invweight[link_idx, i_b][j] /= ratio
            links_info.inertial_mass[link_idx, i_b] *= ratio
            for j1, j2 in ti.static(ti.ndrange(3, 3)):
                links_info.inertial_i[link_idx, i_b][j1, j2] *= ratio
    else:
        for i_b in range(1):
            for j in ti.static(range(2)):
                links_info.invweight[link_idx][j] /= ratio
            links_info.inertial_mass[link_idx] *= ratio
            for j1, j2 in ti.static(ti.ndrange(3, 3)):
                links_info.inertial_i[link_idx][j1, j2] *= ratio


@ti.kernel
def kernel_init_vgeom_fields(
    vgeoms_pos: ti.types.ndarray(),
    vgeoms_quat: ti.types.ndarray(),
    vgeoms_link_idx: ti.types.ndarray(),
    vgeoms_vvert_start: ti.types.ndarray(),
    vgeoms_vface_start: ti.types.ndarray(),
    vgeoms_vvert_end: ti.types.ndarray(),
    vgeoms_vface_end: ti.types.ndarray(),
    # taichi variables
    vgeoms_info: array_class.VGeomsInfo,
    static_rigid_sim_config: ti.template(),
):
    n_vgeoms = vgeoms_pos.shape[0]
    ti.loop_config(serialize=static_rigid_sim_config.para_level < gs.PARA_LEVEL.PARTIAL)
    for i in range(n_vgeoms):
        for j in ti.static(range(3)):
            vgeoms_info.pos[i][j] = vgeoms_pos[i, j]

        for j in ti.static(range(4)):
            vgeoms_info.quat[i][j] = vgeoms_quat[i, j]

        vgeoms_info.vvert_start[i] = vgeoms_vvert_start[i]
        vgeoms_info.vvert_end[i] = vgeoms_vvert_end[i]
        vgeoms_info.vvert_num[i] = vgeoms_vvert_end[i] - vgeoms_vvert_start[i]

        vgeoms_info.vface_start[i] = vgeoms_vface_start[i]
        vgeoms_info.vface_end[i] = vgeoms_vface_end[i]
        vgeoms_info.vface_num[i] = vgeoms_vface_end[i] - vgeoms_vface_start[i]

        vgeoms_info.link_idx[i] = vgeoms_link_idx[i]


@ti.kernel
def kernel_init_entity_fields(
    entities_dof_start: ti.types.ndarray(),
    entities_dof_end: ti.types.ndarray(),
    entities_link_start: ti.types.ndarray(),
    entities_link_end: ti.types.ndarray(),
    entities_geom_start: ti.types.ndarray(),
    entities_geom_end: ti.types.ndarray(),
    entities_gravity_compensation: ti.types.ndarray(),
    # taichi variables
    entities_info: array_class.EntitiesInfo,
    entities_state: array_class.EntitiesState,
    dofs_info: array_class.DofsInfo,
    rigid_global_info: array_class.RigidGlobalInfo,
    static_rigid_sim_config: ti.template(),
):
    n_entities = entities_dof_start.shape[0]
    _B = entities_state.hibernated.shape[1]

    ti.loop_config(serialize=static_rigid_sim_config.para_level < gs.PARA_LEVEL.PARTIAL)
    for i in range(n_entities):
        entities_info.dof_start[i] = entities_dof_start[i]
        entities_info.dof_end[i] = entities_dof_end[i]
        entities_info.n_dofs[i] = entities_dof_end[i] - entities_dof_start[i]

        entities_info.link_start[i] = entities_link_start[i]
        entities_info.link_end[i] = entities_link_end[i]
        entities_info.n_links[i] = entities_link_end[i] - entities_link_start[i]

        entities_info.geom_start[i] = entities_geom_start[i]
        entities_info.geom_end[i] = entities_geom_end[i]
        entities_info.n_geoms[i] = entities_geom_end[i] - entities_geom_start[i]

        entities_info.gravity_compensation[i] = entities_gravity_compensation[i]

        if ti.static(static_rigid_sim_config.batch_dofs_info):
            for i_d, i_b in ti.ndrange((entities_dof_start[i], entities_dof_end[i]), _B):
                dofs_info.dof_start[i_d, i_b] = entities_dof_start[i]
        else:
            for i_d in range(entities_dof_start[i], entities_dof_end[i]):
                dofs_info.dof_start[i_d] = entities_dof_start[i]

    if ti.static(static_rigid_sim_config.use_hibernation):
        ti.loop_config(serialize=static_rigid_sim_config.para_level < gs.PARA_LEVEL.PARTIAL)
        for i, b in ti.ndrange(n_entities, _B):
            entities_state.hibernated[i, b] = False
            rigid_global_info.awake_entities[i, b] = i

        ti.loop_config(serialize=static_rigid_sim_config.para_level < gs.PARA_LEVEL.PARTIAL)
        for b in range(_B):
            rigid_global_info.n_awake_entities[b] = n_entities


@ti.kernel
def kernel_init_equality_fields(
    equalities_type: ti.types.ndarray(),
    equalities_eq_obj1id: ti.types.ndarray(),
    equalities_eq_obj2id: ti.types.ndarray(),
    equalities_eq_data: ti.types.ndarray(),
    equalities_eq_type: ti.types.ndarray(),
    equalities_sol_params: ti.types.ndarray(),
    # taichi variables
    equalities_info: array_class.EqualitiesInfo,
    static_rigid_sim_config: ti.template(),
):
    n_equalities = equalities_eq_obj1id.shape[0]
    _B = equalities_info.eq_obj1id.shape[1]

    ti.loop_config(serialize=static_rigid_sim_config.para_level < gs.PARA_LEVEL.PARTIAL)
    for i, b in ti.ndrange(n_equalities, _B):
        equalities_info.eq_obj1id[i, b] = equalities_eq_obj1id[i]
        equalities_info.eq_obj2id[i, b] = equalities_eq_obj2id[i]
        equalities_info.eq_type[i, b] = equalities_eq_type[i]
        for j in ti.static(range(11)):
            equalities_info.eq_data[i, b][j] = equalities_eq_data[i, j]
        for j in ti.static(range(7)):
            equalities_info.sol_params[i, b][j] = equalities_sol_params[i, j]


@ti.kernel
def kernel_forward_dynamics(
    links_state: array_class.LinksState,
    links_info: array_class.LinksInfo,
    dofs_state: array_class.DofsState,
    dofs_info: array_class.DofsInfo,
    joints_info: array_class.JointsInfo,
    entities_info: array_class.EntitiesInfo,
    rigid_global_info: array_class.RigidGlobalInfo,
    static_rigid_sim_config: ti.template(),
):
    func_forward_dynamics(
        links_state=links_state,
        links_info=links_info,
        dofs_state=dofs_state,
        dofs_info=dofs_info,
        joints_info=joints_info,
        entities_info=entities_info,
        rigid_global_info=rigid_global_info,
        static_rigid_sim_config=static_rigid_sim_config,
    )


@ti.kernel
def kernel_update_acc(
    dofs_state: array_class.DofsState,
    links_info: array_class.LinksInfo,
    links_state: array_class.LinksState,
    entities_info: array_class.EntitiesInfo,
    rigid_global_info: array_class.RigidGlobalInfo,
    static_rigid_sim_config: ti.template(),
):
    func_update_acc(
        update_cacc=True,
        dofs_state=dofs_state,
        links_info=links_info,
        links_state=links_state,
        entities_info=entities_info,
        rigid_global_info=rigid_global_info,
        static_rigid_sim_config=static_rigid_sim_config,
    )


@ti.func
def func_vel_at_point(pos_world, link_idx, i_b, links_state: array_class.LinksState):
    """
    Velocity of a certain point on a rigid link.
    """
    vel_rot = links_state.cd_ang[link_idx, i_b].cross(pos_world - links_state.COM[link_idx, i_b])
    vel_lin = links_state.cd_vel[link_idx, i_b]
    return vel_rot + vel_lin


@ti.func
def func_compute_mass_matrix(
    implicit_damping: ti.template(),
    # taichi variables
    links_state: array_class.LinksState,
    links_info: array_class.LinksInfo,
    dofs_state: array_class.DofsState,
    dofs_info: array_class.DofsInfo,
    entities_info: array_class.EntitiesInfo,
    rigid_global_info: array_class.RigidGlobalInfo,
    static_rigid_sim_config: ti.template(),
):
    _B = links_state.pos.shape[1]
    n_links = links_state.pos.shape[0]
    n_entities = entities_info.n_links.shape[0]
    n_dofs = dofs_state.f_ang.shape[0]

    if ti.static(static_rigid_sim_config.use_hibernation):
        # crb initialize
        ti.loop_config(serialize=static_rigid_sim_config.para_level < gs.PARA_LEVEL.ALL)
        for i_b in range(_B):
            for i_l_ in range(rigid_global_info.n_awake_links[i_b]):
                i_l = rigid_global_info.awake_links[i_l_, i_b]
                links_state.crb_inertial[i_l, i_b] = links_state.cinr_inertial[i_l, i_b]
                links_state.crb_pos[i_l, i_b] = links_state.cinr_pos[i_l, i_b]
                links_state.crb_quat[i_l, i_b] = links_state.cinr_quat[i_l, i_b]
                links_state.crb_mass[i_l, i_b] = links_state.cinr_mass[i_l, i_b]

        # crb
        ti.loop_config(serialize=static_rigid_sim_config.para_level < gs.PARA_LEVEL.ALL)
        for i_b in range(_B):
            for i_e_ in range(rigid_global_info.n_awake_entities[i_b]):
                i_e = rigid_global_info.awake_entities[i_e_, i_b]
                for i in range(entities_info.n_links[i_e]):
                    i_l = entities_info.link_end[i_e] - 1 - i
                    I_l = [i_l, i_b] if ti.static(static_rigid_sim_config.batch_links_info) else i_l
                    i_p = links_info.parent_idx[I_l]

                    if i_p != -1:
                        links_state.crb_inertial[i_p, i_b] = (
                            links_state.crb_inertial[i_p, i_b] + links_state.crb_inertial[i_l, i_b]
                        )
                        links_state.crb_mass[i_p, i_b] = links_state.crb_mass[i_p, i_b] + links_state.crb_mass[i_l, i_b]

                        links_state.crb_pos[i_p, i_b] = links_state.crb_pos[i_p, i_b] + links_state.crb_pos[i_l, i_b]
                        links_state.crb_quat[i_p, i_b] = links_state.crb_quat[i_p, i_b] + links_state.crb_quat[i_l, i_b]

        # mass_mat
        ti.loop_config(serialize=static_rigid_sim_config.para_level < gs.PARA_LEVEL.ALL)
        for i_b in range(_B):
            for i_l_ in range(rigid_global_info.n_awake_links[i_b]):
                i_l = rigid_global_info.awake_links[i_l_, i_b]
                I_l = [i_l, i_b] if ti.static(static_rigid_sim_config.batch_links_info) else i_l
                for i_d in range(links_info.dof_start[I_l], links_info.dof_end[I_l]):
                    dofs_state.f_ang[i_d, i_b], dofs_state.f_vel[i_d, i_b] = gu.inertial_mul(
                        links_state.crb_pos[i_l, i_b],
                        links_state.crb_inertial[i_l, i_b],
                        links_state.crb_mass[i_l, i_b],
                        dofs_state.cdof_vel[i_d, i_b],
                        dofs_state.cdof_ang[i_d, i_b],
                    )

        ti.loop_config(serialize=static_rigid_sim_config.para_level < gs.PARA_LEVEL.PARTIAL)
        for i_b in range(_B):
            for i_e_ in range(rigid_global_info.n_awake_entities[i_b]):
                i_e = rigid_global_info.awake_entities[i_e_, i_b]
                for i_d in range(entities_info.dof_start[i_e], entities_info.dof_end[i_e]):
                    for j_d in range(entities_info.dof_start[i_e], entities_info.dof_end[i_e]):
                        rigid_global_info.mass_mat[i_d, j_d, i_b] = (
                            dofs_state.f_ang[i_d, i_b].dot(dofs_state.cdof_ang[j_d, i_b])
                            + dofs_state.f_vel[i_d, i_b].dot(dofs_state.cdof_vel[j_d, i_b])
                        ) * rigid_global_info.mass_parent_mask[i_d, j_d]

                # FIXME: Updating the lower-part of the mass matrix is irrelevant
                for i_d in range(entities_info.dof_start[i_e], entities_info.dof_end[i_e]):
                    for j_d in range(i_d + 1, entities_info.dof_end[i_e]):
                        rigid_global_info.mass_mat[i_d, j_d, i_b] = rigid_global_info.mass_mat[j_d, i_d, i_b]

                # Take into account motor armature
                for i_d in range(entities_info.dof_start[i_e], entities_info.dof_end[i_e]):
                    I_d = [i_d, i_b] if ti.static(static_rigid_sim_config.batch_dofs_info) else i_d
                    rigid_global_info.mass_mat[i_d, i_d, i_b] = (
                        rigid_global_info.mass_mat[i_d, i_d, i_b] + dofs_info.armature[I_d]
                    )

                # Take into account first-order correction terms for implicit integration scheme right away
                if ti.static(implicit_damping):
                    for i_d in range(entities_info.dof_start[i_e], entities_info.dof_end[i_e]):
                        I_d = [i_d, i_b] if ti.static(static_rigid_sim_config.batch_dofs_info) else i_d
                        rigid_global_info.mass_mat[i_d, i_d, i_b] += (
                            dofs_info.damping[I_d] * static_rigid_sim_config.substep_dt
                        )
                        if (dofs_state.ctrl_mode[i_d, i_b] == gs.CTRL_MODE.POSITION) or (
                            dofs_state.ctrl_mode[i_d, i_b] == gs.CTRL_MODE.VELOCITY
                        ):
                            # qM += d qfrc_actuator / d qvel
                            rigid_global_info.mass_mat[i_d, i_d, i_b] += (
                                dofs_info.kv[I_d] * static_rigid_sim_config.substep_dt
                            )
    else:
        # crb initialize
        ti.loop_config(serialize=static_rigid_sim_config.para_level < gs.PARA_LEVEL.ALL)
        for i_l, i_b in ti.ndrange(n_links, _B):
            links_state.crb_inertial[i_l, i_b] = links_state.cinr_inertial[i_l, i_b]
            links_state.crb_pos[i_l, i_b] = links_state.cinr_pos[i_l, i_b]
            links_state.crb_quat[i_l, i_b] = links_state.cinr_quat[i_l, i_b]
            links_state.crb_mass[i_l, i_b] = links_state.cinr_mass[i_l, i_b]

        # crb
        ti.loop_config(serialize=static_rigid_sim_config.para_level < gs.PARA_LEVEL.ALL)
        for i_e, i_b in ti.ndrange(n_entities, _B):
            for i in range(entities_info.n_links[i_e]):
                i_l = entities_info.link_end[i_e] - 1 - i
                I_l = [i_l, i_b] if ti.static(static_rigid_sim_config.batch_links_info) else i_l
                i_p = links_info.parent_idx[I_l]

                if i_p != -1:
                    links_state.crb_inertial[i_p, i_b] = (
                        links_state.crb_inertial[i_p, i_b] + links_state.crb_inertial[i_l, i_b]
                    )
                    links_state.crb_mass[i_p, i_b] = links_state.crb_mass[i_p, i_b] + links_state.crb_mass[i_l, i_b]

                    links_state.crb_pos[i_p, i_b] = links_state.crb_pos[i_p, i_b] + links_state.crb_pos[i_l, i_b]
                    links_state.crb_quat[i_p, i_b] = links_state.crb_quat[i_p, i_b] + links_state.crb_quat[i_l, i_b]

        # mass_mat
        ti.loop_config(serialize=static_rigid_sim_config.para_level < gs.PARA_LEVEL.ALL)
        for i_l, i_b in ti.ndrange(n_links, _B):
            I_l = [i_l, i_b] if ti.static(static_rigid_sim_config.batch_links_info) else i_l
            for i_d in range(links_info.dof_start[I_l], links_info.dof_end[I_l]):
                dofs_state.f_ang[i_d, i_b], dofs_state.f_vel[i_d, i_b] = gu.inertial_mul(
                    links_state.crb_pos[i_l, i_b],
                    links_state.crb_inertial[i_l, i_b],
                    links_state.crb_mass[i_l, i_b],
                    dofs_state.cdof_vel[i_d, i_b],
                    dofs_state.cdof_ang[i_d, i_b],
                )

        ti.loop_config(serialize=static_rigid_sim_config.para_level < gs.PARA_LEVEL.PARTIAL)
        for i_e, i_b in ti.ndrange(n_entities, _B):
            for i_d, j_d in ti.ndrange(
                (entities_info.dof_start[i_e], entities_info.dof_end[i_e]),
                (entities_info.dof_start[i_e], entities_info.dof_end[i_e]),
            ):
                rigid_global_info.mass_mat[i_d, j_d, i_b] = (
                    dofs_state.f_ang[i_d, i_b].dot(dofs_state.cdof_ang[j_d, i_b])
                    + dofs_state.f_vel[i_d, i_b].dot(dofs_state.cdof_vel[j_d, i_b])
                ) * rigid_global_info.mass_parent_mask[i_d, j_d]

            # FIXME: Updating the lower-part of the mass matrix is irrelevant
            for i_d in range(entities_info.dof_start[i_e], entities_info.dof_end[i_e]):
                for j_d in range(i_d + 1, entities_info.dof_end[i_e]):
                    rigid_global_info.mass_mat[i_d, j_d, i_b] = rigid_global_info.mass_mat[j_d, i_d, i_b]

        # Take into account motor armature
        ti.loop_config(serialize=static_rigid_sim_config.para_level < gs.PARA_LEVEL.ALL)
        for i_d, i_b in ti.ndrange(n_dofs, _B):
            I_d = [i_d, i_b] if ti.static(static_rigid_sim_config.batch_dofs_info) else i_d
            rigid_global_info.mass_mat[i_d, i_d, i_b] = (
                rigid_global_info.mass_mat[i_d, i_d, i_b] + dofs_info.armature[I_d]
            )

        # Take into account first-order correction terms for implicit integration scheme right away
        if ti.static(implicit_damping):
            ti.loop_config(serialize=static_rigid_sim_config.para_level < gs.PARA_LEVEL.ALL)
            for i_d, i_b in ti.ndrange(n_dofs, _B):
                I_d = [i_d, i_b] if ti.static(static_rigid_sim_config.batch_dofs_info) else i_d
                rigid_global_info.mass_mat[i_d, i_d, i_b] += dofs_info.damping[I_d] * static_rigid_sim_config.substep_dt
                if (dofs_state.ctrl_mode[i_d, i_b] == gs.CTRL_MODE.POSITION) or (
                    dofs_state.ctrl_mode[i_d, i_b] == gs.CTRL_MODE.VELOCITY
                ):
                    # qM += d qfrc_actuator / d qvel
                    rigid_global_info.mass_mat[i_d, i_d, i_b] += dofs_info.kv[I_d] * static_rigid_sim_config.substep_dt


@ti.func
def func_factor_mass(
    implicit_damping: ti.template(),
    entities_info: array_class.EntitiesInfo,
    dofs_state: array_class.DofsState,
    dofs_info: array_class.DofsInfo,
    rigid_global_info: array_class.RigidGlobalInfo,
    static_rigid_sim_config: ti.template(),
):
    """
    Compute Cholesky decomposition (L^T @ D @ L) of mass matrix.
    """
    _B = dofs_state.ctrl_mode.shape[1]
    n_entities = entities_info.n_links.shape[0]

    if ti.static(static_rigid_sim_config.use_hibernation):
        ti.loop_config(serialize=static_rigid_sim_config.para_level < gs.PARA_LEVEL.PARTIAL)
        for i_b in range(_B):
            for i_e_ in range(rigid_global_info.n_awake_entities[i_b]):
                i_e = rigid_global_info.awake_entities[i_e_, i_b]

                if rigid_global_info._mass_mat_mask[i_e, i_b] == 1:
                    entity_dof_start = entities_info.dof_start[i_e]
                    entity_dof_end = entities_info.dof_end[i_e]
                    n_dofs = entities_info.n_dofs[i_e]

                    for i_d in range(entity_dof_start, entity_dof_end):
                        for j_d in range(entity_dof_start, i_d + 1):
                            rigid_global_info.mass_mat_L[i_d, j_d, i_b] = rigid_global_info.mass_mat[i_d, j_d, i_b]

                        if ti.static(implicit_damping):
                            I_d = [i_d, i_b] if ti.static(static_rigid_sim_config.batch_dofs_info) else i_d
                            rigid_global_info.mass_mat_L[i_d, i_d, i_b] += (
                                dofs_info.damping[I_d] * static_rigid_sim_config.substep_dt
                            )
                            if ti.static(static_rigid_sim_config.integrator == gs.integrator.implicitfast):
                                if (dofs_state.ctrl_mode[i_d, i_b] == gs.CTRL_MODE.POSITION) or (
                                    dofs_state.ctrl_mode[i_d, i_b] == gs.CTRL_MODE.VELOCITY
                                ):
                                    rigid_global_info.mass_mat_L[i_d, i_d, i_b] += (
                                        dofs_info.kv[I_d] * static_rigid_sim_config.substep_dt
                                    )

                    for i_d_ in range(n_dofs):
                        i_d = entity_dof_end - i_d_ - 1
                        rigid_global_info.mass_mat_D_inv[i_d, i_b] = 1.0 / rigid_global_info.mass_mat_L[i_d, i_d, i_b]

                        for j_d_ in range(i_d - entity_dof_start):
                            j_d = i_d - j_d_ - 1
                            a = rigid_global_info.mass_mat_L[i_d, j_d, i_b] * rigid_global_info.mass_mat_D_inv[i_d, i_b]
                            for k_d in range(entity_dof_start, j_d + 1):
                                rigid_global_info.mass_mat_L[j_d, k_d, i_b] -= (
                                    a * rigid_global_info.mass_mat_L[i_d, k_d, i_b]
                                )
                            rigid_global_info.mass_mat_L[i_d, j_d, i_b] = a

                        # FIXME: Diagonal coeffs of L are ignored in computations, so no need to update them.
                        rigid_global_info.mass_mat_L[i_d, i_d, i_b] = 1.0
    else:
        ti.loop_config(serialize=static_rigid_sim_config.para_level < gs.PARA_LEVEL.PARTIAL)
        for i_e, i_b in ti.ndrange(n_entities, _B):
            if rigid_global_info._mass_mat_mask[i_e, i_b] == 1:
                entity_dof_start = entities_info.dof_start[i_e]
                entity_dof_end = entities_info.dof_end[i_e]
                n_dofs = entities_info.n_dofs[i_e]

                for i_d in range(entity_dof_start, entity_dof_end):
                    for j_d in range(entity_dof_start, i_d + 1):
                        rigid_global_info.mass_mat_L[i_d, j_d, i_b] = rigid_global_info.mass_mat[i_d, j_d, i_b]

                    if ti.static(implicit_damping):
                        I_d = [i_d, i_b] if ti.static(static_rigid_sim_config.batch_dofs_info) else i_d
                        rigid_global_info.mass_mat_L[i_d, i_d, i_b] += (
                            dofs_info.damping[I_d] * static_rigid_sim_config.substep_dt
                        )
                        if ti.static(static_rigid_sim_config.integrator == gs.integrator.implicitfast):
                            if (dofs_state.ctrl_mode[i_d, i_b] == gs.CTRL_MODE.POSITION) or (
                                dofs_state.ctrl_mode[i_d, i_b] == gs.CTRL_MODE.VELOCITY
                            ):
                                rigid_global_info.mass_mat_L[i_d, i_d, i_b] += (
                                    dofs_info.kv[I_d] * static_rigid_sim_config.substep_dt
                                )

                for i_d_ in range(n_dofs):
                    i_d = entity_dof_end - i_d_ - 1
                    rigid_global_info.mass_mat_D_inv[i_d, i_b] = 1.0 / rigid_global_info.mass_mat_L[i_d, i_d, i_b]

                    for j_d_ in range(i_d - entity_dof_start):
                        j_d = i_d - j_d_ - 1
                        a = rigid_global_info.mass_mat_L[i_d, j_d, i_b] * rigid_global_info.mass_mat_D_inv[i_d, i_b]
                        for k_d in range(entity_dof_start, j_d + 1):
                            rigid_global_info.mass_mat_L[j_d, k_d, i_b] -= (
                                a * rigid_global_info.mass_mat_L[i_d, k_d, i_b]
                            )
                        rigid_global_info.mass_mat_L[i_d, j_d, i_b] = a

                    # FIXME: Diagonal coeffs of L are ignored in computations, so no need to update them.
                    rigid_global_info.mass_mat_L[i_d, i_d, i_b] = 1.0


@ti.func
def func_solve_mass_batched(
    vec: array_class.V_ANNOTATION,
    out: array_class.V_ANNOTATION,
    i_b: ti.int32,
    entities_info: array_class.EntitiesInfo,
    rigid_global_info: array_class.RigidGlobalInfo,
    static_rigid_sim_config: ti.template(),
):

    n_entities = entities_info.n_links.shape[0]
    if ti.static(static_rigid_sim_config.use_hibernation):
        ti.loop_config(serialize=static_rigid_sim_config.para_level < gs.PARA_LEVEL.PARTIAL)
        for i_e_ in range(rigid_global_info.n_awake_entities[i_b]):
            i_e = rigid_global_info.awake_entities[i_e_, i_b]

            if rigid_global_info._mass_mat_mask[i_e, i_b] == 1:
                entity_dof_start = entities_info.dof_start[i_e]
                entity_dof_end = entities_info.dof_end[i_e]
                n_dofs = entities_info.n_dofs[i_e]

                # Step 1: Solve w st. L^T @ w = y
                for i_d_ in range(n_dofs):
                    i_d = entity_dof_end - i_d_ - 1
                    out[i_d, i_b] = vec[i_d, i_b]
                    for j_d in range(i_d + 1, entity_dof_end):
                        out[i_d, i_b] -= rigid_global_info.mass_mat_L[j_d, i_d, i_b] * out[j_d, i_b]

                # Step 2: z = D^{-1} w
                for i_d in range(entity_dof_start, entity_dof_end):
                    out[i_d, i_b] *= rigid_global_info.mass_mat_D_inv[i_d, i_b]

                # Step 3: Solve x st. L @ x = z
                for i_d in range(entity_dof_start, entity_dof_end):
                    for j_d in range(entity_dof_start, i_d):
                        out[i_d, i_b] -= rigid_global_info.mass_mat_L[i_d, j_d, i_b] * out[j_d, i_b]
    else:
        ti.loop_config(serialize=static_rigid_sim_config.para_level < gs.PARA_LEVEL.PARTIAL)
        for i_e in range(n_entities):
            if rigid_global_info._mass_mat_mask[i_e, i_b] == 1:
                entity_dof_start = entities_info.dof_start[i_e]
                entity_dof_end = entities_info.dof_end[i_e]
                n_dofs = entities_info.n_dofs[i_e]

                # Step 1: Solve w st. L^T @ w = y
                for i_d_ in range(n_dofs):
                    i_d = entity_dof_end - i_d_ - 1
                    out[i_d, i_b] = vec[i_d, i_b]
                    for j_d in range(i_d + 1, entity_dof_end):
                        out[i_d, i_b] -= rigid_global_info.mass_mat_L[j_d, i_d, i_b] * out[j_d, i_b]

                # Step 2: z = D^{-1} w
                for i_d in range(entity_dof_start, entity_dof_end):
                    out[i_d, i_b] *= rigid_global_info.mass_mat_D_inv[i_d, i_b]

                # Step 3: Solve x st. L @ x = z
                for i_d in range(entity_dof_start, entity_dof_end):
                    for j_d in range(entity_dof_start, i_d):
                        out[i_d, i_b] -= rigid_global_info.mass_mat_L[i_d, j_d, i_b] * out[j_d, i_b]


@ti.func
def func_solve_mass(
    vec: array_class.V_ANNOTATION,
    out: array_class.V_ANNOTATION,
    entities_info: array_class.EntitiesInfo,
    rigid_global_info: array_class.RigidGlobalInfo,
    static_rigid_sim_config: ti.template(),
):
    _B = out.shape[1]
    ti.loop_config(serialize=static_rigid_sim_config.para_level < gs.PARA_LEVEL.PARTIAL)
    for i_b in range(_B):
        func_solve_mass_batched(
            vec,
            out,
            i_b,
            entities_info=entities_info,
            rigid_global_info=rigid_global_info,
            static_rigid_sim_config=static_rigid_sim_config,
        )


@ti.kernel
def kernel_rigid_entity_inverse_kinematics(
    links_idx: ti.types.ndarray(),
    poss: ti.types.ndarray(),
    quats: ti.types.ndarray(),
    n_links: ti.i32,
    dofs_idx: ti.types.ndarray(),
    n_dofs: ti.i32,
    links_idx_by_dofs: ti.types.ndarray(),
    n_links_by_dofs: ti.i32,
    custom_init_qpos: ti.i32,
    init_qpos: ti.types.ndarray(),
    max_samples: ti.i32,
    max_solver_iters: ti.i32,
    damping: ti.f32,
    pos_tol: ti.f32,
    rot_tol: ti.f32,
    pos_mask_: ti.types.ndarray(),
    rot_mask_: ti.types.ndarray(),
    link_pos_mask: ti.types.ndarray(),
    link_rot_mask: ti.types.ndarray(),
    max_step_size: ti.f32,
    respect_joint_limit: ti.i32,
    envs_idx: ti.types.ndarray(),
    rigid_entity: ti.template(),
    links_state: array_class.LinksState,
    links_info: array_class.LinksInfo,
    joints_state: array_class.JointsState,
    joints_info: array_class.JointsInfo,
    dofs_state: array_class.DofsState,
    dofs_info: array_class.DofsInfo,
    entities_info: array_class.EntitiesInfo,
    rigid_global_info: array_class.RigidGlobalInfo,
    static_rigid_sim_config: ti.template(),
):
    # convert to ti Vector
    pos_mask = ti.Vector([pos_mask_[0], pos_mask_[1], pos_mask_[2]], dt=gs.ti_float)
    rot_mask = ti.Vector([rot_mask_[0], rot_mask_[1], rot_mask_[2]], dt=gs.ti_float)
    n_error_dims = 6 * n_links

    for i_b in envs_idx:
        # save original qpos
        for i_q in range(rigid_entity.n_qs):
            rigid_entity._IK_qpos_orig[i_q, i_b] = rigid_global_info.qpos[i_q + rigid_entity._q_start, i_b]

        if custom_init_qpos:
            for i_q in range(rigid_entity.n_qs):
                rigid_global_info.qpos[i_q + rigid_entity._q_start, i_b] = init_qpos[i_b, i_q]

        for i_error in range(n_error_dims):
            rigid_entity._IK_err_pose_best[i_error, i_b] = 1e4

        solved = False
        for i_sample in range(max_samples):
            for _ in range(max_solver_iters):
                # run FK to update link states using current q
                func_forward_kinematics_entity(
                    rigid_entity._idx_in_solver,
                    i_b,
                    links_state,
                    links_info,
                    joints_state,
                    joints_info,
                    dofs_state,
                    dofs_info,
                    entities_info,
                    rigid_global_info,
                    static_rigid_sim_config,
                )
                # compute error
                solved = True
                for i_ee in range(n_links):
                    i_l_ee = links_idx[i_ee]

                    tgt_pos_i = ti.Vector([poss[i_ee, i_b, 0], poss[i_ee, i_b, 1], poss[i_ee, i_b, 2]])
                    err_pos_i = tgt_pos_i - links_state.pos[i_l_ee, i_b]
                    for k in range(3):
                        err_pos_i[k] *= pos_mask[k] * link_pos_mask[i_ee]
                    if err_pos_i.norm() > pos_tol:
                        solved = False

                    tgt_quat_i = ti.Vector(
                        [quats[i_ee, i_b, 0], quats[i_ee, i_b, 1], quats[i_ee, i_b, 2], quats[i_ee, i_b, 3]]
                    )
                    err_rot_i = gu.ti_quat_to_rotvec(
                        gu.ti_transform_quat_by_quat(gu.ti_inv_quat(links_state.quat[i_l_ee, i_b]), tgt_quat_i)
                    )
                    for k in range(3):
                        err_rot_i[k] *= rot_mask[k] * link_rot_mask[i_ee]
                    if err_rot_i.norm() > rot_tol:
                        solved = False

                    # put into multi-link error array
                    for k in range(3):
                        rigid_entity._IK_err_pose[i_ee * 6 + k, i_b] = err_pos_i[k]
                        rigid_entity._IK_err_pose[i_ee * 6 + k + 3, i_b] = err_rot_i[k]

                if solved:
                    break

                # compute multi-link jacobian
                for i_ee in range(n_links):
                    # update jacobian for ee link
                    i_l_ee = links_idx[i_ee]
                    rigid_entity._func_get_jacobian(
                        i_l_ee, i_b, ti.Vector.zero(gs.ti_float, 3), pos_mask, rot_mask
                    )  # NOTE: we still compute jacobian for all dofs as we haven't found a clean way to implement this

                    # copy to multi-link jacobian (only for the effective n_dofs instead of self.n_dofs)
                    for i_dof in range(n_dofs):
                        for i_error in ti.static(range(6)):
                            i_row = i_ee * 6 + i_error
                            i_dof_ = dofs_idx[i_dof]
                            rigid_entity._IK_jacobian[i_row, i_dof, i_b] = rigid_entity._jacobian[i_error, i_dof_, i_b]

                # compute dq = jac.T @ inverse(jac @ jac.T + diag) @ error (only for the effective n_dofs instead of self.n_dofs)
                lu.mat_transpose(rigid_entity._IK_jacobian, rigid_entity._IK_jacobian_T, n_error_dims, n_dofs, i_b)
                lu.mat_mul(
                    rigid_entity._IK_jacobian,
                    rigid_entity._IK_jacobian_T,
                    rigid_entity._IK_mat,
                    n_error_dims,
                    n_dofs,
                    n_error_dims,
                    i_b,
                )
                lu.mat_add_eye(rigid_entity._IK_mat, damping**2, n_error_dims, i_b)
                lu.mat_inverse(
                    rigid_entity._IK_mat,
                    rigid_entity._IK_L,
                    rigid_entity._IK_U,
                    rigid_entity._IK_y,
                    rigid_entity._IK_inv,
                    n_error_dims,
                    i_b,
                )
                lu.mat_mul_vec(
                    rigid_entity._IK_inv,
                    rigid_entity._IK_err_pose,
                    rigid_entity._IK_vec,
                    n_error_dims,
                    n_error_dims,
                    i_b,
                )

                for i in range(rigid_entity.n_dofs):  # IK_delta_qpos = IK_jacobian_T @ IK_vec
                    rigid_entity._IK_delta_qpos[i, i_b] = 0
                for i in range(n_dofs):
                    for j in range(n_error_dims):
                        i_ = dofs_idx[
                            i
                        ]  # NOTE: IK_delta_qpos uses the original indexing instead of the effective n_dofs
                        rigid_entity._IK_delta_qpos[i_, i_b] += (
                            rigid_entity._IK_jacobian_T[i, j, i_b] * rigid_entity._IK_vec[j, i_b]
                        )

                for i in range(rigid_entity.n_dofs):
                    rigid_entity._IK_delta_qpos[i, i_b] = ti.math.clamp(
                        rigid_entity._IK_delta_qpos[i, i_b], -max_step_size, max_step_size
                    )

                # update q
                func_integrate_dq_entity(
                    rigid_entity._IK_delta_qpos,
                    rigid_entity._idx_in_solver,
                    i_b,
                    respect_joint_limit,
                    links_info,
                    joints_info,
                    dofs_info,
                    entities_info,
                    rigid_global_info,
                    static_rigid_sim_config,
                )

            if not solved:
                # re-compute final error if exited not due to solved
                func_forward_kinematics_entity(
                    rigid_entity._idx_in_solver,
                    i_b,
                    links_state,
                    links_info,
                    joints_state,
                    joints_info,
                    dofs_state,
                    dofs_info,
                    entities_info,
                    rigid_global_info,
                    static_rigid_sim_config,
                )
                solved = True
                for i_ee in range(n_links):
                    i_l_ee = links_idx[i_ee]

                    tgt_pos_i = ti.Vector([poss[i_ee, i_b, 0], poss[i_ee, i_b, 1], poss[i_ee, i_b, 2]])
                    err_pos_i = tgt_pos_i - links_state.pos[i_l_ee, i_b]
                    for k in range(3):
                        err_pos_i[k] *= pos_mask[k] * link_pos_mask[i_ee]
                    if err_pos_i.norm() > pos_tol:
                        solved = False

                    tgt_quat_i = ti.Vector(
                        [quats[i_ee, i_b, 0], quats[i_ee, i_b, 1], quats[i_ee, i_b, 2], quats[i_ee, i_b, 3]]
                    )
                    err_rot_i = gu.ti_quat_to_rotvec(
                        gu.ti_transform_quat_by_quat(gu.ti_inv_quat(links_state.quat[i_l_ee, i_b]), tgt_quat_i)
                    )
                    for k in range(3):
                        err_rot_i[k] *= rot_mask[k] * link_rot_mask[i_ee]
                    if err_rot_i.norm() > rot_tol:
                        solved = False

                    # put into multi-link error array
                    for k in range(3):
                        rigid_entity._IK_err_pose[i_ee * 6 + k, i_b] = err_pos_i[k]
                        rigid_entity._IK_err_pose[i_ee * 6 + k + 3, i_b] = err_rot_i[k]

            if solved:
                for i_q in range(rigid_entity.n_qs):
                    rigid_entity._IK_qpos_best[i_q, i_b] = rigid_global_info.qpos[i_q + rigid_entity._q_start, i_b]
                for i_error in range(n_error_dims):
                    rigid_entity._IK_err_pose_best[i_error, i_b] = rigid_entity._IK_err_pose[i_error, i_b]
                break

            else:
                # copy to _IK_qpos if this sample is better
                improved = True
                for i_ee in range(n_links):
                    error_pos_i = ti.Vector(
                        [rigid_entity._IK_err_pose[i_ee * 6 + i_error, i_b] for i_error in range(3)]
                    )
                    error_rot_i = ti.Vector(
                        [rigid_entity._IK_err_pose[i_ee * 6 + i_error, i_b] for i_error in range(3, 6)]
                    )
                    error_pos_best = ti.Vector(
                        [rigid_entity._IK_err_pose_best[i_ee * 6 + i_error, i_b] for i_error in range(3)]
                    )
                    error_rot_best = ti.Vector(
                        [rigid_entity._IK_err_pose_best[i_ee * 6 + i_error, i_b] for i_error in range(3, 6)]
                    )
                    if error_pos_i.norm() > error_pos_best.norm() or error_rot_i.norm() > error_rot_best.norm():
                        improved = False
                        break

                if improved:
                    for i_q in range(rigid_entity.n_qs):
                        rigid_entity._IK_qpos_best[i_q, i_b] = rigid_global_info.qpos[i_q + rigid_entity._q_start, i_b]
                    for i_error in range(n_error_dims):
                        rigid_entity._IK_err_pose_best[i_error, i_b] = rigid_entity._IK_err_pose[i_error, i_b]

                # Resample init q
                if respect_joint_limit and i_sample < max_samples - 1:
                    for _i_l in range(n_links_by_dofs):
                        i_l = links_idx_by_dofs[_i_l]
                        I_l = [i_l, i_b] if ti.static(static_rigid_sim_config.batch_links_info) else i_l

                        for i_j in range(links_info.joint_start[I_l], links_info.joint_end[I_l]):
                            I_j = [i_j, i_b] if ti.static(static_rigid_sim_config.batch_joints_info) else i_j

                            I_dof_start = (
                                [joints_info.dof_start[I_j], i_b]
                                if ti.static(static_rigid_sim_config.batch_dofs_info)
                                else joints_info.dof_start[I_j]
                            )
                            q_start = joints_info.q_start[I_j]
                            dof_limit = dofs_info.limit[I_dof_start]

                            if joints_info.type[I_j] == gs.JOINT_TYPE.FREE:
                                pass

                            elif (
                                joints_info.type[I_j] == gs.JOINT_TYPE.REVOLUTE
                                or joints_info.type[I_j] == gs.JOINT_TYPE.PRISMATIC
                            ):
                                if ti.math.isinf(dof_limit[0]) or ti.math.isinf(dof_limit[1]):
                                    pass
                                else:
                                    rigid_global_info.qpos[q_start, i_b] = dof_limit[0] + ti.random() * (
                                        dof_limit[1] - dof_limit[0]
                                    )
                else:
                    pass  # When respect_joint_limit=False, we can simply continue from the last solution

        # restore original qpos and link state
        for i_q in range(rigid_entity.n_qs):
            rigid_global_info.qpos[i_q + rigid_entity._q_start, i_b] = rigid_entity._IK_qpos_orig[i_q, i_b]
        func_forward_kinematics_entity(
            rigid_entity._idx_in_solver,
            i_b,
            links_state,
            links_info,
            joints_state,
            joints_info,
            dofs_state,
            dofs_info,
            entities_info,
            rigid_global_info,
            static_rigid_sim_config,
        )


# @@@@@@@@@ Composer starts here
# decomposed kernels should happen in the block below. This block will be handled by composer and composed into a single kernel
@ti.func
def func_forward_dynamics(
    links_state: array_class.LinksState,
    links_info: array_class.LinksInfo,
    dofs_state: array_class.DofsState,
    dofs_info: array_class.DofsInfo,
    joints_info: array_class.JointsInfo,
    entities_info: array_class.EntitiesInfo,
    rigid_global_info: array_class.RigidGlobalInfo,
    static_rigid_sim_config: ti.template(),
):
    func_compute_mass_matrix(
        implicit_damping=ti.static(static_rigid_sim_config.integrator == gs.integrator.approximate_implicitfast),
        links_state=links_state,
        links_info=links_info,
        dofs_state=dofs_state,
        dofs_info=dofs_info,
        entities_info=entities_info,
        rigid_global_info=rigid_global_info,
        static_rigid_sim_config=static_rigid_sim_config,
    )
    func_factor_mass(
        implicit_damping=False,
        entities_info=entities_info,
        dofs_state=dofs_state,
        dofs_info=dofs_info,
        rigid_global_info=rigid_global_info,
        static_rigid_sim_config=static_rigid_sim_config,
    )
    func_torque_and_passive_force(
        entities_info=entities_info,
        dofs_state=dofs_state,
        dofs_info=dofs_info,
        links_info=links_info,
        joints_info=joints_info,
        rigid_global_info=rigid_global_info,
        static_rigid_sim_config=static_rigid_sim_config,
    )
    func_update_acc(
        update_cacc=False,
        dofs_state=dofs_state,
        links_info=links_info,
        links_state=links_state,
        entities_info=entities_info,
        rigid_global_info=rigid_global_info,
        static_rigid_sim_config=static_rigid_sim_config,
    )
    func_update_force(
        links_state=links_state,
        links_info=links_info,
        entities_info=entities_info,
        rigid_global_info=rigid_global_info,
        static_rigid_sim_config=static_rigid_sim_config,
    )
    # self._func_actuation()
    func_bias_force(
        dofs_state=dofs_state,
        links_state=links_state,
        links_info=links_info,
        rigid_global_info=rigid_global_info,
        static_rigid_sim_config=static_rigid_sim_config,
    )
    func_compute_qacc(
        dofs_state=dofs_state,
        entities_info=entities_info,
        rigid_global_info=rigid_global_info,
        static_rigid_sim_config=static_rigid_sim_config,
    )


@ti.kernel
def kernel_clear_external_force(
    links_state: array_class.LinksState,
    rigid_global_info: array_class.RigidGlobalInfo,
    static_rigid_sim_config: ti.template(),
):
    func_clear_external_force(
        links_state=links_state,
        rigid_global_info=rigid_global_info,
        static_rigid_sim_config=static_rigid_sim_config,
    )


@ti.func
def func_update_cartesian_space(
    i_b,
    links_state: array_class.LinksState,
    links_info: array_class.LinksInfo,
    joints_state: array_class.JointsState,
    joints_info: array_class.JointsInfo,
    dofs_state: array_class.DofsState,
    dofs_info: array_class.DofsInfo,
    geoms_info: array_class.GeomsInfo,
    geoms_state: array_class.GeomsState,
    entities_info: array_class.EntitiesInfo,
    rigid_global_info: array_class.RigidGlobalInfo,
    static_rigid_sim_config: ti.template(),
):
    func_forward_kinematics(
        i_b,
        links_state=links_state,
        links_info=links_info,
        joints_state=joints_state,
        joints_info=joints_info,
        dofs_state=dofs_state,
        dofs_info=dofs_info,
        entities_info=entities_info,
        rigid_global_info=rigid_global_info,
        static_rigid_sim_config=static_rigid_sim_config,
    )
    func_COM_links(
        i_b,
        links_state=links_state,
        links_info=links_info,
        joints_state=joints_state,
        joints_info=joints_info,
        dofs_state=dofs_state,
        dofs_info=dofs_info,
        entities_info=entities_info,
        rigid_global_info=rigid_global_info,
        static_rigid_sim_config=static_rigid_sim_config,
    )
    func_forward_velocity(
        i_b,
        entities_info=entities_info,
        links_info=links_info,
        links_state=links_state,
        joints_info=joints_info,
        dofs_state=dofs_state,
        rigid_global_info=rigid_global_info,
        static_rigid_sim_config=static_rigid_sim_config,
    )

    func_update_geoms(
        i_b=i_b,
        entities_info=entities_info,
        geoms_info=geoms_info,
        geoms_state=geoms_state,
        links_state=links_state,
        rigid_global_info=rigid_global_info,
        static_rigid_sim_config=static_rigid_sim_config,
    )


@ti.kernel
def kernel_step_1(
    links_state: array_class.LinksState,
    links_info: array_class.LinksInfo,
    joints_state: array_class.JointsState,
    joints_info: array_class.JointsInfo,
    dofs_state: array_class.DofsState,
    dofs_info: array_class.DofsInfo,
    geoms_state: array_class.GeomsState,
    geoms_info: array_class.GeomsInfo,
    entities_info: array_class.EntitiesInfo,
    rigid_global_info: array_class.RigidGlobalInfo,
    static_rigid_sim_config: ti.template(),
):
    if ti.static(static_rigid_sim_config.enable_mujoco_compatibility):
        _B = links_state.pos.shape[1]
        ti.loop_config(serialize=static_rigid_sim_config.para_level < gs.PARA_LEVEL.ALL)
        for i_b in range(_B):
            func_update_cartesian_space(
                i_b=i_b,
                links_state=links_state,
                links_info=links_info,
                joints_state=joints_state,
                joints_info=joints_info,
                dofs_state=dofs_state,
                dofs_info=dofs_info,
                geoms_info=geoms_info,
                geoms_state=geoms_state,
                entities_info=entities_info,
                rigid_global_info=rigid_global_info,
                static_rigid_sim_config=static_rigid_sim_config,
            )

    func_forward_dynamics(
        links_state=links_state,
        links_info=links_info,
        dofs_state=dofs_state,
        dofs_info=dofs_info,
        joints_info=joints_info,
        entities_info=entities_info,
        rigid_global_info=rigid_global_info,
        static_rigid_sim_config=static_rigid_sim_config,
    )


@ti.func
def func_implicit_damping(
    dofs_state: array_class.DofsState,
    dofs_info: array_class.DofsInfo,
    entities_info: array_class.EntitiesInfo,
    rigid_global_info: array_class.RigidGlobalInfo,
    static_rigid_sim_config: ti.template(),
):

    n_entities = entities_info.dof_start.shape[0]
    _B = dofs_state.ctrl_mode.shape[1]
    # Determine whether the mass matrix must be re-computed to take into account first-order correction terms.
    # Note that avoiding inverting the mass matrix twice would not only speed up simulation but also improving
    # numerical stability as computing post-damping accelerations from forces is not necessary anymore.
    if ti.static(
        not static_rigid_sim_config.enable_mujoco_compatibility
        or static_rigid_sim_config.integrator == gs.integrator.Euler
    ):
        for i_e, i_b in ti.ndrange(n_entities, _B):
            rigid_global_info._mass_mat_mask[i_e, i_b] = 0

        ti.loop_config(serialize=static_rigid_sim_config.para_level < gs.PARA_LEVEL.PARTIAL)
        for i_e, i_b in ti.ndrange(n_entities, _B):
            entity_dof_start = entities_info.dof_start[i_e]
            entity_dof_end = entities_info.dof_end[i_e]
            for i_d in range(entity_dof_start, entity_dof_end):
                I_d = [i_d, i_b] if ti.static(static_rigid_sim_config.batch_dofs_info) else i_d
                if dofs_info.damping[I_d] > gs.EPS:
                    rigid_global_info._mass_mat_mask[i_e, i_b] = 1
                if ti.static(static_rigid_sim_config.integrator != gs.integrator.Euler):
                    if (
                        (dofs_state.ctrl_mode[i_d, i_b] == gs.CTRL_MODE.POSITION)
                        or (dofs_state.ctrl_mode[i_d, i_b] == gs.CTRL_MODE.VELOCITY)
                    ) and dofs_info.kv[I_d] > gs.EPS:
                        rigid_global_info._mass_mat_mask[i_e, i_b] = 1

    func_factor_mass(
        implicit_damping=True,
        entities_info=entities_info,
        dofs_state=dofs_state,
        dofs_info=dofs_info,
        rigid_global_info=rigid_global_info,
        static_rigid_sim_config=static_rigid_sim_config,
    )
    func_solve_mass(
        vec=dofs_state.force,
        out=dofs_state.acc,
        entities_info=entities_info,
        rigid_global_info=rigid_global_info,
        static_rigid_sim_config=static_rigid_sim_config,
    )

    # Disable pre-computed factorization mask right away
    if ti.static(
        not static_rigid_sim_config.enable_mujoco_compatibility
        or static_rigid_sim_config.integrator == gs.integrator.Euler
    ):
        for i_e, i_b in ti.ndrange(n_entities, _B):
            rigid_global_info._mass_mat_mask[i_e, i_b] = 1


@ti.kernel
def kernel_step_2(
    dofs_state: array_class.DofsState,
    dofs_info: array_class.DofsInfo,
    links_info: array_class.LinksInfo,
    links_state: array_class.LinksState,
    joints_info: array_class.JointsInfo,
    joints_state: array_class.JointsState,
    entities_state: array_class.EntitiesState,
    entities_info: array_class.EntitiesInfo,
    geoms_info: array_class.GeomsInfo,
    geoms_state: array_class.GeomsState,
    collider_state: array_class.ColliderState,
    rigid_global_info: array_class.RigidGlobalInfo,
    static_rigid_sim_config: ti.template(),
):
    # Position, Velocity and Acceleration data must be consistent when computing links acceleration, otherwise it
    # would not corresponds to anyting physical. There is no other way than doing this right before integration,
    # because the acceleration at the end of the step is unknown for now as it may change discontinuous between
    # before and after integration under the effect of external forces and constraints. This means that
    # acceleration data will be shifted one timestep in the past, but there isn't really any way around.
    func_update_acc(
        update_cacc=True,
        dofs_state=dofs_state,
        links_info=links_info,
        links_state=links_state,
        entities_info=entities_info,
        rigid_global_info=rigid_global_info,
        static_rigid_sim_config=static_rigid_sim_config,
    )

    if ti.static(static_rigid_sim_config.integrator != gs.integrator.approximate_implicitfast):
        func_implicit_damping(
            dofs_state=dofs_state,
            dofs_info=dofs_info,
            entities_info=entities_info,
            rigid_global_info=rigid_global_info,
            static_rigid_sim_config=static_rigid_sim_config,
        )

    func_integrate(
        dofs_state=dofs_state,
        links_info=links_info,
        joints_info=joints_info,
        rigid_global_info=rigid_global_info,
        static_rigid_sim_config=static_rigid_sim_config,
    )

    if ti.static(static_rigid_sim_config.use_hibernation):
        func_hibernate(
            dofs_state=dofs_state,
            entities_state=entities_state,
            entities_info=entities_info,
            links_state=links_state,
            geoms_state=geoms_state,
            collider_state=collider_state,
            rigid_global_info=rigid_global_info,
            static_rigid_sim_config=static_rigid_sim_config,
        )
        func_aggregate_awake_entities(
            entities_state=entities_state,
            entities_info=entities_info,
            rigid_global_info=rigid_global_info,
            static_rigid_sim_config=static_rigid_sim_config,
        )

    if ti.static(not static_rigid_sim_config.enable_mujoco_compatibility):
        _B = links_state.pos.shape[1]
        ti.loop_config(serialize=static_rigid_sim_config.para_level < gs.PARA_LEVEL.ALL)
        for i_b in range(_B):
            func_update_cartesian_space(
                i_b=i_b,
                links_state=links_state,
                links_info=links_info,
                joints_state=joints_state,
                joints_info=joints_info,
                dofs_state=dofs_state,
                dofs_info=dofs_info,
                geoms_info=geoms_info,
                geoms_state=geoms_state,
                entities_info=entities_info,
                rigid_global_info=rigid_global_info,
                static_rigid_sim_config=static_rigid_sim_config,
            )


@ti.kernel
def kernel_forward_kinematics_links_geoms(
    envs_idx: ti.types.ndarray(),
    links_state: array_class.LinksState,
    links_info: array_class.LinksInfo,
    joints_state: array_class.JointsState,
    joints_info: array_class.JointsInfo,
    dofs_state: array_class.DofsState,
    dofs_info: array_class.DofsInfo,
    geoms_state: array_class.GeomsState,
    geoms_info: array_class.GeomsInfo,
    entities_info: array_class.EntitiesInfo,
    rigid_global_info: array_class.RigidGlobalInfo,
    static_rigid_sim_config: ti.template(),
):
    for i_b in envs_idx:
        func_update_cartesian_space(
            i_b=i_b,
            links_state=links_state,
            links_info=links_info,
            joints_state=joints_state,
            joints_info=joints_info,
            dofs_state=dofs_state,
            dofs_info=dofs_info,
            geoms_info=geoms_info,
            geoms_state=geoms_state,
            entities_info=entities_info,
            rigid_global_info=rigid_global_info,
            static_rigid_sim_config=static_rigid_sim_config,
        )


@ti.func
def func_COM_links(
    i_b,
    links_state: array_class.LinksState,
    links_info: array_class.LinksInfo,
    joints_state: array_class.JointsState,
    joints_info: array_class.JointsInfo,
    dofs_state: array_class.DofsState,
    dofs_info: array_class.DofsInfo,
    entities_info: array_class.EntitiesInfo,
    rigid_global_info: array_class.RigidGlobalInfo,
    static_rigid_sim_config: ti.template(),
):

    n_links = links_info.root_idx.shape[0]
    if ti.static(static_rigid_sim_config.use_hibernation):
        ti.loop_config(serialize=static_rigid_sim_config.para_level < gs.PARA_LEVEL.ALL)
        for i_l_ in range(rigid_global_info.n_awake_links[i_b]):
            i_l = rigid_global_info.awake_links[i_l_, i_b]

            links_state.COM[i_l, i_b].fill(0.0)
            links_state.mass_sum[i_l, i_b] = 0.0

        ti.loop_config(serialize=static_rigid_sim_config.para_level < gs.PARA_LEVEL.ALL)
        for i_l_ in range(rigid_global_info.n_awake_links[i_b]):
            i_l = rigid_global_info.awake_links[i_l_, i_b]
            I_l = [i_l, i_b] if ti.static(static_rigid_sim_config.batch_links_info) else i_l

            mass = links_info.inertial_mass[I_l] + links_state.mass_shift[i_l, i_b]
            (
                links_state.i_pos[i_l, i_b],
                links_state.i_quat[i_l, i_b],
            ) = gu.ti_transform_pos_quat_by_trans_quat(
                links_info.inertial_pos[I_l] + links_state.i_pos_shift[i_l, i_b],
                links_info.inertial_quat[I_l],
                links_state.pos[i_l, i_b],
                links_state.quat[i_l, i_b],
            )

            i_r = links_info.root_idx[I_l]
            links_state.mass_sum[i_r, i_b] += mass
            links_state.COM[i_r, i_b] += mass * links_state.i_pos[i_l, i_b]

        ti.loop_config(serialize=static_rigid_sim_config.para_level < gs.PARA_LEVEL.ALL)
        for i_l_ in range(rigid_global_info.n_awake_links[i_b]):
            i_l = rigid_global_info.awake_links[i_l_, i_b]
            I_l = [i_l, i_b] if ti.static(static_rigid_sim_config.batch_links_info) else i_l

            i_r = links_info.root_idx[I_l]
            if i_l == i_r:
                links_state.COM[i_l, i_b] = links_state.COM[i_l, i_b] / links_state.mass_sum[i_l, i_b]

        ti.loop_config(serialize=static_rigid_sim_config.para_level < gs.PARA_LEVEL.ALL)
        for i_l_ in range(rigid_global_info.n_awake_links[i_b]):
            i_l = rigid_global_info.awake_links[i_l_, i_b]
            I_l = [i_l, i_b] if ti.static(static_rigid_sim_config.batch_links_info) else i_l

            i_r = links_info.root_idx[I_l]
            links_state.COM[i_l, i_b] = links_state.COM[i_r, i_b]

        ti.loop_config(serialize=static_rigid_sim_config.para_level < gs.PARA_LEVEL.ALL)
        for i_l_ in range(rigid_global_info.n_awake_links[i_b]):
            i_l = rigid_global_info.awake_links[i_l_, i_b]
            I_l = [i_l, i_b] if ti.static(static_rigid_sim_config.batch_links_info) else i_l

            i_r = links_info.root_idx[I_l]
            links_state.i_pos[i_l, i_b] = links_state.i_pos[i_l, i_b] - links_state.COM[i_l, i_b]

            i_inertial = links_info.inertial_i[I_l]
            i_mass = links_info.inertial_mass[I_l] + links_state.mass_shift[i_l, i_b]
            (
                links_state.cinr_inertial[i_l, i_b],
                links_state.cinr_pos[i_l, i_b],
                links_state.cinr_quat[i_l, i_b],
                links_state.cinr_mass[i_l, i_b],
            ) = gu.ti_transform_inertia_by_trans_quat(
                i_inertial, i_mass, links_state.i_pos[i_l, i_b], links_state.i_quat[i_l, i_b]
            )

        ti.loop_config(serialize=static_rigid_sim_config.para_level < gs.PARA_LEVEL.ALL)
        for i_l_ in range(rigid_global_info.n_awake_links[i_b]):
            i_l = rigid_global_info.awake_links[i_l_, i_b]
            I_l = [i_l, i_b] if ti.static(static_rigid_sim_config.batch_links_info) else i_l
            if links_info.n_dofs[I_l] == 0:
                continue

            i_p = links_info.parent_idx[I_l]

            _i_j = links_info.joint_start[I_l]
            _I_j = [_i_j, i_b] if ti.static(static_rigid_sim_config.batch_joints_info) else _i_j
            joint_type = joints_info.type[_I_j]

            p_pos = ti.Vector.zero(gs.ti_float, 3)
            p_quat = gu.ti_identity_quat()
            if i_p != -1:
                p_pos = links_state.pos[i_p, i_b]
                p_quat = links_state.quat[i_p, i_b]

            if joint_type == gs.JOINT_TYPE.FREE or (links_info.is_fixed[I_l] and i_p == -1):
                links_state.j_pos[i_l, i_b] = links_state.pos[i_l, i_b]
                links_state.j_quat[i_l, i_b] = links_state.quat[i_l, i_b]
            else:
                (
                    links_state.j_pos[i_l, i_b],
                    links_state.j_quat[i_l, i_b],
                ) = gu.ti_transform_pos_quat_by_trans_quat(links_info.pos[I_l], links_info.quat[I_l], p_pos, p_quat)

                for i_j in range(links_info.joint_start[I_l], links_info.joint_end[I_l]):
                    I_j = [i_j, i_b] if ti.static(static_rigid_sim_config.batch_joints_info) else i_j

                    (
                        links_state.j_pos[i_l, i_b],
                        links_state.j_quat[i_l, i_b],
                    ) = gu.ti_transform_pos_quat_by_trans_quat(
                        joints_info.pos[I_j],
                        gu.ti_identity_quat(),
                        links_state.j_pos[i_l, i_b],
                        links_state.j_quat[i_l, i_b],
                    )

        # cdof_fn
        ti.loop_config(serialize=static_rigid_sim_config.para_level < gs.PARA_LEVEL.ALL)
        for i_l_ in range(rigid_global_info.n_awake_links[i_b]):
            i_l = rigid_global_info.awake_links[i_l_, i_b]
            I_l = [i_l, i_b] if ti.static(static_rigid_sim_config.batch_links_info) else i_l
            if links_info.n_dofs[I_l] == 0:
                continue

            i_j = links_info.joint_start[I_l]
            I_j = [i_j, i_b] if ti.static(static_rigid_sim_config.batch_joints_info) else i_j
            joint_type = joints_info.type[I_j]

            if joint_type == gs.JOINT_TYPE.FREE:
                for i_d in range(links_info.dof_start[I_l], links_info.dof_end[I_l]):
                    I_d = [i_d, i_b] if ti.static(static_rigid_sim_config.batch_dofs_info) else i_d
                    dofs_state.cdof_vel[i_d, i_b] = dofs_info.motion_vel[I_d]
                    dofs_state.cdof_ang[i_d, i_b] = gu.ti_transform_by_quat(
                        dofs_info.motion_ang[I_d], links_state.j_quat[i_l, i_b]
                    )

                    offset_pos = links_state.COM[i_l, i_b] - links_state.j_pos[i_l, i_b]
                    (
                        dofs_state.cdof_ang[i_d, i_b],
                        dofs_state.cdof_vel[i_d, i_b],
                    ) = gu.ti_transform_motion_by_trans_quat(
                        dofs_state.cdof_ang[i_d, i_b],
                        dofs_state.cdof_vel[i_d, i_b],
                        offset_pos,
                        gu.ti_identity_quat(),
                    )

                    dofs_state.cdofvel_ang[i_d, i_b] = dofs_state.cdof_ang[i_d, i_b] * dofs_state.vel[i_d, i_b]
                    dofs_state.cdofvel_vel[i_d, i_b] = dofs_state.cdof_vel[i_d, i_b] * dofs_state.vel[i_d, i_b]

            elif joint_type == gs.JOINT_TYPE.FIXED:
                pass
            else:
                for i_d in range(links_info.dof_start[I_l], links_info.dof_end[I_l]):
                    I_d = [i_d, i_b] if ti.static(static_rigid_sim_config.batch_dofs_info) else i_d
                    motion_vel = dofs_info.motion_vel[I_d]
                    motion_ang = dofs_info.motion_ang[I_d]

                    dofs_state.cdof_ang[i_d, i_b] = gu.ti_transform_by_quat(motion_ang, links_state.j_quat[i_l, i_b])
                    dofs_state.cdof_vel[i_d, i_b] = gu.ti_transform_by_quat(motion_vel, links_state.j_quat[i_l, i_b])

                    offset_pos = links_state.COM[i_l, i_b] - links_state.j_pos[i_l, i_b]
                    (
                        dofs_state.cdof_ang[i_d, i_b],
                        dofs_state.cdof_vel[i_d, i_b],
                    ) = gu.ti_transform_motion_by_trans_quat(
                        dofs_state.cdof_ang[i_d, i_b],
                        dofs_state.cdof_vel[i_d, i_b],
                        offset_pos,
                        gu.ti_identity_quat(),
                    )

                    dofs_state.cdofvel_ang[i_d, i_b] = dofs_state.cdof_ang[i_d, i_b] * dofs_state.vel[i_d, i_b]
                    dofs_state.cdofvel_vel[i_d, i_b] = dofs_state.cdof_vel[i_d, i_b] * dofs_state.vel[i_d, i_b]
    else:
        ti.loop_config(serialize=static_rigid_sim_config.para_level < gs.PARA_LEVEL.ALL)
        for i_l in range(n_links):
            links_state.COM[i_l, i_b].fill(0.0)
            links_state.mass_sum[i_l, i_b] = 0.0

        ti.loop_config(serialize=static_rigid_sim_config.para_level < gs.PARA_LEVEL.ALL)
        for i_l in range(n_links):
            I_l = [i_l, i_b] if ti.static(static_rigid_sim_config.batch_links_info) else i_l

            mass = links_info.inertial_mass[I_l] + links_state.mass_shift[i_l, i_b]
            (
                links_state.i_pos[i_l, i_b],
                links_state.i_quat[i_l, i_b],
            ) = gu.ti_transform_pos_quat_by_trans_quat(
                links_info.inertial_pos[I_l] + links_state.i_pos_shift[i_l, i_b],
                links_info.inertial_quat[I_l],
                links_state.pos[i_l, i_b],
                links_state.quat[i_l, i_b],
            )

            i_r = links_info.root_idx[I_l]
            links_state.mass_sum[i_r, i_b] += mass
            links_state.COM[i_r, i_b] += mass * links_state.i_pos[i_l, i_b]

        ti.loop_config(serialize=static_rigid_sim_config.para_level < gs.PARA_LEVEL.ALL)
        for i_l in range(n_links):
            I_l = [i_l, i_b] if ti.static(static_rigid_sim_config.batch_links_info) else i_l

            i_r = links_info.root_idx[I_l]
            if i_l == i_r:
                if links_state.mass_sum[i_l, i_b] > 0.0:
                    links_state.COM[i_l, i_b] = links_state.COM[i_l, i_b] / links_state.mass_sum[i_l, i_b]

        ti.loop_config(serialize=static_rigid_sim_config.para_level < gs.PARA_LEVEL.ALL)
        for i_l in range(n_links):
            I_l = [i_l, i_b] if ti.static(static_rigid_sim_config.batch_links_info) else i_l

            i_r = links_info.root_idx[I_l]
            links_state.COM[i_l, i_b] = links_state.COM[i_r, i_b]

        ti.loop_config(serialize=static_rigid_sim_config.para_level < gs.PARA_LEVEL.ALL)
        for i_l in range(n_links):
            I_l = [i_l, i_b] if ti.static(static_rigid_sim_config.batch_links_info) else i_l

            i_r = links_info.root_idx[I_l]
            links_state.i_pos[i_l, i_b] = links_state.i_pos[i_l, i_b] - links_state.COM[i_l, i_b]

            i_inertial = links_info.inertial_i[I_l]
            i_mass = links_info.inertial_mass[I_l] + links_state.mass_shift[i_l, i_b]
            (
                links_state.cinr_inertial[i_l, i_b],
                links_state.cinr_pos[i_l, i_b],
                links_state.cinr_quat[i_l, i_b],
                links_state.cinr_mass[i_l, i_b],
            ) = gu.ti_transform_inertia_by_trans_quat(
                i_inertial, i_mass, links_state.i_pos[i_l, i_b], links_state.i_quat[i_l, i_b]
            )

        ti.loop_config(serialize=static_rigid_sim_config.para_level < gs.PARA_LEVEL.ALL)
        for i_l in range(n_links):
            I_l = [i_l, i_b] if ti.static(static_rigid_sim_config.batch_links_info) else i_l
            if links_info.n_dofs[I_l] == 0:
                continue

            i_p = links_info.parent_idx[I_l]

            _i_j = links_info.joint_start[I_l]
            _I_j = [_i_j, i_b] if ti.static(static_rigid_sim_config.batch_joints_info) else _i_j
            joint_type = joints_info.type[_I_j]

            p_pos = ti.Vector.zero(gs.ti_float, 3)
            p_quat = gu.ti_identity_quat()
            if i_p != -1:
                p_pos = links_state.pos[i_p, i_b]
                p_quat = links_state.quat[i_p, i_b]

            if joint_type == gs.JOINT_TYPE.FREE or (links_info.is_fixed[I_l] and i_p == -1):
                links_state.j_pos[i_l, i_b] = links_state.pos[i_l, i_b]
                links_state.j_quat[i_l, i_b] = links_state.quat[i_l, i_b]
            else:
                (
                    links_state.j_pos[i_l, i_b],
                    links_state.j_quat[i_l, i_b],
                ) = gu.ti_transform_pos_quat_by_trans_quat(links_info.pos[I_l], links_info.quat[I_l], p_pos, p_quat)

                for i_j in range(links_info.joint_start[I_l], links_info.joint_end[I_l]):
                    I_j = [i_j, i_b] if ti.static(static_rigid_sim_config.batch_joints_info) else i_j

                    (
                        links_state.j_pos[i_l, i_b],
                        links_state.j_quat[i_l, i_b],
                    ) = gu.ti_transform_pos_quat_by_trans_quat(
                        joints_info.pos[I_j],
                        gu.ti_identity_quat(),
                        links_state.j_pos[i_l, i_b],
                        links_state.j_quat[i_l, i_b],
                    )

        # cdof_fn
        ti.loop_config(serialize=static_rigid_sim_config.para_level < gs.PARA_LEVEL.ALL)
        for i_l in range(n_links):
            I_l = [i_l, i_b] if ti.static(static_rigid_sim_config.batch_links_info) else i_l
            if links_info.n_dofs[I_l] == 0:
                continue

            for i_j in range(links_info.joint_start[I_l], links_info.joint_end[I_l]):
                offset_pos = links_state.COM[i_l, i_b] - joints_state.xanchor[i_j, i_b]
                I_j = [i_j, i_b] if ti.static(static_rigid_sim_config.batch_joints_info) else i_j
                joint_type = joints_info.type[I_j]

                dof_start = joints_info.dof_start[I_j]

                if joint_type == gs.JOINT_TYPE.REVOLUTE:
                    dofs_state.cdof_ang[dof_start, i_b] = joints_state.xaxis[i_j, i_b]
                    dofs_state.cdof_vel[dof_start, i_b] = joints_state.xaxis[i_j, i_b].cross(offset_pos)
                elif joint_type == gs.JOINT_TYPE.PRISMATIC:
                    dofs_state.cdof_ang[dof_start, i_b] = ti.Vector.zero(gs.ti_float, 3)
                    dofs_state.cdof_vel[dof_start, i_b] = joints_state.xaxis[i_j, i_b]
                elif joint_type == gs.JOINT_TYPE.SPHERICAL:
                    xmat_T = gu.ti_quat_to_R(links_state.quat[i_l, i_b]).transpose()
                    for i in ti.static(range(3)):
                        dofs_state.cdof_ang[i + dof_start, i_b] = xmat_T[i, :]
                        dofs_state.cdof_vel[i + dof_start, i_b] = xmat_T[i, :].cross(offset_pos)
                elif joint_type == gs.JOINT_TYPE.FREE:
                    for i in ti.static(range(3)):
                        dofs_state.cdof_ang[i + dof_start, i_b] = ti.Vector.zero(gs.ti_float, 3)
                        dofs_state.cdof_vel[i + dof_start, i_b] = ti.Vector.zero(gs.ti_float, 3)
                        dofs_state.cdof_vel[i + dof_start, i_b][i] = 1.0

                    xmat_T = gu.ti_quat_to_R(links_state.quat[i_l, i_b]).transpose()
                    for i in ti.static(range(3)):
                        dofs_state.cdof_ang[i + dof_start + 3, i_b] = xmat_T[i, :]
                        dofs_state.cdof_vel[i + dof_start + 3, i_b] = xmat_T[i, :].cross(offset_pos)

                for i_d in range(dof_start, joints_info.dof_end[I_j]):
                    dofs_state.cdofvel_ang[i_d, i_b] = dofs_state.cdof_ang[i_d, i_b] * dofs_state.vel[i_d, i_b]
                    dofs_state.cdofvel_vel[i_d, i_b] = dofs_state.cdof_vel[i_d, i_b] * dofs_state.vel[i_d, i_b]


@ti.func
def func_forward_kinematics(
    i_b,
    links_state: array_class.LinksState,
    links_info: array_class.LinksInfo,
    joints_state: array_class.JointsState,
    joints_info: array_class.JointsInfo,
    dofs_state: array_class.DofsState,
    dofs_info: array_class.DofsInfo,
    entities_info: array_class.EntitiesInfo,
    rigid_global_info: array_class.RigidGlobalInfo,
    static_rigid_sim_config: ti.template(),
):
    n_entities = entities_info.n_links.shape[0]
    if ti.static(static_rigid_sim_config.use_hibernation):
        ti.loop_config(serialize=static_rigid_sim_config.para_level < gs.PARA_LEVEL.ALL)
        for i_e_ in range(rigid_global_info.n_awake_entities[i_b]):
            i_e = rigid_global_info.awake_entities[i_e_, i_b]
            func_forward_kinematics_entity(
                i_e,
                i_b,
                links_state,
                links_info,
                joints_state,
                joints_info,
                dofs_state,
                dofs_info,
                entities_info,
                rigid_global_info,
                static_rigid_sim_config,
            )
    else:
        ti.loop_config(serialize=static_rigid_sim_config.para_level < gs.PARA_LEVEL.ALL)
        for i_e in range(n_entities):
            func_forward_kinematics_entity(
                i_e,
                i_b,
                links_state,
                links_info,
                joints_state,
                joints_info,
                dofs_state,
                dofs_info,
                entities_info,
                rigid_global_info,
                static_rigid_sim_config,
            )


@ti.func
def func_forward_velocity(
    i_b,
    entities_info: array_class.EntitiesInfo,
    links_info: array_class.LinksInfo,
    links_state: array_class.LinksState,
    joints_info: array_class.JointsInfo,
    dofs_state: array_class.DofsState,
    rigid_global_info: array_class.RigidGlobalInfo,
    static_rigid_sim_config: ti.template(),
):
    n_entities = entities_info.n_links.shape[0]
    if ti.static(static_rigid_sim_config.use_hibernation):
        ti.loop_config(serialize=static_rigid_sim_config.para_level < gs.PARA_LEVEL.ALL)
        for i_e_ in range(rigid_global_info.n_awake_entities[i_b]):
            i_e = rigid_global_info.awake_entities[i_e_, i_b]
            func_forward_velocity_entity(
                i_e=i_e,
                i_b=i_b,
                entities_info=entities_info,
                links_info=links_info,
                links_state=links_state,
                joints_info=joints_info,
                dofs_state=dofs_state,
                rigid_global_info=rigid_global_info,
                static_rigid_sim_config=static_rigid_sim_config,
            )
    else:
        ti.loop_config(serialize=static_rigid_sim_config.para_level < gs.PARA_LEVEL.ALL)
        for i_e in range(n_entities):
            func_forward_velocity_entity(
                i_e=i_e,
                i_b=i_b,
                entities_info=entities_info,
                links_info=links_info,
                links_state=links_state,
                joints_info=joints_info,
                dofs_state=dofs_state,
                rigid_global_info=rigid_global_info,
                static_rigid_sim_config=static_rigid_sim_config,
            )


@ti.kernel
def kernel_forward_kinematics_entity(
    i_e: ti.int32,
    envs_idx: ti.types.ndarray(),
    links_state: array_class.LinksState,
    links_info: array_class.LinksInfo,
    joints_state: array_class.JointsState,
    joints_info: array_class.JointsInfo,
    dofs_state: array_class.DofsState,
    dofs_info: array_class.DofsInfo,
    entities_info: array_class.EntitiesInfo,
    rigid_global_info: array_class.RigidGlobalInfo,
    static_rigid_sim_config: ti.template(),
):
    for i_b in envs_idx:
        func_forward_kinematics_entity(
            i_e,
            i_b,
            links_state,
            links_info,
            joints_state,
            joints_info,
            dofs_state,
            dofs_info,
            entities_info,
            rigid_global_info,
            static_rigid_sim_config,
        )


@ti.func
def func_forward_kinematics_entity(
    i_e,
    i_b,
    links_state: array_class.LinksState,
    links_info: array_class.LinksInfo,
    joints_state: array_class.JointsState,
    joints_info: array_class.JointsInfo,
    dofs_state: array_class.DofsState,
    dofs_info: array_class.DofsInfo,
    entities_info: array_class.EntitiesInfo,
    rigid_global_info: array_class.RigidGlobalInfo,
    static_rigid_sim_config: ti.template(),
):

    for i_l in range(entities_info.link_start[i_e], entities_info.link_end[i_e]):
        I_l = [i_l, i_b] if ti.static(static_rigid_sim_config.batch_links_info) else i_l

        pos = links_info.pos[I_l]
        quat = links_info.quat[I_l]
        if links_info.parent_idx[I_l] != -1:
            parent_pos = links_state.pos[links_info.parent_idx[I_l], i_b]
            parent_quat = links_state.quat[links_info.parent_idx[I_l], i_b]
            pos = parent_pos + gu.ti_transform_by_quat(pos, parent_quat)
            quat = gu.ti_transform_quat_by_quat(quat, parent_quat)

        for i_j in range(links_info.joint_start[I_l], links_info.joint_end[I_l]):
            I_j = [i_j, i_b] if ti.static(static_rigid_sim_config.batch_joints_info) else i_j
            joint_type = joints_info.type[I_j]
            q_start = joints_info.q_start[I_j]
            dof_start = joints_info.dof_start[I_j]
            I_d = [dof_start, i_b] if ti.static(static_rigid_sim_config.batch_dofs_info) else dof_start

            # compute axis and anchor
            if joint_type == gs.JOINT_TYPE.FREE:
                joints_state.xanchor[i_j, i_b] = ti.Vector(
                    [
                        rigid_global_info.qpos[q_start, i_b],
                        rigid_global_info.qpos[q_start + 1, i_b],
                        rigid_global_info.qpos[q_start + 2, i_b],
                    ]
                )
                joints_state.xaxis[i_j, i_b] = ti.Vector([0.0, 0.0, 1.0])
            elif joint_type == gs.JOINT_TYPE.FIXED:
                pass
            else:
                axis = ti.Vector([0.0, 0.0, 1.0], dt=gs.ti_float)
                if joint_type == gs.JOINT_TYPE.REVOLUTE:
                    axis = dofs_info.motion_ang[I_d]
                elif joint_type == gs.JOINT_TYPE.PRISMATIC:
                    axis = dofs_info.motion_vel[I_d]

                joints_state.xanchor[i_j, i_b] = gu.ti_transform_by_quat(joints_info.pos[I_j], quat) + pos
                joints_state.xaxis[i_j, i_b] = gu.ti_transform_by_quat(axis, quat)

            if joint_type == gs.JOINT_TYPE.FREE:
                pos = ti.Vector(
                    [
                        rigid_global_info.qpos[q_start, i_b],
                        rigid_global_info.qpos[q_start + 1, i_b],
                        rigid_global_info.qpos[q_start + 2, i_b],
                    ],
                    dt=gs.ti_float,
                )
                quat = ti.Vector(
                    [
                        rigid_global_info.qpos[q_start + 3, i_b],
                        rigid_global_info.qpos[q_start + 4, i_b],
                        rigid_global_info.qpos[q_start + 5, i_b],
                        rigid_global_info.qpos[q_start + 6, i_b],
                    ],
                    dt=gs.ti_float,
                )
                quat = gu.ti_normalize(quat)
                xyz = gu.ti_quat_to_xyz(quat)
                for i in ti.static(range(3)):
                    dofs_state.pos[dof_start + i, i_b] = pos[i]
                    dofs_state.pos[dof_start + 3 + i, i_b] = xyz[i]
            elif joint_type == gs.JOINT_TYPE.FIXED:
                pass
            elif joint_type == gs.JOINT_TYPE.SPHERICAL:
                qloc = ti.Vector(
                    [
                        rigid_global_info.qpos[q_start, i_b],
                        rigid_global_info.qpos[q_start + 1, i_b],
                        rigid_global_info.qpos[q_start + 2, i_b],
                        rigid_global_info.qpos[q_start + 3, i_b],
                    ],
                    dt=gs.ti_float,
                )
                xyz = gu.ti_quat_to_xyz(qloc)
                for i in ti.static(range(3)):
                    dofs_state.pos[dof_start + i, i_b] = xyz[i]
                quat = gu.ti_transform_quat_by_quat(qloc, quat)
                pos = joints_state.xanchor[i_j, i_b] - gu.ti_transform_by_quat(joints_info.pos[I_j], quat)
            elif joint_type == gs.JOINT_TYPE.REVOLUTE:
                axis = dofs_info.motion_ang[I_d]
                dofs_state.pos[dof_start, i_b] = (
                    rigid_global_info.qpos[q_start, i_b] - rigid_global_info.qpos0[q_start, i_b]
                )
                qloc = gu.ti_rotvec_to_quat(axis * dofs_state.pos[dof_start, i_b])
                quat = gu.ti_transform_quat_by_quat(qloc, quat)
                pos = joints_state.xanchor[i_j, i_b] - gu.ti_transform_by_quat(joints_info.pos[I_j], quat)
            else:  # joint_type == gs.JOINT_TYPE.PRISMATIC:
                dofs_state.pos[dof_start, i_b] = (
                    rigid_global_info.qpos[q_start, i_b] - rigid_global_info.qpos0[q_start, i_b]
                )
                pos = pos + joints_state.xaxis[i_j, i_b] * dofs_state.pos[dof_start, i_b]

        # Skip link pose update for fixed root links to let users manually overwrite them
        if not (links_info.parent_idx[I_l] == -1 and links_info.is_fixed[I_l]):
            links_state.pos[i_l, i_b] = pos
            links_state.quat[i_l, i_b] = quat


@ti.func
def func_forward_velocity_entity(
    i_e,
    i_b,
    entities_info: array_class.EntitiesInfo,
    links_info: array_class.LinksInfo,
    links_state: array_class.LinksState,
    joints_info: array_class.JointsInfo,
    dofs_state: array_class.DofsState,
    rigid_global_info: array_class.RigidGlobalInfo,
    static_rigid_sim_config: ti.template(),
):

    for i_l in range(entities_info.link_start[i_e], entities_info.link_end[i_e]):
        I_l = [i_l, i_b] if ti.static(static_rigid_sim_config.batch_links_info) else i_l

        cvel_vel = ti.Vector.zero(gs.ti_float, 3)
        cvel_ang = ti.Vector.zero(gs.ti_float, 3)
        if links_info.parent_idx[I_l] != -1:
            cvel_vel = links_state.cd_vel[links_info.parent_idx[I_l], i_b]
            cvel_ang = links_state.cd_ang[links_info.parent_idx[I_l], i_b]

        for i_j in range(links_info.joint_start[I_l], links_info.joint_end[I_l]):
            I_j = [i_j, i_b] if ti.static(static_rigid_sim_config.batch_joints_info) else i_j
            joint_type = joints_info.type[I_j]
            q_start = joints_info.q_start[I_j]
            dof_start = joints_info.dof_start[I_j]

            if joint_type == gs.JOINT_TYPE.FREE:
                for i_3 in ti.static(range(3)):
                    cvel_vel = (
                        cvel_vel + dofs_state.cdof_vel[dof_start + i_3, i_b] * dofs_state.vel[dof_start + i_3, i_b]
                    )
                    cvel_ang = (
                        cvel_ang + dofs_state.cdof_ang[dof_start + i_3, i_b] * dofs_state.vel[dof_start + i_3, i_b]
                    )

                for i_3 in ti.static(range(3)):
                    (
                        dofs_state.cdofd_ang[dof_start + i_3, i_b],
                        dofs_state.cdofd_vel[dof_start + i_3, i_b],
                    ) = ti.Vector.zero(gs.ti_float, 3), ti.Vector.zero(gs.ti_float, 3)

                    (
                        dofs_state.cdofd_ang[dof_start + i_3 + 3, i_b],
                        dofs_state.cdofd_vel[dof_start + i_3 + 3, i_b],
                    ) = gu.motion_cross_motion(
                        cvel_ang,
                        cvel_vel,
                        dofs_state.cdof_ang[dof_start + i_3 + 3, i_b],
                        dofs_state.cdof_vel[dof_start + i_3 + 3, i_b],
                    )

                for i_3 in ti.static(range(3)):
                    cvel_vel = (
                        cvel_vel
                        + dofs_state.cdof_vel[dof_start + i_3 + 3, i_b] * dofs_state.vel[dof_start + i_3 + 3, i_b]
                    )
                    cvel_ang = (
                        cvel_ang
                        + dofs_state.cdof_ang[dof_start + i_3 + 3, i_b] * dofs_state.vel[dof_start + i_3 + 3, i_b]
                    )

            else:
                for i_d in range(dof_start, joints_info.dof_end[I_j]):
                    dofs_state.cdofd_ang[i_d, i_b], dofs_state.cdofd_vel[i_d, i_b] = gu.motion_cross_motion(
                        cvel_ang,
                        cvel_vel,
                        dofs_state.cdof_ang[i_d, i_b],
                        dofs_state.cdof_vel[i_d, i_b],
                    )
                for i_d in range(dof_start, joints_info.dof_end[I_j]):
                    cvel_vel = cvel_vel + dofs_state.cdof_vel[i_d, i_b] * dofs_state.vel[i_d, i_b]
                    cvel_ang = cvel_ang + dofs_state.cdof_ang[i_d, i_b] * dofs_state.vel[i_d, i_b]

        links_state.cd_vel[i_l, i_b] = cvel_vel
        links_state.cd_ang[i_l, i_b] = cvel_ang


@ti.kernel
def kernel_update_geoms(
    envs_idx: ti.types.ndarray(),
    entities_info: array_class.EntitiesInfo,
    geoms_info: array_class.GeomsInfo,
    geoms_state: array_class.GeomsState,
    links_state: array_class.LinksState,
    rigid_global_info: array_class.RigidGlobalInfo,
    static_rigid_sim_config: ti.template(),
):
    for i_b in envs_idx:
        func_update_geoms(
            i_b,
            entities_info,
            geoms_info,
            geoms_state,
            links_state,
            rigid_global_info,
            static_rigid_sim_config,
        )


@ti.func
def func_update_geoms(
    i_b,
    entities_info: array_class.EntitiesInfo,
    geoms_info: array_class.GeomsInfo,
    geoms_state: array_class.GeomsState,
    links_state: array_class.LinksState,
    rigid_global_info: array_class.RigidGlobalInfo,
    static_rigid_sim_config: ti.template(),
):
    """
    NOTE: this only update geom pose, not its verts and else.
    """
    n_geoms = geoms_info.pos.shape[0]
    if ti.static(static_rigid_sim_config.use_hibernation):
        ti.loop_config(serialize=static_rigid_sim_config.para_level < gs.PARA_LEVEL.PARTIAL)
        for i_e_ in range(rigid_global_info.n_awake_entities[i_b]):
            i_e = rigid_global_info.awake_entities[i_e_, i_b]
            for i_g in range(entities_info.geom_start[i_e], entities_info.geom_end[i_e]):
                (
                    geoms_state.pos[i_g, i_b],
                    geoms_state.quat[i_g, i_b],
                ) = gu.ti_transform_pos_quat_by_trans_quat(
                    geoms_info.pos[i_g],
                    geoms_info.quat[i_g],
                    links_state.pos[geoms_info.link_idx[i_g], i_b],
                    links_state.quat[geoms_info.link_idx[i_g], i_b],
                )

                geoms_state.verts_updated[i_g, i_b] = 0
    else:
        ti.loop_config(serialize=static_rigid_sim_config.para_level < gs.PARA_LEVEL.PARTIAL)
        for i_g in range(n_geoms):
            (
                geoms_state.pos[i_g, i_b],
                geoms_state.quat[i_g, i_b],
            ) = gu.ti_transform_pos_quat_by_trans_quat(
                geoms_info.pos[i_g],
                geoms_info.quat[i_g],
                links_state.pos[geoms_info.link_idx[i_g], i_b],
                links_state.quat[geoms_info.link_idx[i_g], i_b],
            )

            geoms_state.verts_updated[i_g, i_b] = 0


@ti.kernel
def kernel_update_verts_for_geom(
    i_g: ti.i32,
    geoms_state: array_class.GeomsState,
    geoms_info: array_class.GeomsInfo,
    verts_info: array_class.VertsInfo,
    free_verts_state: array_class.FreeVertsState,
    fixed_verts_state: array_class.FixedVertsState,
):
    _B = geoms_state.verts_updated.shape[1]
    for i_b in range(_B):
        if not geoms_state.verts_updated[i_g, i_b]:
            if geoms_info.is_free[i_g]:
                for i_v in range(geoms_info.vert_start[i_g], geoms_info.vert_end[i_g]):
                    verts_state_idx = verts_info.verts_state_idx[i_v]
                    free_verts_state.pos[verts_state_idx, i_b] = gu.ti_transform_by_trans_quat(
                        verts_info.init_pos[i_v], geoms_state.pos[i_g, i_b], geoms_state.quat[i_g, i_b]
                    )
                geoms_state.verts_updated[i_g, i_b] = 1
            elif i_b == 0:
                for i_v in range(geoms_info.vert_start[i_g], geoms_info.vert_end[i_g]):
                    verts_state_idx = verts_info.verts_state_idx[i_v]
                    fixed_verts_state.pos[verts_state_idx] = gu.ti_transform_by_trans_quat(
                        verts_info.init_pos[i_v], geoms_state.pos[i_g, i_b], geoms_state.quat[i_g, i_b]
                    )
                geoms_state.verts_updated[i_g, 0] = 1


@ti.func
def func_update_all_verts(self):
    ti.loop_config(serialize=self._para_level < gs.PARA_LEVEL.PARTIAL)
    for i_v, i_b in ti.ndrange(self.n_verts, self._B):
        g_pos = self.geoms_state.pos[self.verts_info.geom_idx[i_v], i_b]
        g_quat = self.geoms_state.quat[self.verts_info.geom_idx[i_v], i_b]
        verts_state_idx = self.verts_info.verts_state_idx[i_v]
        if self.verts_info.is_free[i_v]:
            self.free_verts_state.pos[verts_state_idx, i_b] = gu.ti_transform_by_trans_quat(
                self.verts_info.init_pos[i_v], g_pos, g_quat
            )
        elif i_b == 0:
            self.fixed_verts_state.pos[verts_state_idx] = gu.ti_transform_by_trans_quat(
                self.verts_info.init_pos[i_v], g_pos, g_quat
            )


@ti.kernel
def kernel_update_geom_aabbs(
    geoms_state: array_class.GeomsState,
    geoms_init_AABB: array_class.GeomsInitAABB,
    static_rigid_sim_config: ti.template(),
):
    n_geoms = geoms_state.pos.shape[0]
    _B = geoms_state.pos.shape[1]
    ti.loop_config(serialize=static_rigid_sim_config.para_level < gs.PARA_LEVEL.PARTIAL)
    for i_g, i_b in ti.ndrange(n_geoms, _B):
        g_pos = geoms_state.pos[i_g, i_b]
        g_quat = geoms_state.quat[i_g, i_b]

        lower = gu.ti_vec3(ti.math.inf)
        upper = gu.ti_vec3(-ti.math.inf)
        for i_corner in ti.static(range(8)):
            corner_pos = gu.ti_transform_by_trans_quat(geoms_init_AABB[i_g, i_corner], g_pos, g_quat)
            lower = ti.min(lower, corner_pos)
            upper = ti.max(upper, corner_pos)

        geoms_state.aabb_min[i_g, i_b] = lower
        geoms_state.aabb_max[i_g, i_b] = upper


@ti.kernel
def kernel_update_vgeoms(
    vgeoms_info: array_class.VGeomsInfo,
    vgeoms_state: array_class.VGeomsState,
    links_state: array_class.LinksState,
    static_rigid_sim_config: ti.template(),
):
    """
    Vgeoms are only for visualization purposes.
    """
    n_vgeoms = vgeoms_info.link_idx.shape[0]
    _B = links_state.pos.shape[1]
    ti.loop_config(serialize=static_rigid_sim_config.para_level < gs.PARA_LEVEL.PARTIAL)
    for i_g, i_b in ti.ndrange(n_vgeoms, _B):
        vgeoms_state.pos[i_g, i_b], vgeoms_state.quat[i_g, i_b] = gu.ti_transform_pos_quat_by_trans_quat(
            vgeoms_info.pos[i_g],
            vgeoms_info.quat[i_g],
            links_state.pos[vgeoms_info.link_idx[i_g], i_b],
            links_state.quat[vgeoms_info.link_idx[i_g], i_b],
        )


@ti.func
def func_hibernate(
    dofs_state,
    entities_state,
    entities_info,
    links_state,
    geoms_state,
    collider_state,
    rigid_global_info,
    static_rigid_sim_config: ti.template(),
):

    n_entities = entities_state.hibernated.shape[0]
    _B = entities_state.hibernated.shape[1]
    ti.loop_config(serialize=static_rigid_sim_config.para_level < gs.PARA_LEVEL.PARTIAL)
    for i_e, i_b in ti.ndrange(n_entities, _B):
        if (
            not entities_state.hibernated[i_e, i_b] and entities_info.n_dofs[i_e] > 0
        ):  # We do not hibernate fixed entity
            hibernate = True
            for i_d in range(entities_info.dof_start[i_e], entities_info.dof_end[i_e]):
                if (
                    ti.abs(dofs_state.acc[i_d, i_b]) > static_rigid_sim_config.hibernation_thresh_acc
                    or ti.abs(dofs_state.vel[i_d, i_b]) > static_rigid_sim_config.hibernation_thresh_vel
                ):
                    hibernate = False
                    break

            if hibernate:
                func_hibernate_entity(
                    i_e,
                    i_b,
                    entities_state=entities_state,
                    entities_info=entities_info,
                    dofs_state=dofs_state,
                    links_state=links_state,
                    geoms_state=geoms_state,
                )
            else:
                # update collider sort_buffer
                for i_g in range(entities_info.geom_start[i_e], entities_info.geom_end[i_e]):
                    collider_state.sort_buffer.value[geoms_state.min_buffer_idx[i_g, i_b], i_b] = geoms_state.aabb_min[
                        i_g, i_b
                    ][0]
                    collider_state.sort_buffer.value[geoms_state.max_buffer_idx[i_g, i_b], i_b] = geoms_state.aabb_max[
                        i_g, i_b
                    ][0]


@ti.func
def func_aggregate_awake_entities(
    entities_state,
    entities_info,
    rigid_global_info,
    static_rigid_sim_config: ti.template(),
):

    n_entities = entities_state.hibernated.shape[0]
    _B = entities_state.hibernated.shape[1]
    rigid_global_info.n_awake_entities.fill(0)
    rigid_global_info.n_awake_links.fill(0)
    rigid_global_info.n_awake_dofs.fill(0)
    ti.loop_config(serialize=static_rigid_sim_config.para_level < gs.PARA_LEVEL.PARTIAL)
    for i_e, i_b in ti.ndrange(n_entities, _B):
        if entities_state.hibernated[i_e, i_b] or entities_info.n_dofs[i_e] == 0:
            continue
        n_awake_entities = ti.atomic_add(rigid_global_info.n_awake_entities[i_b], 1)
        rigid_global_info.awake_entities[n_awake_entities, i_b] = i_e

        for i_d in range(entities_info.dof_start[i_e], entities_info.dof_end[i_e]):
            n_awake_dofs = ti.atomic_add(rigid_global_info.n_awake_dofs[i_b], 1)
            rigid_global_info.awake_dofs[n_awake_dofs, i_b] = i_d

        for i_l in range(entities_info.link_start[i_e], entities_info.link_end[i_e]):
            n_awake_links = ti.atomic_add(rigid_global_info.n_awake_links[i_b], 1)
            rigid_global_info.awake_links[n_awake_links, i_b] = i_l


@ti.func
def func_hibernate_entity(
    i_e,
    i_b,
    entities_state,
    entities_info,
    dofs_state,
    links_state,
    geoms_state,
):

    entities_state.hibernated[i_e, i_b] = True

    for i_d in range(entities_info.dof_start[i_e], entities_info.dof_end[i_e]):
        dofs_state.hibernated[i_d, i_b] = True
        dofs_state.vel[i_d, i_b] = 0.0
        dofs_state.acc[i_d, i_b] = 0.0

    for i_l in range(entities_info.link_start[i_e], entities_info.link_end[i_e]):
        links_state.hibernated[i_l, i_b] = True

    for i_g in range(entities_info.geom_start[i_e], entities_info.geom_end[i_e]):
        geoms_state.hibernated[i_g, i_b] = True


@ti.func
def func_wakeup_entity(
    i_e,
    i_b,
    entities_state: array_class.EntitiesState,
    entities_info: array_class.EntitiesInfo,
    dofs_state: array_class.DofsState,
    links_state: array_class.LinksState,
    rigid_global_info: array_class.RigidGlobalInfo,
):
    if entities_state.hibernated[i_e, i_b]:
        entities_state.hibernated[i_e, i_b] = False
        n_awake_entities = ti.atomic_add(rigid_global_info.n_awake_entities[i_b], 1)
        rigid_global_info.awake_entities[n_awake_entities, i_b] = i_e

        for i_d in range(entities_info.dof_start[i_e], entities_info.dof_end[i_e]):
            dofs_state.hibernated[i_d, i_b] = False
            n_awake_dofs = ti.atomic_add(rigid_global_info.n_awake_dofs[i_b], 1)
            rigid_global_info.awake_dofs[n_awake_dofs, i_b] = i_d

        for i_l in range(entities_info.link_start[i_e], entities_info.link_end[i_e]):
            links_state.hibernated[i_l, i_b] = False
            n_awake_links = ti.atomic_add(rigid_global_info.n_awake_links[i_b], 1)
            rigid_global_info.awake_links[n_awake_links, i_b] = i_l


@ti.kernel
def kernel_apply_links_external_force(
    force: ti.types.ndarray(),
    links_idx: ti.types.ndarray(),
    envs_idx: ti.types.ndarray(),
    ref: ti.template(),
    local: ti.template(),
    links_state: array_class.LinksState,
    static_rigid_sim_config: ti.template(),
):
    ti.loop_config(serialize=static_rigid_sim_config.para_level < gs.PARA_LEVEL.PARTIAL)
    for i_l_, i_b_ in ti.ndrange(links_idx.shape[0], envs_idx.shape[0]):
        force_i = ti.Vector([force[i_b_, i_l_, 0], force[i_b_, i_l_, 1], force[i_b_, i_l_, 2]], dt=gs.ti_float)
        func_apply_link_external_force(force_i, links_idx[i_l_], envs_idx[i_b_], ref, local, links_state)


@ti.kernel
def kernel_apply_links_external_torque(
    torque: ti.types.ndarray(),
    links_idx: ti.types.ndarray(),
    envs_idx: ti.types.ndarray(),
    ref: ti.template(),
    local: ti.template(),
    links_state: array_class.LinksState,
    static_rigid_sim_config: ti.template(),
):
    ti.loop_config(serialize=static_rigid_sim_config.para_level < gs.PARA_LEVEL.PARTIAL)
    for i_l_, i_b_ in ti.ndrange(links_idx.shape[0], envs_idx.shape[0]):
        torque_i = ti.Vector([torque[i_b_, i_l_, 0], torque[i_b_, i_l_, 1], torque[i_b_, i_l_, 2]], dt=gs.ti_float)
        func_apply_link_external_torque(torque_i, links_idx[i_l_], envs_idx[i_b_], ref, local, links_state)


@ti.func
def func_apply_external_force(pos, force, link_idx, env_idx, links_state: array_class.LinksState):
    torque = (pos - links_state.COM[link_idx, env_idx]).cross(force)
    links_state.cfrc_applied_ang[link_idx, env_idx] -= torque
    links_state.cfrc_applied_vel[link_idx, env_idx] -= force


@ti.func
def func_apply_link_external_force(
    force,
    link_idx,
    env_idx,
    ref: ti.template(),
    local: ti.template(),
    links_state: array_class.LinksState,
):
    torque = ti.Vector.zero(gs.ti_float, 3)
    if ti.static(ref == 1):  # link's CoM
        if ti.static(local == 1):
            force = gu.ti_transform_by_quat(force, links_state.i_quat[link_idx, env_idx])
        torque = links_state.i_pos[link_idx, env_idx].cross(force)
    if ti.static(ref == 2):  # link's origin
        if ti.static(local == 1):
            force = gu.ti_transform_by_quat(force, links_state.i_quat[link_idx, env_idx])
        torque = (links_state.pos[link_idx, env_idx] - links_state.COM[link_idx, env_idx]).cross(force)

    links_state.cfrc_applied_vel[link_idx, env_idx] -= force
    links_state.cfrc_applied_ang[link_idx, env_idx] -= torque


@ti.func
def func_apply_external_torque(self, torque, link_idx, env_idx):
    self.links_state.cfrc_applied_ang[link_idx, env_idx] -= torque


@ti.func
def func_apply_link_external_torque(
    torque,
    link_idx,
    env_idx,
    ref: ti.template(),
    local: ti.template(),
    links_state: array_class.LinksState,
):
    if ti.static(ref == 1 and local == 1):  # link's CoM
        torque = gu.ti_transform_by_quat(torque, links_state.i_quat[link_idx, env_idx])
    if ti.static(ref == 2 and local == 1):  # link's origin
        torque = gu.ti_transform_by_quat(torque, links_state.quat[link_idx, env_idx])

    links_state.cfrc_applied_ang[link_idx, env_idx] -= torque


@ti.func
def func_clear_external_force(
    links_state: array_class.LinksState,
    rigid_global_info: array_class.RigidGlobalInfo,
    static_rigid_sim_config: ti.template(),
):
    _B = links_state.pos.shape[1]
    n_links = links_state.pos.shape[0]

    if ti.static(static_rigid_sim_config.use_hibernation):
        ti.loop_config(serialize=static_rigid_sim_config.para_level < gs.PARA_LEVEL.PARTIAL)
        for i_b in range(_B):
            for i_l_ in range(rigid_global_info.n_awake_links[i_b]):
                i_l = rigid_global_info.awake_links[i_l_, i_b]
                links_state.cfrc_applied_ang[i_l, i_b] = ti.Vector.zero(gs.ti_float, 3)
                links_state.cfrc_applied_vel[i_l, i_b] = ti.Vector.zero(gs.ti_float, 3)
    else:
        ti.loop_config(serialize=static_rigid_sim_config.para_level < gs.PARA_LEVEL.PARTIAL)
        for i_l, i_b in ti.ndrange(n_links, _B):
            links_state.cfrc_applied_ang[i_l, i_b] = ti.Vector.zero(gs.ti_float, 3)
            links_state.cfrc_applied_vel[i_l, i_b] = ti.Vector.zero(gs.ti_float, 3)


@ti.func
def func_torque_and_passive_force(
    entities_info: array_class.EntitiesInfo,
    dofs_state: array_class.DofsState,
    dofs_info: array_class.DofsInfo,
    links_info: array_class.LinksInfo,
    joints_info: array_class.JointsInfo,
    rigid_global_info: array_class.RigidGlobalInfo,
    static_rigid_sim_config: ti.template(),
):
    n_entities = entities_info.n_links.shape[0]
    _B = dofs_state.ctrl_mode.shape[1]
    n_dofs = dofs_state.ctrl_mode.shape[0]
    n_links = links_info.root_idx.shape[0]

    # compute force based on each dof's ctrl mode
    ti.loop_config(serialize=static_rigid_sim_config.para_level < gs.PARA_LEVEL.ALL)
    for i_e, i_b in ti.ndrange(n_entities, _B):
        wakeup = False
        for i_l in range(entities_info.link_start[i_e], entities_info.link_end[i_e]):
            I_l = [i_l, i_b] if ti.static(static_rigid_sim_config.batch_links_info) else i_l
            if links_info.n_dofs[I_l] == 0:
                continue

            i_j = links_info.joint_start[I_l]
            I_j = [i_j, i_b] if ti.static(static_rigid_sim_config.batch_joints_info) else i_j
            joint_type = joints_info.type[I_j]

            for i_d in range(links_info.dof_start[I_l], links_info.dof_end[I_l]):
                I_d = [i_d, i_b] if ti.static(static_rigid_sim_config.batch_dofs_info) else i_d
                force = gs.ti_float(0.0)
                if dofs_state.ctrl_mode[i_d, i_b] == gs.CTRL_MODE.FORCE:
                    force = dofs_state.ctrl_force[i_d, i_b]
                elif dofs_state.ctrl_mode[i_d, i_b] == gs.CTRL_MODE.VELOCITY:
                    force = dofs_info.kv[I_d] * (dofs_state.ctrl_vel[i_d, i_b] - dofs_state.vel[i_d, i_b])
                elif dofs_state.ctrl_mode[i_d, i_b] == gs.CTRL_MODE.POSITION and not (
                    joint_type == gs.JOINT_TYPE.FREE and i_d >= links_info.dof_start[I_l] + 3
                ):
                    force = (
                        dofs_info.kp[I_d] * (dofs_state.ctrl_pos[i_d, i_b] - dofs_state.pos[i_d, i_b])
                        - dofs_info.kv[I_d] * dofs_state.vel[i_d, i_b]
                    )

                dofs_state.qf_applied[i_d, i_b] = ti.math.clamp(
                    force,
                    dofs_info.force_range[I_d][0],
                    dofs_info.force_range[I_d][1],
                )

                if ti.abs(force) > gs.EPS:
                    wakeup = True

            dof_start = links_info.dof_start[I_l]
            if joint_type == gs.JOINT_TYPE.FREE and (
                dofs_state.ctrl_mode[dof_start + 3, i_b] == gs.CTRL_MODE.POSITION
                or dofs_state.ctrl_mode[dof_start + 4, i_b] == gs.CTRL_MODE.POSITION
                or dofs_state.ctrl_mode[dof_start + 5, i_b] == gs.CTRL_MODE.POSITION
            ):
                xyz = ti.Vector(
                    [
                        dofs_state.pos[0 + 3 + dof_start, i_b],
                        dofs_state.pos[1 + 3 + dof_start, i_b],
                        dofs_state.pos[2 + 3 + dof_start, i_b],
                    ],
                    dt=gs.ti_float,
                )

                ctrl_xyz = ti.Vector(
                    [
                        dofs_state.ctrl_pos[0 + 3 + dof_start, i_b],
                        dofs_state.ctrl_pos[1 + 3 + dof_start, i_b],
                        dofs_state.ctrl_pos[2 + 3 + dof_start, i_b],
                    ],
                    dt=gs.ti_float,
                )

                quat = gu.ti_xyz_to_quat(xyz)
                ctrl_quat = gu.ti_xyz_to_quat(ctrl_xyz)

                q_diff = gu.ti_transform_quat_by_quat(ctrl_quat, gu.ti_inv_quat(quat))
                rotvec = gu.ti_quat_to_rotvec(q_diff)

                for j in ti.static(range(3)):
                    i_d = dof_start + 3 + j
                    I_d = [i_d, i_b] if ti.static(static_rigid_sim_config.batch_dofs_info) else i_d
                    force = dofs_info.kp[I_d] * rotvec[j] - dofs_info.kv[I_d] * dofs_state.vel[i_d, i_b]

                    dofs_state.qf_applied[i_d, i_b] = ti.math.clamp(
                        force, dofs_info.force_range[I_d][0], dofs_info.force_range[I_d][1]
                    )

                    if ti.abs(force) > gs.EPS:
                        wakeup = True

        if ti.static(static_rigid_sim_config.use_hibernation):
            if wakeup:
                func_wakeup_entity(i_e, i_b)

    if ti.static(static_rigid_sim_config.use_hibernation):
        ti.loop_config(serialize=static_rigid_sim_config.para_level < gs.PARA_LEVEL.ALL)
        for i_b in range(rigid_global_info._B):
            for i_d_ in range(rigid_global_info.n_awake_dofs[i_b]):
                i_d = rigid_global_info.awake_dofs[i_d_, i_b]
                I_d = [i_d, i_b] if ti.static(static_rigid_sim_config.batch_dofs_info) else i_d

                dofs_state.qf_passive[i_d, i_b] = -dofs_info.damping[I_d] * dofs_state.vel[i_d, i_b]

        ti.loop_config(serialize=static_rigid_sim_config.para_level < gs.PARA_LEVEL.ALL)
        for i_b in range(rigid_global_info._B):
            for i_l_ in range(rigid_global_info.n_awake_links[i_b]):
                i_l = rigid_global_info.awake_links[i_l_, i_b]
                I_l = [i_l, i_b] if ti.static(static_rigid_sim_config.batch_links_info) else i_l
                if links_info.n_dofs[I_l] == 0:
                    continue

                i_j = links_info.joint_start[I_l]
                I_j = [i_j, i_b] if ti.static(static_rigid_sim_config.batch_joints_info) else i_j
                joint_type = joints_info.type[I_j]

                if joint_type != gs.JOINT_TYPE.FREE and joint_type != gs.JOINT_TYPE.FIXED:
                    dof_start = links_info.dof_start[I_l]
                    q_start = links_info.q_start[I_l]
                    q_end = links_info.q_end[I_l]

                    for j_d in range(q_end - q_start):
                        I_d = (
                            [dof_start + j_d, i_b]
                            if ti.static(static_rigid_sim_config.batch_dofs_info)
                            else dof_start + j_d
                        )
                        dofs_state.qf_passive[dof_start + j_d, i_b] += (
                            -rigid_global_info.qpos[q_start + j_d, i_b] * dofs_info.stiffness[I_d]
                        )
    else:
        ti.loop_config(serialize=static_rigid_sim_config.para_level < gs.PARA_LEVEL.ALL)
        for i_d, i_b in ti.ndrange(n_dofs, _B):
            I_d = [i_d, i_b] if ti.static(static_rigid_sim_config.batch_dofs_info) else i_d
            dofs_state.qf_passive[i_d, i_b] = -dofs_info.damping[I_d] * dofs_state.vel[i_d, i_b]

        ti.loop_config(serialize=static_rigid_sim_config.para_level < gs.PARA_LEVEL.ALL)
        for i_l, i_b in ti.ndrange(n_links, _B):
            I_l = [i_l, i_b] if ti.static(static_rigid_sim_config.batch_links_info) else i_l
            if links_info.n_dofs[I_l] == 0:
                continue

            i_j = links_info.joint_start[I_l]
            I_j = [i_j, i_b] if ti.static(static_rigid_sim_config.batch_joints_info) else i_j
            joint_type = joints_info.type[I_j]

            if joint_type != gs.JOINT_TYPE.FREE and joint_type != gs.JOINT_TYPE.FIXED:
                dof_start = links_info.dof_start[I_l]
                q_start = links_info.q_start[I_l]
                q_end = links_info.q_end[I_l]

                for j_d in range(q_end - q_start):
                    I_d = (
                        [dof_start + j_d, i_b]
                        if ti.static(static_rigid_sim_config.batch_dofs_info)
                        else dof_start + j_d
                    )
                    dofs_state.qf_passive[dof_start + j_d, i_b] += (
                        -rigid_global_info.qpos[q_start + j_d, i_b] * dofs_info.stiffness[I_d]
                    )


@ti.func
def func_update_acc(
    update_cacc: ti.template(),
    dofs_state: array_class.DofsState,
    links_info: array_class.LinksInfo,
    links_state: array_class.LinksState,
    entities_info: array_class.EntitiesInfo,
    rigid_global_info: array_class.RigidGlobalInfo,
    static_rigid_sim_config: ti.template(),
):
    _B = dofs_state.ctrl_mode.shape[1]
    n_links = links_info.root_idx.shape[0]
    n_entities = entities_info.n_links.shape[0]

    if ti.static(static_rigid_sim_config.use_hibernation):
        ti.loop_config(serialize=static_rigid_sim_config.para_level < gs.PARA_LEVEL.ALL)
        for i_b in range(_B):
            for i_e_ in range(rigid_global_info.n_awake_entities[i_b]):
                i_e = rigid_global_info.awake_entities[i_e_, i_b]
                for i_l in range(entities_info.link_start[i_e], entities_info.link_end[i_e]):
                    I_l = [i_l, i_b] if ti.static(static_rigid_sim_config.batch_links_info) else i_l
                    i_p = links_info.parent_idx[I_l]

                    if i_p == -1:
                        links_state.cdd_vel[i_l, i_b] = -rigid_global_info.gravity[i_b] * (
                            1 - entities_info.gravity_compensation[i_e]
                        )
                        links_state.cdd_ang[i_l, i_b] = ti.Vector.zero(gs.ti_float, 3)
                        if ti.static(update_cacc):
                            links_state.cacc_lin[i_l, i_b] = ti.Vector.zero(gs.ti_float, 3)
                            links_state.cacc_ang[i_l, i_b] = ti.Vector.zero(gs.ti_float, 3)
                    else:
                        links_state.cdd_vel[i_l, i_b] = links_state.cdd_vel[i_p, i_b]
                        links_state.cdd_ang[i_l, i_b] = links_state.cdd_ang[i_p, i_b]
                        if ti.static(update_cacc):
                            links_state.cacc_lin[i_l, i_b] = links_state.cacc_lin[i_p, i_b]
                            links_state.cacc_ang[i_l, i_b] = links_state.cacc_ang[i_p, i_b]

                    for i_d in range(links_info.dof_start[I_l], links_info.dof_end[I_l]):
                        local_cdd_vel = dofs_state.cdofd_vel[i_d, i_b] * dofs_state.vel[i_d, i_b]
                        local_cdd_ang = dofs_state.cdofd_ang[i_d, i_b] * dofs_state.vel[i_d, i_b]
                        links_state.cdd_vel[i_l, i_b] = links_state.cdd_vel[i_l, i_b] + local_cdd_vel
                        links_state.cdd_ang[i_l, i_b] = links_state.cdd_ang[i_l, i_b] + local_cdd_ang
                        if ti.static(update_cacc):
                            links_state.cacc_lin[i_l, i_b] = (
                                links_state.cacc_lin[i_l, i_b]
                                + local_cdd_vel
                                + dofs_state.cdof_vel[i_d, i_b] * dofs_state.acc[i_d, i_b]
                            )
                            links_state.cacc_ang[i_l, i_b] = (
                                links_state.cacc_ang[i_l, i_b]
                                + local_cdd_ang
                                + dofs_state.cdof_ang[i_d, i_b] * dofs_state.acc[i_d, i_b]
                            )
    else:
        ti.loop_config(serialize=static_rigid_sim_config.para_level < gs.PARA_LEVEL.ALL)
        for i_e, i_b in ti.ndrange(n_entities, _B):
            for i_l in range(entities_info.link_start[i_e], entities_info.link_end[i_e]):
                I_l = [i_l, i_b] if ti.static(static_rigid_sim_config.batch_links_info) else i_l
                i_p = links_info.parent_idx[I_l]

                if i_p == -1:
                    links_state.cdd_vel[i_l, i_b] = -rigid_global_info.gravity[i_b] * (
                        1 - entities_info.gravity_compensation[i_e]
                    )
                    links_state.cdd_ang[i_l, i_b] = ti.Vector.zero(gs.ti_float, 3)
                    if ti.static(update_cacc):
                        links_state.cacc_lin[i_l, i_b] = ti.Vector.zero(gs.ti_float, 3)
                        links_state.cacc_ang[i_l, i_b] = ti.Vector.zero(gs.ti_float, 3)
                else:
                    links_state.cdd_vel[i_l, i_b] = links_state.cdd_vel[i_p, i_b]
                    links_state.cdd_ang[i_l, i_b] = links_state.cdd_ang[i_p, i_b]
                    if ti.static(update_cacc):
                        links_state.cacc_lin[i_l, i_b] = links_state.cacc_lin[i_p, i_b]
                        links_state.cacc_ang[i_l, i_b] = links_state.cacc_ang[i_p, i_b]

                for i_d in range(links_info.dof_start[I_l], links_info.dof_end[I_l]):
                    # cacc = cacc_parent + cdofdot * qvel + cdof * qacc
                    local_cdd_vel = dofs_state.cdofd_vel[i_d, i_b] * dofs_state.vel[i_d, i_b]
                    local_cdd_ang = dofs_state.cdofd_ang[i_d, i_b] * dofs_state.vel[i_d, i_b]
                    links_state.cdd_vel[i_l, i_b] = links_state.cdd_vel[i_l, i_b] + local_cdd_vel
                    links_state.cdd_ang[i_l, i_b] = links_state.cdd_ang[i_l, i_b] + local_cdd_ang
                    if ti.static(update_cacc):
                        links_state.cacc_lin[i_l, i_b] = (
                            links_state.cacc_lin[i_l, i_b]
                            + local_cdd_vel
                            + dofs_state.cdof_vel[i_d, i_b] * dofs_state.acc[i_d, i_b]
                        )
                        links_state.cacc_ang[i_l, i_b] = (
                            links_state.cacc_ang[i_l, i_b]
                            + local_cdd_ang
                            + dofs_state.cdof_ang[i_d, i_b] * dofs_state.acc[i_d, i_b]
                        )


@ti.func
def func_update_force(
    links_state: array_class.LinksState,
    links_info: array_class.LinksInfo,
    entities_info: array_class.EntitiesInfo,
    rigid_global_info: array_class.RigidGlobalInfo,
    static_rigid_sim_config: ti.template(),
):
    _B = links_state.pos.shape[1]
    n_links = links_info.root_idx.shape[0]
    n_entities = entities_info.n_links.shape[0]

    if ti.static(static_rigid_sim_config.use_hibernation):
        ti.loop_config(serialize=static_rigid_sim_config.para_level < gs.PARA_LEVEL.ALL)
        for i_b in range(_B):
            for i_l_ in range(rigid_global_info.n_awake_links[i_b]):
                i_l = rigid_global_info.awake_links[i_l_, i_b]

                f1_ang, f1_vel = gu.inertial_mul(
                    links_state.cinr_pos[i_l, i_b],
                    links_state.cinr_inertial[i_l, i_b],
                    links_state.cinr_mass[i_l, i_b],
                    links_state.cdd_vel[i_l, i_b],
                    links_state.cdd_ang[i_l, i_b],
                )
                f2_ang, f2_vel = gu.inertial_mul(
                    links_state.cinr_pos[i_l, i_b],
                    links_state.cinr_inertial[i_l, i_b],
                    links_state.cinr_mass[i_l, i_b],
                    links_state.cd_vel[i_l, i_b],
                    links_state.cd_ang[i_l, i_b],
                )
                f2_ang, f2_vel = gu.motion_cross_force(
                    links_state.cd_ang[i_l, i_b], links_state.cd_vel[i_l, i_b], f2_ang, f2_vel
                )

                links_state.cfrc_vel[i_l, i_b] = f1_vel + f2_vel + links_state.cfrc_applied_vel[i_l, i_b]
                links_state.cfrc_ang[i_l, i_b] = f1_ang + f2_ang + links_state.cfrc_applied_ang[i_l, i_b]

        for i_b in range(_B):
            for i_e_ in range(rigid_global_info.n_awake_entities[i_b]):
                i_e = rigid_global_info.awake_entities[i_e_, i_b]
                for i_l in range(entities_info.link_end[i_e] - 1 - entities_info.link_start[i_e]):
                    i_l = entities_info.link_end[i_e] - 1 - i
                    I_l = [i_l, i_b] if ti.static(static_rigid_sim_config.batch_links_info) else i_l
                    i_p = links_info.parent_idx[I_l]
                    if i_p != -1:
                        links_state.cfrc_vel[i_p, i_b] = links_state.cfrc_vel[i_p, i_b] + links_state.cfrc_vel[i_l, i_b]
                        links_state.cfrc_ang[i_p, i_b] = links_state.cfrc_ang[i_p, i_b] + links_state.cfrc_ang[i_l, i_b]
    else:
        ti.loop_config(serialize=static_rigid_sim_config.para_level < gs.PARA_LEVEL.ALL)
        for i_l, i_b in ti.ndrange(n_links, _B):
            f1_ang, f1_vel = gu.inertial_mul(
                links_state.cinr_pos[i_l, i_b],
                links_state.cinr_inertial[i_l, i_b],
                links_state.cinr_mass[i_l, i_b],
                links_state.cdd_vel[i_l, i_b],
                links_state.cdd_ang[i_l, i_b],
            )
            f2_ang, f2_vel = gu.inertial_mul(
                links_state.cinr_pos[i_l, i_b],
                links_state.cinr_inertial[i_l, i_b],
                links_state.cinr_mass[i_l, i_b],
                links_state.cd_vel[i_l, i_b],
                links_state.cd_ang[i_l, i_b],
            )
            f2_ang, f2_vel = gu.motion_cross_force(
                links_state.cd_ang[i_l, i_b], links_state.cd_vel[i_l, i_b], f2_ang, f2_vel
            )

            links_state.cfrc_vel[i_l, i_b] = f1_vel + f2_vel + links_state.cfrc_applied_vel[i_l, i_b]
            links_state.cfrc_ang[i_l, i_b] = f1_ang + f2_ang + links_state.cfrc_applied_ang[i_l, i_b]

        ti.loop_config(serialize=static_rigid_sim_config.para_level < gs.PARA_LEVEL.ALL)
        for i_e, i_b in ti.ndrange(n_entities, _B):
            for i in range(entities_info.n_links[i_e]):
                i_l = entities_info.link_end[i_e] - 1 - i
                I_l = [i_l, i_b] if ti.static(static_rigid_sim_config.batch_links_info) else i_l
                i_p = links_info.parent_idx[I_l]
                if i_p != -1:
                    links_state.cfrc_vel[i_p, i_b] = links_state.cfrc_vel[i_p, i_b] + links_state.cfrc_vel[i_l, i_b]
                    links_state.cfrc_ang[i_p, i_b] = links_state.cfrc_ang[i_p, i_b] + links_state.cfrc_ang[i_l, i_b]


@ti.func
def func_actuation(self):
    if ti.static(self._use_hibernation):
        pass
    else:
        ti.loop_config(serialize=self._para_level < gs.PARA_LEVEL.ALL)
        for i_l, i_b in ti.ndrange(self.n_links, self._B):
            I_l = [i_l, i_b] if ti.static(self._options.batch_links_info) else i_l
            for i_j in range(self.links_info.joint_start[I_l], self.links_info.joint_end[I_l]):
                I_j = [i_j, i_b] if ti.static(self._options.batch_joints_info) else i_j
                joint_type = self.joints_info.type[I_j]
                q_start = self.joints_info.q_start[I_j]

                if joint_type == gs.JOINT_TYPE.REVOLUTE or joint_type == gs.JOINT_TYPE.PRISMATIC:
                    gear = -1  # TODO
                    i_d = self.links_info.dof_start[I_l]
                    self.dofs_state.act_length[i_d, i_b] = gear * self.qpos[q_start, i_b]
                    self.dofs_state.qf_actuator[i_d, i_b] = self.dofs_state.act_length[i_d, i_b]
                else:
                    for i_d in range(self.links_info.dof_start[I_l], self.links_info.dof_end[I_l]):
                        self.dofs_state.act_length[i_d, i_b] = 0.0
                        self.dofs_state.qf_actuator[i_d, i_b] = self.dofs_state.act_length[i_d, i_b]


@ti.func
def func_bias_force(
    dofs_state: array_class.DofsState,
    links_state: array_class.LinksState,
    links_info: array_class.LinksInfo,
    rigid_global_info: array_class.RigidGlobalInfo,
    static_rigid_sim_config: ti.template(),
):
    _B = dofs_state.ctrl_mode.shape[1]
    n_links = links_info.root_idx.shape[0]

    if ti.static(static_rigid_sim_config.use_hibernation):
        ti.loop_config(serialize=static_rigid_sim_config.para_level < gs.PARA_LEVEL.ALL)
        for i_b in range(_B):
            for i_l_ in range(rigid_global_info.n_awake_links[i_b]):
                i_l = rigid_global_info.awake_links[i_l_, i_b]
                I_l = [i_l, i_b] if ti.static(static_rigid_sim_config.batch_links_info) else i_l

                for i_d in range(links_info.dof_start[I_l], links_info.dof_end[I_l]):
                    dofs_state.qf_bias[i_d, i_b] = dofs_state.cdof_ang[i_d, i_b].dot(
                        links_state.cfrc_ang[i_l, i_b]
                    ) + dofs_state.cdof_vel[i_d, i_b].dot(links_state.cfrc_vel[i_l, i_b])

                    dofs_state.force[i_d, i_b] = (
                        dofs_state.qf_passive[i_d, i_b]
                        - dofs_state.qf_bias[i_d, i_b]
                        + dofs_state.qf_applied[i_d, i_b]
                        # + self.dofs_state.qf_actuator[i_d, i_b]
                    )

                    dofs_state.qf_smooth[i_d, i_b] = dofs_state.force[i_d, i_b]

    else:
        ti.loop_config(serialize=static_rigid_sim_config.para_level < gs.PARA_LEVEL.ALL)
        for i_l, i_b in ti.ndrange(n_links, _B):
            I_l = [i_l, i_b] if ti.static(static_rigid_sim_config.batch_links_info) else i_l

            for i_d in range(links_info.dof_start[I_l], links_info.dof_end[I_l]):
                dofs_state.qf_bias[i_d, i_b] = dofs_state.cdof_ang[i_d, i_b].dot(
                    links_state.cfrc_ang[i_l, i_b]
                ) + dofs_state.cdof_vel[i_d, i_b].dot(links_state.cfrc_vel[i_l, i_b])

                dofs_state.force[i_d, i_b] = (
                    dofs_state.qf_passive[i_d, i_b]
                    - dofs_state.qf_bias[i_d, i_b]
                    + dofs_state.qf_applied[i_d, i_b]
                    # + self.dofs_state.qf_actuator[i_d, i_b]
                )

                dofs_state.qf_smooth[i_d, i_b] = dofs_state.force[i_d, i_b]


@ti.func
def func_compute_qacc(
    dofs_state: array_class.DofsState,
    entities_info: array_class.EntitiesInfo,
    rigid_global_info: array_class.RigidGlobalInfo,
    static_rigid_sim_config: ti.template(),
):
    _B = dofs_state.ctrl_mode.shape[1]
    n_entities = entities_info.n_links.shape[0]

    func_solve_mass(
        vec=dofs_state.force,
        out=dofs_state.acc_smooth,
        entities_info=entities_info,
        rigid_global_info=rigid_global_info,
        static_rigid_sim_config=static_rigid_sim_config,
    )

    if ti.static(static_rigid_sim_config.use_hibernation):
        ti.loop_config(serialize=static_rigid_sim_config.para_level < gs.PARA_LEVEL.PARTIAL)
        for i_b in ti.range(_B):
            for i_e_ in range(rigid_global_info.n_awake_entities[i_b]):
                i_e = rigid_global_info.awake_entities[i_e_, i_b]
                for i_d1_ in range(entities_info.n_dofs[i_e]):
                    i_d1 = entities_info.dof_start[i_e] + i_d1_
                    dofs_state.acc[i_d1, i_b] = dofs_state.acc_smooth[i_d1, i_b]
    else:
        ti.loop_config(serialize=static_rigid_sim_config.para_level < gs.PARA_LEVEL.PARTIAL)
        for i_e, i_b in ti.ndrange(n_entities, _B):
            for i_d1_ in range(entities_info.n_dofs[i_e]):
                i_d1 = entities_info.dof_start[i_e] + i_d1_
                dofs_state.acc[i_d1, i_b] = dofs_state.acc_smooth[i_d1, i_b]


@ti.func
def func_integrate(
    dofs_state: array_class.DofsState,
    links_info: array_class.LinksInfo,
    joints_info: array_class.JointsInfo,
    rigid_global_info: array_class.RigidGlobalInfo,
    static_rigid_sim_config: ti.template(),
):

    _B = dofs_state.ctrl_mode.shape[1]
    n_dofs = dofs_state.ctrl_mode.shape[0]
    n_links = links_info.root_idx.shape[0]
    if ti.static(static_rigid_sim_config.use_hibernation):
        ti.loop_config(serialize=static_rigid_sim_config.para_level < gs.PARA_LEVEL.ALL)
        for i_b in range(_B):
            for i_d_ in range(rigid_global_info.n_awake_dofs[i_b]):
                i_d = rigid_global_info.awake_dofs[i_d_, i_b]
                dofs_state.vel[i_d, i_b] = (
                    dofs_state.vel[i_d, i_b] + dofs_state.acc[i_d, i_b] * static_rigid_sim_config.substep_dt
                )

        ti.loop_config(serialize=static_rigid_sim_config.para_level < gs.PARA_LEVEL.ALL)
        for i_b in range(_B):
            for i_l_ in range(rigid_global_info.n_awake_links[i_b]):
                i_l = rigid_global_info.awake_links[i_l_, i_b]
                I_l = [i_l, i_b] if ti.static(static_rigid_sim_config.batch_links_info) else i_l

                for i_j in range(links_info.joint_start[I_l], links_info.joint_end[I_l]):
                    dof_start = joints_info.dof_start[I_j]
                    q_start = joints_info.q_start[I_j]
                    q_end = joints_info.q_end[I_j]

                    I_j = [i_j, i_b] if ti.static(static_rigid_sim_config.batch_joints_info) else i_j
                    joint_type = joints_info.type[I_j]

                    if joint_type == gs.JOINT_TYPE.FREE:
                        rot = ti.Vector(
                            [
                                rigid_global_info.qpos[q_start + 3, i_b],
                                rigid_global_info.qpos[q_start + 4, i_b],
                                rigid_global_info.qpos[q_start + 5, i_b],
                                rigid_global_info.qpos[q_start + 6, i_b],
                            ]
                        )
                        ang = (
                            ti.Vector(
                                [
                                    dofs_state.vel[dof_start + 3, i_b],
                                    dofs_state.vel[dof_start + 4, i_b],
                                    dofs_state.vel[dof_start + 5, i_b],
                                ]
                            )
                            * static_rigid_sim_config.substep_dt
                        )
                        qrot = gu.ti_rotvec_to_quat(ang)
                        rot = gu.ti_transform_quat_by_quat(qrot, rot)
                        pos = ti.Vector(
                            [
                                rigid_global_info.qpos[q_start, i_b],
                                rigid_global_info.qpos[q_start + 1, i_b],
                                rigid_global_info.qpos[q_start + 2, i_b],
                            ]
                        )
                        vel = ti.Vector(
                            [
                                dofs_state.vel[dof_start, i_b],
                                dofs_state.vel[dof_start + 1, i_b],
                                dofs_state.vel[dof_start + 2, i_b],
                            ]
                        )
                        pos = pos + vel * static_rigid_sim_config.substep_dt
                        for j in ti.static(range(3)):
                            rigid_global_info.qpos[q_start + j, i_b] = pos[j]
                        for j in ti.static(range(4)):
                            rigid_global_info.qpos[q_start + j + 3, i_b] = rot[j]
                    elif joint_type == gs.JOINT_TYPE.FIXED:
                        pass
                    elif joint_type == gs.JOINT_TYPE.SPHERICAL:
                        rot = ti.Vector(
                            [
                                rigid_global_info.qpos[q_start + 0, i_b],
                                rigid_global_info.qpos[q_start + 1, i_b],
                                rigid_global_info.qpos[q_start + 2, i_b],
                                rigid_global_info.qpos[q_start + 3, i_b],
                            ]
                        )
                        ang = (
                            ti.Vector(
                                [
                                    dofs_state.vel[dof_start + 3, i_b],
                                    dofs_state.vel[dof_start + 4, i_b],
                                    dofs_state.vel[dof_start + 5, i_b],
                                ]
                            )
                            * static_rigid_sim_config.substep_dt
                        )
                        qrot = gu.ti_rotvec_to_quat(ang)
                        rot = gu.ti_transform_quat_by_quat(qrot, rot)
                        for j in ti.static(range(4)):
                            rigid_global_info.qpos[q_start + j, i_b] = rot[j]

                    else:
                        for j in range(q_end - q_start):
                            rigid_global_info.qpos[q_start + j, i_b] = (
                                rigid_global_info.qpos[q_start + j, i_b]
                                + dofs_state.vel[dof_start + j, i_b] * static_rigid_sim_config.substep_dt
                            )

    else:
        ti.loop_config(serialize=static_rigid_sim_config.para_level < gs.PARA_LEVEL.ALL)
        for i_d, i_b in ti.ndrange(n_dofs, _B):
            dofs_state.vel[i_d, i_b] = (
                dofs_state.vel[i_d, i_b] + dofs_state.acc[i_d, i_b] * static_rigid_sim_config.substep_dt
            )

        ti.loop_config(serialize=static_rigid_sim_config.para_level < gs.PARA_LEVEL.ALL)
        for i_l, i_b in ti.ndrange(n_links, _B):
            I_l = [i_l, i_b] if ti.static(static_rigid_sim_config.batch_links_info) else i_l
            if links_info.n_dofs[I_l] == 0:
                continue

            dof_start = links_info.dof_start[I_l]
            q_start = links_info.q_start[I_l]
            q_end = links_info.q_end[I_l]

            i_j = links_info.joint_start[I_l]
            I_j = [i_j, i_b] if ti.static(static_rigid_sim_config.batch_joints_info) else i_j
            joint_type = joints_info.type[I_j]

            if joint_type == gs.JOINT_TYPE.FREE:
                pos = ti.Vector(
                    [
                        rigid_global_info.qpos[q_start, i_b],
                        rigid_global_info.qpos[q_start + 1, i_b],
                        rigid_global_info.qpos[q_start + 2, i_b],
                    ]
                )
                vel = ti.Vector(
                    [
                        dofs_state.vel[dof_start, i_b],
                        dofs_state.vel[dof_start + 1, i_b],
                        dofs_state.vel[dof_start + 2, i_b],
                    ]
                )
                pos = pos + vel * static_rigid_sim_config.substep_dt
                for j in ti.static(range(3)):
                    rigid_global_info.qpos[q_start + j, i_b] = pos[j]
            if joint_type == gs.JOINT_TYPE.SPHERICAL or joint_type == gs.JOINT_TYPE.FREE:
                rot_offset = 3 if joint_type == gs.JOINT_TYPE.FREE else 0
                rot = ti.Vector(
                    [
                        rigid_global_info.qpos[q_start + rot_offset + 0, i_b],
                        rigid_global_info.qpos[q_start + rot_offset + 1, i_b],
                        rigid_global_info.qpos[q_start + rot_offset + 2, i_b],
                        rigid_global_info.qpos[q_start + rot_offset + 3, i_b],
                    ]
                )
                ang = (
                    ti.Vector(
                        [
                            dofs_state.vel[dof_start + rot_offset + 0, i_b],
                            dofs_state.vel[dof_start + rot_offset + 1, i_b],
                            dofs_state.vel[dof_start + rot_offset + 2, i_b],
                        ]
                    )
                    * static_rigid_sim_config.substep_dt
                )
                qrot = gu.ti_rotvec_to_quat(ang)
                rot = gu.ti_transform_quat_by_quat(qrot, rot)
                for j in ti.static(range(4)):
                    rigid_global_info.qpos[q_start + j + rot_offset, i_b] = rot[j]
            else:
                for j in range(q_end - q_start):
                    rigid_global_info.qpos[q_start + j, i_b] = (
                        rigid_global_info.qpos[q_start + j, i_b]
                        + dofs_state.vel[dof_start + j, i_b] * static_rigid_sim_config.substep_dt
                    )


@ti.func
def func_integrate_dq_entity(
    dq,
    i_e,
    i_b,
    respect_joint_limit,
    links_info: array_class.LinksInfo,
    joints_info: array_class.JointsInfo,
    dofs_info: array_class.DofsInfo,
    entities_info: array_class.EntitiesInfo,
    rigid_global_info: array_class.RigidGlobalInfo,
    static_rigid_sim_config: ti.template(),
):
    for i_l in range(entities_info.link_start[i_e], entities_info.link_end[i_e]):
        I_l = [i_l, i_b] if ti.static(static_rigid_sim_config.batch_links_info) else i_l
        if links_info.n_dofs[I_l] == 0:
            continue

        i_j = links_info.joint_start[I_l]
        I_j = [i_j, i_b] if ti.static(static_rigid_sim_config.batch_joints_info) else i_j
        joint_type = joints_info.type[I_j]

        q_start = links_info.q_start[I_l]
        dof_start = links_info.dof_start[I_l]
        dq_start = links_info.dof_start[I_l] - entities_info.dof_start[i_e]

        if joint_type == gs.JOINT_TYPE.FREE:
            pos = ti.Vector(
                [
                    rigid_global_info.qpos[q_start, i_b],
                    rigid_global_info.qpos[q_start + 1, i_b],
                    rigid_global_info.qpos[q_start + 2, i_b],
                ]
            )
            dpos = ti.Vector([dq[dq_start, i_b], dq[dq_start + 1, i_b], dq[dq_start + 2, i_b]])
            pos = pos + dpos

            quat = ti.Vector(
                [
                    rigid_global_info.qpos[q_start + 3, i_b],
                    rigid_global_info.qpos[q_start + 4, i_b],
                    rigid_global_info.qpos[q_start + 5, i_b],
                    rigid_global_info.qpos[q_start + 6, i_b],
                ]
            )
            dquat = gu.ti_rotvec_to_quat(
                ti.Vector([dq[dq_start + 3, i_b], dq[dq_start + 4, i_b], dq[dq_start + 5, i_b]])
            )
            quat = gu.ti_transform_quat_by_quat(
                quat, dquat
            )  # Note that this order is different from integrateing vel. Here dq is w.r.t to world.

            for j in ti.static(range(3)):
                rigid_global_info.qpos[q_start + j, i_b] = pos[j]

            for j in ti.static(range(4)):
                rigid_global_info.qpos[q_start + j + 3, i_b] = quat[j]

        elif joint_type == gs.JOINT_TYPE.FIXED:
            pass

        else:
            for i_d_ in range(links_info.n_dofs[I_l]):
                rigid_global_info.qpos[q_start + i_d_, i_b] = (
                    rigid_global_info.qpos[q_start + i_d_, i_b] + dq[dq_start + i_d_, i_b]
                )

                if respect_joint_limit:
                    I_d = (
                        [dof_start + i_d_, i_b]
                        if ti.static(static_rigid_sim_config.batch_dofs_info)
                        else dof_start + i_d_
                    )
                    rigid_global_info.qpos[q_start + i_d_, i_b] = ti.math.clamp(
                        rigid_global_info.qpos[q_start + i_d_, i_b],
                        dofs_info.limit[I_d][0],
                        dofs_info.limit[I_d][1],
                    )


@ti.kernel
def kernel_update_geoms_render_T(
    geoms_render_T: ti.types.ndarray(),
    geoms_state: array_class.GeomsState,
    rigid_global_info: array_class.RigidGlobalInfo,
    static_rigid_sim_config: ti.template(),
):
    n_geoms = geoms_state.pos.shape[0]
    _B = geoms_state.pos.shape[1]
    ti.loop_config(serialize=static_rigid_sim_config.para_level < gs.PARA_LEVEL.ALL)
    for i_g, i_b in ti.ndrange(n_geoms, _B):
        geom_T = gu.ti_trans_quat_to_T(
            geoms_state.pos[i_g, i_b] + rigid_global_info.envs_offset[i_b],
            geoms_state.quat[i_g, i_b],
        )
        for i, j in ti.static(ti.ndrange(4, 4)):
            geoms_render_T[i_g, i_b, i, j] = ti.cast(geom_T[i, j], ti.float32)


@ti.kernel
def kernel_update_vgeoms_render_T(
    vgeoms_render_T: ti.types.ndarray(),
    vgeoms_info: array_class.VGeomsInfo,
    vgeoms_state: array_class.VGeomsState,
    links_state: array_class.LinksState,
    rigid_global_info: array_class.RigidGlobalInfo,
    static_rigid_sim_config: ti.template(),
):
    n_vgeoms = vgeoms_info.link_idx.shape[0]
    _B = links_state.pos.shape[1]
    ti.loop_config(serialize=static_rigid_sim_config.para_level < gs.PARA_LEVEL.ALL)
    for i_g, i_b in ti.ndrange(n_vgeoms, _B):
        geom_T = gu.ti_trans_quat_to_T(
            vgeoms_state.pos[i_g, i_b] + rigid_global_info.envs_offset[i_b],
            vgeoms_state.quat[i_g, i_b],
        )
        for i, j in ti.static(ti.ndrange(4, 4)):
            vgeoms_render_T[i_g, i_b, i, j] = ti.cast(geom_T[i, j], ti.float32)


@ti.kernel
def kernel_get_state(
    qpos: ti.types.ndarray(),
    vel: ti.types.ndarray(),
    links_pos: ti.types.ndarray(),
    links_quat: ti.types.ndarray(),
    i_pos_shift: ti.types.ndarray(),
    mass_shift: ti.types.ndarray(),
    friction_ratio: ti.types.ndarray(),
    links_state: array_class.LinksState,
    dofs_state: array_class.DofsState,
    geoms_state: array_class.GeomsState,
    rigid_global_info: array_class.RigidGlobalInfo,
    static_rigid_sim_config: ti.template(),
):

    n_qs = qpos.shape[1]
    n_dofs = vel.shape[1]
    n_links = links_pos.shape[1]
    n_geoms = friction_ratio.shape[1]
    _B = qpos.shape[0]

    ti.loop_config(serialize=static_rigid_sim_config.para_level < gs.PARA_LEVEL.ALL)
    for i_q, i_b in ti.ndrange(n_qs, _B):
        qpos[i_b, i_q] = rigid_global_info.qpos[i_q, i_b]

    ti.loop_config(serialize=static_rigid_sim_config.para_level < gs.PARA_LEVEL.ALL)
    for i_d, i_b in ti.ndrange(n_dofs, _B):
        vel[i_b, i_d] = dofs_state.vel[i_d, i_b]

    ti.loop_config(serialize=static_rigid_sim_config.para_level < gs.PARA_LEVEL.ALL)
    for i_l, i_b in ti.ndrange(n_links, _B):
        for i in ti.static(range(3)):
            links_pos[i_b, i_l, i] = links_state.pos[i_l, i_b][i]
            i_pos_shift[i_b, i_l, i] = links_state.i_pos_shift[i_l, i_b][i]
        for i in ti.static(range(4)):
            links_quat[i_b, i_l, i] = links_state.quat[i_l, i_b][i]
        mass_shift[i_b, i_l] = links_state.mass_shift[i_l, i_b]

    ti.loop_config(serialize=static_rigid_sim_config.para_level < gs.PARA_LEVEL.ALL)
    for i_l, i_b in ti.ndrange(n_geoms, _B):
        friction_ratio[i_b, i_l] = geoms_state.friction_ratio[i_l, i_b]


@ti.kernel
def kernel_set_state(
    qpos: ti.types.ndarray(),
    dofs_vel: ti.types.ndarray(),
    links_pos: ti.types.ndarray(),
    links_quat: ti.types.ndarray(),
    i_pos_shift: ti.types.ndarray(),
    mass_shift: ti.types.ndarray(),
    friction_ratio: ti.types.ndarray(),
    envs_idx: ti.types.ndarray(),
    links_state: array_class.LinksState,
    dofs_state: array_class.DofsState,
    geoms_state: array_class.GeomsState,
    rigid_global_info: array_class.RigidGlobalInfo,
    static_rigid_sim_config: ti.template(),
):

    n_qs = qpos.shape[1]
    n_dofs = dofs_vel.shape[1]
    n_links = links_pos.shape[1]
    n_geoms = friction_ratio.shape[1]

    ti.loop_config(serialize=static_rigid_sim_config.para_level < gs.PARA_LEVEL.ALL)
    for i_q, i_b_ in ti.ndrange(n_qs, envs_idx.shape[0]):
        rigid_global_info.qpos[i_q, envs_idx[i_b_]] = qpos[envs_idx[i_b_], i_q]

    ti.loop_config(serialize=static_rigid_sim_config.para_level < gs.PARA_LEVEL.ALL)
    for i_d, i_b_ in ti.ndrange(n_dofs, envs_idx.shape[0]):
        dofs_state.vel[i_d, envs_idx[i_b_]] = dofs_vel[envs_idx[i_b_], i_d]

    ti.loop_config(serialize=static_rigid_sim_config.para_level < gs.PARA_LEVEL.ALL)
    for i_l, i_b_ in ti.ndrange(n_links, envs_idx.shape[0]):
        for i in ti.static(range(3)):
            links_state.pos[i_l, envs_idx[i_b_]][i] = links_pos[envs_idx[i_b_], i_l, i]
            links_state.i_pos_shift[i_l, envs_idx[i_b_]][i] = i_pos_shift[envs_idx[i_b_], i_l, i]
        for i in ti.static(range(4)):
            links_state.quat[i_l, envs_idx[i_b_]][i] = links_quat[envs_idx[i_b_], i_l, i]
        links_state.mass_shift[i_l, envs_idx[i_b_]] = mass_shift[envs_idx[i_b_], i_l]

    ti.loop_config(serialize=static_rigid_sim_config.para_level < gs.PARA_LEVEL.ALL)
    for i_l, i_b_ in ti.ndrange(n_geoms, envs_idx.shape[0]):
        geoms_state.friction_ratio[i_l, envs_idx[i_b_]] = friction_ratio[envs_idx[i_b_], i_l]


@ti.kernel
def kernel_set_links_pos(
    relative: ti.i32,
    pos: ti.types.ndarray(),
    links_idx: ti.types.ndarray(),
    envs_idx: ti.types.ndarray(),
    links_info: array_class.LinksInfo,
    links_state: array_class.LinksState,
    rigid_global_info: array_class.RigidGlobalInfo,
    static_rigid_sim_config: ti.template(),
):

    ti.loop_config(serialize=static_rigid_sim_config.para_level < gs.PARA_LEVEL.ALL)
    for i_l_, i_b_ in ti.ndrange(links_idx.shape[0], envs_idx.shape[0]):
        i_b = envs_idx[i_b_]
        i_l = links_idx[i_l_]
        I_l = [i_l, i_b] if ti.static(static_rigid_sim_config.batch_links_info) else i_l

        if links_info.parent_idx[I_l] == -1 and links_info.is_fixed[I_l]:
            for i in ti.static(range(3)):
                links_state.pos[i_l, i_b][i] = pos[i_b_, i_l_, i]
            if relative:
                for i in ti.static(range(3)):
                    links_state.pos[i_l, i_b][i] = links_state.pos[i_l, i_b][i] + links_info.pos[I_l][i]
        else:
            q_start = links_info.q_start[I_l]
            for i in ti.static(range(3)):
                rigid_global_info.qpos[q_start + i, i_b] = pos[i_b_, i_l_, i]
            if relative:
                for i in ti.static(range(3)):
                    rigid_global_info.qpos[q_start + i, i_b] = (
                        rigid_global_info.qpos[q_start + i, i_b] + rigid_global_info.qpos0[q_start + i, i_b]
                    )


@ti.kernel
def kernel_set_links_quat(
    relative: ti.i32,
    quat: ti.types.ndarray(),
    links_idx: ti.types.ndarray(),
    envs_idx: ti.types.ndarray(),
    links_info: array_class.LinksInfo,
    links_state: array_class.LinksState,
    rigid_global_info: array_class.RigidGlobalInfo,
    static_rigid_sim_config: ti.template(),
):

    ti.loop_config(serialize=static_rigid_sim_config.para_level < gs.PARA_LEVEL.ALL)
    for i_l_, i_b_ in ti.ndrange(links_idx.shape[0], envs_idx.shape[0]):
        i_b = envs_idx[i_b_]
        i_l = links_idx[i_l_]
        I_l = [i_l, i_b] if ti.static(static_rigid_sim_config.batch_links_info) else i_l

        if relative:
            quat_ = ti.Vector(
                [
                    quat[i_b_, i_l_, 0],
                    quat[i_b_, i_l_, 1],
                    quat[i_b_, i_l_, 2],
                    quat[i_b_, i_l_, 3],
                ],
                dt=gs.ti_float,
            )
            if links_info.parent_idx[I_l] == -1 and links_info.is_fixed[I_l]:
                links_state.quat[i_l, i_b] = gu.ti_transform_quat_by_quat(links_info.quat[I_l], quat_)
            else:
                q_start = links_info.q_start[I_l]
                quat0 = ti.Vector(
                    [
                        rigid_global_info.qpos0[q_start + 3, i_b],
                        rigid_global_info.qpos0[q_start + 4, i_b],
                        rigid_global_info.qpos0[q_start + 5, i_b],
                        rigid_global_info.qpos0[q_start + 6, i_b],
                    ],
                    dt=gs.ti_float,
                )
                quat_ = gu.ti_transform_quat_by_quat(quat0, quat_)
                for i in ti.static(range(4)):
                    rigid_global_info.qpos[q_start + i + 3, i_b] = quat_[i]
        else:
            if links_info.parent_idx[I_l] == -1 and links_info.is_fixed[I_l]:
                for i in ti.static(range(4)):
                    links_state.quat[i_l, i_b][i] = quat[i_b_, i_l_, i]
            else:
                q_start = links_info.q_start[I_l]
                for i in ti.static(range(4)):
                    rigid_global_info.qpos[q_start + i + 3, i_b] = quat[i_b_, i_l_, i]


@ti.kernel
def kernel_set_links_mass_shift(
    mass: ti.types.ndarray(),
    links_idx: ti.types.ndarray(),
    envs_idx: ti.types.ndarray(),
    links_state: array_class.LinksState,
    static_rigid_sim_config: ti.template(),
):
    ti.loop_config(serialize=static_rigid_sim_config.para_level < gs.PARA_LEVEL.ALL)
    for i_l_, i_b_ in ti.ndrange(links_idx.shape[0], envs_idx.shape[0]):
        links_state.mass_shift[links_idx[i_l_], envs_idx[i_b_]] = mass[i_b_, i_l_]


@ti.kernel
def kernel_set_links_COM_shift(
    com: ti.types.ndarray(),
    links_idx: ti.types.ndarray(),
    envs_idx: ti.types.ndarray(),
    links_state: array_class.LinksState,
    static_rigid_sim_config: ti.template(),
):
    ti.loop_config(serialize=static_rigid_sim_config.para_level < gs.PARA_LEVEL.ALL)
    for i_l_, i_b_ in ti.ndrange(links_idx.shape[0], envs_idx.shape[0]):
        for i in ti.static(range(3)):
            links_state.i_pos_shift[links_idx[i_l_], envs_idx[i_b_]][i] = com[i_b_, i_l_, i]


@ti.kernel
def kernel_set_links_inertial_mass(
    inertial_mass: ti.types.ndarray(),
    links_idx: ti.types.ndarray(),
    envs_idx: ti.types.ndarray(),
    links_info: array_class.LinksInfo,
    static_rigid_sim_config: ti.template(),
):
    ti.loop_config(serialize=static_rigid_sim_config.para_level < gs.PARA_LEVEL.ALL)
    if ti.static(static_rigid_sim_config.batch_links_info):
        for i_l_, i_b_ in ti.ndrange(links_idx.shape[0], envs_idx.shape[0]):
            links_info.inertial_mass[links_idx[i_l_], envs_idx[i_b_]] = inertial_mass[i_b_, i_l_]
    else:
        for i_l_ in range(links_idx.shape[0]):
            links_info.inertial_mass[links_idx[i_l_]] = inertial_mass[i_l_]


@ti.kernel
def kernel_set_links_invweight(
    invweight: ti.types.ndarray(),
    links_idx: ti.types.ndarray(),
    envs_idx: ti.types.ndarray(),
    links_info: array_class.LinksInfo,
    static_rigid_sim_config: ti.template(),
):
    ti.loop_config(serialize=static_rigid_sim_config.para_level < gs.PARA_LEVEL.ALL)
    if ti.static(static_rigid_sim_config.batch_links_info):
        for i_l_, i_b_, j in ti.ndrange(links_idx.shape[0], envs_idx.shape[0], 2):
            links_info.invweight[links_idx[i_l_], envs_idx[i_b_]][j] = invweight[i_b_, i_l_, j]
    else:
        for i_l_, j in ti.ndrange(links_idx.shape[0], 2):
            links_info.invweight[links_idx[i_l_]][j] = invweight[i_l_, j]


@ti.kernel
def kernel_set_geoms_friction_ratio(
    friction_ratio: ti.types.ndarray(),
    geoms_idx: ti.types.ndarray(),
    envs_idx: ti.types.ndarray(),
    geoms_state: array_class.GeomsState,
    static_rigid_sim_config: ti.template(),
):
    ti.loop_config(serialize=static_rigid_sim_config.para_level < gs.PARA_LEVEL.ALL)
    for i_g_, i_b_ in ti.ndrange(geoms_idx.shape[0], envs_idx.shape[0]):
        geoms_state.friction_ratio[geoms_idx[i_g_], envs_idx[i_b_]] = friction_ratio[i_b_, i_g_]


@ti.kernel
def kernel_set_qpos(
    qpos: ti.types.ndarray(),
    qs_idx: ti.types.ndarray(),
    envs_idx: ti.types.ndarray(),
    rigid_global_info: array_class.RigidGlobalInfo,
    static_rigid_sim_config: ti.template(),
):
    ti.loop_config(serialize=static_rigid_sim_config.para_level < gs.PARA_LEVEL.ALL)
    for i_q_, i_b_ in ti.ndrange(qs_idx.shape[0], envs_idx.shape[0]):
        rigid_global_info.qpos[qs_idx[i_q_], envs_idx[i_b_]] = qpos[i_b_, i_q_]


@ti.kernel
def kernel_set_global_sol_params(
    sol_params: ti.types.ndarray(),
    geoms_info: array_class.GeomsInfo,
    joints_info: array_class.JointsInfo,
    equalities_info: array_class.EqualitiesInfo,
    static_rigid_sim_config: ti.template(),
):
    ti.loop_config(serialize=static_rigid_sim_config.para_level < gs.PARA_LEVEL.PARTIAL)
    n_geoms = geoms_info.sol_params.shape[0]
    n_joints = joints_info.sol_params.shape[0]
    n_equalities = equalities_info.sol_params.shape[0]
    _B = equalities_info.sol_params.shape[1]

    for i_g in range(n_geoms):
        for i in ti.static(range(7)):
            geoms_info.sol_params[i_g][i] = sol_params[i]

    ti.loop_config(serialize=static_rigid_sim_config.para_level < gs.PARA_LEVEL.PARTIAL)
    for i_j, i_b in ti.ndrange(n_joints, _B):
        I_j = [i_j, i_b] if ti.static(static_rigid_sim_config.batch_joints_info) else i_j
        for i in ti.static(range(7)):
            joints_info.sol_params[I_j][i] = sol_params[i]

    ti.loop_config(serialize=static_rigid_sim_config.para_level < gs.PARA_LEVEL.PARTIAL)
    for i_eq, i_b in ti.ndrange(n_equalities, _B):
        for i in ti.static(range(7)):
            equalities_info.sol_params[i_eq, i_b][i] = sol_params[i]


@ti.kernel
def kernel_set_sol_params(
    constraint_type: ti.template(),
    sol_params: ti.types.ndarray(),
    inputs_idx: ti.types.ndarray(),
    envs_idx: ti.types.ndarray(),
    geoms_info: array_class.GeomsInfo,
    joints_info: array_class.JointsInfo,
    equalities_info: array_class.EqualitiesInfo,
    static_rigid_sim_config: ti.template(),
):
    if ti.static(constraint_type == 0):  # geometries
        ti.loop_config(serialize=static_rigid_sim_config.para_level < gs.PARA_LEVEL.PARTIAL)
        for i_g_ in range(inputs_idx.shape[0]):
            for i in ti.static(range(7)):
                geoms_info.sol_params[inputs_idx[i_g_]][i] = sol_params[i_g_, i]
    elif ti.static(constraint_type == 1):  # joints
        ti.loop_config(serialize=static_rigid_sim_config.para_level < gs.PARA_LEVEL.PARTIAL)
        if ti.static(static_rigid_sim_config.batch_joints_info):
            for i_j_, i_b_ in ti.ndrange(inputs_idx.shape[0], envs_idx.shape[0]):
                for i in ti.static(range(7)):
                    joints_info.sol_params[inputs_idx[i_j_], envs_idx[i_b_]][i] = sol_params[i_b_, i_j_, i]
        else:
            for i_j_ in range(inputs_idx.shape[0]):
                for i in ti.static(range(7)):
                    joints_info.sol_params[inputs_idx[i_j_]][i] = sol_params[i_j_, i]
    else:  # equalities
        ti.loop_config(serialize=static_rigid_sim_config.para_level < gs.PARA_LEVEL.PARTIAL)
        for i_eq_, i_b_ in ti.ndrange(inputs_idx.shape[0], envs_idx.shape[0]):
            for i in ti.static(range(7)):
                equalities_info.sol_params[inputs_idx[i_eq_], envs_idx[i_b_]][i] = sol_params[i_b_, i_eq_, i]


@ti.kernel
def kernel_set_dofs_kp(
    kp: ti.types.ndarray(),
    dofs_idx: ti.types.ndarray(),
    envs_idx: ti.types.ndarray(),
    dofs_info: array_class.DofsInfo,
    static_rigid_sim_config: ti.template(),
):
    ti.loop_config(serialize=static_rigid_sim_config.para_level < gs.PARA_LEVEL.PARTIAL)
    if ti.static(static_rigid_sim_config.batch_dofs_info):
        for i_d_, i_b_ in ti.ndrange(dofs_idx.shape[0], envs_idx.shape[0]):
            dofs_info.kp[dofs_idx[i_d_], envs_idx[i_b_]] = kp[i_b_, i_d_]
    else:
        for i_d_ in range(dofs_idx.shape[0]):
            dofs_info.kp[dofs_idx[i_d_]] = kp[i_d_]


@ti.kernel
def kernel_set_dofs_kv(
    kv: ti.types.ndarray(),
    dofs_idx: ti.types.ndarray(),
    envs_idx: ti.types.ndarray(),
    dofs_info: array_class.DofsInfo,
    static_rigid_sim_config: ti.template(),
):
    ti.loop_config(serialize=static_rigid_sim_config.para_level < gs.PARA_LEVEL.PARTIAL)
    if ti.static(static_rigid_sim_config.batch_dofs_info):
        for i_d_, i_b_ in ti.ndrange(dofs_idx.shape[0], envs_idx.shape[0]):
            dofs_info.kv[dofs_idx[i_d_], envs_idx[i_b_]] = kv[i_b_, i_d_]
    else:
        for i_d_ in range(dofs_idx.shape[0]):
            dofs_info.kv[dofs_idx[i_d_]] = kv[i_d_]


@ti.kernel
def kernel_set_dofs_force_range(
    lower: ti.types.ndarray(),
    upper: ti.types.ndarray(),
    dofs_idx: ti.types.ndarray(),
    envs_idx: ti.types.ndarray(),
    dofs_info: array_class.DofsInfo,
    static_rigid_sim_config: ti.template(),
):
    ti.loop_config(serialize=static_rigid_sim_config.para_level < gs.PARA_LEVEL.PARTIAL)
    if ti.static(static_rigid_sim_config.batch_dofs_info):
        for i_d_, i_b_ in ti.ndrange(dofs_idx.shape[0], envs_idx.shape[0]):
            dofs_info.force_range[dofs_idx[i_d_], envs_idx[i_b_]][0] = lower[i_b_, i_d_]
            dofs_info.force_range[dofs_idx[i_d_], envs_idx[i_b_]][1] = upper[i_b_, i_d_]
    else:
        for i_d_ in range(dofs_idx.shape[0]):
            dofs_info.force_range[dofs_idx[i_d_]][0] = lower[i_d_]
            dofs_info.force_range[dofs_idx[i_d_]][1] = upper[i_d_]


@ti.kernel
def kernel_set_dofs_stiffness(
    stiffness: ti.types.ndarray(),
    dofs_idx: ti.types.ndarray(),
    envs_idx: ti.types.ndarray(),
    dofs_info: array_class.DofsInfo,
    static_rigid_sim_config: ti.template(),
):
    ti.loop_config(serialize=static_rigid_sim_config.para_level < gs.PARA_LEVEL.PARTIAL)
    if ti.static(static_rigid_sim_config.batch_dofs_info):
        for i_d_, i_b_ in ti.ndrange(dofs_idx.shape[0], envs_idx.shape[0]):
            dofs_info.stiffness[dofs_idx[i_d_], envs_idx[i_b_]] = stiffness[i_b_, i_d_]
    else:
        for i_d_ in range(dofs_idx.shape[0]):
            dofs_info.stiffness[dofs_idx[i_d_]] = stiffness[i_d_]


@ti.kernel
def kernel_set_dofs_invweight(
    invweight: ti.types.ndarray(),
    dofs_idx: ti.types.ndarray(),
    envs_idx: ti.types.ndarray(),
    dofs_info: array_class.DofsInfo,
    static_rigid_sim_config: ti.template(),
):
    ti.loop_config(serialize=static_rigid_sim_config.para_level < gs.PARA_LEVEL.PARTIAL)
    if ti.static(static_rigid_sim_config.batch_dofs_info):
        for i_d_, i_b_ in ti.ndrange(dofs_idx.shape[0], envs_idx.shape[0]):
            dofs_info.invweight[dofs_idx[i_d_], envs_idx[i_b_]] = invweight[i_b_, i_d_]
    else:
        for i_d_ in range(dofs_idx.shape[0]):
            dofs_info.invweight[dofs_idx[i_d_]] = invweight[i_d_]


@ti.kernel
def kernel_set_dofs_armature(
    armature: ti.types.ndarray(),
    dofs_idx: ti.types.ndarray(),
    envs_idx: ti.types.ndarray(),
    dofs_info: array_class.DofsInfo,
    static_rigid_sim_config: ti.template(),
):
    ti.loop_config(serialize=static_rigid_sim_config.para_level < gs.PARA_LEVEL.PARTIAL)
    if ti.static(static_rigid_sim_config.batch_dofs_info):
        for i_d_, i_b_ in ti.ndrange(dofs_idx.shape[0], envs_idx.shape[0]):
            dofs_info.armature[dofs_idx[i_d_], envs_idx[i_b_]] = armature[i_b_, i_d_]
    else:
        for i_d_ in range(dofs_idx.shape[0]):
            dofs_info.armature[dofs_idx[i_d_]] = armature[i_d_]


@ti.kernel
def kernel_set_dofs_damping(
    damping: ti.types.ndarray(),
    dofs_idx: ti.types.ndarray(),
    envs_idx: ti.types.ndarray(),
    dofs_info: array_class.DofsInfo,
    static_rigid_sim_config: ti.template(),
):
    ti.loop_config(serialize=static_rigid_sim_config.para_level < gs.PARA_LEVEL.PARTIAL)
    if ti.static(static_rigid_sim_config.batch_dofs_info):
        for i_d_, i_b_ in ti.ndrange(dofs_idx.shape[0], envs_idx.shape[0]):
            dofs_info.damping[dofs_idx[i_d_], envs_idx[i_b_]] = damping[i_b_, i_d_]
    else:
        for i_d_ in range(dofs_idx.shape[0]):
            dofs_info.damping[dofs_idx[i_d_]] = damping[i_d_]


@ti.kernel
def kernel_set_dofs_limit(
    lower: ti.types.ndarray(),
    upper: ti.types.ndarray(),
    dofs_idx: ti.types.ndarray(),
    envs_idx: ti.types.ndarray(),
    dofs_info: array_class.DofsInfo,
    static_rigid_sim_config: ti.template(),
):
    ti.loop_config(serialize=static_rigid_sim_config.para_level < gs.PARA_LEVEL.PARTIAL)
    if ti.static(static_rigid_sim_config.batch_dofs_info):
        for i_d_, i_b_ in ti.ndrange(dofs_idx.shape[0], envs_idx.shape[0]):
            dofs_info.limit[dofs_idx[i_d_], envs_idx[i_b_]][0] = lower[i_b_, i_d_]
            dofs_info.limit[dofs_idx[i_d_], envs_idx[i_b_]][1] = upper[i_b_, i_d_]
    else:
        for i_d_ in range(dofs_idx.shape[0]):
            dofs_info.limit[dofs_idx[i_d_]][0] = lower[i_d_]
            dofs_info.limit[dofs_idx[i_d_]][1] = upper[i_d_]


@ti.kernel
def kernel_set_dofs_velocity(
    velocity: ti.types.ndarray(),
    dofs_idx: ti.types.ndarray(),
    envs_idx: ti.types.ndarray(),
    dofs_state: array_class.DofsState,
    static_rigid_sim_config: ti.template(),
):
    ti.loop_config(serialize=static_rigid_sim_config.para_level < gs.PARA_LEVEL.PARTIAL)
    for i_d_, i_b_ in ti.ndrange(dofs_idx.shape[0], envs_idx.shape[0]):
        dofs_state.vel[dofs_idx[i_d_], envs_idx[i_b_]] = velocity[i_b_, i_d_]


@ti.kernel
def kernel_set_dofs_zero_velocity(
    dofs_idx: ti.types.ndarray(),
    envs_idx: ti.types.ndarray(),
    dofs_state: array_class.DofsState,
    static_rigid_sim_config: ti.template(),
):
    ti.loop_config(serialize=static_rigid_sim_config.para_level < gs.PARA_LEVEL.PARTIAL)
    for i_d_, i_b_ in ti.ndrange(dofs_idx.shape[0], envs_idx.shape[0]):
        dofs_state.vel[dofs_idx[i_d_], envs_idx[i_b_]] = 0.0


@ti.kernel
def kernel_set_dofs_position(
    position: ti.types.ndarray(),
    dofs_idx: ti.types.ndarray(),
    envs_idx: ti.types.ndarray(),
    dofs_state: array_class.DofsState,
    links_info: array_class.LinksInfo,
    joints_info: array_class.JointsInfo,
    entities_info: array_class.EntitiesInfo,
    rigid_global_info: array_class.RigidGlobalInfo,
    static_rigid_sim_config: ti.template(),
):
    n_entities = entities_info.link_start.shape[0]

    ti.loop_config(serialize=static_rigid_sim_config.para_level < gs.PARA_LEVEL.PARTIAL)
    for i_d_, i_b_ in ti.ndrange(dofs_idx.shape[0], envs_idx.shape[0]):
        dofs_state.pos[dofs_idx[i_d_], envs_idx[i_b_]] = position[i_b_, i_d_]

    # also need to update qpos, as dofs_state.pos is not used for actual IK
    # TODO: make this more efficient by only taking care of releavant qs/dofs

    ti.loop_config(serialize=static_rigid_sim_config.para_level < gs.PARA_LEVEL.PARTIAL)
    for i_e, i_b_ in ti.ndrange(n_entities, envs_idx.shape[0]):
        i_b = envs_idx[i_b_]
        for i_l in range(entities_info.link_start[i_e], entities_info.link_end[i_e]):
            I_l = [i_l, i_b] if ti.static(static_rigid_sim_config.batch_links_info) else i_l
            if links_info.n_dofs[I_l] == 0:
                continue

            dof_start = links_info.dof_start[I_l]
            q_start = links_info.q_start[I_l]

            i_j = links_info.joint_start[I_l]
            I_j = [i_j, i_b] if ti.static(static_rigid_sim_config.batch_joints_info) else i_j
            joint_type = joints_info.type[I_j]

            if joint_type == gs.JOINT_TYPE.FREE:
                xyz = ti.Vector(
                    [
                        dofs_state.pos[0 + 3 + dof_start, i_b],
                        dofs_state.pos[1 + 3 + dof_start, i_b],
                        dofs_state.pos[2 + 3 + dof_start, i_b],
                    ],
                    dt=gs.ti_float,
                )
                quat = gu.ti_xyz_to_quat(xyz)

                for i_q in ti.static(range(3)):
                    rigid_global_info.qpos[i_q + q_start, i_b] = dofs_state.pos[i_q + dof_start, i_b]

                for i_q in ti.static(range(4)):
                    rigid_global_info.qpos[i_q + 3 + q_start, i_b] = quat[i_q]
            elif joint_type == gs.JOINT_TYPE.SPHERICAL:
                xyz = ti.Vector(
                    [
                        dofs_state.pos[0 + dof_start, i_b],
                        dofs_state.pos[1 + dof_start, i_b],
                        dofs_state.pos[2 + dof_start, i_b],
                    ],
                    dt=gs.ti_float,
                )
                quat = gu.ti_xyz_to_quat(xyz)
                for i_q_ in ti.static(range(4)):
                    i_q = q_start + i_q_
                    rigid_global_info.qpos[i_q, i_b] = quat[i_q - q_start]
            else:
                for i_q in range(q_start, links_info.q_end[I_l]):
                    rigid_global_info.qpos[i_q, i_b] = dofs_state.pos[dof_start + i_q - q_start, i_b]


@ti.kernel
def kernel_control_dofs_force(
    force: ti.types.ndarray(),
    dofs_idx: ti.types.ndarray(),
    envs_idx: ti.types.ndarray(),
    dofs_state: array_class.DofsState,
    static_rigid_sim_config: ti.template(),
):
    ti.loop_config(serialize=static_rigid_sim_config.para_level < gs.PARA_LEVEL.PARTIAL)
    for i_d_, i_b_ in ti.ndrange(dofs_idx.shape[0], envs_idx.shape[0]):
        dofs_state.ctrl_mode[dofs_idx[i_d_], envs_idx[i_b_]] = gs.CTRL_MODE.FORCE
        dofs_state.ctrl_force[dofs_idx[i_d_], envs_idx[i_b_]] = force[i_b_, i_d_]


@ti.kernel
def kernel_control_dofs_velocity(
    velocity: ti.types.ndarray(),
    dofs_idx: ti.types.ndarray(),
    envs_idx: ti.types.ndarray(),
    dofs_state: array_class.DofsState,
    static_rigid_sim_config: ti.template(),
):
    ti.loop_config(serialize=static_rigid_sim_config.para_level < gs.PARA_LEVEL.PARTIAL)
    for i_d_, i_b_ in ti.ndrange(dofs_idx.shape[0], envs_idx.shape[0]):
        dofs_state.ctrl_mode[dofs_idx[i_d_], envs_idx[i_b_]] = gs.CTRL_MODE.VELOCITY
        dofs_state.ctrl_vel[dofs_idx[i_d_], envs_idx[i_b_]] = velocity[i_b_, i_d_]


@ti.kernel
def kernel_control_dofs_position(
    position: ti.types.ndarray(),
    dofs_idx: ti.types.ndarray(),
    envs_idx: ti.types.ndarray(),
    dofs_state: array_class.DofsState,
    static_rigid_sim_config: ti.template(),
):
    ti.loop_config(serialize=static_rigid_sim_config.para_level < gs.PARA_LEVEL.PARTIAL)
    for i_d_, i_b_ in ti.ndrange(dofs_idx.shape[0], envs_idx.shape[0]):
        dofs_state.ctrl_mode[dofs_idx[i_d_], envs_idx[i_b_]] = gs.CTRL_MODE.POSITION
        dofs_state.ctrl_pos[dofs_idx[i_d_], envs_idx[i_b_]] = position[i_b_, i_d_]


@ti.kernel
def kernel_get_links_vel(
    tensor: ti.types.ndarray(),
    links_idx: ti.types.ndarray(),
    envs_idx: ti.types.ndarray(),
    ref: ti.template(),
    links_state: array_class.LinksState,
    static_rigid_sim_config: ti.template(),
):
    ti.loop_config(serialize=static_rigid_sim_config.para_level < gs.PARA_LEVEL.PARTIAL)
    for i_l_, i_b_ in ti.ndrange(links_idx.shape[0], envs_idx.shape[0]):
        # This is the velocity in world coordinates expressed at global com-position
        vel = links_state.cd_vel[links_idx[i_l_], envs_idx[i_b_]]  # entity's CoM

        # Translate to get the velocity expressed at a different position if necessary link-position
        if ti.static(ref == 1):  # link's CoM
            vel = vel + links_state.cd_ang[links_idx[i_l_], envs_idx[i_b_]].cross(
                links_state.i_pos[links_idx[i_l_], envs_idx[i_b_]]
            )
        if ti.static(ref == 2):  # link's origin
            vel = vel + links_state.cd_ang[links_idx[i_l_], envs_idx[i_b_]].cross(
                links_state.pos[links_idx[i_l_], envs_idx[i_b_]] - links_state.COM[links_idx[i_l_], envs_idx[i_b_]]
            )

        for i in ti.static(range(3)):
            tensor[i_b_, i_l_, i] = vel[i]


@ti.kernel
def kernel_get_links_acc(
    mimick_imu: ti.i32,
    tensor: ti.types.ndarray(),
    links_idx: ti.types.ndarray(),
    envs_idx: ti.types.ndarray(),
    links_state: array_class.LinksState,
    rigid_global_info: array_class.RigidGlobalInfo,
    static_rigid_sim_config: ti.template(),
):
    ti.loop_config(serialize=static_rigid_sim_config.para_level < gs.PARA_LEVEL.PARTIAL)
    for i_l_, i_b_ in ti.ndrange(links_idx.shape[0], envs_idx.shape[0]):
        i_l = links_idx[i_l_]
        i_b = envs_idx[i_b_]

        # Compute links spatial acceleration expressed at links origin in world coordinates
        cpos = links_state.pos[i_l, i_b] - links_state.COM[i_l, i_b]
        acc_ang = links_state.cacc_ang[i_l, i_b]
        acc_lin = links_state.cacc_lin[i_l, i_b] + acc_ang.cross(cpos)

        # Compute links classical linear acceleration expressed at links origin in world coordinates
        ang = links_state.cd_ang[i_l, i_b]
        vel = links_state.cd_vel[i_l, i_b] + ang.cross(cpos)
        acc_classic_lin = acc_lin + ang.cross(vel)

        # Mimick IMU accelerometer signal if requested
        if mimick_imu:
            # Subtract gravity
            acc_classic_lin -= rigid_global_info.gravity[i_b]

            # Move the resulting linear acceleration in local links frame
            acc_classic_lin = gu.ti_inv_transform_by_quat(acc_classic_lin, links_state.quat[i_l, i_b])

        for i in ti.static(range(3)):
            tensor[i_b_, i_l_, i] = acc_classic_lin[i]


@ti.kernel
def kernel_get_dofs_control_force(
    tensor: ti.types.ndarray(),
    dofs_idx: ti.types.ndarray(),
    envs_idx: ti.types.ndarray(),
    dofs_state: array_class.DofsState,
    dofs_info: array_class.DofsInfo,
    static_rigid_sim_config: ti.template(),
):
    # we need to compute control force here because this won't be computed until the next actual simulation step
    ti.loop_config(serialize=static_rigid_sim_config.para_level < gs.PARA_LEVEL.PARTIAL)
    for i_d_, i_b_ in ti.ndrange(dofs_idx.shape[0], envs_idx.shape[0]):
        i_d = dofs_idx[i_d_]
        i_b = envs_idx[i_b_]
        I_d = [i_d, i_b] if ti.static(static_rigid_sim_config.batch_dofs_info) else i_d
        force = gs.ti_float(0.0)
        if dofs_state.ctrl_mode[i_d, i_b] == gs.CTRL_MODE.FORCE:
            force = dofs_state.ctrl_force[i_d, i_b]
        elif dofs_state.ctrl_mode[i_d, i_b] == gs.CTRL_MODE.VELOCITY:
            force = dofs_info.kv[I_d] * (dofs_state.ctrl_vel[i_d, i_b] - dofs_state.vel[i_d, i_b])
        elif dofs_state.ctrl_mode[i_d, i_b] == gs.CTRL_MODE.POSITION:
            force = (
                dofs_info.kp[I_d] * (dofs_state.ctrl_pos[i_d, i_b] - dofs_state.pos[i_d, i_b])
                - dofs_info.kv[I_d] * dofs_state.vel[i_d, i_b]
            )
        tensor[i_b_, i_d_] = ti.math.clamp(
            force,
            dofs_info.force_range[I_d][0],
            dofs_info.force_range[I_d][1],
        )


@ti.kernel
def kernel_set_drone_rpm(
    n_propellers: ti.i32,
    propellers_link_idxs: ti.types.ndarray(),
    propellers_rpm: ti.types.ndarray(),
    propellers_spin: ti.types.ndarray(),
    KF: ti.float32,
    KM: ti.float32,
    invert: ti.i32,
    links_state: array_class.LinksState,
):
    """
    Set the RPM of propellers of a drone entity.

    This method should only be called by drone entities.
    """
    _B = propellers_rpm.shape[1]
    for i_b in range(_B):
        for i_prop in range(n_propellers):
            i_l = propellers_link_idxs[i_prop]

            force = ti.Vector([0.0, 0.0, propellers_rpm[i_prop, i_b] ** 2 * KF], dt=gs.ti_float)
            torque = ti.Vector(
                [0.0, 0.0, propellers_rpm[i_prop, i_b] ** 2 * KM * propellers_spin[i_prop]], dt=gs.ti_float
            )
            if invert:
                torque = -torque

            func_apply_link_external_force(force, i_l, i_b, 1, 1, links_state)
            func_apply_link_external_torque(torque, i_l, i_b, 1, 1, links_state)


@ti.kernel
def kernel_update_drone_propeller_vgeoms(
    n_propellers: ti.i32,
    propellers_vgeom_idxs: ti.types.ndarray(),
    propellers_revs: ti.types.ndarray(),
    propellers_spin: ti.types.ndarray(),
    vgeoms_state: array_class.VGeomsState,
    static_rigid_sim_config: ti.template(),
):
    """
    Update the angle of the vgeom in the propellers of a drone entity.
    """
    _B = propellers_revs.shape[1]
    for i, b in ti.ndrange(n_propellers, _B):
        rad = propellers_revs[i, b] * propellers_spin[i] * static_rigid_sim_config.substep_dt * np.pi / 30
        vgeoms_state.quat[propellers_vgeom_idxs[i], b] = gu.ti_transform_quat_by_quat(
            gu.ti_rotvec_to_quat(ti.Vector([0.0, 0.0, rad], dt=gs.ti_float)),
            vgeoms_state.quat[propellers_vgeom_idxs[i], b],
        )


@ti.kernel
def kernel_set_geom_friction(geoms_idx: ti.i32, friction: ti.f32, geoms_info: array_class.GeomsInfo):
    geoms_info.friction[geoms_idx] = friction


@ti.kernel
def kernel_set_geoms_friction(
    friction: ti.types.ndarray(),
    geoms_idx: ti.types.ndarray(),
    geoms_info: array_class.GeomsInfo,
    static_rigid_sim_config: ti.template(),
):
    ti.loop_config(serialize=static_rigid_sim_config.para_level < gs.PARA_LEVEL.PARTIAL)
    for i_g_ in ti.ndrange(geoms_idx.shape[0]):
        geoms_info.friction[geoms_idx[i_g_]] = friction[i_g_]


@ti.kernel
def kernel_add_weld_constraint(
    link1_idx: ti.i32,
    link2_idx: ti.i32,
    envs_idx: ti.types.ndarray(),
    equalities_info: array_class.EqualitiesInfo,
    constraint_state: array_class.ConstraintState,
    links_state: array_class.LinksState,
    static_rigid_sim_config: ti.template(),
):
    ti.loop_config(serialize=static_rigid_sim_config.para_level < gs.PARA_LEVEL.PARTIAL)
    for i_b_ in ti.ndrange(envs_idx.shape[0]):
        i_b = envs_idx[i_b_]
        i_e = constraint_state.ti_n_equalities[i_b]
        if i_e == static_rigid_sim_config.n_equalities_candidate:
            print(
                f"{colors.YELLOW}[Genesis] [00:00:00] [WARNING] Ignoring dynamically registered weld constraint "
                f"to avoid exceeding max number of equality constraints ({static_rigid_sim_config.n_equalities_candidate}). "
                f"Please increase the value of RigidSolver's option 'max_dynamic_constraints'.{formats.RESET}"
            )
        else:
            shared_pos = links_state.pos[link1_idx, i_b]
            pos1 = gu.ti_inv_transform_by_trans_quat(
                shared_pos, links_state.pos[link1_idx, i_b], links_state.quat[link1_idx, i_b]
            )
            pos2 = gu.ti_inv_transform_by_trans_quat(
                shared_pos, links_state.pos[link2_idx, i_b], links_state.quat[link2_idx, i_b]
            )

            equalities_info.eq_type[i_e, i_b] = gs.ti_int(gs.EQUALITY_TYPE.WELD)
            equalities_info.eq_obj1id[i_e, i_b] = link1_idx
            equalities_info.eq_obj2id[i_e, i_b] = link2_idx

            for i_3 in ti.static(range(3)):
                equalities_info.eq_data[i_e, i_b][i_3 + 3] = pos1[i_3]
                equalities_info.eq_data[i_e, i_b][i_3] = pos2[i_3]

            relpose = gu.ti_quat_mul(gu.ti_inv_quat(links_state.quat[link1_idx, i_b]), links_state.quat[link2_idx, i_b])

            equalities_info.eq_data[i_e, i_b][6] = relpose[0]
            equalities_info.eq_data[i_e, i_b][7] = relpose[1]
            equalities_info.eq_data[i_e, i_b][8] = relpose[2]
            equalities_info.eq_data[i_e, i_b][9] = relpose[3]

            equalities_info.eq_data[i_e, i_b][10] = 1.0
            equalities_info.sol_params[i_e, i_b] = ti.Vector(
                [2 * static_rigid_sim_config.substep_dt, 1.0e00, 9.0e-01, 9.5e-01, 1.0e-03, 5.0e-01, 2.0e00]
            )

            constraint_state.ti_n_equalities[i_b] = constraint_state.ti_n_equalities[i_b] + 1


@ti.kernel
def kernel_delete_weld_constraint(
    link1_idx: ti.i32,
    link2_idx: ti.i32,
    envs_idx: ti.types.ndarray(),
    equalities_info: array_class.EqualitiesInfo,
    constraint_state: array_class.ConstraintState,
    static_rigid_sim_config: ti.template(),
):
    ti.loop_config(serialize=static_rigid_sim_config.para_level < gs.PARA_LEVEL.PARTIAL)
    for i_b_ in ti.ndrange(envs_idx.shape[0]):
        i_b = envs_idx[i_b_]
        for i_e in range(static_rigid_sim_config.n_equalities, constraint_state.ti_n_equalities[i_b]):
            if (
                equalities_info.eq_type[i_e, i_b] == gs.EQUALITY_TYPE.WELD
                and equalities_info.eq_obj1id[i_e, i_b] == link1_idx
                and equalities_info.eq_obj2id[i_e, i_b] == link2_idx
            ):
                if i_e < constraint_state.ti_n_equalities[i_b] - 1:
                    equalities_info.eq_type[i_e, i_b] = equalities_info.eq_type[
                        constraint_state.ti_n_equalities[i_b] - 1, i_b
                    ]
                constraint_state.ti_n_equalities[i_b] = constraint_state.ti_n_equalities[i_b] - 1<|MERGE_RESOLUTION|>--- conflicted
+++ resolved
@@ -560,9 +560,9 @@
                 dofs_motion_vel=np.concatenate([joint.dofs_motion_vel for joint in joints], dtype=gs.np_float),
                 dofs_limit=np.concatenate([joint.dofs_limit for joint in joints], dtype=gs.np_float),
                 dofs_invweight=np.concatenate([joint.dofs_invweight for joint in joints], dtype=gs.np_float),
-                dofs_frictionloss=np.concatenate([joint.dofs_frictionloss for joint in joints], dtype=gs.np_float),
                 dofs_stiffness=np.concatenate([joint.dofs_stiffness for joint in joints], dtype=gs.np_float),
                 dofs_damping=np.concatenate([joint.dofs_damping for joint in joints], dtype=gs.np_float),
+                dofs_frictionloss=np.concatenate([joint.dofs_frictionloss for joint in joints], dtype=gs.np_float),
                 dofs_armature=np.concatenate([joint.dofs_armature for joint in joints], dtype=gs.np_float),
                 dofs_kp=np.concatenate([joint.dofs_kp for joint in joints], dtype=gs.np_float),
                 dofs_kv=np.concatenate([joint.dofs_kv for joint in joints], dtype=gs.np_float),
@@ -576,66 +576,6 @@
         # just in case
         self.dofs_state.force.fill(0)
 
-<<<<<<< HEAD
-=======
-    @ti.kernel
-    def _kernel_init_dof_fields(
-        self_unused,
-        # input np array
-        dofs_motion_ang: ti.types.ndarray(),
-        dofs_motion_vel: ti.types.ndarray(),
-        dofs_limit: ti.types.ndarray(),
-        dofs_invweight: ti.types.ndarray(),
-        dofs_frictionloss: ti.types.ndarray(),
-        dofs_stiffness: ti.types.ndarray(),
-        dofs_damping: ti.types.ndarray(),
-        dofs_armature: ti.types.ndarray(),
-        dofs_kp: ti.types.ndarray(),
-        dofs_kv: ti.types.ndarray(),
-        dofs_force_range: ti.types.ndarray(),
-        # taichi variables
-        dofs_info: array_class.DofsInfo,
-        dofs_state: array_class.DofsState,
-        # we will use RigidGlobalInfo as typing after Hugh adds array_struct feature to taichi
-        rigid_global_info: ti.template(),
-        static_rigid_sim_config: ti.template(),
-    ):
-        n_dofs = dofs_state.ctrl_mode.shape[0]
-        _B = dofs_state.ctrl_mode.shape[1]
-        for I in ti.grouped(dofs_info.invweight):
-            i = I[0]  # batching (if any) will be the second dim
-
-            for j in ti.static(range(3)):
-                dofs_info.motion_ang[I][j] = dofs_motion_ang[i, j]
-                dofs_info.motion_vel[I][j] = dofs_motion_vel[i, j]
-
-            for j in ti.static(range(2)):
-                dofs_info.limit[I][j] = dofs_limit[i, j]
-                dofs_info.force_range[I][j] = dofs_force_range[i, j]
-
-            dofs_info.armature[I] = dofs_armature[i]
-            dofs_info.invweight[I] = dofs_invweight[i]
-            dofs_info.frictionloss[I] = dofs_frictionloss[i]
-            dofs_info.stiffness[I] = dofs_stiffness[i]
-            dofs_info.damping[I] = dofs_damping[i]
-            dofs_info.kp[I] = dofs_kp[i]
-            dofs_info.kv[I] = dofs_kv[i]
-
-        ti.loop_config(serialize=static_rigid_sim_config.para_level < gs.PARA_LEVEL.PARTIAL)
-        for i, b in ti.ndrange(n_dofs, _B):
-            dofs_state.ctrl_mode[i, b] = gs.CTRL_MODE.FORCE
-
-        if ti.static(static_rigid_sim_config.use_hibernation):
-            ti.loop_config(serialize=static_rigid_sim_config.para_level < gs.PARA_LEVEL.PARTIAL)
-            for i, b in ti.ndrange(n_dofs, _B):
-                dofs_state.hibernated[i, b] = False
-                rigid_global_info.awake_dofs[i, b] = i
-
-            ti.loop_config(serialize=static_rigid_sim_config.para_level < gs.PARA_LEVEL.PARTIAL)
-            for b in range(_B):
-                rigid_global_info.n_awake_dofs[b] = n_dofs
-
->>>>>>> 5a96162d
     def _init_link_fields(self):
         self.links_info = self.data_manager.links_info
         self.links_state = self.data_manager.links_state
@@ -2574,6 +2514,7 @@
     dofs_invweight: ti.types.ndarray(),
     dofs_stiffness: ti.types.ndarray(),
     dofs_damping: ti.types.ndarray(),
+    dofs_frictionloss: ti.types.ndarray(),
     dofs_armature: ti.types.ndarray(),
     dofs_kp: ti.types.ndarray(),
     dofs_kv: ti.types.ndarray(),
@@ -2602,6 +2543,7 @@
         dofs_info.invweight[I] = dofs_invweight[i]
         dofs_info.stiffness[I] = dofs_stiffness[i]
         dofs_info.damping[I] = dofs_damping[i]
+        dofs_info.frictionloss[I] = dofs_frictionloss[i]
         dofs_info.kp[I] = dofs_kp[i]
         dofs_info.kv[I] = dofs_kv[i]
 
