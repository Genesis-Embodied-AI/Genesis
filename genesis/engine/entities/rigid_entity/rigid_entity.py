from copy import copy
from itertools import chain
from typing import TYPE_CHECKING, Literal

import gstaichi as ti
import numpy as np
import torch
import trimesh

import genesis as gs
from genesis.engine.materials.base import Material
from genesis.options.morphs import Morph
from genesis.options.surfaces import Surface
from genesis.utils import array_class
from genesis.utils import linalg as lu
from genesis.utils import geom as gu
from genesis.utils import mesh as mu
from genesis.utils import mjcf as mju
from genesis.utils import terrain as tu
from genesis.utils import urdf as uu
from genesis.utils.misc import ALLOCATE_TENSOR_WARNING, DeprecationError, ti_to_torch, to_gs_tensor
from genesis.engine.states.entities import RigidEntityState

from ..base_entity import Entity
from .rigid_equality import RigidEquality
from .rigid_geom import RigidGeom
from .rigid_joint import RigidJoint
from .rigid_link import RigidLink

if TYPE_CHECKING:
    from genesis.engine.scene import Scene
    from genesis.engine.solvers.rigid.rigid_solver_decomp import RigidSolver


@ti.data_oriented
class RigidEntity(Entity):
    """
    Entity class in rigid body systems. One rigid entity can be a robot, a terrain, a floating rigid body, etc.
    """

    # override typing
    _solver: "RigidSolver"

    def __init__(
        self,
        scene: "Scene",
        solver: "RigidSolver",
        material: Material,
        morph: Morph,
        surface: Surface,
        idx: int,
        idx_in_solver,
        link_start: int = 0,
        joint_start: int = 0,
        q_start=0,
        dof_start=0,
        geom_start=0,
        cell_start=0,
        vert_start=0,
        free_verts_state_start=0,
        fixed_verts_state_start=0,
        face_start=0,
        edge_start=0,
        vgeom_start=0,
        vvert_start=0,
        vface_start=0,
        equality_start=0,
        visualize_contact: bool = False,
    ):
        super().__init__(idx, scene, morph, solver, material, surface)

        self._idx_in_solver = idx_in_solver
        self._link_start: int = link_start
        self._joint_start: int = joint_start
        self._q_start = q_start
        self._dof_start = dof_start
        self._geom_start = geom_start
        self._cell_start = cell_start
        self._vert_start = vert_start
        self._face_start = face_start
        self._edge_start = edge_start
        self._free_verts_state_start = free_verts_state_start
        self._fixed_verts_state_start = fixed_verts_state_start
        self._vgeom_start = vgeom_start
        self._vvert_start = vvert_start
        self._vface_start = vface_start
        self._equality_start = equality_start

        self._free_verts_idx_local = torch.tensor([], dtype=gs.tc_int, device=gs.device)
        self._fixed_verts_idx_local = torch.tensor([], dtype=gs.tc_int, device=gs.device)
        self._base_links_idx_ = torch.tensor([self.base_link_idx], dtype=gs.tc_int, device=gs.device)

        self._batch_fixed_verts = morph.batch_fixed_verts

        self._visualize_contact: bool = visualize_contact

        self._is_built: bool = False

        self._load_model()

        # Initialize target variables and checkpoint
        self._tgt_keys = ["pos", "quat", "qpos", "dofs_velocity"]
        self._tgt = dict()
        self._tgt_buffer = list()
        self._ckpt = dict()
        self._update_tgt_while_set = self._solver._requires_grad

    def _update_tgt(self, key, value):
        # Set [self._tgt] value while keeping the insertion order between keys. When a new key is inserted or an existing
        # key is updated, the new element should be inserted at the end of the dict. This is because we need to keep
        # the insertion order to correctly pass the gradients in the backward pass.
        self._tgt.pop(key, None)
        self._tgt[key] = value

    def init_ckpt(self):
        pass

    def _load_model(self):
        self._links = gs.List()
        self._joints = gs.List()
        self._equalities = gs.List()

        if isinstance(self._morph, gs.morphs.Mesh):
            self._load_mesh(self._morph, self._surface)
        elif isinstance(self._morph, (gs.morphs.MJCF, gs.morphs.URDF, gs.morphs.Drone)):
            self._load_scene(self._morph, self._surface)
        elif isinstance(self._morph, gs.morphs.Primitive):
            self._load_primitive(self._morph, self._surface)
        elif isinstance(self._morph, gs.morphs.Terrain):
            self._load_terrain(self._morph, self._surface)
        else:
            gs.raise_exception(f"Unsupported morph: {self._morph}.")

        self._requires_jac_and_IK = self._morph.requires_jac_and_IK
        self._is_local_collision_mask = isinstance(self._morph, gs.morphs.MJCF)

        self._update_child_idxs()

    def _update_child_idxs(self):
        for link in self._links:
            if link.parent_idx != -1:
                parent_link = self._links[link.parent_idx_local]
                if link.idx not in parent_link.child_idxs:
                    parent_link.child_idxs.append(link.idx)

    def _load_primitive(self, morph, surface):
        if morph.fixed:
            joint_type = gs.JOINT_TYPE.FIXED
            n_qs = 0
            n_dofs = 0
            init_qpos = np.zeros(0)
        else:
            joint_type = gs.JOINT_TYPE.FREE
            n_qs = 7
            n_dofs = 6
            init_qpos = np.concatenate([morph.pos, morph.quat])

        if isinstance(morph, gs.options.morphs.Box):
            extents = np.array(morph.size)
            tmesh = mu.create_box(extents=extents)
            cmesh = tmesh
            geom_data = extents
            geom_type = gs.GEOM_TYPE.BOX
            link_name_prefix = "box"

        elif isinstance(morph, gs.options.morphs.Sphere):
            tmesh = mu.create_sphere(radius=morph.radius)
            cmesh = tmesh
            geom_data = np.array([morph.radius])
            geom_type = gs.GEOM_TYPE.SPHERE
            link_name_prefix = "sphere"

        elif isinstance(morph, gs.options.morphs.Cylinder):
            tmesh = mu.create_cylinder(radius=morph.radius, height=morph.height)
            cmesh = tmesh
            geom_data = None
            geom_type = gs.GEOM_TYPE.MESH
            link_name_prefix = "cylinder"

        elif isinstance(morph, gs.options.morphs.Plane):
            tmesh, cmesh = mu.create_plane(normal=morph.normal, plane_size=morph.plane_size, tile_size=morph.tile_size)
            geom_data = np.array(morph.normal)
            geom_type = gs.GEOM_TYPE.PLANE
            link_name_prefix = "plane"

        else:
            gs.raise_exception("Unsupported primitive shape")

        # contains one visual geom (vgeom) and one collision geom (geom)
        g_infos = []
        if morph.visualization:
            g_infos.append(
                dict(
                    contype=0,
                    conaffinity=0,
                    vmesh=gs.Mesh.from_trimesh(tmesh, surface=surface),
                )
            )
        if (morph.contype or morph.conaffinity) and morph.collision:
            g_infos.append(
                dict(
                    contype=morph.contype,
                    conaffinity=morph.conaffinity,
                    mesh=gs.Mesh.from_trimesh(cmesh, surface=gs.surfaces.Collision()),
                    type=geom_type,
                    data=geom_data,
                    sol_params=gu.default_solver_params(),
                )
            )

        link, (joint,) = self._add_by_info(
            l_info=dict(
                is_robot=False,
                name=f"{link_name_prefix}_baselink",
                pos=np.array(morph.pos),
                quat=np.array(morph.quat),
                inertial_pos=None,  # we will compute the COM later based on the geometry
                inertial_quat=gu.identity_quat(),
                parent_idx=-1,
            ),
            j_infos=[
                dict(
                    name=f"{link_name_prefix}_baselink_joint",
                    n_qs=n_qs,
                    n_dofs=n_dofs,
                    type=joint_type,
                    init_qpos=init_qpos,
                )
            ],
            g_infos=g_infos,
            morph=morph,
            surface=surface,
        )

    def _load_mesh(self, morph, surface):
        if morph.fixed:
            joint_type = gs.JOINT_TYPE.FIXED
            n_qs = 0
            n_dofs = 0
            init_qpos = np.zeros(0)
        else:
            joint_type = gs.JOINT_TYPE.FREE
            n_qs = 7
            n_dofs = 6
            init_qpos = np.concatenate([morph.pos, morph.quat])

        # Load meshes
        meshes = gs.Mesh.from_morph_surface(morph, surface)

        g_infos = []
        if morph.visualization:
            for mesh in meshes:
                g_infos.append(
                    dict(
                        contype=0,
                        conaffinity=0,
                        vmesh=mesh,
                    )
                )
        if morph.collision:
            # Merge them as a single one if requested
            if morph.merge_submeshes_for_collision and len(meshes) > 1:
                tmesh = trimesh.util.concatenate([mesh.trimesh for mesh in meshes])
                mesh = gs.Mesh.from_trimesh(
                    mesh=tmesh,
                    surface=gs.surfaces.Collision(),
                )
                meshes = (mesh,)

            for mesh in meshes:
                g_infos.append(
                    dict(
                        contype=morph.contype,
                        conaffinity=morph.conaffinity,
                        mesh=mesh,
                        type=gs.GEOM_TYPE.MESH,
                        sol_params=gu.default_solver_params(),
                    )
                )

        link_name = morph.file.rsplit("/", 1)[-1].replace(".", "_")

        link, (joint,) = self._add_by_info(
            l_info=dict(
                is_robot=False,
                name=f"{link_name}_baselink",
                pos=np.array(morph.pos),
                quat=np.array(morph.quat),
                inertial_pos=None,  # we will compute the COM later based on the geometry
                inertial_quat=gu.identity_quat(),
                parent_idx=-1,
            ),
            j_infos=[
                dict(
                    name=f"{link_name}_baselink_joint",
                    n_qs=n_qs,
                    n_dofs=n_dofs,
                    type=joint_type,
                    init_qpos=init_qpos,
                )
            ],
            g_infos=g_infos,
            morph=morph,
            surface=surface,
        )

    def _load_terrain(self, morph, surface):
        vmesh, mesh, self.terrain_hf = tu.parse_terrain(morph, surface)
        self.terrain_scale = np.array((morph.horizontal_scale, morph.vertical_scale), dtype=gs.np_float)

        g_infos = []
        if morph.visualization:
            g_infos.append(
                dict(
                    contype=0,
                    conaffinity=0,
                    vmesh=vmesh,
                )
            )
        if morph.collision:
            g_infos.append(
                dict(
                    contype=1,
                    conaffinity=1,
                    mesh=mesh,
                    type=gs.GEOM_TYPE.TERRAIN,
                    sol_params=gu.default_solver_params(),
                )
            )

        link, (joint,) = self._add_by_info(
            l_info=dict(
                is_robot=False,
                name="baselink",
                pos=np.array(morph.pos),
                quat=np.array(morph.quat),
                inertial_pos=None,
                inertial_quat=gu.identity_quat(),
                inertial_i=None,
                inertial_mass=None,
                parent_idx=-1,
                invweight=None,
            ),
            j_infos=[
                dict(
                    name="joint_baselink",
                    n_qs=0,
                    n_dofs=0,
                    type=gs.JOINT_TYPE.FIXED,
                )
            ],
            g_infos=g_infos,
            morph=morph,
            surface=surface,
        )

    def _load_scene(self, morph, surface):
        # Mujoco's unified MJCF+URDF parser is not good enough for now to be used for loading both MJCF and URDF files.
        # First, it would happen when loading visual meshes having supported format (i.e. Collada files '.dae').
        # Second, it does not take into account URDF 'mimic' joint constraints. However, it does a better job at
        # initialized undetermined physics parameters.
        if isinstance(morph, gs.morphs.MJCF):
            # Mujoco's unified MJCF+URDF parser systematically for MJCF files
            l_infos, links_j_infos, links_g_infos, eqs_info = mju.parse_xml(morph, surface)
        else:
            # Custom "legacy" URDF parser for loading geometries (visual and collision) and equality constraints.
            # This is necessary because Mujoco cannot parse visual geometries (meshes) reliably for URDF.
            l_infos, links_j_infos, links_g_infos, eqs_info = uu.parse_urdf(morph, surface)

            # Mujoco's unified MJCF+URDF parser for only link, joints, and collision geometries properties.
            morph_ = copy(morph)
            morph_.visualization = False
            try:
                # Mujoco's unified MJCF+URDF parser for URDF files.
                # Note that Mujoco URDF parser completely ignores equality constraints.
                l_infos, links_j_infos_mj, links_g_infos_mj, _ = mju.parse_xml(morph_, surface)

                # Mujoco is not parsing actuators properties
                for j_info_gs in chain.from_iterable(links_j_infos):
                    for j_info_mj in chain.from_iterable(links_j_infos_mj):
                        if j_info_mj["name"] == j_info_gs["name"]:
                            for name in ("dofs_force_range", "dofs_armature", "dofs_kp", "dofs_kv"):
                                j_info_mj[name] = j_info_gs[name]
                links_j_infos = links_j_infos_mj

                # Take into account 'world' body if it was added automatically for our legacy URDF parser
                if len(links_g_infos_mj) == len(links_g_infos) + 1:
                    assert not links_g_infos_mj[0]
                    links_g_infos.insert(0, [])
                assert len(links_g_infos_mj) == len(links_g_infos)

                # Update collision geometries, ignoring fake" visual geometries returned by Mujoco, (which is using
                # collision as visual to avoid loading mesh files), and keeping the true visual geometries provided
                # by our custom legacy URDF parser.
                # Note that the Kinematic tree ordering is stable between Mujoco and Genesis (Hopefully!).
                for link_g_infos, link_g_infos_mj in zip(links_g_infos, links_g_infos_mj):
                    # Remove collision geometries from our legacy URDF parser
                    for i_g, g_info in tuple(enumerate(link_g_infos))[::-1]:
                        is_col = g_info["contype"] or g_info["conaffinity"]
                        if is_col:
                            del link_g_infos[i_g]

                    # Add visual geometries from Mujoco's unified MJCF+URDF parser
                    for g_info in link_g_infos_mj:
                        is_col = g_info["contype"] or g_info["conaffinity"]
                        if is_col:
                            link_g_infos.append(g_info)
            except (ValueError, AssertionError):
                gs.logger.info("Falling back to legacy URDF parser. Default values of physics properties may be off.")

        # Add free floating joint at root if necessary
        if (
            (isinstance(morph, gs.morphs.Drone) or (isinstance(morph, gs.morphs.URDF) and not morph.fixed))
            and links_j_infos
            and sum(j_info["n_dofs"] for j_info in links_j_infos[0]) == 0
        ):
            # Select the second joint down the kinematic tree if possible without messing up with fixed links to keep
            root_idx = 0
            for idx, (l_info, link_j_infos) in tuple(enumerate(zip(l_infos, links_j_infos)))[:2]:
                if (
                    l_info["name"] not in morph.links_to_keep
                    and l_info["parent_idx"] in (0, -1)
                    and sum(j_info["n_dofs"] for j_info in link_j_infos) == 0
                ):
                    root_idx = idx
                    continue
                break

            # Define free joint
            j_info = dict()
            j_info["name"] = "root_joint"
            j_info["type"] = gs.JOINT_TYPE.FREE
            j_info["n_qs"] = 7
            j_info["n_dofs"] = 6
            j_info["init_qpos"] = np.concatenate([gu.zero_pos(), gu.identity_quat()])
            j_info["pos"] = gu.zero_pos()
            j_info["quat"] = gu.identity_quat()
            j_info["dofs_motion_ang"] = np.eye(6, 3, -3)
            j_info["dofs_motion_vel"] = np.eye(6, 3)
            j_info["dofs_limit"] = np.tile([-np.inf, np.inf], (6, 1))
            j_info["dofs_stiffness"] = np.zeros(6)
            j_info["dofs_invweight"] = np.zeros(6)
            j_info["dofs_frictionloss"] = np.zeros(6)
            j_info["dofs_damping"] = np.zeros(6)
            if isinstance(morph, gs.morphs.Drone):
                mass_tot = sum(l_info["inertial_mass"] for l_info in l_infos)
                j_info["dofs_damping"][3:] = mass_tot * morph.default_base_ang_damping_scale
            j_info["dofs_armature"] = np.zeros(6)
            j_info["dofs_kp"] = np.zeros((6,), dtype=gs.np_float)
            j_info["dofs_kv"] = np.zeros((6,), dtype=gs.np_float)
            j_info["dofs_force_range"] = np.tile([-np.inf, np.inf], (6, 1))
            links_j_infos[root_idx] = [j_info]

            # Rename root link for clarity if relevant
            if root_idx == 0:
                l_infos[root_idx]["name"] = "base"

            # Shift root idx for all child links and replace root if no longer fixed wrt world
            for i_l in range(root_idx, len(l_infos)):
                l_info = l_infos[i_l]
                if "root_idx" in l_info and l_info["root_idx"] in (root_idx + 1, i_l):
                    l_info["root_idx"] = root_idx

            # Must invalidate invweight for all child links and joints because the root joint was fixed when it was
            # initially computed. Re-initialize it to some strictly negative value to trigger recomputation in solver.
            for i_l in range(root_idx, len(l_infos)):
                l_infos[i_l]["invweight"] = np.full((2,), fill_value=-1.0)
                for j_info in links_j_infos[i_l]:
                    j_info["dofs_invweight"] = np.full((j_info["n_dofs"],), fill_value=-1.0)

        # Remove the world link if deemed "useless", i.e. fixed joint without any geometry attached
        if not links_g_infos[0] and sum(j_info["n_dofs"] for j_info in links_j_infos[0]) == 0:
            del l_infos[0], links_j_infos[0], links_g_infos[0]
            for l_info in l_infos:
                l_info["parent_idx"] = max(l_info["parent_idx"] - 1, -1)
                if "root_idx" in l_info:
                    l_info["root_idx"] = max(l_info["root_idx"] - 1, -1)

        # URDF is a robot description file so all links have same root_idx
        if isinstance(morph, gs.morphs.URDF) and not morph._enable_mujoco_compatibility:
            for l_info in l_infos:
                l_info["root_idx"] = 0

        # Genesis requires links associated with free joints to be attached to the world directly
        for l_info, link_j_infos in zip(l_infos, links_j_infos):
            if all(j_info["type"] == gs.JOINT_TYPE.FREE for j_info in link_j_infos):
                l_info["parent_idx"] = -1

        # Force recomputing inertial information based on geometry if ill-defined for some reason
        is_inertia_invalid = False
        for l_info, link_j_infos in zip(l_infos, links_j_infos):
            if not all(j_info["type"] == gs.JOINT_TYPE.FIXED for j_info in link_j_infos) and (
                (l_info.get("inertial_mass") is None or l_info["inertial_mass"] <= 0.0)
                or (l_info.get("inertial_i") is None or np.diag(l_info["inertial_i"]) <= 0.0).any()
            ):
                if l_info.get("inertial_mass") is not None or l_info.get("inertial_i") is not None:
                    gs.logger.debug(
                        f"Invalid or undefined inertia for link '{l_info['name']}'. Force recomputing it based on "
                        "geometry."
                    )
                l_info["inertial_i"] = None
                l_info["inertial_mass"] = None
                is_inertia_invalid = True
        if is_inertia_invalid:
            for l_info, link_j_infos in zip(l_infos, links_j_infos):
                l_info["invweight"] = np.full((2,), fill_value=-1.0)
                for j_info in link_j_infos:
                    j_info["dofs_invweight"] = np.full((j_info["n_dofs"],), fill_value=-1.0)

        # Check if there is something weird with the options
        non_physical_fieldnames = ("dofs_frictionloss", "dofs_damping", "dofs_armature")
        for j_info in (
            j_info for link_j_infos in links_j_infos for j_info in link_j_infos if j_info["type"] == gs.JOINT_TYPE.FREE
        ):
            if not all((j_info[name] < gs.EPS).all() for name in non_physical_fieldnames if name in j_info):
                gs.logger.warning(
                    "Some free joint has non-zero frictionloss, damping or armature parameters. Beware it is "
                    "non-physical."
                )

        # Define a flag that determines whether the link at hand is associated with a robot.
        # Note that 0d array is used rather than native type because this algo requires mutable objects.
        for l_info, link_j_infos in zip(l_infos, links_j_infos):
            if not link_j_infos or all(j_info["type"] == gs.JOINT_TYPE.FIXED for j_info in link_j_infos):
                if l_info["parent_idx"] >= 0:
                    l_info["is_robot"] = l_infos[l_info["parent_idx"]]["is_robot"]
                else:
                    l_info["is_robot"] = np.array(False, dtype=np.bool_)
            elif all(j_info["type"] == gs.JOINT_TYPE.FREE for j_info in link_j_infos):
                l_info["is_robot"] = np.array(False, dtype=np.bool_)
            else:
                l_info["is_robot"] = np.array(True, dtype=np.bool_)
                if l_info["parent_idx"] >= 0:
                    l_infos[l_info["parent_idx"]]["is_robot"][()] = True

        # Add (link, joints, geoms) tuples sequentially
        for l_info, link_j_infos, link_g_infos in zip(l_infos, links_j_infos, links_g_infos):
            if l_info["parent_idx"] < 0:
                if morph.pos is not None or morph.quat is not None:
                    gs.logger.info("Applying offset to base link's pose with user provided value in morph.")
                    pos = np.asarray(l_info.get("pos", (0.0, 0.0, 0.0)))
                    quat = np.asarray(l_info.get("quat", (1.0, 0.0, 0.0, 0.0)))
                    if morph.pos is None:
                        pos_offset = np.zeros((3,))
                    else:
                        pos_offset = np.asarray(morph.pos)
                    if morph.quat is None:
                        quat_offset = np.array((1.0, 0.0, 0.0, 0.0))
                    else:
                        quat_offset = np.asarray(morph.quat)
                    l_info["pos"], l_info["quat"] = gu.transform_pos_quat_by_trans_quat(
                        pos, quat, pos_offset, quat_offset
                    )

                for j_info in link_j_infos:
                    if j_info["type"] == gs.JOINT_TYPE.FREE:
                        # in this case, l_info['pos'] and l_info['quat'] are actually not used in solver,
                        # but this initial value will be reflected
                        j_info["init_qpos"] = np.concatenate([l_info["pos"], l_info["quat"]])

            # Exclude joints with 0 dofs to align with Mujoco
            link_j_infos = [j_info for j_info in link_j_infos if j_info["n_dofs"] > 0]

            self._add_by_info(l_info, link_j_infos, link_g_infos, morph, surface)

        # Add equality constraints sequentially
        for eq_info in eqs_info:
            self._add_equality(
                name=eq_info["name"],
                type=eq_info["type"],
                objs_name=eq_info["objs_name"],
                data=eq_info["data"],
                sol_params=eq_info["sol_params"],
            )

    def _build(self):
        for link in self._links:
            link._build()

        self._n_qs = self.n_qs
        self._n_dofs = self.n_dofs
        self._n_geoms = self.n_geoms
        self._is_built = True

        verts_start = 0
        free_verts_idx_local, fixed_verts_idx_local = [], []
        for link in self.links:
            verts_idx = torch.arange(verts_start, verts_start + link.n_verts, dtype=gs.tc_int, device=gs.device)
            if link.is_fixed and not self._batch_fixed_verts:
                fixed_verts_idx_local.append(verts_idx)
            else:
                free_verts_idx_local.append(verts_idx)
            verts_start += link.n_verts
        if free_verts_idx_local:
            self._free_verts_idx_local = torch.cat(free_verts_idx_local)
        if fixed_verts_idx_local:
            self._fixed_verts_idx_local = torch.cat(fixed_verts_idx_local)
        self._n_free_verts = len(self._free_verts_idx_local)
        self._n_fixed_verts = len(self._fixed_verts_idx_local)

        self._dofs_idx = torch.arange(
            self._dof_start, self._dof_start + self._n_dofs, dtype=gs.tc_int, device=gs.device
        )

        self._geoms = self.geoms
        self._vgeoms = self.vgeoms

        self._init_jac_and_IK()

    def _init_jac_and_IK(self):
        if not self._requires_jac_and_IK:
            return

        if self.n_dofs == 0:
            return

        self._jacobian = ti.field(dtype=gs.ti_float, shape=(6, self.n_dofs, self._solver._B))

        # compute joint limit in q space
        q_limit_lower = []
        q_limit_upper = []
        for joint in self.joints:
            if joint.type == gs.JOINT_TYPE.FREE:
                q_limit_lower.append(joint.dofs_limit[:3, 0])
                q_limit_lower.append(-np.ones(4))  # quaternion lower bound
                q_limit_upper.append(joint.dofs_limit[:3, 1])
                q_limit_upper.append(np.ones(4))  # quaternion upper bound
            elif joint.type == gs.JOINT_TYPE.FIXED:
                pass
            else:
                q_limit_lower.append(joint.dofs_limit[:, 0])
                q_limit_upper.append(joint.dofs_limit[:, 1])
        self.q_limit = np.stack(
            (np.concatenate(q_limit_lower), np.concatenate(q_limit_upper)), axis=0, dtype=gs.np_float
        )

        # for storing intermediate results
        self._IK_n_tgts = self._solver._options.IK_max_targets
        self._IK_error_dim = self._IK_n_tgts * 6
        self._IK_mat = ti.field(dtype=gs.ti_float, shape=(self._IK_error_dim, self._IK_error_dim, self._solver._B))
        self._IK_inv = ti.field(dtype=gs.ti_float, shape=(self._IK_error_dim, self._IK_error_dim, self._solver._B))
        self._IK_L = ti.field(dtype=gs.ti_float, shape=(self._IK_error_dim, self._IK_error_dim, self._solver._B))
        self._IK_U = ti.field(dtype=gs.ti_float, shape=(self._IK_error_dim, self._IK_error_dim, self._solver._B))
        self._IK_y = ti.field(dtype=gs.ti_float, shape=(self._IK_error_dim, self._IK_error_dim, self._solver._B))
        self._IK_qpos_orig = ti.field(dtype=gs.ti_float, shape=(self.n_qs, self._solver._B))
        self._IK_qpos_best = ti.field(dtype=gs.ti_float, shape=(self.n_qs, self._solver._B))
        self._IK_delta_qpos = ti.field(dtype=gs.ti_float, shape=(self.n_dofs, self._solver._B))
        self._IK_vec = ti.field(dtype=gs.ti_float, shape=(self._IK_error_dim, self._solver._B))
        self._IK_err_pose = ti.field(dtype=gs.ti_float, shape=(self._IK_error_dim, self._solver._B))
        self._IK_err_pose_best = ti.field(dtype=gs.ti_float, shape=(self._IK_error_dim, self._solver._B))
        self._IK_jacobian = ti.field(dtype=gs.ti_float, shape=(self._IK_error_dim, self.n_dofs, self._solver._B))
        self._IK_jacobian_T = ti.field(dtype=gs.ti_float, shape=(self.n_dofs, self._IK_error_dim, self._solver._B))

    def _add_by_info(self, l_info, j_infos, g_infos, morph, surface):
        if len(j_infos) > 1 and any(j_info["type"] in (gs.JOINT_TYPE.FREE, gs.JOINT_TYPE.FIXED) for j_info in j_infos):
            raise ValueError(
                "Compounding joints of types 'FREE' or 'FIXED' with any other joint on the same body not supported"
            )

        if isinstance(morph, gs.options.morphs.FileMorph) and morph.recompute_inertia:
            l_info.update(inertial_pos=None, inertial_quat=None, inertial_i=None, inertial_mass=None)

        parent_idx = l_info["parent_idx"]
        if parent_idx >= 0:
            parent_idx += self._link_start
        root_idx = l_info.get("root_idx")
        if root_idx is not None and root_idx >= 0:
            root_idx += self._link_start
        link_idx = self.n_links + self._link_start
        joint_start = self.n_joints + self._joint_start
        free_verts_start, fixed_verts_start = self._free_verts_state_start, self._fixed_verts_state_start
        for link in self.links:
            if link.is_fixed and not self._batch_fixed_verts:
                fixed_verts_start += link.n_verts
            else:
                free_verts_start += link.n_verts

        # Add parent joints
        joints = gs.List()
        self._joints.append(joints)
        for i_j_, j_info in enumerate(j_infos):
            n_dofs = j_info["n_dofs"]

            sol_params = np.array(j_info.get("sol_params", gu.default_solver_params()), copy=True)
            if (
                len(sol_params.shape) == 2
                and sol_params.shape[0] == 1
                and (sol_params[0][3] >= 1.0 or sol_params[0][2] >= sol_params[0][3])
            ):
                gs.logger.warning(
                    f"Joint {j_info['name']}'s sol_params {sol_params[0]} look not right, change to default."
                )
                sol_params = gu.default_solver_params()

            dofs_motion_ang = j_info.get("dofs_motion_ang")
            if dofs_motion_ang is None:
                if n_dofs == 6:
                    dofs_motion_ang = np.eye(6, 3, -3)
                elif n_dofs == 0:
                    dofs_motion_ang = np.zeros((0, 3))
                else:
                    assert False

            dofs_motion_vel = j_info.get("dofs_motion_vel")
            if dofs_motion_vel is None:
                if n_dofs == 6:
                    dofs_motion_vel = np.eye(6, 3)
                elif n_dofs == 0:
                    dofs_motion_vel = np.zeros((0, 3))
                else:
                    assert False

            joint = RigidJoint(
                entity=self,
                name=j_info["name"],
                idx=joint_start + i_j_,
                link_idx=link_idx,
                q_start=self.n_qs + self._q_start,
                dof_start=self.n_dofs + self._dof_start,
                n_qs=j_info["n_qs"],
                n_dofs=n_dofs,
                type=j_info["type"],
                pos=j_info.get("pos", gu.zero_pos()),
                quat=j_info.get("quat", gu.identity_quat()),
                init_qpos=j_info.get("init_qpos", np.zeros(n_dofs)),
                sol_params=sol_params,
                dofs_motion_ang=dofs_motion_ang,
                dofs_motion_vel=dofs_motion_vel,
                dofs_limit=j_info.get("dofs_limit", np.tile([[-np.inf, np.inf]], [n_dofs, 1])),
                dofs_invweight=j_info.get("dofs_invweight", np.zeros(n_dofs)),
                dofs_frictionloss=j_info.get("dofs_frictionloss", np.zeros(n_dofs)),
                dofs_stiffness=j_info.get("dofs_stiffness", np.zeros(n_dofs)),
                dofs_damping=j_info.get("dofs_damping", np.zeros(n_dofs)),
                dofs_armature=j_info.get("dofs_armature", np.zeros(n_dofs)),
                dofs_kp=j_info.get("dofs_kp", np.zeros(n_dofs)),
                dofs_kv=j_info.get("dofs_kv", np.zeros(n_dofs)),
                dofs_force_range=j_info.get("dofs_force_range", np.tile([[-np.inf, np.inf]], [n_dofs, 1])),
            )
            joints.append(joint)

        # Add child link
        link = RigidLink(
            entity=self,
            name=l_info["name"],
            idx=link_idx,
            joint_start=joint_start,
            n_joints=len(j_infos),
            geom_start=self.n_geoms + self._geom_start,
            cell_start=self.n_cells + self._cell_start,
            vert_start=self.n_verts + self._vert_start,
            face_start=self.n_faces + self._face_start,
            edge_start=self.n_edges + self._edge_start,
            free_verts_state_start=free_verts_start,
            fixed_verts_state_start=fixed_verts_start,
            vgeom_start=self.n_vgeoms + self._vgeom_start,
            vvert_start=self.n_vverts + self._vvert_start,
            vface_start=self.n_vfaces + self._vface_start,
            pos=l_info["pos"],
            quat=l_info["quat"],
            inertial_pos=l_info.get("inertial_pos"),
            inertial_quat=l_info.get("inertial_quat"),
            inertial_i=l_info.get("inertial_i"),
            inertial_mass=l_info.get("inertial_mass"),
            parent_idx=parent_idx,
            root_idx=root_idx,
            invweight=l_info.get("invweight"),
            visualize_contact=self.visualize_contact,
        )
        self._links.append(link)

        # Separate collision from visual geometry for post-processing
        cg_infos, vg_infos = [], []
        for g_info in g_infos:
            is_col = g_info["contype"] or g_info["conaffinity"]
            if morph.collision and is_col:
                cg_infos.append(g_info)
            if morph.visualization and not is_col:
                vg_infos.append(g_info)

        # Post-process all collision meshes at once.
        # Destroying the original geometries should be avoided if possible as it will change the way objects
        # interact with the world due to only computing one contact point per convex geometry. The idea is to
        # check if each geometry can be convexified independently without resorting on convex decomposition.
        # If so, the original geometries are preserve. If not, then they are all merged as one. Following the
        # same approach as before, the resulting geometry is convexify without resorting on convex decomposition
        # if possible. Mergeing before falling back directly to convex decompositio is important as it gives one
        # last chance to avoid it. Moreover, it tends to reduce the final number of collision geometries. In
        # both cases, this improves runtime performance, numerical stability and compilation time.
        if isinstance(morph, gs.options.morphs.FileMorph):
            # Choose the appropriate convex decomposition error threshold depending on whether the link at hand
            # is associated with a robot.
            # The rational behind it is that performing convex decomposition for robots is mostly useless because
            # the non-physical part that is added to the original geometries to convexify them are generally inside
            # the mechanical structure and not interacting directly with the outer world. On top of that, not only
            # iy increases the memory footprint and compilation time, but also the simulation speed (marginally).
            if l_info["is_robot"]:
                decompose_error_threshold = morph.decompose_robot_error_threshold
            else:
                decompose_error_threshold = morph.decompose_object_error_threshold

            cg_infos = mu.postprocess_collision_geoms(
                cg_infos,
                morph.decimate,
                morph.decimate_face_num,
                morph.decimate_aggressiveness,
                morph.convexify,
                decompose_error_threshold,
                morph.coacd_options,
            )

        # Randomize collision mesh colors. The is especially useful to check convex decomposition.
        for g_info in cg_infos:
            mesh = g_info["mesh"]
            mesh.set_color((*np.random.rand(3), 0.7))

        # Add visual geometries
        for g_info in vg_infos:
            link._add_vgeom(
                vmesh=g_info["vmesh"],
                init_pos=g_info.get("pos", gu.zero_pos()),
                init_quat=g_info.get("quat", gu.identity_quat()),
            )

        # Add collision geometries
        for g_info in cg_infos:
            friction = self.material.friction
            if friction is None:
                friction = g_info.get("friction", gu.default_friction())
            link._add_geom(
                mesh=g_info["mesh"],
                init_pos=g_info.get("pos", gu.zero_pos()),
                init_quat=g_info.get("quat", gu.identity_quat()),
                type=g_info["type"],
                friction=friction,
                sol_params=g_info["sol_params"],
                data=g_info.get("data"),
                needs_coup=self.material.needs_coup,
                contype=g_info["contype"],
                conaffinity=g_info["conaffinity"],
            )

        return link, joints

    def _add_equality(self, name, type, objs_name, data, sol_params):
        objs_id = []
        for obj_name in objs_name:
            if type == gs.EQUALITY_TYPE.CONNECT:
                obj_id = self.get_link(obj_name).idx
            elif type == gs.EQUALITY_TYPE.JOINT:
                obj_id = self.get_joint(obj_name).idx
            elif type == gs.EQUALITY_TYPE.WELD:
                obj_id = self.get_link(obj_name).idx
            else:
                gs.logger.warning(f"Equality type {type} not supported. Only CONNECT, JOINT, and WELD are supported.")
            objs_id.append(obj_id)

        equality = RigidEquality(
            entity=self,
            name=name,
            idx=self.n_equalities + self._equality_start,
            type=type,
            eq_obj1id=objs_id[0],
            eq_obj2id=objs_id[1],
            eq_data=data,
            sol_params=sol_params,
        )
        self._equalities.append(equality)
        return equality

    # ------------------------------------------------------------------------------------
    # --------------------------------- Jacobian & IK ------------------------------------
    # ------------------------------------------------------------------------------------

    @gs.assert_built
    def get_jacobian(self, link, local_point=None):
        """
        Get the spatial Jacobian for a point on a target link.

        Parameters
        ----------
        link : RigidLink
            The target link.
        local_point : torch.Tensor or None, shape (3,)
            Coordinates of the point in the link's *local* frame.
            If None, the link origin is used (back-compat).

        Returns
        -------
        jacobian : torch.Tensor
            The Jacobian matrix of shape (n_envs, 6, entity.n_dofs) or (6, entity.n_dofs) if n_envs == 0.
        """
        if not self._requires_jac_and_IK:
            gs.raise_exception(
                "Inverse kinematics and jacobian are disabled for this entity. Set `morph.requires_jac_and_IK` to True if you need them."
            )

        if self.n_dofs == 0:
            gs.raise_exception("Entity has zero dofs.")

        if local_point is None:
            sol = self._solver
            self._kernel_get_jacobian_zero(
                tgt_link_idx=link.idx,
                dofs_info=sol.dofs_info,
                joints_info=sol.joints_info,
                links_info=sol.links_info,
                links_state=sol.links_state,
            )
        else:
            p_local = torch.as_tensor(local_point, dtype=gs.tc_float, device=gs.device)
            if p_local.shape != (3,):
                gs.raise_exception("Must be a vector of length 3")
            sol = self._solver
            self._kernel_get_jacobian(
                tgt_link_idx=link.idx,
                p_local=p_local,
                dofs_info=sol.dofs_info,
                joints_info=sol.joints_info,
                links_info=sol.links_info,
                links_state=sol.links_state,
            )

        jacobian = ti_to_torch(self._jacobian, transpose=True)
        if self._solver.n_envs == 0:
            jacobian = jacobian[0]

        return jacobian

    @ti.func
    def _impl_get_jacobian(
        self,
        tgt_link_idx,
        i_b,
        p_vec,
        dofs_info: array_class.DofsInfo,
        joints_info: array_class.JointsInfo,
        links_info: array_class.LinksInfo,
        links_state: array_class.LinksState,
    ):
        self._func_get_jacobian(
            tgt_link_idx=tgt_link_idx,
            i_b=i_b,
            p_local=p_vec,
            pos_mask=ti.Vector.one(gs.ti_int, 3),
            rot_mask=ti.Vector.one(gs.ti_int, 3),
            dofs_info=dofs_info,
            joints_info=joints_info,
            links_info=links_info,
            links_state=links_state,
        )

    @ti.kernel
    def _kernel_get_jacobian(
        self,
        tgt_link_idx: ti.i32,
        p_local: ti.types.ndarray(),
        dofs_info: array_class.DofsInfo,
        joints_info: array_class.JointsInfo,
        links_info: array_class.LinksInfo,
        links_state: array_class.LinksState,
    ):
        p_vec = ti.Vector([p_local[0], p_local[1], p_local[2]], dt=gs.ti_float)
        for i_b in range(self._solver._B):
            self._impl_get_jacobian(
                tgt_link_idx=tgt_link_idx,
                i_b=i_b,
                p_vec=p_vec,
                dofs_info=dofs_info,
                joints_info=joints_info,
                links_info=links_info,
                links_state=links_state,
            )

    @ti.kernel
    def _kernel_get_jacobian_zero(
        self,
        tgt_link_idx: ti.i32,
        dofs_info: array_class.DofsInfo,
        joints_info: array_class.JointsInfo,
        links_info: array_class.LinksInfo,
        links_state: array_class.LinksState,
    ):
        for i_b in range(self._solver._B):
            self._impl_get_jacobian(
                tgt_link_idx=tgt_link_idx,
                i_b=i_b,
                p_vec=ti.Vector.zero(gs.ti_float, 3),
                dofs_info=dofs_info,
                joints_info=joints_info,
                links_info=links_info,
                links_state=links_state,
            )

    @ti.func
    def _func_get_jacobian(
        self,
        tgt_link_idx,
        i_b,
        p_local,
        pos_mask,
        rot_mask,
        dofs_info: array_class.DofsInfo,
        joints_info: array_class.JointsInfo,
        links_info: array_class.LinksInfo,
        links_state: array_class.LinksState,
    ):
        for i_row, i_d in ti.ndrange(6, self.n_dofs):
            self._jacobian[i_row, i_d, i_b] = 0.0

        tgt_link_pos = links_state.pos[tgt_link_idx, i_b] + gu.ti_transform_by_quat(
            p_local, links_state.quat[tgt_link_idx, i_b]
        )
        i_l = tgt_link_idx
        while i_l > -1:
            I_l = [i_l, i_b] if ti.static(self.solver._options.batch_links_info) else i_l

            dof_offset = 0
            for i_j in range(links_info.joint_start[I_l], links_info.joint_end[I_l]):
                I_j = [i_j, i_b] if ti.static(self.solver._options.batch_joints_info) else i_j

                if joints_info.type[I_j] == gs.JOINT_TYPE.FIXED:
                    pass

                elif joints_info.type[I_j] == gs.JOINT_TYPE.REVOLUTE:
                    i_d = joints_info.dof_start[I_j]
                    I_d = [i_d, i_b] if ti.static(self.solver._options.batch_dofs_info) else i_d
                    i_d_jac = i_d + dof_offset - self._dof_start
                    rotation = gu.ti_transform_by_quat(dofs_info.motion_ang[I_d], links_state.quat[i_l, i_b])
                    translation = rotation.cross(tgt_link_pos - links_state.pos[i_l, i_b])

                    self._jacobian[0, i_d_jac, i_b] = translation[0] * pos_mask[0]
                    self._jacobian[1, i_d_jac, i_b] = translation[1] * pos_mask[1]
                    self._jacobian[2, i_d_jac, i_b] = translation[2] * pos_mask[2]
                    self._jacobian[3, i_d_jac, i_b] = rotation[0] * rot_mask[0]
                    self._jacobian[4, i_d_jac, i_b] = rotation[1] * rot_mask[1]
                    self._jacobian[5, i_d_jac, i_b] = rotation[2] * rot_mask[2]

                elif joints_info.type[I_j] == gs.JOINT_TYPE.PRISMATIC:
                    i_d = joints_info.dof_start[I_j]
                    I_d = [i_d, i_b] if ti.static(self.solver._options.batch_dofs_info) else i_d
                    i_d_jac = i_d + dof_offset - self._dof_start
                    translation = gu.ti_transform_by_quat(dofs_info.motion_vel[I_d], links_state.quat[i_l, i_b])

                    self._jacobian[0, i_d_jac, i_b] = translation[0] * pos_mask[0]
                    self._jacobian[1, i_d_jac, i_b] = translation[1] * pos_mask[1]
                    self._jacobian[2, i_d_jac, i_b] = translation[2] * pos_mask[2]

                elif joints_info.type[I_j] == gs.JOINT_TYPE.FREE:
                    # translation
                    for i_d_ in ti.static(range(3)):
                        i_d = joints_info.dof_start[I_j] + i_d_
                        i_d_jac = i_d + dof_offset - self._dof_start

                        self._jacobian[i_d_, i_d_jac, i_b] = 1.0 * pos_mask[i_d_]

                    # rotation
                    for i_d_ in ti.static(range(3)):
                        i_d = joints_info.dof_start[I_j] + i_d_ + 3
                        i_d_jac = i_d + dof_offset - self._dof_start
                        I_d = [i_d, i_b] if ti.static(self.solver._options.batch_dofs_info) else i_d
                        rotation = dofs_info.motion_ang[I_d]
                        translation = rotation.cross(tgt_link_pos - links_state.pos[i_l, i_b])

                        self._jacobian[0, i_d_jac, i_b] = translation[0] * pos_mask[0]
                        self._jacobian[1, i_d_jac, i_b] = translation[1] * pos_mask[1]
                        self._jacobian[2, i_d_jac, i_b] = translation[2] * pos_mask[2]
                        self._jacobian[3, i_d_jac, i_b] = rotation[0] * rot_mask[0]
                        self._jacobian[4, i_d_jac, i_b] = rotation[1] * rot_mask[1]
                        self._jacobian[5, i_d_jac, i_b] = rotation[2] * rot_mask[2]

                dof_offset = dof_offset + joints_info.n_dofs[I_j]

            i_l = links_info.parent_idx[I_l]

    @gs.assert_built
    def inverse_kinematics(
        self,
        link,
        pos=None,
        quat=None,
        init_qpos=None,
        respect_joint_limit=True,
        max_samples=50,
        max_solver_iters=20,
        damping=0.01,
        pos_tol=5e-4,  # 0.5 mm
        rot_tol=5e-3,  # 0.28 degree
        pos_mask=[True, True, True],
        rot_mask=[True, True, True],
        max_step_size=0.5,
        dofs_idx_local=None,
        return_error=False,
        envs_idx=None,
    ):
        """
        Compute inverse kinematics for a single target link.

        Parameters
        ----------
        link : RigidLink
            The link to be used as the end-effector.
        pos : None | array_like, shape (3,), optional
            The target position. If None, position error will not be considered. Defaults to None.
        quat : None | array_like, shape (4,), optional
            The target orientation. If None, orientation error will not be considered. Defaults to None.
        init_qpos : None | array_like, shape (n_dofs,), optional
            Initial qpos used for solving IK. If None, the current qpos will be used. Defaults to None.
        respect_joint_limit : bool, optional
            Whether to respect joint limits. Defaults to True.
        max_samples : int, optional
            Number of resample attempts. Defaults to 50.
        max_solver_iters : int, optional
            Maximum number of solver iterations per sample. Defaults to 20.
        damping : float, optional
            Damping for damped least squares. Defaults to 0.01.
        pos_tol : float, optional
            Position tolerance for normalized position error (in meter). Defaults to 1e-4.
        rot_tol : float, optional
            Rotation tolerance for normalized rotation vector error (in radian). Defaults to 1e-4.
        pos_mask : list, shape (3,), optional
            Mask for position error. Defaults to [True, True, True]. E.g.: If you only care about position along x and y, you can set it to [True, True, False].
        rot_mask : list, shape (3,), optional
            Mask for rotation axis alignment. Defaults to [True, True, True]. E.g.: If you only want the link's Z-axis to be aligned with the Z-axis in the given quat, you can set it to [False, False, True].
        max_step_size : float, optional
            Maximum step size in q space for each IK solver step. Defaults to 0.5.
        dofs_idx_local : None | array_like, optional
            The indices of the dofs to set. If None, all dofs will be set. Note that here this uses the local `q_idx`, not the scene-level one. Defaults to None. This is used to specify which dofs the IK is applied to.
        return_error : bool, optional
            Whether to return the final errorqpos. Defaults to False.
        envs_idx: None | array_like, optional
            The indices of the environments to set. If None, all environments will be set. Defaults to None.

        Returns
        -------
        qpos : array_like, shape (n_dofs,) or (n_envs, n_dofs) or (len(envs_idx), n_dofs)
            Solver qpos (joint positions).
        (optional) error_pose : array_like, shape (6,) or (n_envs, 6) or (len(envs_idx), 6)
            Pose error for each target. The 6-vector is [err_pos_x, err_pos_y, err_pos_z, err_rot_x, err_rot_y, err_rot_z]. Only returned if `return_error` is True.
        """
        if self._solver.n_envs > 0:
            envs_idx = self._scene._sanitize_envs_idx(envs_idx)

            if pos is not None:
                if pos.shape[0] != len(envs_idx):
                    gs.raise_exception("First dimension of `pos` must be equal to `scene.n_envs`.")
            if quat is not None:
                if quat.shape[0] != len(envs_idx):
                    gs.raise_exception("First dimension of `quat` must be equal to `scene.n_envs`.")

        ret = self.inverse_kinematics_multilink(
            links=[link],
            poss=[pos] if pos is not None else [],
            quats=[quat] if quat is not None else [],
            init_qpos=init_qpos,
            respect_joint_limit=respect_joint_limit,
            max_samples=max_samples,
            max_solver_iters=max_solver_iters,
            damping=damping,
            pos_tol=pos_tol,
            rot_tol=rot_tol,
            pos_mask=pos_mask,
            rot_mask=rot_mask,
            max_step_size=max_step_size,
            dofs_idx_local=dofs_idx_local,
            return_error=return_error,
            envs_idx=envs_idx,
        )

        if return_error:
            qpos, error_pose = ret
            return qpos, error_pose[..., 0, :]
        return ret

    @gs.assert_built
    def inverse_kinematics_multilink(
        self,
        links,
        poss=None,
        quats=None,
        init_qpos=None,
        respect_joint_limit=True,
        max_samples=50,
        max_solver_iters=20,
        damping=0.01,
        pos_tol=5e-4,  # 0.5 mm
        rot_tol=5e-3,  # 0.28 degree
        pos_mask=[True, True, True],
        rot_mask=[True, True, True],
        max_step_size=0.5,
        dofs_idx_local=None,
        return_error=False,
        envs_idx=None,
    ):
        """
        Compute inverse kinematics for  multiple target links.

        Parameters
        ----------
        links : list of RigidLink
            List of links to be used as the end-effectors.
        poss : list, optional
            List of target positions. If empty, position error will not be considered. Defaults to None.
        quats : list, optional
            List of target orientations. If empty, orientation error will not be considered. Defaults to None.
        init_qpos : array_like, shape (n_dofs,), optional
            Initial qpos used for solving IK. If None, the current qpos will be used. Defaults to None.
        respect_joint_limit : bool, optional
            Whether to respect joint limits. Defaults to True.
        max_samples : int, optional
            Number of resample attempts. Defaults to 50.
        max_solver_iters : int, optional
            Maximum number of solver iterations per sample. Defaults to 20.
        damping : float, optional
            Damping for damped least squares. Defaults to 0.01.
        pos_tol : float, optional
            Position tolerance for normalized position error (in meter). Defaults to 1e-4.
        rot_tol : float, optional
            Rotation tolerance for normalized rotation vector error (in radian). Defaults to 1e-4.
        pos_mask : list, shape (3,), optional
            Mask for position error. Defaults to [True, True, True]. E.g.: If you only care about position along x and y, you can set it to [True, True, False].
        rot_mask : list, shape (3,), optional
            Mask for rotation axis alignment. Defaults to [True, True, True]. E.g.: If you only want the link's Z-axis to be aligned with the Z-axis in the given quat, you can set it to [False, False, True].
        max_step_size : float, optional
            Maximum step size in q space for each IK solver step. Defaults to 0.5.
        dofs_idx_local : None | array_like, optional
            The indices of the dofs to set. If None, all dofs will be set. Note that here this uses the local `q_idx`, not the scene-level one. Defaults to None. This is used to specify which dofs the IK is applied to.
        return_error : bool, optional
            Whether to return the final errorqpos. Defaults to False.
        envs_idx : None | array_like, optional
            The indices of the environments to set. If None, all environments will be set. Defaults to None.

        Returns
        -------
        qpos : array_like, shape (n_dofs,) or (n_envs, n_dofs) or (len(envs_idx), n_dofs)
            Solver qpos (joint positions).
        (optional) error_pose : array_like, shape (6,) or (n_envs, 6) or (len(envs_idx), 6)
            Pose error for each target. The 6-vector is [err_pos_x, err_pos_y, err_pos_z, err_rot_x, err_rot_y, err_rot_z]. Only returned if `return_error` is True.
        """
        envs_idx = self._scene._sanitize_envs_idx(envs_idx)

        if not self._requires_jac_and_IK:
            gs.raise_exception(
                "Inverse kinematics and jacobian are disabled for this entity. Set `morph.requires_jac_and_IK` to True if you need them."
            )

        if self.n_dofs == 0:
            gs.raise_exception("Entity has zero dofs.")

        n_links = len(links)
        if n_links == 0:
            gs.raise_exception("Target link not provided.")

        poss = list(poss) if poss is not None else []
        if not poss:
            poss = [None for _ in range(n_links)]
            pos_mask = [False, False, False]
        elif len(poss) != n_links:
            gs.raise_exception("Accepting only `poss` with length equal to `links` or empty list.")

        quats = list(quats) if quats is not None else []
        if not quats:
            quats = [None for _ in range(n_links)]
            rot_mask = [False, False, False]
        elif len(quats) != n_links:
            gs.raise_exception("Accepting only `quats` with length equal to `links` or empty list.")

        link_pos_mask = []
        link_rot_mask = []
        for i in range(n_links):
            if poss[i] is None and quats[i] is None:
                gs.raise_exception("At least one of `poss` or `quats` must be provided.")
            if poss[i] is not None:
                poss[i] = self._solver._process_dim(
                    torch.as_tensor(poss[i], dtype=gs.tc_float, device=gs.device).contiguous(), envs_idx=envs_idx
                )
                link_pos_mask.append(True)
            else:
                poss[i] = torch.tile(
                    torch.as_tensor(gu.zero_pos(), dtype=gs.tc_float, device=gs.device), (len(envs_idx), 1)
                )
                link_pos_mask.append(False)
            if quats[i] is not None:
                quats[i] = self._solver._process_dim(
                    torch.as_tensor(quats[i], dtype=gs.tc_float, device=gs.device).contiguous(), envs_idx=envs_idx
                )
                link_rot_mask.append(True)
            else:
                quats[i] = torch.tile(
                    torch.as_tensor(gu.identity_quat(), dtype=gs.tc_float, device=gs.device), (len(envs_idx), 1)
                )
                link_rot_mask.append(False)

        if init_qpos is not None:
            init_qpos = torch.as_tensor(init_qpos, dtype=gs.tc_float).contiguous()
            if init_qpos.shape[-1] != self.n_qs:
                gs.raise_exception(
                    f"Size of last dimension `init_qpos` does not match entity's `n_qs`: {init_qpos.shape[-1]} vs {self.n_qs}."
                )
            init_qpos = self._solver._process_dim(init_qpos, envs_idx=envs_idx)
            custom_init_qpos = True
        else:
            init_qpos = torch.empty((0, 0), dtype=gs.tc_float)  # B * n_qs, dummy
            custom_init_qpos = False

        # pos and rot mask
        pos_mask = torch.as_tensor(pos_mask, dtype=bool, device=gs.device).contiguous()
        if len(pos_mask) != 3:
            gs.raise_exception("`pos_mask` must have length 3.")
        rot_mask = torch.as_tensor(rot_mask, dtype=bool, device=gs.device).contiguous()
        if len(rot_mask) != 3:
            gs.raise_exception("`rot_mask` must have length 3.")
        if sum(rot_mask) == 1:
            rot_mask = ~rot_mask
        elif sum(rot_mask) == 2:
            gs.raise_exception("You can only align 0, 1 axis or all 3 axes.")
        else:
            pass  # nothing needs to change for 0 or 3 axes
        link_pos_mask = torch.as_tensor(link_pos_mask, dtype=gs.tc_int, device=gs.device).contiguous()
        link_rot_mask = torch.as_tensor(link_rot_mask, dtype=gs.tc_int, device=gs.device).contiguous()

        links_idx = torch.tensor([link.idx for link in links], dtype=gs.tc_int, device=gs.device)
        poss = torch.stack(poss, dim=0)
        quats = torch.stack(quats, dim=0)

        dofs_idx = self._get_idx(dofs_idx_local, self.n_dofs, unsafe=False)
        n_dofs = len(dofs_idx)
        if n_dofs == 0:
            gs.raise_exception("Target dofs not provided.")
        links_idx_by_dofs = []
        for link in self.links:
            for joint in link.joints:
                if any(i in dofs_idx for i in joint.dofs_idx_local):
                    links_idx_by_dofs.append(link.idx_local)  # converted to global later
                    break

        links_idx_by_dofs = self._get_idx(links_idx_by_dofs, self.n_links, self._link_start, unsafe=False)
        n_links_by_dofs = len(links_idx_by_dofs)

        kernel_rigid_entity_inverse_kinematics(
            self,
            links_idx,
            poss,
            quats,
            n_links,
            dofs_idx,
            n_dofs,
            links_idx_by_dofs,
            n_links_by_dofs,
            custom_init_qpos,
            init_qpos,
            max_samples,
            max_solver_iters,
            damping,
            pos_tol,
            rot_tol,
            pos_mask,
            rot_mask,
            link_pos_mask,
            link_rot_mask,
            max_step_size,
            respect_joint_limit,
            envs_idx,
            self._solver.links_state,
            self._solver.links_info,
            self._solver.joints_state,
            self._solver.joints_info,
            self._solver.dofs_state,
            self._solver.dofs_info,
            self._solver.entities_info,
            self._solver._rigid_global_info,
            self._solver._static_rigid_sim_config,
        )

        qpos = ti_to_torch(self._IK_qpos_best, transpose=True)
        qpos = qpos[0] if self._solver.n_envs == 0 else qpos[envs_idx]

        if return_error:
            error_pose = ti_to_torch(self._IK_err_pose_best, transpose=True).reshape((-1, self._IK_n_tgts, 6))[
                :, :n_links
            ]
            error_pose = error_pose[0] if self._solver.n_envs == 0 else error_pose[envs_idx]
            return qpos, error_pose
        return qpos

    @gs.assert_built
    def forward_kinematics(self, qpos, qs_idx_local=None, links_idx_local=None, envs_idx=None):
        """
        Compute forward kinematics for a single target link.

        Parameters
        ----------
        qpos : array_like, shape (n_qs,) or (n_envs, n_qs) or (len(envs_idx), n_qs)
            The joint positions.
        qs_idx_local : None | array_like, optional
            The indices of the qpos to set. If None, all qpos will be set. Defaults to None.
        links_idx_local : None | array_like, optional
            The indices of the links to get. If None, all links will be returned. Defaults to None.
        envs_idx : None | array_like, optional
            The indices of the environments to set. If None, all environments will be set. Defaults to None.

        Returns
        -------
        links_pos : array_like, shape (n_links, 3) or (n_envs, n_links, 3) or (len(envs_idx), n_links, 3)
            The positions of the links (link frame origins).
        links_quat : array_like, shape (n_links, 4) or (n_envs, n_links, 4) or (len(envs_idx), n_links, 4)
            The orientations of the links.
        """

        if self._solver.n_envs == 0:
            qpos = qpos.unsqueeze(0)
            envs_idx = torch.zeros(1, dtype=gs.tc_int)
        else:
            envs_idx = self._scene._sanitize_envs_idx(envs_idx)

        links_idx = self._get_idx(links_idx_local, self.n_links, self._link_start, unsafe=False)
        links_pos = torch.empty((len(envs_idx), len(links_idx), 3), dtype=gs.tc_float, device=gs.device)
        links_quat = torch.empty((len(envs_idx), len(links_idx), 4), dtype=gs.tc_float, device=gs.device)

        self._kernel_forward_kinematics(
            links_pos,
            links_quat,
            qpos,
            self._get_idx(qs_idx_local, self.n_qs, self._q_start, unsafe=False),
            links_idx,
            envs_idx,
            self._solver.links_state,
            self._solver.links_info,
            self._solver.joints_state,
            self._solver.joints_info,
            self._solver.dofs_state,
            self._solver.dofs_info,
            self._solver.entities_info,
            self._solver._rigid_global_info,
            self._solver._static_rigid_sim_config,
        )

        if self._solver.n_envs == 0:
            links_pos = links_pos[0]
            links_quat = links_quat[0]
        return links_pos, links_quat

    @ti.kernel
    def _kernel_forward_kinematics(
        self,
        links_pos: ti.types.ndarray(),
        links_quat: ti.types.ndarray(),
        qpos: ti.types.ndarray(),
        qs_idx: ti.types.ndarray(),
        links_idx: ti.types.ndarray(),
        envs_idx: ti.types.ndarray(),
        links_state: array_class.LinksState,
        links_info: array_class.LinksInfo,
        joints_state: array_class.JointsState,
        joints_info: array_class.JointsInfo,
        dofs_state: array_class.DofsState,
        dofs_info: array_class.DofsInfo,
        entities_info: array_class.EntitiesInfo,
        rigid_global_info: array_class.RigidGlobalInfo,
        static_rigid_sim_config: ti.template(),
    ):
        ti.loop_config(serialize=static_rigid_sim_config.para_level < gs.PARA_LEVEL.ALL)
        for i_q_, i_b_ in ti.ndrange(qs_idx.shape[0], envs_idx.shape[0]):
            # save original qpos
            # NOTE: reusing the IK_qpos_orig as cache (should not be a problem)
            self._IK_qpos_orig[qs_idx[i_q_], envs_idx[i_b_]] = rigid_global_info.qpos[qs_idx[i_q_], envs_idx[i_b_]]
            # set new qpos
            rigid_global_info.qpos[qs_idx[i_q_], envs_idx[i_b_]] = qpos[i_b_, i_q_]

        # run FK
        ti.loop_config(serialize=static_rigid_sim_config.para_level < gs.PARA_LEVEL.ALL)
        for i_b_ in range(envs_idx.shape[0]):
            gs.engine.solvers.rigid.rigid_solver_decomp.func_forward_kinematics_entity(
                self._idx_in_solver,
                envs_idx[i_b_],
                links_state,
                links_info,
                joints_state,
                joints_info,
                dofs_state,
                dofs_info,
                entities_info,
                rigid_global_info,
                static_rigid_sim_config,
            )

        ti.loop_config(serialize=ti.static(static_rigid_sim_config.para_level < gs.PARA_LEVEL.ALL))
        for i_l_, i_b_ in ti.ndrange(links_idx.shape[0], envs_idx.shape[0]):
            for i in ti.static(range(3)):
                links_pos[i_b_, i_l_, i] = links_state.pos[links_idx[i_l_], envs_idx[i_b_]][i]
            for i in ti.static(range(4)):
                links_quat[i_b_, i_l_, i] = links_state.quat[links_idx[i_l_], envs_idx[i_b_]][i]

        # restore original qpos
        ti.loop_config(serialize=static_rigid_sim_config.para_level < gs.PARA_LEVEL.ALL)
        for i_q_, i_b_ in ti.ndrange(qs_idx.shape[0], envs_idx.shape[0]):
            rigid_global_info.qpos[qs_idx[i_q_], envs_idx[i_b_]] = self._IK_qpos_orig[qs_idx[i_q_], envs_idx[i_b_]]

        # run FK
        ti.loop_config(serialize=static_rigid_sim_config.para_level < gs.PARA_LEVEL.ALL)
        for i_b_ in range(envs_idx.shape[0]):
            gs.engine.solvers.rigid.rigid_solver_decomp.func_forward_kinematics_entity(
                self._idx_in_solver,
                envs_idx[i_b_],
                links_state,
                links_info,
                joints_state,
                joints_info,
                dofs_state,
                dofs_info,
                entities_info,
                rigid_global_info,
                static_rigid_sim_config,
            )

    # ------------------------------------------------------------------------------------
    # --------------------------------- motion planing -----------------------------------
    # ------------------------------------------------------------------------------------

    @gs.assert_built
    def plan_path(
        self,
        qpos_goal,
        qpos_start=None,
        max_nodes=2000,
        resolution=0.05,
        timeout=None,
        max_retry=1,
        smooth_path=True,
        num_waypoints=300,
        ignore_collision=False,
        planner="RRTConnect",
        envs_idx=None,
        return_valid_mask=False,
        *,
        ee_link_name=None,
        with_entity=None,
        **kwargs,
    ):
        """
        Plan a path from `qpos_start` to `qpos_goal`.

        Parameters
        ----------
        qpos_goal : array_like
            The goal state. [B, Nq] or [1, Nq]
        qpos_start : None | array_like, optional
            The start state. If None, the current state of the rigid entity will be used.
            Defaults to None. [B, Nq] or [1, Nq]
        resolution : float, optiona
            Joint-space resolution. It corresponds to the maximum distance between states to be checked
            for validity along a path segment.
        timeout : float, optional
            The max time to spend for each planning in seconds. Note that the timeout is not exact.
        max_retry : float, optional
            Maximum number of retry in case of timeout or convergence failure. Default to 1.
        smooth_path : bool, optional
            Whether to smooth the path after finding a solution. Defaults to True.
        num_waypoints : int, optional
            The number of waypoints to interpolate the path. If None, no interpolation will be performed.
            Defaults to 100.
        ignore_collision : bool, optional
            Whether to ignore collision checking during motion planning. Defaults to False.
        ignore_joint_limit : bool, optional
            This option has been deprecated and is not longer doing anything.
        planner : str, optional
            The name of the motion planning algorithm to use.
            Supported planners: 'RRT', 'RRTConnect'. Defaults to 'RRTConnect'.
        envs_idx : None | array_like, optional
            The indices of the environments to set. If None, all environments will be set. Defaults to None.
        return_valid_mask: bool
            Obtain valid mask of the succesful planed path over batch.
        ee_link_name: str
            The name of the link, which we "attach" the object during the planning
        with_entity: RigidEntity
            The (non-articulated) object to "attach" during the planning

        Returns
        -------
        path : torch.Tensor
            A tensor of waypoints representing the planned path.
            Each waypoint is an array storing the entity's qpos of a single time step.
        is_invalid: torch.Tensor
            A tensor of boolean mask indicating the batch indices with failed plan.
        """
        if self._solver.n_envs > 0:
            n_envs = len(self._scene._sanitize_envs_idx(envs_idx))
        else:
            n_envs = 1

        if "ignore_joint_limit" in kwargs:
            gs.logger.warning("`ignore_joint_limit` is deprecated")

        ee_link_idx = None
        if ee_link_name is not None:
            assert with_entity is not None, "`with_entity` must be specified."
            ee_link_idx = self.get_link(ee_link_name).idx
        if with_entity is not None:
            assert ee_link_name is not None, "reference link of the robot must be specified."
            assert len(with_entity.links) == 1, "only non-articulated object is supported for now."

        # import here to avoid circular import
        from genesis.utils.path_planning import RRT, RRTConnect

        match planner:
            case "RRT":
                planner_obj = RRT(self)
            case "RRTConnect":
                planner_obj = RRTConnect(self)
            case _:
                gs.raise_exception(f"invalid planner {planner} specified.")

        path = torch.empty((num_waypoints, n_envs, self.n_qs), dtype=gs.tc_float, device=gs.device)
        is_invalid = torch.ones((n_envs,), dtype=torch.bool, device=gs.device)
        for i in range(1 + max_retry):
            retry_path, retry_is_invalid = planner_obj.plan(
                qpos_goal,
                qpos_start=qpos_start,
                resolution=resolution,
                timeout=timeout,
                max_nodes=max_nodes,
                smooth_path=smooth_path,
                num_waypoints=num_waypoints,
                ignore_collision=ignore_collision,
                envs_idx=envs_idx,
                ee_link_idx=ee_link_idx,
                obj_entity=with_entity,
            )
            # NOTE: update the previously failed path with the new results
            path[:, is_invalid] = retry_path[:, is_invalid]

            is_invalid &= retry_is_invalid
            if not is_invalid.any():
                break
            gs.logger.info(f"Planning failed. Retrying for {is_invalid.sum()} environments...")

        if self._solver.n_envs == 0:
            if return_valid_mask:
                return path.squeeze(1), ~is_invalid[0]
            return path.squeeze(1)

        if return_valid_mask:
            return path, ~is_invalid
        return path

    # ------------------------------------------------------------------------------------
    # ---------------------------------- control & io ------------------------------------
    # ------------------------------------------------------------------------------------
    def process_input(self, in_backward=False):
        if in_backward:
            # use negative index because buffer length might not be full
            index = self._sim.cur_step_local - self._sim._steps_local
            self._tgt = self._tgt_buffer[index].copy()
        else:
            self._tgt_buffer.append(self._tgt.copy())

        update_tgt_while_set = self._update_tgt_while_set
        # Apply targets in the order of insertion
        for key in self._tgt.keys():
            data_kwargs = self._tgt[key]

            # We do not need zero velocity here because if it was true, [set_dofs_velocity] from zero_velocity would
            # be in [tgt]
            if "zero_velocity" in data_kwargs:
                data_kwargs["zero_velocity"] = False
            # Do not update [tgt], as input information is finalized at this point
            self._update_tgt_while_set = False

            match key:
                case "pos":
                    self.set_pos(**data_kwargs)
                case "quat":
                    self.set_quat(**data_kwargs)
                case "qpos":
                    self.set_qpos(**data_kwargs)
                case "dofs_velocity":
                    self.set_dofs_velocity(**data_kwargs)
                case _:
                    gs.raise_exception(f"Invalid target key: {key} not in {self._tgt_keys}")

        self._tgt = dict()
        self._update_tgt_while_set = update_tgt_while_set

    def process_input_grad(self):
        index = self._sim.cur_step_local - self._sim._steps_local
        for key in reversed(self._tgt_buffer[index].keys()):
            data_kwargs = self._tgt_buffer[index][key]

            match key:
                # We need to unpack the data_kwargs because [_backward_from_ti] only supports positional arguments
                case "pos":
                    pos = data_kwargs.pop("pos")
                    if pos.requires_grad:
                        pos._backward_from_ti(
                            self.set_pos_grad, data_kwargs["envs_idx"], data_kwargs["relative"], data_kwargs["unsafe"]
                        )

                case "quat":
                    quat = data_kwargs.pop("quat")
                    if quat.requires_grad:
                        quat._backward_from_ti(
                            self.set_quat_grad, data_kwargs["envs_idx"], data_kwargs["relative"], data_kwargs["unsafe"]
                        )

                case "qpos":
                    qpos = data_kwargs.pop("qpos")
                    if qpos.requires_grad:
                        raise NotImplementedError("Backward pass for set_qpos_grad is not implemented yet.")

                case "dofs_velocity":
                    velocity = data_kwargs.pop("velocity")
                    # [velocity] could be None when we want to zero the velocity (see set_dofs_velocity of RigidSolver)
                    if velocity is not None and velocity.requires_grad:
                        velocity._backward_from_ti(
                            self.set_dofs_velocity_grad,
                            data_kwargs["dofs_idx_local"],
                            data_kwargs["envs_idx"],
                            data_kwargs["unsafe"],
                        )
                case _:
                    gs.raise_exception(f"Invalid target key: {key} not in {self._tgt_keys}")

    def save_ckpt(self, ckpt_name):
        if ckpt_name not in self._ckpt:
            self._ckpt[ckpt_name] = {}
        self._ckpt[ckpt_name]["_tgt_buffer"] = self._tgt_buffer.copy()
        self._tgt_buffer.clear()

    def load_ckpt(self, ckpt_name):
        self._tgt_buffer = self._ckpt[ckpt_name]["_tgt_buffer"].copy()

    def reset_grad(self):
        self._tgt_buffer.clear()

    @gs.assert_built
    def get_state(self):
        state = RigidEntityState(self, self._sim.cur_step_global)

        solver_state = self._solver.get_state()
        pos = solver_state.links_pos[:, self.base_link_idx]
        quat = solver_state.links_quat[:, self.base_link_idx]

        assert state._pos.shape == pos.shape
        assert state._quat.shape == quat.shape
        state._pos = pos
        state._quat = quat

        return state

    def _get_idx(self, idx_local, idx_local_max, idx_global_start=0, *, unsafe=False):
        # Handling default argument and special cases
        if idx_local is None:
            if unsafe:
                idx_global = slice(idx_global_start, idx_local_max + idx_global_start)
            else:
                idx_global = range(idx_global_start, idx_local_max + idx_global_start)
        elif isinstance(idx_local, (range, slice)):
            idx_global = range(
                (idx_local.start or 0) + idx_global_start,
                (idx_local.stop if idx_local.stop is not None else idx_local_max) + idx_global_start,
                idx_local.step or 1,
            )
        elif isinstance(idx_local, (int, np.integer)):
            idx_global = idx_local + idx_global_start
        elif isinstance(idx_local, (list, tuple)):
            try:
                idx_global = [i + idx_global_start for i in idx_local]
            except TypeError:
                gs.raise_exception("Expecting a sequence of integers for `idx_local`.")
        else:
            # Increment may be slow when dealing with heterogenuous data, so it must be avoided if possible
            if idx_global_start > 0:
                idx_global = idx_local + idx_global_start
            else:
                idx_global = idx_local

        # Early return if unsafe
        if unsafe:
            return idx_global

        # Perform a bunch of sanity checks
        _idx_global = torch.as_tensor(idx_global, dtype=gs.tc_int, device=gs.device).contiguous()
        if _idx_global is not idx_global:
            gs.logger.debug(ALLOCATE_TENSOR_WARNING)
        idx_global = torch.atleast_1d(_idx_global)

        if idx_global.ndim != 1:
            gs.raise_exception("Expecting a 1D tensor for `idx_local`.")
        if (idx_global < 0).any() or (idx_global >= idx_global_start + idx_local_max).any():
            gs.raise_exception("`idx_local` exceeds valid range.")

        return idx_global

    def get_joint(self, name=None, uid=None):
        """
        Get a RigidJoint object by name or uid.

        Parameters
        ----------
        name : str, optional
            The name of the joint. Defaults to None.
        uid : str, optional
            The uid of the joint. This can be a substring of the joint's uid. Defaults to None.

        Returns
        -------
        joint : RigidJoint
            The joint object.
        """

        if name is not None:
            for joint in self.joints:
                if joint.name == name:
                    return joint
            gs.raise_exception(f"Joint not found for name: {name}.")

        elif uid is not None:
            for joint in self.joints:
                if uid in str(joint.uid):
                    return joint
            gs.raise_exception(f"Joint not found for uid: {uid}.")

        else:
            gs.raise_exception("Neither `name` nor `uid` is provided.")

    def get_link(self, name=None, uid=None):
        """
        Get a RigidLink object by name or uid.

        Parameters
        ----------
        name : str, optional
            The name of the link. Defaults to None.
        uid : str, optional
            The uid of the link. This can be a substring of the link's uid. Defaults to None.

        Returns
        -------
        link : RigidLink
            The link object.
        """

        if name is not None:
            for link in self._links:
                if link.name == name:
                    return link
            gs.raise_exception(f"Link not found for name: {name}.")

        elif uid is not None:
            for link in self._links:
                if uid in str(link.uid):
                    return link
            gs.raise_exception(f"Link not found for uid: {uid}.")

        else:
            gs.raise_exception("Neither `name` nor `uid` is provided.")

    @gs.assert_built
    def get_pos(self, envs_idx=None, *, unsafe=False):
        """
        Returns position of the entity's base link.

        Parameters
        ----------
        envs_idx : None | array_like, optional
            The indices of the environments. If None, all environments will be considered. Defaults to None.

        Returns
        -------
        pos : torch.Tensor, shape (3,) or (n_envs, 3)
            The position of the entity's base link.
        """
        return self._solver.get_links_pos(self.base_link_idx, envs_idx, unsafe=unsafe).squeeze(-2)

    @gs.assert_built
    def get_quat(self, envs_idx=None, *, unsafe=False):
        """
        Returns quaternion of the entity's base link.

        Parameters
        ----------
        envs_idx : None | array_like, optional
            The indices of the environments. If None, all environments will be considered. Defaults to None.

        Returns
        -------
        quat : torch.Tensor, shape (4,) or (n_envs, 4)
            The quaternion of the entity's base link.
        """
        return self._solver.get_links_quat(self.base_link_idx, envs_idx, unsafe=unsafe).squeeze(-2)

    @gs.assert_built
    def get_vel(self, envs_idx=None, *, unsafe=False):
        """
        Returns linear velocity of the entity's base link.

        Parameters
        ----------
        envs_idx : None | array_like, optional
            The indices of the environments. If None, all environments will be considered. Defaults to None.

        Returns
        -------
        vel : torch.Tensor, shape (3,) or (n_envs, 3)
            The linear velocity of the entity's base link.
        """
        return self._solver.get_links_vel(self.base_link_idx, envs_idx, unsafe=unsafe).squeeze(-2)

    @gs.assert_built
    def get_ang(self, envs_idx=None, *, unsafe=False):
        """
        Returns angular velocity of the entity's base link.

        Parameters
        ----------
        envs_idx : None | array_like, optional
            The indices of the environments. If None, all environments will be considered. Defaults to None.

        Returns
        -------
        ang : torch.Tensor, shape (3,) or (n_envs, 3)
            The angular velocity of the entity's base link.
        """
        return self._solver.get_links_ang(self.base_link_idx, envs_idx, unsafe=unsafe).squeeze(-2)

    @gs.assert_built
    def get_links_pos(
        self,
        links_idx_local=None,
        envs_idx=None,
        *,
        ref: Literal["link_origin", "link_com", "root_com"] = "link_origin",
        unsafe=False,
    ):
        """
        Returns the position of a given reference point for all the entity's links.

        Parameters
        ----------
        links_idx_local : None | array_like
            The indices of the links. Defaults to None.
        envs_idx : None | array_like, optional
            The indices of the environments. If None, all environments will be considered. Defaults to None.
        ref: "link_origin" | "link_com" | "root_com"
            The reference point being used to express the position of each link.
            * "root_com": center of mass of the sub-entities to which the link belongs. As a reminder, a single
              kinematic tree (aka. 'RigidEntity') may compromise multiple "physical" entities, i.e. a kinematic tree
              that may have at most one free joint, at its root.

        Returns
        -------
        pos : torch.Tensor, shape (n_links, 3) or (n_envs, n_links, 3)
            The position of all the entity's links.
        """
        links_idx = self._get_idx(links_idx_local, self.n_links, self._link_start, unsafe=True)
        return self._solver.get_links_pos(links_idx, envs_idx, ref=ref, unsafe=unsafe)

    @gs.assert_built
    def get_links_quat(self, links_idx_local=None, envs_idx=None, *, unsafe=False):
        """
        Returns quaternion of all the entity's links.

        Parameters
        ----------
        links_idx_local : None | array_like
            The indices of the links. Defaults to None.
        envs_idx : None | array_like, optional
            The indices of the environments. If None, all environments will be considered. Defaults to None.

        Returns
        -------
        quat : torch.Tensor, shape (n_links, 4) or (n_envs, n_links, 4)
            The quaternion of all the entity's links.
        """
        links_idx = self._get_idx(links_idx_local, self.n_links, self._link_start, unsafe=True)
        return self._solver.get_links_quat(links_idx, envs_idx, unsafe=unsafe)

    @gs.assert_built
    def get_AABB(self, envs_idx=None, *, allow_fast_approx: bool = False, unsafe=False):
        """
        Get the axis-aligned bounding box (AABB) of the entity in world frame by aggregating all the collision
        geometries associated with this entity.

        Parameters
        ----------
        envs_idx : None | array_like, optional
            The indices of the environments. If None, all environments will be considered. Defaults to None.
        allow_fast_approx : bool
            Whether to allow fast approximation for efficiency if supported, i.e. 'LegacyCoupler' is enabled. In this
            case, each collision geometry is approximated by their pre-computed AABB in geometry-local frame, which is
            more efficiency but inaccurate.
        unsafe : bool, optional
            Whether to skip input validation. Defaults to False.

        Returns
        -------
        aabb : torch.Tensor, shape (2, 3) or (n_envs, 2, 3)
            The AABB of the entity, where `[:, 0] = min_corner (x_min, y_min, z_min)` and
            `[:, 1] = max_corner (x_max, y_max, z_max)`.
        """
        from genesis.engine.couplers import LegacyCoupler

        if self.n_geoms == 0:
            gs.raise_exception("Entity has no geoms.")

        # Already computed internally by the solver. Let's access it directly for efficiency.
        if allow_fast_approx and isinstance(self.sim.coupler, LegacyCoupler):
            aabbs = self._solver.get_AABB(entities_idx=[self._idx_in_solver], envs_idx=envs_idx, unsafe=unsafe)
            return aabbs[..., 0, :]

        # Compute the AABB on-the-fly based on the positions of all the vertices
        verts = self.get_verts()
        return torch.stack((verts.min(axis=-2).values, verts.max(axis=-2).values), axis=-2)

    def get_aabb(self):
        raise DeprecationError("This method has been removed. Please use 'get_AABB()' instead.")

    @gs.assert_built
    def get_links_vel(
        self,
        links_idx_local=None,
        envs_idx=None,
        *,
        ref: Literal["link_origin", "link_com"] = "link_origin",
        unsafe=False,
    ):
        """
        Returns linear velocity of all the entity's links expressed at a given reference position in world coordinates.

        Parameters
        ----------
        links_idx_local : None | array_like
            The indices of the links. Defaults to None.
        envs_idx : None | array_like, optional
            The indices of the environments. If None, all environments will be considered. Defaults to None.
        ref: "link_origin" | "link_com"
            The reference point being used to expressed the velocity of each link.

        Returns
        -------
        vel : torch.Tensor, shape (n_links, 3) or (n_envs, n_links, 3)
            The linear velocity of all the entity's links.
        """
        links_idx = self._get_idx(links_idx_local, self.n_links, self._link_start, unsafe=True)
        return self._solver.get_links_vel(links_idx, envs_idx, ref=ref, unsafe=unsafe)

    @gs.assert_built
    def get_links_ang(self, links_idx_local=None, envs_idx=None, *, unsafe=False):
        """
        Returns angular velocity of all the entity's links in world coordinates.

        Parameters
        ----------
        links_idx_local : None | array_like
            The indices of the links. Defaults to None.
        envs_idx : None | array_like, optional
            The indices of the environments. If None, all environments will be considered. Defaults to None.

        Returns
        -------
        ang : torch.Tensor, shape (n_links, 3) or (n_envs, n_links, 3)
            The angular velocity of all the entity's links.
        """
        links_idx = self._get_idx(links_idx_local, self.n_links, self._link_start, unsafe=True)
        return self._solver.get_links_ang(links_idx, envs_idx, unsafe=unsafe)

    @gs.assert_built
    def get_links_acc(self, links_idx_local=None, envs_idx=None, *, unsafe=False):
        """
        Returns true linear acceleration (aka. "classical acceleration") of the specified entity's links expressed at
        their respective origin in world coordinates.

        Parameters
        ----------
        links_idx_local : None | array_like
            The indices of the links. Defaults to None.
        envs_idx : None | array_like, optional
            The indices of the environments. If None, all environments will be considered. Defaults to None.

        Returns
        -------
        acc : torch.Tensor, shape (n_links, 3) or (n_envs, n_links, 3)
            The linear classical acceleration of the specified entity's links.
        """
        links_idx = self._get_idx(links_idx_local, self.n_links, self._link_start, unsafe=True)
        return self._solver.get_links_acc(links_idx, envs_idx, unsafe=unsafe)

    @gs.assert_built
    def get_links_acc_ang(self, links_idx_local=None, envs_idx=None, *, unsafe=False):
        """
        Returns angular acceleration of the specified entity's links expressed at their respective origin in world
        coordinates.

        Parameters
        ----------
        links_idx_local : None | array_like
            The indices of the links. Defaults to None.
        envs_idx : None | array_like, optional
            The indices of the environments. If None, all environments will be considered. Defaults to None.

        Returns
        -------
        acc : torch.Tensor, shape (n_links, 3) or (n_envs, n_links, 3)
            The linear classical acceleration of the specified entity's links.
        """
        links_idx = self._get_idx(links_idx_local, self.n_links, self._link_start, unsafe=True)
        return self._solver.get_links_acc_ang(links_idx, envs_idx, unsafe=unsafe)

    @gs.assert_built
    def get_links_inertial_mass(self, links_idx_local=None, envs_idx=None, *, unsafe=False):
        links_idx = self._get_idx(links_idx_local, self.n_links, self._link_start, unsafe=True)
        return self._solver.get_links_inertial_mass(links_idx, envs_idx, unsafe=unsafe)

    @gs.assert_built
    def get_links_invweight(self, links_idx_local=None, envs_idx=None, *, unsafe=False):
        links_idx = self._get_idx(links_idx_local, self.n_links, self._link_start, unsafe=True)
        return self._solver.get_links_invweight(links_idx, envs_idx, unsafe=unsafe)

    @gs.assert_built
    def set_pos(self, pos, envs_idx=None, *, zero_velocity=True, relative=False, unsafe=False):
        """
        Set position of the entity's base link.

        Parameters
        ----------
        pos : array_like
            The position to set.
        relative : bool, optional
            Whether the position to set is absolute or relative to the initial (not current!) position. Defaults to
            False.
        zero_velocity : bool, optional
            Whether to zero the velocity of all the entity's dofs. Defaults to True. This is a safety measure after a
            sudden change in entity pose.
        envs_idx : None | array_like, optional
            The indices of the environments. If None, all environments will be considered. Defaults to None.
        """
        # Save in [tgt] for backward pass
        if self._update_tgt_while_set:
            self._update_tgt(
                "pos",
                {
                    "pos": pos,
                    "envs_idx": envs_idx,
                    "relative": relative,
                    "unsafe": unsafe,
                },
            )

        if not unsafe:
            _pos = torch.as_tensor(pos, dtype=gs.tc_float, device=gs.device).contiguous()
            if _pos is not pos:
                gs.logger.debug(ALLOCATE_TENSOR_WARNING)
            pos = _pos
        if zero_velocity:
            self._solver.set_dofs_velocity(None, self._dofs_idx, envs_idx, skip_forward=True, unsafe=unsafe)
        self._solver.set_base_links_pos(
            pos.unsqueeze(-2), self._base_links_idx_, envs_idx, relative=relative, unsafe=unsafe
        )

    @gs.assert_built
<<<<<<< HEAD
    def set_pos_grad(self, envs_idx, relative, unsafe, pos_grad):
        self._solver.set_base_links_pos_grad(
            self._base_links_idx_,
            envs_idx,
            relative,
            unsafe,
            pos_grad.data,
        )

    @gs.assert_built
    def set_quat(self, quat, envs_idx=None, *, relative=False, unsafe=False):
=======
    def set_quat(self, quat, envs_idx=None, *, zero_velocity=True, relative=False, unsafe=False):
>>>>>>> eea9cafc
        """
        Set quaternion of the entity's base link.

        Parameters
        ----------
        quat : array_like
            The quaternion to set.
        relative : bool, optional
            Whether the quaternion to set is absolute or relative to the initial (not current!) quaternion. Defaults to
            False.
        zero_velocity : bool, optional
            Whether to zero the velocity of all the entity's dofs. Defaults to True. This is a safety measure after a
            sudden change in entity pose.
        envs_idx : None | array_like, optional
            The indices of the environments. If None, all environments will be considered. Defaults to None.
        """
        # Save in [tgt] for backward pass
        if self._update_tgt_while_set:
            self._update_tgt(
                "quat",
                {
                    "quat": quat,
                    "envs_idx": envs_idx,
                    "relative": relative,
                    "unsafe": unsafe,
                },
            )
        if not unsafe:
            _quat = torch.as_tensor(quat, dtype=gs.tc_float, device=gs.device).contiguous()
            if _quat is not quat:
                gs.logger.debug(ALLOCATE_TENSOR_WARNING)
            quat = _quat
        if zero_velocity:
            self._solver.set_dofs_velocity(None, self._dofs_idx, envs_idx, skip_forward=True, unsafe=unsafe)
        self._solver.set_base_links_quat(
            quat.unsqueeze(-2), self._base_links_idx_, envs_idx, relative=relative, unsafe=unsafe
        )

    @gs.assert_built
    def set_quat_grad(self, envs_idx, relative, unsafe, quat_grad):
        self._solver.set_base_links_quat_grad(
            self._base_links_idx_,
            envs_idx,
            relative,
            unsafe,
            quat_grad.data,
        )

    @gs.assert_built
    def get_verts(self):
        """
        Get the all vertices of the entity based on collision geometries.

        Returns
        -------
        verts : torch.Tensor, shape (n_envs, n_verts, 3)
            The vertices of the entity.
        """
        self._solver.update_verts_for_geoms(slice(self.geom_start, self.geom_end))

        n_fixed_verts, n_free_vertices = self._n_fixed_verts, self._n_free_verts
        tensor = torch.empty((self._solver._B, n_fixed_verts + n_free_vertices, 3), dtype=gs.tc_float, device=gs.device)

        if n_fixed_verts > 0:
            if gs.use_zerocopy:
                fixed_verts_state = ti_to_torch(self._solver.fixed_verts_state.pos)
                tensor[:, self._fixed_verts_idx_local] = fixed_verts_state[
                    self._fixed_verts_state_start : self._fixed_verts_state_start + n_fixed_verts
                ]
            else:
                _kernel_get_fixed_verts(
                    tensor, self._fixed_verts_idx_local, self._fixed_verts_state_start, self._solver.fixed_verts_state
                )
        if n_free_vertices > 0:
            if gs.use_zerocopy:
                free_verts_state = ti_to_torch(self._solver.free_verts_state.pos, transpose=True)
                tensor[:, self._free_verts_idx_local] = free_verts_state[
                    :, self._free_verts_state_start : self._free_verts_state_start + n_free_vertices
                ]
            else:
                # FIXME: Get around some bug in gstaichi when using gstaichi with metal backend
                must_copy = gs.backend == gs.metal and n_fixed_verts > 0
                tensor_free = torch.zeros_like(tensor) if must_copy else tensor
                _kernel_get_free_verts(
                    tensor_free, self._free_verts_idx_local, self._free_verts_state_start, self._solver.free_verts_state
                )
                if must_copy:
                    tensor += tensor_free

        if self._solver.n_envs == 0:
            tensor = tensor[0]
        return tensor

    @gs.assert_built
    def set_qpos(self, qpos, qs_idx_local=None, envs_idx=None, *, zero_velocity=True, skip_forward=False, unsafe=False):
        """
        Set the entity's qpos.

        Parameters
        ----------
        qpos : array_like
            The qpos to set.
        qs_idx_local : None | array_like, optional
            The indices of the qpos to set. If None, all qpos will be set. Note that here this uses the local `q_idx`, not the scene-level one. Defaults to None.
        envs_idx : None | array_like, optional
            The indices of the environments. If None, all environments will be considered. Defaults to None.
        zero_velocity : bool, optional
            Whether to zero the velocity of all the entity's dofs. Defaults to True. This is a safety measure after a sudden change in entity pose.
        """
        # Save in [tgt] for backward pass
        if self._update_tgt_while_set:
            self._update_tgt(
                "qpos",
                {
                    "qpos": qpos,
                    "qs_idx_local": qs_idx_local,
                    "envs_idx": envs_idx,
                    "zero_velocity": zero_velocity,
                    "unsafe": unsafe,
                },
            )

        qs_idx = self._get_idx(qs_idx_local, self.n_qs, self._q_start, unsafe=True)
        if zero_velocity:
            self._solver.set_dofs_velocity(None, self._dofs_idx, envs_idx, skip_forward=True, unsafe=unsafe)
        self._solver.set_qpos(qpos, qs_idx, envs_idx, skip_forward=skip_forward, unsafe=unsafe)

    @gs.assert_built
    def set_dofs_kp(self, kp, dofs_idx_local=None, envs_idx=None, *, unsafe=False):
        """
        Set the entity's dofs' positional gains for the PD controller.

        Parameters
        ----------
        kp : array_like
            The positional gains to set.
        dofs_idx_local : None | array_like, optional
            The indices of the dofs to set. If None, all dofs will be set. Note that here this uses the local `q_idx`, not the scene-level one. Defaults to None.
        envs_idx : None | array_like, optional
            The indices of the environments. If None, all environments will be considered. Defaults to None.
        """
        dofs_idx = self._get_idx(dofs_idx_local, self.n_dofs, self._dof_start, unsafe=True)
        self._solver.set_dofs_kp(kp, dofs_idx, envs_idx, unsafe=unsafe)

    @gs.assert_built
    def set_dofs_kv(self, kv, dofs_idx_local=None, envs_idx=None, *, unsafe=False):
        """
        Set the entity's dofs' velocity gains for the PD controller.

        Parameters
        ----------
        kv : array_like
            The velocity gains to set.
        dofs_idx_local : None | array_like, optional
            The indices of the dofs to set. If None, all dofs will be set. Note that here this uses the local `q_idx`, not the scene-level one. Defaults to None.
        envs_idx : None | array_like, optional
            The indices of the environments. If None, all environments will be considered. Defaults to None.
        """
        dofs_idx = self._get_idx(dofs_idx_local, self.n_dofs, self._dof_start, unsafe=True)
        self._solver.set_dofs_kv(kv, dofs_idx, envs_idx, unsafe=unsafe)

    @gs.assert_built
    def set_dofs_force_range(self, lower, upper, dofs_idx_local=None, envs_idx=None, *, unsafe=False):
        """
        Set the entity's dofs' force range.

        Parameters
        ----------
        lower : array_like
            The lower bounds of the force range.
        upper : array_like
            The upper bounds of the force range.
        dofs_idx_local : None | array_like, optional
            The indices of the dofs to set. If None, all dofs will be set. Note that here this uses the local `q_idx`, not the scene-level one. Defaults to None.
        envs_idx : None | array_like, optional
            The indices of the environments. If None, all environments will be considered. Defaults to None.
        """
        dofs_idx = self._get_idx(dofs_idx_local, self.n_dofs, self._dof_start, unsafe=True)
        self._solver.set_dofs_force_range(lower, upper, dofs_idx, envs_idx, unsafe=unsafe)

    @gs.assert_built
    def set_dofs_stiffness(self, stiffness, dofs_idx_local=None, envs_idx=None, *, unsafe=False):
        dofs_idx = self._get_idx(dofs_idx_local, self.n_dofs, self._dof_start, unsafe=True)
        self._solver.set_dofs_stiffness(stiffness, dofs_idx, envs_idx, unsafe=unsafe)

    @gs.assert_built
    def set_dofs_invweight(self, invweight, dofs_idx_local=None, envs_idx=None, *, unsafe=False):
        raise DeprecationError(
            "This method has been removed because dof invweights are supposed to be a by-product of link properties "
            "(mass, pose, and inertia matrix), joint placements, and dof armatures. Please consider using the "
            "considering setters instead."
        )

    @gs.assert_built
    def set_dofs_armature(self, armature, dofs_idx_local=None, envs_idx=None, *, unsafe=False):
        dofs_idx = self._get_idx(dofs_idx_local, self.n_dofs, self._dof_start, unsafe=True)
        self._solver.set_dofs_armature(armature, dofs_idx, envs_idx, unsafe=unsafe)

    @gs.assert_built
    def set_dofs_damping(self, damping, dofs_idx_local=None, envs_idx=None, *, unsafe=False):
        dofs_idx = self._get_idx(dofs_idx_local, self.n_dofs, self._dof_start, unsafe=True)
        self._solver.set_dofs_damping(damping, dofs_idx, envs_idx, unsafe=unsafe)

    @gs.assert_built
    def set_dofs_frictionloss(self, frictionloss, dofs_idx_local=None, envs_idx=None, *, unsafe=False):
        """
        Set the entity's dofs' friction loss.
        Parameters
        ----------
        frictionloss : array_like
            The friction loss values to set.
        dofs_idx_local : None | array_like, optional
            The indices of the dofs to set. If None, all dofs will be set. Note that here this uses the local `q_idx`, not the scene-level one. Defaults to None.
        envs_idx : None | array_like, optional
            The indices of the environments. If None, all environments will be considered. Defaults to None.
        """
        dofs_idx = self._get_idx(dofs_idx_local, self.n_dofs, self._dof_start, unsafe=True)
        self._solver.set_dofs_frictionloss(frictionloss, dofs_idx, envs_idx, unsafe=unsafe)

    @gs.assert_built
    def set_dofs_velocity(self, velocity=None, dofs_idx_local=None, envs_idx=None, *, skip_forward=False, unsafe=False):
        """
        Set the entity's dofs' velocity.

        Parameters
        ----------
        velocity : array_like | None
            The velocity to set. Zero if not specified.
        dofs_idx_local : None | array_like, optional
            The indices of the dofs to set. If None, all dofs will be set. Note that here this uses the local `q_idx`, not the scene-level one. Defaults to None.
        envs_idx : None | array_like, optional
            The indices of the environments. If None, all environments will be considered. Defaults to None.
        """
        # Save in [tgt] for backward pass
        if self._update_tgt_while_set:
            self._update_tgt(
                "dofs_velocity",
                {
                    "velocity": velocity,
                    "dofs_idx_local": dofs_idx_local,
                    "envs_idx": envs_idx,
                    "skip_forward": skip_forward,
                    "unsafe": unsafe,
                },
            )
        dofs_idx = self._get_idx(dofs_idx_local, self.n_dofs, self._dof_start, unsafe=True)
        self._solver.set_dofs_velocity(velocity, dofs_idx, envs_idx, skip_forward=skip_forward, unsafe=unsafe)

    @gs.assert_built
    def set_dofs_velocity_grad(self, dofs_idx_local, envs_idx, unsafe, velocity_grad):
        dofs_idx = self._get_idx(dofs_idx_local, self.n_dofs, self._dof_start, unsafe=True)
        self._solver.set_dofs_velocity_grad(dofs_idx, envs_idx, unsafe, velocity_grad.data)

    @gs.assert_built
    def set_dofs_position(self, position, dofs_idx_local=None, envs_idx=None, *, zero_velocity=True, unsafe=False):
        """
        Set the entity's dofs' position.

        Parameters
        ----------
        position : array_like
            The position to set.
        dofs_idx_local : None | array_like, optional
            The indices of the dofs to set. If None, all dofs will be set. Note that here this uses the local `q_idx`, not the scene-level one. Defaults to None.
        envs_idx : None | array_like, optional
            The indices of the environments. If None, all environments will be considered. Defaults to None.
        zero_velocity : bool, optional
            Whether to zero the velocity of all the entity's dofs. Defaults to True. This is a safety measure after a sudden change in entity pose.
        """
        dofs_idx = self._get_idx(dofs_idx_local, self.n_dofs, self._dof_start, unsafe=True)
        if zero_velocity:
            self._solver.set_dofs_velocity(None, self._dofs_idx, envs_idx, skip_forward=True, unsafe=unsafe)
        self._solver.set_dofs_position(position, dofs_idx, envs_idx, unsafe=unsafe)

    @gs.assert_built
    def control_dofs_force(self, force, dofs_idx_local=None, envs_idx=None, *, unsafe=False):
        """
        Control the entity's dofs' motor force. This is used for force/torque control.

        Parameters
        ----------
        force : array_like
            The force to apply.
        dofs_idx_local : None | array_like, optional
            The indices of the dofs to control. If None, all dofs will be controlled. Note that here this uses the local `q_idx`, not the scene-level one. Defaults to None.
        envs_idx : None | array_like, optional
            The indices of the environments. If None, all environments will be considered. Defaults to None.
        """
        dofs_idx = self._get_idx(dofs_idx_local, self.n_dofs, self._dof_start, unsafe=True)
        self._solver.control_dofs_force(force, dofs_idx, envs_idx, unsafe=unsafe)

    @gs.assert_built
    def control_dofs_velocity(self, velocity, dofs_idx_local=None, envs_idx=None, *, unsafe=False):
        """
        Set the PD controller's target velocity for the entity's dofs. This is used for velocity control.

        Parameters
        ----------
        velocity : array_like
            The target velocity to set.
        dofs_idx_local : None | array_like, optional
            The indices of the dofs to control. If None, all dofs will be controlled. Note that here this uses the local `q_idx`, not the scene-level one. Defaults to None.
        envs_idx : None | array_like, optional
            The indices of the environments. If None, all environments will be considered. Defaults to None.
        """
        dofs_idx = self._get_idx(dofs_idx_local, self.n_dofs, self._dof_start, unsafe=True)
        self._solver.control_dofs_velocity(velocity, dofs_idx, envs_idx, unsafe=unsafe)

    @gs.assert_built
    def control_dofs_position(self, position, dofs_idx_local=None, envs_idx=None, *, unsafe=False):
        """
        Set the position controller's target position for the entity's dofs. The controller is a proportional term
        plus a velocity damping term (virtual friction).

        Parameters
        ----------
        position : array_like
            The target position to set.
        dofs_idx_local : array_like, optional
            The indices of the dofs to control. If None, all dofs will be controlled. Note that here this uses the local `q_idx`, not the scene-level one. Defaults to None.
        envs_idx : array_like, optional
            The indices of the environments. If None, all environments will be considered. Defaults to None.
        """
        dofs_idx = self._get_idx(dofs_idx_local, self.n_dofs, self._dof_start, unsafe=True)
        self._solver.control_dofs_position(position, dofs_idx, envs_idx, unsafe=unsafe)

    @gs.assert_built
    def control_dofs_position_velocity(self, position, velocity, dofs_idx_local=None, envs_idx=None, *, unsafe=False):
        """
        Set a PD controller's target position and velocity for the entity's dofs. This is used for position control.

        Parameters
        ----------
        position : array_like
            The target position to set.
        velocity : array_like
            The target velocity
        dofs_idx_local : None | array_like, optional
            The indices of the dofs to control. If None, all dofs will be controlled. Note that here this uses the local `q_idx`, not the scene-level one. Defaults to None.
        envs_idx : None | array_like, optional
            The indices of the environments. If None, all environments will be considered. Defaults to None.
        """
        dofs_idx = self._get_idx(dofs_idx_local, self.n_dofs, self._dof_start, unsafe=True)
        self._solver.control_dofs_position_velocity(position, velocity, dofs_idx, envs_idx, unsafe=unsafe)

    @gs.assert_built
    def get_qpos(self, qs_idx_local=None, envs_idx=None, *, unsafe=False):
        """
        Get the entity's qpos.

        Parameters
        ----------
        qs_idx_local : None | array_like, optional
            The indices of the qpos to get. If None, all qpos will be returned. Note that here this uses the local `q_idx`, not the scene-level one. Defaults to None.
        envs_idx : None | array_like, optional
            The indices of the environments. If None, all environments will be considered. Defaults to None.

        Returns
        -------
        qpos : torch.Tensor, shape (n_qs,) or (n_envs, n_qs)
            The entity's qpos.
        """
        qs_idx = self._get_idx(qs_idx_local, self.n_qs, self._q_start, unsafe=True)
        return self._solver.get_qpos(qs_idx, envs_idx, unsafe=unsafe)

    @gs.assert_built
    def get_dofs_control_force(self, dofs_idx_local=None, envs_idx=None, *, unsafe=False):
        """
        Get the entity's dofs' internal control force, computed based on the position/velocity control command.

        Parameters
        ----------
        dofs_idx_local : None | array_like, optional
            The indices of the dofs to get. If None, all dofs will be returned. Note that here this uses the local `q_idx`, not the scene-level one. Defaults to None.
        envs_idx : None | array_like, optional
            The indices of the environments. If None, all environments will be considered. Defaults to None.

        Returns
        -------
        control_force : torch.Tensor, shape (n_dofs,) or (n_envs, n_dofs)
            The entity's dofs' internal control force.
        """
        dofs_idx = self._get_idx(dofs_idx_local, self.n_dofs, self._dof_start, unsafe=True)
        return self._solver.get_dofs_control_force(dofs_idx, envs_idx, unsafe=unsafe)

    @gs.assert_built
    def get_dofs_force(self, dofs_idx_local=None, envs_idx=None, *, unsafe=False):
        """
        Get the entity's dofs' internal force at the current time step.

        Note
        ----
        Different from `get_dofs_control_force`, this function returns the actual internal force experienced by all the dofs at the current time step.

        Parameters
        ----------
        dofs_idx_local : None | array_like, optional
            The indices of the dofs to get. If None, all dofs will be returned. Note that here this uses the local `q_idx`, not the scene-level one. Defaults to None.
        envs_idx : None | array_like, optional
            The indices of the environments. If None, all environments will be considered. Defaults to None.

        Returns
        -------
        force : torch.Tensor, shape (n_dofs,) or (n_envs, n_dofs)
            The entity's dofs' force.
        """
        dofs_idx = self._get_idx(dofs_idx_local, self.n_dofs, self._dof_start, unsafe=True)
        return self._solver.get_dofs_force(dofs_idx, envs_idx, unsafe=unsafe)

    @gs.assert_built
    def get_dofs_velocity(self, dofs_idx_local=None, envs_idx=None, *, unsafe=False):
        """
        Get the entity's dofs' velocity.

        Parameters
        ----------
        dofs_idx_local : None | array_like, optional
            The indices of the dofs to get. If None, all dofs will be returned. Note that here this uses the local `q_idx`, not the scene-level one. Defaults to None.
        envs_idx : None | array_like, optional
            The indices of the environments. If None, all environments will be considered. Defaults to None.

        Returns
        -------
        velocity : torch.Tensor, shape (n_dofs,) or (n_envs, n_dofs)
            The entity's dofs' velocity.
        """
        dofs_idx = self._get_idx(dofs_idx_local, self.n_dofs, self._dof_start, unsafe=True)
        return self._solver.get_dofs_velocity(dofs_idx, envs_idx, unsafe=unsafe)

    @gs.assert_built
    def get_dofs_position(self, dofs_idx_local=None, envs_idx=None, *, unsafe=False):
        """
        Get the entity's dofs' position.

        Parameters
        ----------
        dofs_idx_local : None | array_like, optional
            The indices of the dofs to get. If None, all dofs will be returned. Note that here this uses the local `q_idx`, not the scene-level one. Defaults to None.
        envs_idx : None | array_like, optional
            The indices of the environments. If None, all environments will be considered. Defaults to None.

        Returns
        -------
        position : torch.Tensor, shape (n_dofs,) or (n_envs, n_dofs)
            The entity's dofs' position.
        """
        dofs_idx = self._get_idx(dofs_idx_local, self.n_dofs, self._dof_start, unsafe=True)
        return self._solver.get_dofs_position(dofs_idx, envs_idx, unsafe=unsafe)

    @gs.assert_built
    def get_dofs_kp(self, dofs_idx_local=None, envs_idx=None, *, unsafe=False):
        """
        Get the positional gain (kp) for the entity's dofs used by the PD controller.

        Parameters
        ----------
        dofs_idx_local : None | array_like, optional
            The indices of the dofs to get. If None, all dofs will be returned. Note that here this uses the local `q_idx`, not the scene-level one. Defaults to None.
        envs_idx : None | array_like, optional
            The indices of the environments. If None, all environments will be considered. Defaults to None.

        Returns
        -------
        kp : torch.Tensor, shape (n_dofs,) or (n_envs, n_dofs)
            The positional gain (kp) for the entity's dofs.
        """
        dofs_idx = self._get_idx(dofs_idx_local, self.n_dofs, self._dof_start, unsafe=True)
        return self._solver.get_dofs_kp(dofs_idx, envs_idx, unsafe=unsafe)

    @gs.assert_built
    def get_dofs_kv(self, dofs_idx_local=None, envs_idx=None, *, unsafe=False):
        """
        Get the velocity gain (kv) for the entity's dofs used by the PD controller.

        Parameters
        ----------
        dofs_idx_local : None | array_like, optional
            The indices of the dofs to get. If None, all dofs will be returned. Note that here this uses the local `q_idx`, not the scene-level one. Defaults to None.
        envs_idx : None | array_like, optional
            The indices of the environments. If None, all environments will be considered. Defaults to None.

        Returns
        -------
        kv : torch.Tensor, shape (n_dofs,) or (n_envs, n_dofs)
            The velocity gain (kv) for the entity's dofs.
        """
        dofs_idx = self._get_idx(dofs_idx_local, self.n_dofs, self._dof_start, unsafe=True)
        return self._solver.get_dofs_kv(dofs_idx, envs_idx, unsafe=unsafe)

    @gs.assert_built
    def get_dofs_force_range(self, dofs_idx_local=None, envs_idx=None, *, unsafe=False):
        """
        Get the force range (min and max limits) for the entity's dofs.

        Parameters
        ----------
        dofs_idx_local : None | array_like, optional
            The indices of the dofs to get. If None, all dofs will be returned. Note that here this uses the local `q_idx`, not the scene-level one. Defaults to None.
        envs_idx : None | array_like, optional
            The indices of the environments. If None, all environments will be considered. Defaults to None.

        Returns
        -------
        lower_limit : torch.Tensor, shape (n_dofs,) or (n_envs, n_dofs)
            The lower limit of the force range for the entity's dofs.
        upper_limit : torch.Tensor, shape (n_dofs,) or (n_envs, n_dofs)
            The upper limit of the force range for the entity's dofs.
        """
        dofs_idx = self._get_idx(dofs_idx_local, self.n_dofs, self._dof_start, unsafe=True)
        return self._solver.get_dofs_force_range(dofs_idx, envs_idx, unsafe=unsafe)

    @gs.assert_built
    def get_dofs_limit(self, dofs_idx_local=None, envs_idx=None, *, unsafe=False):
        """
        Get the positional limits (min and max) for the entity's dofs.

        Parameters
        ----------
        dofs_idx_local : None | array_like, optional
            The indices of the dofs to get. If None, all dofs will be returned. Note that here this uses the local `q_idx`, not the scene-level one. Defaults to None.
        envs_idx : None | array_like, optional
            The indices of the environments. If None, all environments will be considered. Defaults to None.

        Returns
        -------
        lower_limit : torch.Tensor, shape (n_dofs,) or (n_envs, n_dofs)
            The lower limit of the positional limits for the entity's dofs.
        upper_limit : torch.Tensor, shape (n_dofs,) or (n_envs, n_dofs)
            The upper limit of the positional limits for the entity's dofs.
        """
        dofs_idx = self._get_idx(dofs_idx_local, self.n_dofs, self._dof_start, unsafe=True)
        return self._solver.get_dofs_limit(dofs_idx, envs_idx, unsafe=unsafe)

    @gs.assert_built
    def get_dofs_stiffness(self, dofs_idx_local=None, envs_idx=None, *, unsafe=False):
        dofs_idx = self._get_idx(dofs_idx_local, self.n_dofs, self._dof_start, unsafe=True)
        return self._solver.get_dofs_stiffness(dofs_idx, envs_idx, unsafe=unsafe)

    @gs.assert_built
    def get_dofs_invweight(self, dofs_idx_local=None, envs_idx=None, *, unsafe=False):
        dofs_idx = self._get_idx(dofs_idx_local, self.n_dofs, self._dof_start, unsafe=True)
        return self._solver.get_dofs_invweight(dofs_idx, envs_idx, unsafe=unsafe)

    @gs.assert_built
    def get_dofs_armature(self, dofs_idx_local=None, envs_idx=None, *, unsafe=False):
        dofs_idx = self._get_idx(dofs_idx_local, self.n_dofs, self._dof_start, unsafe=True)
        return self._solver.get_dofs_armature(dofs_idx, envs_idx, unsafe=unsafe)

    @gs.assert_built
    def get_dofs_damping(self, dofs_idx_local=None, envs_idx=None, *, unsafe=False):
        dofs_idx = self._get_idx(dofs_idx_local, self.n_dofs, self._dof_start, unsafe=True)
        return self._solver.get_dofs_damping(dofs_idx, envs_idx, unsafe=unsafe)

    @gs.assert_built
    def get_dofs_frictionloss(self, dofs_idx_local=None, envs_idx=None, *, unsafe=False):
        """
        Get the friction loss for the entity's dofs.

        Parameters
        ----------
        dofs_idx_local : None | array_like, optional
            The indices of the dofs to get. If None, all dofs will be returned. Note that here this uses the local `q_idx`, not the scene-level one. Defaults to None.
        envs_idx : None | array_like, optional
            The indices of the environments. If None, all environments will be considered. Defaults to None.

        Returns
        -------
        frictionloss : torch.Tensor, shape (n_dofs,) or (n_envs, n_dofs)
            The friction loss for the entity's dofs.
        """
        dofs_idx = self._get_idx(dofs_idx_local, self.n_dofs, self._dof_start, unsafe=True)
        return self._solver.get_dofs_frictionloss(dofs_idx, envs_idx, unsafe=unsafe)

    @gs.assert_built
    def get_mass_mat(self, envs_idx=None, decompose=False, *, unsafe=False):
        dofs_idx = self._get_idx(None, self.n_dofs, self._dof_start, unsafe=True)
        return self._solver.get_mass_mat(dofs_idx, envs_idx, decompose, unsafe=unsafe)

    @gs.assert_built
    def zero_all_dofs_velocity(self, envs_idx=None, *, unsafe=False):
        """
        Zero the velocity of all the entity's dofs.

        Parameters
        ----------
        envs_idx : None | array_like, optional
            The indices of the environments. If None, all environments will be considered. Defaults to None.
        """
        self.set_dofs_velocity(None, self._dofs_idx, envs_idx, unsafe=unsafe)

    @gs.assert_built
    def detect_collision(self, env_idx=0):
        """
        Detects collision for the entity. This only supports a single environment.

        Note
        ----
        This function re-detects real-time collision for the entity, so it doesn't rely on scene.step() and can be used for applications like motion planning, which doesn't require physical simulation during state sampling.

        Parameters
        ----------
        env_idx : int, optional
            The index of the environment. Defaults to 0.
        """

        all_collision_pairs = self._solver.detect_collision(env_idx)
        collision_pairs = all_collision_pairs[
            np.logical_and(
                all_collision_pairs >= self.geom_start,
                all_collision_pairs < self.geom_end,
            ).any(axis=1)
        ]
        return collision_pairs

    @gs.assert_built
    def get_contacts(self, with_entity=None, exclude_self_contact=False):
        """
        Returns contact information computed during the most recent `scene.step()`.
        If `with_entity` is provided, only returns contact information involving the caller and the specified entity.
        Otherwise, returns all contact information involving the caller entity.
        When `with_entity` is `self`, it will return the self-collision only.

        The returned dict contains the following keys (a contact pair consists of two geoms: A and B):

        - 'geom_a'     : The global geom index of geom A in the contact pair.
                        (actual geom object can be obtained by scene.rigid_solver.geoms[geom_a])
        - 'geom_b'     : The global geom index of geom B in the contact pair.
                        (actual geom object can be obtained by scene.rigid_solver.geoms[geom_b])
        - 'link_a'     : The global link index of link A (that contains geom A) in the contact pair.
                        (actual link object can be obtained by scene.rigid_solver.links[link_a])
        - 'link_b'     : The global link index of link B (that contains geom B) in the contact pair.
                        (actual link object can be obtained by scene.rigid_solver.links[link_b])
        - 'position'   : The contact position in world frame.
        - 'force_a'    : The contact force applied to geom A.
        - 'force_b'    : The contact force applied to geom B.
        - 'valid_mask' : A boolean mask indicating whether the contact information is valid.
                        (Only when scene is parallelized)

        The shape of each entry is (n_envs, n_contacts, ...) for scene with parallel envs
                               and (n_contacts, ...) for non-parallelized scene.

        Parameters
        ----------
        with_entity : RigidEntity, optional
            The entity to check contact with. Defaults to None.
        exclude_self_contact: bool
            Exclude the self collision from the returning contacts. Defaults to False.

        Returns
        -------
        contact_info : dict
            The contact information.
        """
        contacts_info = self._solver.collider.get_contacts(as_tensor=True, to_torch=True)

        logical_operation = torch.logical_xor if exclude_self_contact else torch.logical_or
        if with_entity is not None and self.idx == with_entity.idx:
            if exclude_self_contact:
                gs.raise_exception("`with_entity` is self but `exclude_self_contact` is True.")
            logical_operation = torch.logical_and

        valid_mask = logical_operation(
            torch.logical_and(
                contacts_info["geom_a"] >= self.geom_start,
                contacts_info["geom_a"] < self.geom_end,
            ),
            torch.logical_and(
                contacts_info["geom_b"] >= self.geom_start,
                contacts_info["geom_b"] < self.geom_end,
            ),
        )
        if with_entity is not None and self.idx != with_entity.idx:
            valid_mask = torch.logical_and(
                valid_mask,
                torch.logical_or(
                    torch.logical_and(
                        contacts_info["geom_a"] >= with_entity.geom_start,
                        contacts_info["geom_a"] < with_entity.geom_end,
                    ),
                    torch.logical_and(
                        contacts_info["geom_b"] >= with_entity.geom_start,
                        contacts_info["geom_b"] < with_entity.geom_end,
                    ),
                ),
            )

        if self._solver.n_envs == 0:
            contacts_info = {key: value[valid_mask] for key, value in contacts_info.items()}
        else:
            contacts_info["valid_mask"] = valid_mask

        contacts_info["force_a"] = -contacts_info["force"]
        contacts_info["force_b"] = +contacts_info["force"]
        del contacts_info["force"]

        return contacts_info

    def get_links_net_contact_force(self, envs_idx=None, *, unsafe=False):
        """
        Returns net force applied on each links due to direct external contacts.

        Returns
        -------
        entity_links_force : torch.Tensor, shape (n_links, 3) or (n_envs, n_links, 3)
            The net force applied on each links due to direct external contacts.
        """
        tensor = ti_to_torch(
            self._solver.links_state.contact_force, envs_idx, slice(self.link_start, self.link_end), transpose=True
        )
        return tensor[0] if self._solver.n_envs == 0 else tensor

    def set_friction_ratio(self, friction_ratio, links_idx_local=None, envs_idx=None, *, unsafe=False):
        """
        Set the friction ratio of the geoms of the specified links.

        Parameters
        ----------
        friction_ratio : torch.Tensor, shape (n_envs, n_links)
            The friction ratio
        links_idx_local : array_like
            The indices of the links to set friction ratio.
        envs_idx : None | array_like, optional
            The indices of the environments. If None, all environments will be considered. Defaults to None.
        """
        links_idx_local = self._get_idx(links_idx_local, self.n_links, 0, unsafe=unsafe)

        links_n_geoms = torch.tensor(
            [self._links[i_l].n_geoms for i_l in links_idx_local], dtype=gs.tc_int, device=gs.device
        )
        links_friction_ratio = torch.as_tensor(friction_ratio, dtype=gs.tc_float, device=gs.device)
        geoms_friction_ratio = torch.repeat_interleave(links_friction_ratio, links_n_geoms, dim=-1)
        geoms_idx = torch.tensor(
            [i_g for i_l in links_idx_local for i_g in range(self._links[i_l].geom_start, self._links[i_l].geom_end)],
            dtype=gs.tc_int,
            device=gs.device,
        )

        self._solver.set_geoms_friction_ratio(geoms_friction_ratio, geoms_idx, envs_idx, unsafe=unsafe)

    def set_friction(self, friction):
        """
        Set the friction coefficient of all the links (and in turn, geometries) of the rigid entity.

        Note
        ----
        The friction coefficient associated with a pair of geometries in contact is defined as the maximum between
        their respective values, so one must be careful the set the friction coefficient properly for both of them.

        Warning
        -------
        The friction coefficient must be in range [1e-2, 5.0] for simulation stability.

        Parameters
        ----------
        friction : float
            The friction coefficient to set.
        """

        if friction < 1e-2 or friction > 5.0:
            gs.raise_exception("`friction` must be in the range [1e-2, 5.0] for simulation stability.")

        for link in self._links:
            link.set_friction(friction)

    def set_mass_shift(self, mass_shift, links_idx_local=None, envs_idx=None, *, unsafe=False):
        """
        Set the mass shift of specified links.

        Parameters
        ----------
        mass : torch.Tensor, shape (n_envs, n_links)
            The mass shift
        links_idx_local : array_like
            The indices of the links to set mass shift.
        envs_idx : None | array_like, optional
            The indices of the environments. If None, all environments will be considered. Defaults to None.
        """
        links_idx = self._get_idx(links_idx_local, self.n_links, self._link_start, unsafe=True)
        self._solver.set_links_mass_shift(mass_shift, links_idx, envs_idx, unsafe=unsafe)

    def set_COM_shift(self, com_shift, links_idx_local=None, envs_idx=None, *, unsafe=False):
        """
        Set the center of mass (COM) shift of specified links.

        Parameters
        ----------
        com : torch.Tensor, shape (n_envs, n_links, 3)
            The COM shift
        links_idx_local : array_like
            The indices of the links to set COM shift.
        envs_idx : None | array_like, optional
            The indices of the environments. If None, all environments will be considered. Defaults to None.
        """
        links_idx = self._get_idx(links_idx_local, self.n_links, self._link_start, unsafe=True)
        self._solver.set_links_COM_shift(com_shift, links_idx, envs_idx, unsafe=unsafe)

    @gs.assert_built
    def set_links_inertial_mass(self, inertial_mass, links_idx_local=None, envs_idx=None, *, unsafe=False):
        links_idx = self._get_idx(links_idx_local, self.n_links, self._link_start, unsafe=True)
        self._solver.set_links_inertial_mass(inertial_mass, links_idx, envs_idx, unsafe=unsafe)

    @gs.assert_built
    def set_links_invweight(self, invweight, links_idx_local=None, envs_idx=None, *, unsafe=False):
        raise DeprecationError(
            "This method has been removed because links invweights are supposed to be a by-product of link properties "
            "(mass, pose, and inertia matrix), joint placements, and dof armatures. Please consider using the "
            "considering setters instead."
        )

    @gs.assert_built
    def set_mass(self, mass):
        """
        Set the mass of the entity.

        Parameters
        ----------
        mass : float
            The mass to set.
        """
        ratio = float(mass) / self.get_mass()
        for link in self.links:
            link.set_mass(link.get_mass() * ratio)

    @gs.assert_built
    def get_mass(self):
        """
        Get the total mass of the entity in kg.

        Returns
        -------
        mass : float
            The total mass of the entity in kg.
        """
        mass = 0.0
        for link in self.links:
            mass += link.get_mass()
        return mass

    # ------------------------------------------------------------------------------------
    # ----------------------------------- properties -------------------------------------
    # ------------------------------------------------------------------------------------

    @property
    def visualize_contact(self):
        """Whether to visualize contact force."""
        return self._visualize_contact

    @property
    def init_qpos(self):
        """The initial qpos of the entity."""
        if self.joints:
            return np.concatenate([joint.init_qpos for joint in self.joints])
        return np.array([])

    @property
    def n_qs(self):
        """The number of `q` (generalized coordinates) of the entity."""
        if self._is_built:
            return self._n_qs
        return sum(joint.n_qs for joint in self.joints)

    @property
    def n_links(self):
        """The number of `RigidLink` in the entity."""
        return len(self._links)

    @property
    def n_joints(self):
        """The number of `RigidJoint` in the entity."""
        return sum(map(len, self._joints))

    @property
    def n_dofs(self):
        """The number of degrees of freedom (DOFs) of the entity."""
        if self._is_built:
            return self._n_dofs
        return sum(joint.n_dofs for joint in self.joints)

    @property
    def n_geoms(self):
        """The number of `RigidGeom` in the entity."""
        if self._is_built:
            return self._n_geoms
        return sum(link.n_geoms for link in self._links)

    @property
    def n_cells(self):
        """The number of sdf cells in the entity."""
        return sum(link.n_cells for link in self._links)

    @property
    def n_verts(self):
        """The number of vertices (from collision geom `RigidGeom`) in the entity."""
        return sum(link.n_verts for link in self._links)

    @property
    def n_faces(self):
        """The number of faces (from collision geom `RigidGeom`) in the entity."""
        return sum(link.n_faces for link in self._links)

    @property
    def n_edges(self):
        """The number of edges (from collision geom `RigidGeom`) in the entity."""
        return sum(link.n_edges for link in self._links)

    @property
    def n_vgeoms(self):
        """The number of vgeoms (visual geoms - `RigidVisGeom`) in the entity."""
        return sum(link.n_vgeoms for link in self._links)

    @property
    def n_vverts(self):
        """The number of vverts (visual vertices, from vgeoms) in the entity."""
        return sum([link.n_vverts for link in self._links])

    @property
    def n_vfaces(self):
        """The number of vfaces (visual faces, from vgeoms) in the entity."""
        return sum([link.n_vfaces for link in self._links])

    @property
    def geom_start(self):
        """The index of the entity's first RigidGeom in the scene."""
        return self._geom_start

    @property
    def geom_end(self):
        """The index of the entity's last RigidGeom in the scene *plus one*."""
        return self._geom_start + self.n_geoms

    @property
    def cell_start(self):
        """The start index the entity's sdf cells in the scene."""
        return self._cell_start

    @property
    def cell_end(self):
        """The end index the entity's sdf cells in the scene *plus one*."""
        return self._cell_start + self.n_cells

    @property
    def base_link_idx(self):
        """The index of the entity's base link in the scene."""
        return self._link_start

    @property
    def gravity_compensation(self):
        """Apply a force to compensate gravity. A value of 1 will make a zero-gravity behavior. Default to 0"""
        return self.material.gravity_compensation

    @property
    def link_start(self):
        """The index of the entity's first RigidLink in the scene."""
        return self._link_start

    @property
    def link_end(self):
        """The index of the entity's last RigidLink in the scene *plus one*."""
        return self._link_start + self.n_links

    @property
    def joint_start(self):
        """The index of the entity's first RigidJoint in the scene."""
        return self._joint_start

    @property
    def joint_end(self):
        """The index of the entity's last RigidJoint in the scene *plus one*."""
        return self._joint_start + self.n_joints

    @property
    def dof_start(self):
        """The index of the entity's first degree of freedom (DOF) in the scene."""
        return self._dof_start

    @property
    def dof_end(self):
        """The index of the entity's last degree of freedom (DOF) in the scene *plus one*."""
        return self._dof_start + self.n_dofs

    @property
    def vert_start(self):
        """The index of the entity's first `vert` (collision vertex) in the scene."""
        return self._vert_start

    @property
    def vvert_start(self):
        """The index of the entity's first `vvert` (visual vertex) in the scene."""
        return self._vvert_start

    @property
    def face_start(self):
        """The index of the entity's first `face` (collision face) in the scene."""
        return self._face_start

    @property
    def vface_start(self):
        """The index of the entity's first `vface` (visual face) in the scene."""
        return self._vface_start

    @property
    def edge_start(self):
        """The index of the entity's first `edge` (collision edge) in the scene."""
        return self._edge_start

    @property
    def q_start(self):
        """The index of the entity's first `q` (generalized coordinates) in the scene."""
        return self._q_start

    @property
    def q_end(self):
        """The index of the entity's last `q` (generalized coordinates) in the scene *plus one*."""
        return self._q_start + self.n_qs

    @property
    def geoms(self) -> list[RigidGeom]:
        """The list of collision geoms (`RigidGeom`) in the entity."""
        if self.is_built:
            return self._geoms
        else:
            geoms = gs.List()
            for link in self._links:
                geoms += link.geoms
            return geoms

    @property
    def vgeoms(self):
        """The list of visual geoms (`RigidVisGeom`) in the entity."""
        if self.is_built:
            return self._vgeoms
        else:
            vgeoms = gs.List()
            for link in self._links:
                vgeoms += link.vgeoms
            return vgeoms

    @property
    def links(self) -> list[RigidLink]:
        """The list of links (`RigidLink`) in the entity."""
        return self._links

    @property
    def joints(self):
        """The list of joints (`RigidJoint`) in the entity."""
        return tuple(chain.from_iterable(self._joints))

    @property
    def joints_by_links(self):
        """The list of joints (`RigidJoint`) in the entity grouped by parent links."""
        return self._joints

    @property
    def base_link(self):
        """The base link of the entity"""
        return self._links[0]

    @property
    def base_joint(self):
        """The base joint of the entity"""
        return self._joints[0][0]

    @property
    def n_equalities(self):
        """The number of equality constraints in the entity."""
        return len(self._equalities)

    @property
    def equality_start(self):
        """The index of the entity's first RigidEquality in the scene."""
        return self._equality_start

    @property
    def equality_end(self):
        """The index of the entity's last RigidEquality in the scene *plus one*."""
        return self._equality_start + self.n_equalities

    @property
    def equalities(self):
        """The list of equality constraints (`RigidEquality`) in the entity."""
        return self._equalities

    @property
    def is_free(self) -> bool:
        raise DeprecationError("This property has been removed.")

    @property
    def is_local_collision_mask(self):
        """Whether the contype and conaffinity bitmasks of this entity only applies to self-collision."""
        return self._is_local_collision_mask


@ti.kernel(fastcache=gs.use_fastcache)
def _kernel_get_free_verts(
    tensor: ti.types.ndarray(),
    free_verts_idx_local: ti.types.ndarray(),
    verts_state_start: ti.i32,
    free_verts_state: array_class.VertsState,
):
    n_verts = free_verts_idx_local.shape[0]
    _B = tensor.shape[0]
    for i_v_, i, i_b in ti.ndrange(n_verts, 3, _B):
        i_v = i_v_ + verts_state_start
        tensor[i_b, free_verts_idx_local[i_v_], i] = free_verts_state.pos[i_v, i_b][i]


@ti.kernel(fastcache=gs.use_fastcache)
def _kernel_get_fixed_verts(
    tensor: ti.types.ndarray(),
    fixed_verts_idx_local: ti.types.ndarray(),
    verts_state_start: ti.i32,
    fixed_verts_state: array_class.VertsState,
):
    n_verts = fixed_verts_idx_local.shape[0]
    _B = tensor.shape[0]
    for i_v_, i, i_b in ti.ndrange(n_verts, 3, _B):
        i_v = i_v_ + verts_state_start
        tensor[i_b, fixed_verts_idx_local[i_v_], i] = fixed_verts_state.pos[i_v][i]


# FIXME: RigidEntity is not compatible with fast cache
@ti.kernel(fastcache=False)
def kernel_rigid_entity_inverse_kinematics(
    rigid_entity: ti.template(),
    links_idx: ti.types.ndarray(),
    poss: ti.types.ndarray(),
    quats: ti.types.ndarray(),
    n_links: ti.i32,
    dofs_idx: ti.types.ndarray(),
    n_dofs: ti.i32,
    links_idx_by_dofs: ti.types.ndarray(),
    n_links_by_dofs: ti.i32,
    custom_init_qpos: ti.i32,
    init_qpos: ti.types.ndarray(),
    max_samples: ti.i32,
    max_solver_iters: ti.i32,
    damping: ti.f32,
    pos_tol: ti.f32,
    rot_tol: ti.f32,
    pos_mask_: ti.types.ndarray(),
    rot_mask_: ti.types.ndarray(),
    link_pos_mask: ti.types.ndarray(),
    link_rot_mask: ti.types.ndarray(),
    max_step_size: ti.f32,
    respect_joint_limit: ti.i32,
    envs_idx: ti.types.ndarray(),
    links_state: array_class.LinksState,
    links_info: array_class.LinksInfo,
    joints_state: array_class.JointsState,
    joints_info: array_class.JointsInfo,
    dofs_state: array_class.DofsState,
    dofs_info: array_class.DofsInfo,
    entities_info: array_class.EntitiesInfo,
    rigid_global_info: array_class.RigidGlobalInfo,
    static_rigid_sim_config: ti.template(),
):
    EPS = rigid_global_info.EPS[None]

    # convert to ti Vector
    pos_mask = ti.Vector([pos_mask_[0], pos_mask_[1], pos_mask_[2]], dt=gs.ti_float)
    rot_mask = ti.Vector([rot_mask_[0], rot_mask_[1], rot_mask_[2]], dt=gs.ti_float)
    n_error_dims = 6 * n_links

    for i_b_ in range(envs_idx.shape[0]):
        i_b = envs_idx[i_b_]

        # save original qpos
        for i_q in range(rigid_entity.n_qs):
            rigid_entity._IK_qpos_orig[i_q, i_b] = rigid_global_info.qpos[i_q + rigid_entity._q_start, i_b]

        if custom_init_qpos:
            for i_q in range(rigid_entity.n_qs):
                rigid_global_info.qpos[i_q + rigid_entity._q_start, i_b] = init_qpos[i_b_, i_q]

        for i_error in range(n_error_dims):
            rigid_entity._IK_err_pose_best[i_error, i_b] = 1e4

        solved = False
        for i_sample in range(max_samples):
            for _ in range(max_solver_iters):
                # run FK to update link states using current q
                gs.engine.solvers.rigid.rigid_solver_decomp.func_forward_kinematics_entity(
                    rigid_entity._idx_in_solver,
                    i_b,
                    links_state,
                    links_info,
                    joints_state,
                    joints_info,
                    dofs_state,
                    dofs_info,
                    entities_info,
                    rigid_global_info,
                    static_rigid_sim_config,
                )
                # compute error
                solved = True
                for i_ee in range(n_links):
                    i_l_ee = links_idx[i_ee]

                    tgt_pos_i = ti.Vector([poss[i_ee, i_b_, 0], poss[i_ee, i_b_, 1], poss[i_ee, i_b_, 2]])
                    err_pos_i = tgt_pos_i - links_state.pos[i_l_ee, i_b]
                    for k in range(3):
                        err_pos_i[k] *= pos_mask[k] * link_pos_mask[i_ee]
                    if err_pos_i.norm() > pos_tol:
                        solved = False

                    tgt_quat_i = ti.Vector(
                        [quats[i_ee, i_b_, 0], quats[i_ee, i_b_, 1], quats[i_ee, i_b_, 2], quats[i_ee, i_b_, 3]]
                    )
                    err_rot_i = gu.ti_quat_to_rotvec(
                        gu.ti_transform_quat_by_quat(gu.ti_inv_quat(links_state.quat[i_l_ee, i_b]), tgt_quat_i), EPS
                    )
                    for k in range(3):
                        err_rot_i[k] *= rot_mask[k] * link_rot_mask[i_ee]
                    if err_rot_i.norm() > rot_tol:
                        solved = False

                    # put into multi-link error array
                    for k in range(3):
                        rigid_entity._IK_err_pose[i_ee * 6 + k, i_b] = err_pos_i[k]
                        rigid_entity._IK_err_pose[i_ee * 6 + k + 3, i_b] = err_rot_i[k]

                if solved:
                    break

                # compute multi-link jacobian
                for i_ee in range(n_links):
                    # update jacobian for ee link
                    i_l_ee = links_idx[i_ee]
                    rigid_entity._func_get_jacobian(
                        tgt_link_idx=i_l_ee,
                        i_b=i_b,
                        p_local=ti.Vector.zero(gs.ti_float, 3),
                        pos_mask=pos_mask,
                        rot_mask=rot_mask,
                        dofs_info=dofs_info,
                        joints_info=joints_info,
                        links_info=links_info,
                        links_state=links_state,
                    )  # NOTE: we still compute jacobian for all dofs as we haven't found a clean way to implement this

                    # copy to multi-link jacobian (only for the effective n_dofs instead of self.n_dofs)
                    for i_dof in range(n_dofs):
                        for i_error in ti.static(range(6)):
                            i_row = i_ee * 6 + i_error
                            i_dof_ = dofs_idx[i_dof]
                            rigid_entity._IK_jacobian[i_row, i_dof, i_b] = rigid_entity._jacobian[i_error, i_dof_, i_b]

                # compute dq = jac.T @ inverse(jac @ jac.T + diag) @ error (only for the effective n_dofs instead of self.n_dofs)
                lu.mat_transpose(rigid_entity._IK_jacobian, rigid_entity._IK_jacobian_T, n_error_dims, n_dofs, i_b)
                lu.mat_mul(
                    rigid_entity._IK_jacobian,
                    rigid_entity._IK_jacobian_T,
                    rigid_entity._IK_mat,
                    n_error_dims,
                    n_dofs,
                    n_error_dims,
                    i_b,
                )
                lu.mat_add_eye(rigid_entity._IK_mat, damping**2, n_error_dims, i_b)
                lu.mat_inverse(
                    rigid_entity._IK_mat,
                    rigid_entity._IK_L,
                    rigid_entity._IK_U,
                    rigid_entity._IK_y,
                    rigid_entity._IK_inv,
                    n_error_dims,
                    i_b,
                )
                lu.mat_mul_vec(
                    rigid_entity._IK_inv,
                    rigid_entity._IK_err_pose,
                    rigid_entity._IK_vec,
                    n_error_dims,
                    n_error_dims,
                    i_b,
                )

                for i_d in range(rigid_entity.n_dofs):  # IK_delta_qpos = IK_jacobian_T @ IK_vec
                    rigid_entity._IK_delta_qpos[i_d, i_b] = 0
                for i_d in range(n_dofs):
                    for j in range(n_error_dims):
                        # NOTE: IK_delta_qpos uses the original indexing instead of the effective n_dofs
                        i_d_ = dofs_idx[i_d]
                        rigid_entity._IK_delta_qpos[i_d_, i_b] += (
                            rigid_entity._IK_jacobian_T[i_d, j, i_b] * rigid_entity._IK_vec[j, i_b]
                        )

                for i_d in range(rigid_entity.n_dofs):
                    rigid_entity._IK_delta_qpos[i_d, i_b] = ti.math.clamp(
                        rigid_entity._IK_delta_qpos[i_d, i_b], -max_step_size, max_step_size
                    )

                # update q
                gs.engine.solvers.rigid.rigid_solver_decomp.func_integrate_dq_entity(
                    rigid_entity._IK_delta_qpos,
                    rigid_entity._idx_in_solver,
                    i_b,
                    respect_joint_limit,
                    links_info,
                    joints_info,
                    dofs_info,
                    entities_info,
                    rigid_global_info,
                    static_rigid_sim_config,
                )

            if not solved:
                # re-compute final error if exited not due to solved
                gs.engine.solvers.rigid.rigid_solver_decomp.func_forward_kinematics_entity(
                    rigid_entity._idx_in_solver,
                    i_b,
                    links_state,
                    links_info,
                    joints_state,
                    joints_info,
                    dofs_state,
                    dofs_info,
                    entities_info,
                    rigid_global_info,
                    static_rigid_sim_config,
                )
                solved = True
                for i_ee in range(n_links):
                    i_l_ee = links_idx[i_ee]

                    tgt_pos_i = ti.Vector([poss[i_ee, i_b_, 0], poss[i_ee, i_b_, 1], poss[i_ee, i_b_, 2]])
                    err_pos_i = tgt_pos_i - links_state.pos[i_l_ee, i_b]
                    for k in range(3):
                        err_pos_i[k] *= pos_mask[k] * link_pos_mask[i_ee]
                    if err_pos_i.norm() > pos_tol:
                        solved = False

                    tgt_quat_i = ti.Vector(
                        [quats[i_ee, i_b_, 0], quats[i_ee, i_b_, 1], quats[i_ee, i_b_, 2], quats[i_ee, i_b_, 3]]
                    )
                    err_rot_i = gu.ti_quat_to_rotvec(
                        gu.ti_transform_quat_by_quat(gu.ti_inv_quat(links_state.quat[i_l_ee, i_b]), tgt_quat_i), EPS
                    )
                    for k in range(3):
                        err_rot_i[k] *= rot_mask[k] * link_rot_mask[i_ee]
                    if err_rot_i.norm() > rot_tol:
                        solved = False

                    # put into multi-link error array
                    for k in range(3):
                        rigid_entity._IK_err_pose[i_ee * 6 + k, i_b] = err_pos_i[k]
                        rigid_entity._IK_err_pose[i_ee * 6 + k + 3, i_b] = err_rot_i[k]

            if solved:
                for i_q in range(rigid_entity.n_qs):
                    rigid_entity._IK_qpos_best[i_q, i_b] = rigid_global_info.qpos[i_q + rigid_entity._q_start, i_b]
                for i_error in range(n_error_dims):
                    rigid_entity._IK_err_pose_best[i_error, i_b] = rigid_entity._IK_err_pose[i_error, i_b]
                break

            else:
                # copy to _IK_qpos if this sample is better
                improved = True
                for i_ee in range(n_links):
                    error_pos_i = ti.Vector(
                        [rigid_entity._IK_err_pose[i_ee * 6 + i_error, i_b] for i_error in range(3)]
                    )
                    error_rot_i = ti.Vector(
                        [rigid_entity._IK_err_pose[i_ee * 6 + i_error, i_b] for i_error in range(3, 6)]
                    )
                    error_pos_best = ti.Vector(
                        [rigid_entity._IK_err_pose_best[i_ee * 6 + i_error, i_b] for i_error in range(3)]
                    )
                    error_rot_best = ti.Vector(
                        [rigid_entity._IK_err_pose_best[i_ee * 6 + i_error, i_b] for i_error in range(3, 6)]
                    )
                    if error_pos_i.norm() > error_pos_best.norm() or error_rot_i.norm() > error_rot_best.norm():
                        improved = False
                        break

                if improved:
                    for i_q in range(rigid_entity.n_qs):
                        rigid_entity._IK_qpos_best[i_q, i_b] = rigid_global_info.qpos[i_q + rigid_entity._q_start, i_b]
                    for i_error in range(n_error_dims):
                        rigid_entity._IK_err_pose_best[i_error, i_b] = rigid_entity._IK_err_pose[i_error, i_b]

                # Resample init q
                if respect_joint_limit and i_sample < max_samples - 1:
                    for i_l_ in range(n_links_by_dofs):
                        i_l = links_idx_by_dofs[i_l_]
                        I_l = [i_l, i_b] if ti.static(static_rigid_sim_config.batch_links_info) else i_l

                        for i_j in range(links_info.joint_start[I_l], links_info.joint_end[I_l]):
                            I_j = [i_j, i_b] if ti.static(static_rigid_sim_config.batch_joints_info) else i_j
                            i_d = joints_info.dof_start[I_j]
                            I_d = [i_d, i_b] if ti.static(static_rigid_sim_config.batch_dofs_info) else i_d

                            dof_limit = dofs_info.limit[I_d]
                            if (
                                joints_info.type[I_j] == gs.JOINT_TYPE.REVOLUTE
                                or joints_info.type[I_j] == gs.JOINT_TYPE.PRISMATIC
                            ) and not (ti.math.isinf(dof_limit[0]) or ti.math.isinf(dof_limit[1])):
                                q_start = joints_info.q_start[I_j]
                                rigid_global_info.qpos[q_start, i_b] = dof_limit[0] + ti.random() * (
                                    dof_limit[1] - dof_limit[0]
                                )
                else:
                    pass  # When respect_joint_limit=False, we can simply continue from the last solution

        # restore original qpos and link state
        for i_q in range(rigid_entity.n_qs):
            rigid_global_info.qpos[i_q + rigid_entity._q_start, i_b] = rigid_entity._IK_qpos_orig[i_q, i_b]
        gs.engine.solvers.rigid.rigid_solver_decomp.func_forward_kinematics_entity(
            rigid_entity._idx_in_solver,
            i_b,
            links_state,
            links_info,
            joints_state,
            joints_info,
            dofs_state,
            dofs_info,
            entities_info,
            rigid_global_info,
            static_rigid_sim_config,
        )<|MERGE_RESOLUTION|>--- conflicted
+++ resolved
@@ -2157,7 +2157,6 @@
         )
 
     @gs.assert_built
-<<<<<<< HEAD
     def set_pos_grad(self, envs_idx, relative, unsafe, pos_grad):
         self._solver.set_base_links_pos_grad(
             self._base_links_idx_,
@@ -2168,10 +2167,7 @@
         )
 
     @gs.assert_built
-    def set_quat(self, quat, envs_idx=None, *, relative=False, unsafe=False):
-=======
     def set_quat(self, quat, envs_idx=None, *, zero_velocity=True, relative=False, unsafe=False):
->>>>>>> eea9cafc
         """
         Set quaternion of the entity's base link.
 
@@ -2195,6 +2191,7 @@
                 {
                     "quat": quat,
                     "envs_idx": envs_idx,
+                    "zero_velocity": zero_velocity,
                     "relative": relative,
                     "unsafe": unsafe,
                 },
