import numpy as np
import pytest
import torch
import igl

import genesis as gs
from genesis.utils.misc import tensor_to_array

from .utils import assert_allclose, get_hf_dataset


@pytest.fixture(scope="session")
def fem_material():
    """Fixture for common FEM material properties"""
    return gs.materials.FEM.Muscle(
        E=3.0e4,
        nu=0.45,
        rho=1000.0,
        model="stable_neohookean",
    )


@pytest.mark.parametrize("backend", [gs.cpu])
def test_multiple_fem_entities(fem_material, show_viewer):
    """Test adding multiple FEM entities to the scene"""
    scene = gs.Scene(
        sim_options=gs.options.SimOptions(
            dt=5e-4,
            substeps=10,
            gravity=(0.0, 0.0, 0.0),
        ),
        fem_options=gs.options.FEMOptions(
            damping=0.0,
        ),
        show_viewer=show_viewer,
    )

    # Add first FEM entity
    scene.add_entity(
        morph=gs.morphs.Sphere(
            pos=(0.5, -0.2, 0.3),
            radius=0.1,
        ),
        material=fem_material,
    )

    # Add second FEM entity
    scene.add_entity(
        morph=gs.morphs.Box(
            size=(0.1, 0.1, 0.1),
            pos=(0.0, 0.0, 0.5),
        ),
        material=fem_material,
    )

    # Build the scene
    scene.build()

    # Run simulation
    for _ in range(100):
        scene.step()


@pytest.mark.parametrize("backend", [gs.cpu])
def test_interior_tetrahedralized_vertex(fem_material, show_viewer, box_obj_path, cube_verts_and_faces):
    """
    Test tetrahedralization of a FEM entity with a small maxvolume value that introduces
    internal vertices during tetrahedralization:
      1. Verify all surface vertices lie exactly on the original quad faces of the mesh.
      2. Ensure the visualizer's mesh triangles match the FEM entity's surface triangles.
    """
    verts, faces = cube_verts_and_faces

    scene = gs.Scene(
        show_viewer=show_viewer,
    )

    fem = scene.add_entity(
        morph=gs.morphs.Mesh(
            file=box_obj_path,
            nobisect=False,
            minratio=1.5,
            verbose=1,
            maxvolume=0.01,
        ),
        material=fem_material,
    )

    scene.build()

    state = fem.get_state()
    vertices = state.pos[0].cpu().numpy()
    surface_indices = np.unique(fem.surface_triangles)

    # Ensure there are interior vertices; this is a prerequisite for this test
    assert surface_indices.size < vertices.shape[0]

    # Verify each surface vertex lies on the original surface mesh
    def _point_on_surface(p, verts, faces, tol=1e-6):
        """Check if point p lies on any of the quad faces (as two triangles)."""
        for face in faces:
            # Convert 1-based face indices to 0-based
            idx = [i - 1 for i in face]
            # Extract vertices
            v0, v1, v2, v3 = [np.array(verts[i]) for i in idx]
            # Decompose quad into two triangles: (v0,v1,v2) and (v0,v2,v3)
            for tri in ((v0, v1, v2), (v0, v2, v3)):
                a, b, c = tri
                # Compute normal for plane
                n = np.cross(b - a, c - a)
                norm_n = np.linalg.norm(n)
                if norm_n < tol:
                    continue
                # Check distance to plane
                distance = abs(np.dot(n / norm_n, p - a))
                if distance > tol:
                    continue
                # Barycentric coordinates
                v0v1 = b - a
                v0v2 = c - a
                v0p = p - a
                dot00 = np.dot(v0v2, v0v2)
                dot01 = np.dot(v0v2, v0v1)
                dot02 = np.dot(v0v2, v0p)
                dot11 = np.dot(v0v1, v0v1)
                dot12 = np.dot(v0v1, v0p)
                denom = dot00 * dot11 - dot01 * dot01
                if abs(denom) < tol:
                    continue
                u = (dot11 * dot02 - dot01 * dot12) / denom
                v = (dot00 * dot12 - dot01 * dot02) / denom
                if u >= -tol and v >= -tol and (u + v) <= 1 + tol:
                    return True
        return False

    for idx in surface_indices:
        p = vertices[idx]
        assert _point_on_surface(
            p, verts, faces
        ), f"Surface vertex index {idx} with coordinate {p} does not lie on any original face"

    # Verify whether surface faces in the visualizer mesh matches the surface faces of the FEM entity
    rasterizer_context = scene.visualizer.context
    static_nodes = rasterizer_context.static_nodes
    fem_node_mesh = static_nodes[fem.uid].mesh

    (fem_node_primitive,) = fem_node_mesh.primitives
    fem_node_vertices = fem_node_primitive.positions
    fem_node_faces = fem_node_primitive.indices
    if fem_node_faces is None:
        fem_node_faces = np.arange(fem_node_vertices.shape[0]).reshape(-1, 3)

    def _make_triangle_set(verts, faces, tol=4):
        """
        Return a hashable, order-independent representation of a given set of triangle faces.

        Rounds each vertex coordinate to the given tolerance, sorts vertices within each triangle,
        and returns all triangles as a sorted tuple, eliminating any dependence on vertex or face order.
        """
        tri_set = set()
        for tri in faces:
            coords = [tuple(round(float(coord), tol) for coord in verts[i]) for i in tri]
            tri_set.add(tuple(sorted(coords)))
        return tuple(sorted(tri_set))

    # Triangles of FEM entity
    entity_tris = _make_triangle_set(vertices, fem.surface_triangles)

    # Triangles of visualizer
    viz_tris = _make_triangle_set(np.asarray(fem_node_vertices), np.asarray(fem_node_faces))

    assert entity_tris == viz_tris, (
        "FEM entity surface triangles and visualizer mesh triangles do not match.\n"
        f"Differences: {set(entity_tris) ^ set(viz_tris)}"
    )


@pytest.mark.parametrize("backend", [gs.cpu])
def test_maxvolume(fem_material, show_viewer, box_obj_path):
    """Test that imposing a maximum element volume constraint produces a finer mesh (i.e., more elements)."""
    scene = gs.Scene(
        show_viewer=show_viewer,
    )

    # Mesh without any maximum-element-volume constraint
    fem1 = scene.add_entity(
        morph=gs.morphs.Mesh(file=box_obj_path, nobisect=False, verbose=1),
        material=fem_material,
    )

    # Mesh with maximum element volume limited to 0.01
    fem2 = scene.add_entity(
        morph=gs.morphs.Mesh(file=box_obj_path, nobisect=False, maxvolume=0.01, verbose=1),
        material=fem_material,
    )

    assert len(fem1.elems) < len(fem2.elems), (
        f"Mesh with maxvolume=0.01 generated {len(fem2.elems)} elements; "
        f"expected more than {len(fem1.elems)} elements without a volume limit."
    )


@pytest.fixture(scope="session")
def fem_material_linear():
    """Fixture for common FEM linear material properties"""
    return gs.materials.FEM.Elastic()


def test_sphere_box_fall_implicit_fem_coupler(fem_material_linear, show_viewer):
    scene = gs.Scene(
        sim_options=gs.options.SimOptions(
            dt=1.0 / 60.0,
            substeps=2,
        ),
        fem_options=gs.options.FEMOptions(
            use_implicit_solver=True,
        ),
        show_viewer=show_viewer,
        show_FPS=False,
    )

    # Add first FEM entity
    scene.add_entity(
        morph=gs.morphs.Sphere(
            pos=(0.5, -0.2, 0.3),
            radius=0.1,
        ),
        material=fem_material_linear,
    )

    # Add second FEM entity
    scene.add_entity(
        morph=gs.morphs.Box(
            size=(0.1, 0.1, 0.1),
            pos=(0.0, 0.0, 0.5),
        ),
        material=fem_material_linear,
    )

    # Build the scene
    scene.build()

    # Run simulation
    for _ in range(200):
        scene.step()

    for entity in scene.entities:
        state = entity.get_state()
        min_pos_z = state.pos[..., 2].min()
        # The contact requires some penetration to generate enough contact force to cancel out gravity
        assert_allclose(
            min_pos_z, 0.0, atol=5e-2
        ), f"Entity {entity.uid} minimum Z position {min_pos_z} is not close to 0.0."


def test_sphere_fall_implicit_fem_sap_coupler(fem_material_linear, show_viewer):
    scene = gs.Scene(
        sim_options=gs.options.SimOptions(
            dt=1.0 / 60.0,
            substeps=2,
        ),
        fem_options=gs.options.FEMOptions(
            use_implicit_solver=True,
        ),
        coupler_options=gs.options.SAPCouplerOptions(),
        show_viewer=show_viewer,
        show_FPS=False,
    )

    scene.add_entity(
        morph=gs.morphs.Sphere(
            pos=(0.5, -0.2, 0.5),
            radius=0.1,
        ),
        material=fem_material_linear,
    )

    # Build the scene
    scene.build()

    # Run simulation
    for _ in range(100):
        scene.step()

    for entity in scene.entities:
        state = entity.get_state()
        min_pos_z = state.pos[..., 2].min()
        # The contact requires some penetration to generate enough contact force to cancel out gravity
        assert_allclose(
            min_pos_z, -1e-3, atol=1e-4
        ), f"Entity {entity.uid} minimum Z position {min_pos_z} is not close to -1e-3."


@pytest.fixture(scope="session")
def fem_material_linear_corotated():
    """Fixture for common FEM linear material properties"""
    return gs.materials.FEM.Elastic(model="linear_corotated")


def test_linear_corotated_sphere_fall_implicit_fem_sap_coupler(fem_material_linear_corotated, show_viewer):
    scene = gs.Scene(
        sim_options=gs.options.SimOptions(
            dt=1.0 / 60.0,
            substeps=2,
        ),
        # Not using default fem_options to make it faster, linear material only need one iteration without linesearch
        fem_options=gs.options.FEMOptions(
            use_implicit_solver=True,
        ),
        coupler_options=gs.options.SAPCouplerOptions(),
        show_viewer=show_viewer,
        show_FPS=False,
    )

    scene.add_entity(
        morph=gs.morphs.Sphere(
            pos=(0.5, -0.2, 0.5),
            radius=0.1,
        ),
        material=fem_material_linear_corotated,
    )

    # Build the scene
    scene.build()

    # Run simulation
    for _ in range(100):
        scene.step()

    for entity in scene.entities:
        state = entity.get_state()
        pos = tensor_to_array(state.pos.reshape(-1, 3))
        min_pos_z = np.min(pos[..., 2])
        # The contact requires some penetration to generate enough contact force to cancel out gravity
        assert_allclose(
            min_pos_z, -1e-3, atol=1e-4
        ), f"Entity {entity.uid} minimum Z position {min_pos_z} is not close to -1e-3."
        BV, BF = igl.bounding_box(pos)
        x_scale = BV[0, 0] - BV[-1, 0]
        y_scale = BV[0, 1] - BV[-1, 1]
        z_scale = BV[0, 2] - BV[-1, 2]
        assert_allclose(x_scale, 0.2, atol=1e-3), f"Entity {entity.uid} X scale {x_scale} is not close to 0.2."
        assert_allclose(y_scale, 0.2, atol=1e-3), f"Entity {entity.uid} Y scale {y_scale} is not close to 0.2."
        # The Z scale is expected to be more squashed due to gravity
        assert_allclose(z_scale, 0.2, atol=2e-3), f"Entity {entity.uid} Z scale {z_scale} is not close to 0.2."


@pytest.fixture(scope="session")
def fem_material_linear_corotated_soft():
    """Fixture for common FEM linear material properties"""
    return gs.materials.FEM.Elastic(model="linear_corotated", E=1.0e5, nu=0.4)


def test_fem_sphere_box_self(fem_material_linear_corotated, fem_material_linear_corotated_soft, show_viewer):
    scene = gs.Scene(
        sim_options=gs.options.SimOptions(
            dt=1 / 60,
            substeps=2,
        ),
        fem_options=gs.options.FEMOptions(
            use_implicit_solver=True,
        ),
        coupler_options=gs.options.SAPCouplerOptions(),
        show_viewer=show_viewer,
    )

    # Add first FEM entity
    scene.add_entity(
        morph=gs.morphs.Sphere(
            pos=(0.0, 0.0, 0.1),
            radius=0.1,
        ),
        material=fem_material_linear_corotated,
    )

    # Add second FEM entity
    scale = 0.1
    asset_path = get_hf_dataset(pattern="meshes/cube8.obj")
    scene.add_entity(
        morph=gs.morphs.Mesh(
            file=f"{asset_path}/meshes/cube8.obj",
            scale=scale,
            pos=(0.0, 0.0, scale * 4.0),
        ),
        material=fem_material_linear_corotated,
    )

    # Build the scene
    scene.build()
    # Run simulation
    for _ in range(200):
        scene.step()

    depths = [-1e-3, -2e-5]
    atols = [2e-4, 4e-6]
    for i, entity in enumerate(scene.entities):
        state = entity.get_state()
        min_pos_z = state.pos[..., 2].min()
        # The contact requires some penetration to generate enough contact force to cancel out gravity
        assert_allclose(
            min_pos_z, depths[i], atol=atols[i]
        ), f"Entity {entity.uid} minimum Z position {min_pos_z} is not close to {depths[i]}."


def test_box_hard_vertex_constraint(show_viewer):
    """
    Test if a box with hard vertex constraints has those vertices fixed,
    and that updating and removing constraints works correctly.
    """
    scene = gs.Scene(
        sim_options=gs.options.SimOptions(
            dt=1e-3,
            substeps=1,
        ),
        fem_options=gs.options.FEMOptions(
            use_implicit_solver=False,
            gravity=(0.0, 0.0, -9.81),
        ),
        show_viewer=show_viewer,
        show_FPS=False,
    )

    box = scene.add_entity(
        morph=gs.morphs.Box(
            size=(0.1, 0.1, 0.1),
            pos=(0.0, 0.0, 0.5),
        ),
        material=gs.materials.FEM.Elastic(),
    )
    verts_idx = [0, 3]
    initial_target_poss = box.init_positions[verts_idx]

    scene.build(n_envs=2)

    if show_viewer:
        scene.draw_debug_spheres(poss=initial_target_poss, radius=0.02, color=(1, 0, 1, 0.8))

    box.set_vertex_constraints(verts_idx=verts_idx, target_poss=initial_target_poss)

    for _ in range(100):
        scene.step()

    positions = box.get_state().pos[0][verts_idx]
    assert_allclose(
        positions, initial_target_poss, tol=0.0
    ), "Vertices should stay at initial target positions with hard constraints"
    new_target_poss = initial_target_poss + gs.tensor(
        [[0.1, 0.1, 0.1], [0.1, 0.1, 0.1]],
    )
    box.update_constraint_targets(verts_idx=verts_idx, target_poss=new_target_poss)

    for _ in range(100):
        scene.step()

    positions_after_update = box.get_state().pos[0][verts_idx]
    assert_allclose(
        positions_after_update, new_target_poss, tol=0.0
    ), "Vertices should be at new target positions after updating constraints"

    box.remove_vertex_constraints()

    for _ in range(100):
        scene.step()

    positions_after_removal = box.get_state().pos[0][verts_idx]

    with np.testing.assert_raises(AssertionError):
        assert_allclose(
            positions_after_removal, new_target_poss, tol=1e-3
        ), "Vertices should have moved after removing constraints"


def test_box_soft_vertex_constraint(show_viewer):
    """Test if a box with strong soft vertex constraints has those vertices near."""
    scene = gs.Scene(
        sim_options=gs.options.SimOptions(
            dt=1e-3,
            substeps=1,
        ),
        fem_options=gs.options.FEMOptions(
            use_implicit_solver=False,
            gravity=(0.0, 0.0, 0.0),
        ),
        show_viewer=show_viewer,
        show_FPS=False,
    )

    box = scene.add_entity(
        morph=gs.morphs.Box(
            size=(0.1, 0.1, 0.1),
            pos=(0.0, 0.0, 0.5),
        ),
        material=gs.materials.FEM.Elastic(),
    )
    verts_idx = [0, 1]
    target_poss = box.init_positions[verts_idx]

    scene.build()

    if show_viewer:
        scene.draw_debug_spheres(poss=target_poss, radius=0.02, color=(1, 0, 1, 0.8))

    box.set_vertex_constraints(
        verts_idx=verts_idx,
        target_poss=target_poss,
        is_soft_constraint=True,
        stiffness=2.0e5,
    )
    box.set_velocity(gs.tensor([1.0, 1.0, 1.0]) * 1e-2)

    for _ in range(500):
        scene.step()

    positions = box.get_state().pos[0][verts_idx]

    assert_allclose(
        positions, target_poss, tol=5e-5
    ), "Vertices should be near target positions with strong soft constraints"


def test_fem_articulated(fem_material_linear_corotated_soft, show_viewer):
    scene = gs.Scene(
        sim_options=gs.options.SimOptions(
            dt=1 / 60,
            substeps=2,
        ),
        fem_options=gs.options.FEMOptions(
            use_implicit_solver=True,
        ),
        coupler_options=gs.options.SAPCouplerOptions(),
        show_viewer=show_viewer,
        show_FPS=False,
    )

    sphere = scene.add_entity(
        morph=gs.morphs.Sphere(
            pos=(0.0, 0.0, 0.2),
            radius=0.2,
        ),
        material=fem_material_linear_corotated_soft,
    )

    asset_path = get_hf_dataset(pattern="heavy_three_joint_link.xml")
    link = scene.add_entity(
        gs.morphs.MJCF(file=f"{asset_path}/heavy_three_joint_link.xml", scale=0.5, pos=(-0.5, -0.5, 0.4)),
    )

    # Build the scene
    scene.build()
    for _ in range(200):
        scene.step()

    state = sphere.get_state()
    center = state.pos.mean(axis=(0, 1))
    min_pos_z = state.pos[..., 2].min()
    # The contact requires some penetration to generate enough contact force to cancel out gravity
    assert_allclose(
        min_pos_z,
        -1.0e-3,
        atol=1e-4,
        err_msg=f"Sphere minimum Z position {min_pos_z} is not close to -1.0e-3.",
    )
    assert_allclose(
        center,
        np.array([0.0, 0.0, 0.2], dtype=np.float32),
        atol=0.2,
        err_msg=f"Sphere center {center} moves too far from [0.0, 0.0, 0.2].",
    )

    link_verts = link.get_verts()
    center = link_verts.mean(axis=0)
    min_pos_z = link_verts[..., 2].min()
    assert_allclose(
        min_pos_z,
        -1.0e-4,
        atol=5e-5,
        err_msg=f"Link minimum Z position {min_pos_z} is not close to -1.0e-4.",
    )
    assert_allclose(
        center,
        np.array([-0.5, -0.5, 0.04], dtype=np.float32),
        atol=0.2,
        err_msg=f"Link center {center} moves too far from [-0.5, -0.5, 0.04].",
    )


def test_implicit_hard_vertex_constraint(fem_material_linear_corotated, show_viewer):
    """
    Test if a box with hard vertex constraints has those vertices fixed, and that updating and removing constraints
    works correctly.
    """
    scene = gs.Scene(
        sim_options=gs.options.SimOptions(
            dt=1 / 60,
            substeps=1,
        ),
        fem_options=gs.options.FEMOptions(
            use_implicit_solver=True,
            enable_vertex_constraints=True,
        ),
        coupler_options=gs.options.SAPCouplerOptions(),
        show_viewer=show_viewer,
        show_FPS=False,
    )

    asset_path = get_hf_dataset(pattern="meshes/cube8.obj")
    cube = scene.add_entity(
        morph=gs.morphs.Mesh(
            file=f"{asset_path}/meshes/cube8.obj",
            scale=0.1,
            pos=np.array([0.0, 0.0, 0.6], dtype=np.float32),
        ),
        material=fem_material_linear_corotated,
    )

    verts_idx = [0]
    initial_target_poss = cube.init_positions[verts_idx]

    scene.build()

    if show_viewer:
        sphere = scene.draw_debug_spheres(poss=initial_target_poss, radius=0.02, color=(1, 0, 1, 0.8))

    cube.set_vertex_constraints(verts_idx=verts_idx, target_poss=initial_target_poss)

    for _ in range(100):
        scene.step()

    positions = cube.get_state().pos[0][verts_idx]
    assert_allclose(
        positions, initial_target_poss, tol=gs.EPS
    ), "Vertices should stay at initial target positions with hard constraints"
    new_target_poss = initial_target_poss + gs.tensor(
        [[0.1, 0.1, 0.1]],
    )
    cube.update_constraint_targets(verts_idx=verts_idx, target_poss=new_target_poss)
    if show_viewer:
        scene.clear_debug_object(sphere)
        sphere = scene.draw_debug_spheres(poss=new_target_poss, radius=0.02, color=(1, 0, 1, 0.8))
    for _ in range(100):
        scene.step()

    positions_after_update = cube.get_state().pos[0][verts_idx]
    assert_allclose(
        positions_after_update, new_target_poss, tol=gs.EPS
    ), "Vertices should be at new target positions after updating constraints"

    cube.remove_vertex_constraints()
    if show_viewer:
        scene.clear_debug_object(sphere)

    for _ in range(100):
        scene.step()

    state = cube.get_state()
    center = state.pos.mean(axis=(0, 1))
    assert_allclose(
        center,
        np.array([0.2, 0.13, 0.1], dtype=np.float32),
        atol=0.2,
        err_msg=f"Cube center {center} moves too far from [0.2, 0.13, 0.1] after removing constraints.",
    )

    velocity = state.vel.mean(axis=(0, 1))
    assert_allclose(
        velocity,
        np.array([0.0, 0.0, 0.0], dtype=np.float32),
        atol=1e-5,
        err_msg=f"Cube velocity {velocity} should be close to zero after settling.",
    )

    # The contact requires some penetration to generate enough contact force to cancel out gravity
    min_pos_z = state.pos[..., 2].min()
    assert_allclose(min_pos_z, -2.0e-5, atol=5e-6), f"Cube minimum Z position {min_pos_z} is not close to -2.0e-5."


def test_sphere_box_vertex_constraint(fem_material_linear_corotated, show_viewer):
    """
    Test if a box with hard vertex constraints has those vertices fixed, and collisiong with a sphere works correctly.
    """
    scene = gs.Scene(
        sim_options=gs.options.SimOptions(
            dt=1 / 60,
            substeps=1,
        ),
        fem_options=gs.options.FEMOptions(
            use_implicit_solver=True,
            enable_vertex_constraints=True,
        ),
        coupler_options=gs.options.SAPCouplerOptions(),
        show_viewer=show_viewer,
        show_FPS=False,
    )

    asset_path = get_hf_dataset(pattern="meshes/cube8.obj")
    cube = scene.add_entity(
        morph=gs.morphs.Mesh(
            file=f"{asset_path}/meshes/cube8.obj",
            scale=0.1,
            pos=np.array([0.0, 0.0, 0.35], dtype=np.float32),
        ),
        material=fem_material_linear_corotated,
    )

    verts_idx = [0]
    initial_target_poss = cube.init_positions[verts_idx]

    sphere = scene.add_entity(
        morph=gs.morphs.Sphere(
            pos=(0.0, 0.0, 0.1),
            radius=0.1,
        ),
        material=fem_material_linear_corotated,
    )

    scene.build()
    if show_viewer:
        sphere_debug = scene.draw_debug_spheres(poss=initial_target_poss, radius=0.02, color=(1, 0, 1, 0.8))

    cube.set_vertex_constraints(verts_idx=verts_idx, target_poss=initial_target_poss)

    for _ in range(200):
        scene.step()

    pos = cube.get_state().pos
    fixed_pos = pos[0][verts_idx]
    assert_allclose(
        fixed_pos, initial_target_poss, tol=gs.EPS
    ), "Vertices should stay at initial target positions with hard constraints"

    state = sphere.get_state()
    center = state.pos.mean(axis=(0, 1))
    assert_allclose(
        center,
        np.array([0.4, 0.4, 0.1], dtype=np.float32),
        atol=0.2,
        err_msg=f"Sphere center {center} moved too much from initial position [0.4, 0.4, 0.1].",
    )

    # Using a larger tolerance here since the sphere is rolling, rolling friction is not accurately modeled.
    velocity = state.vel.mean(axis=(0, 1))
    assert_allclose(
        velocity,
        np.array([0.0, 0.0, 0.0], dtype=np.float32),
        atol=0.03,
        err_msg=f"Sphere velocity {velocity} should be close to zero after settling.",
    )

    min_sphere_pos_z = state.pos[..., 2].min()
    assert_allclose(
        min_sphere_pos_z, -1e-3, atol=2e-4
<<<<<<< HEAD
    ), f"Sphere minimum Z position {min_sphere_pos_z} is not close to cube bottom surface."


@pytest.fixture(scope="session")
def fem_material_linear_corotated_rough():
    """Fixture for rough FEM linear material properties"""
    return gs.materials.FEM.Elastic(model="linear_corotated", friction_mu=1.0)


def test_franka_panda_grasp_cube(fem_material_linear_corotated_rough, show_viewer):
    """
    Test if the Franka Panda can successfully grasp the cube.
    """
    scene = gs.Scene(
        sim_options=gs.options.SimOptions(
            dt=1.0 / 60,
            substeps=2,
        ),
        fem_options=gs.options.FEMOptions(
            use_implicit_solver=True,
            pcg_threshold=1e-10,
        ),
        coupler_options=gs.options.SAPCouplerOptions(
            pcg_threshold=1e-10,
            sap_convergence_atol=1e-10,
            sap_convergence_rtol=1e-10,
            linesearch_ftol=1e-10,
        ),
        show_viewer=show_viewer,
        show_FPS=False,
    )

    friction = 1.0
    force = 1.0
    franka = scene.add_entity(
        gs.morphs.MJCF(file="xml/franka_emika_panda/panda.xml"),
        material=gs.materials.Rigid(coup_friction=friction, friction=friction),
    )
    asset_path = get_hf_dataset(pattern="meshes/cube8.obj")
    cube = scene.add_entity(
        morph=gs.morphs.Mesh(
            file=f"{asset_path}/meshes/cube8.obj",
            scale=0.02,
            pos=np.array([0.65, 0.0, 0.02], dtype=np.float32),
        ),
        material=fem_material_linear_corotated_rough,
    )

    scene.build()
    motors_dof = np.arange(7)
    fingers_dof = np.arange(7, 9)
    qpos = np.array([-1.0124, 1.5559, 1.3662, -1.6878, -1.5799, 1.7757, 1.4602, 0.04, 0.04])
    franka.set_qpos(qpos)
    scene.step()

    end_effector = franka.get_link("hand")
    qpos = franka.inverse_kinematics(
        link=end_effector,
        pos=np.array([0.65, 0.0, 0.135]),
        quat=np.array([0, 1, 0, 0]),
    )

    franka.control_dofs_position(qpos[:-2], motors_dof)

    # hold
    for i in range(10):
        scene.step()
    # grasp
    for i in range(30):
        franka.control_dofs_position(qpos[:-2], motors_dof)
        franka.control_dofs_force(np.array([-force, -force]), fingers_dof)
        scene.step()

    # lift
    qpos = franka.inverse_kinematics(
        link=end_effector,
        pos=np.array([0.65, 0.0, 0.3]),
        quat=np.array([0, 1, 0, 0]),
    )
    for i in range(100):
        franka.control_dofs_position(qpos[:-2], motors_dof)
        franka.control_dofs_force(np.array([-force, -force]), fingers_dof)
        scene.step()
        if i == 49:
            old_pos = cube.get_state().pos.mean(axis=(0, 1))
        if i == 99:
            new_pos = cube.get_state().pos.mean(axis=(0, 1))

    assert_allclose(
        new_pos - old_pos,
        np.array([0.0, 0.0, 0.0], dtype=np.float32),
        atol=5e-4,
        err_msg=f"Cube should be not moving much. Old pos: {old_pos}, new pos: {new_pos}.",
    )


@pytest.fixture(scope="session")
def fem_material_linear_corotated_soft_rough():
    """Fixture for soft rough FEM linear material properties"""
    return gs.materials.FEM.Elastic(model="linear_corotated", E=1e5, nu=0.4, friction_mu=1.0)


def test_franka_panda_grasp_soft_sphere(fem_material_linear_corotated_soft_rough, show_viewer):
    """
    Test if the Franka Panda can successfully grasp the soft sphere.
    """
    scene = gs.Scene(
        sim_options=gs.options.SimOptions(
            dt=1.0 / 60,
            substeps=2,
        ),
        fem_options=gs.options.FEMOptions(
            use_implicit_solver=True,
            pcg_threshold=1e-10,
        ),
        coupler_options=gs.options.SAPCouplerOptions(
            pcg_threshold=1e-10,
            sap_convergence_atol=1e-10,
            sap_convergence_rtol=1e-10,
            linesearch_ftol=1e-10,
        ),
        show_viewer=show_viewer,
        show_FPS=False,
    )

    friction = 1.0
    force = 1.0
    franka = scene.add_entity(
        gs.morphs.MJCF(file="xml/franka_emika_panda/panda.xml"),
        material=gs.materials.Rigid(coup_friction=friction, friction=friction),
    )
    sphere = scene.add_entity(
        morph=gs.morphs.Sphere(
            radius=0.02,
            pos=np.array([0.65, 0.0, 0.02], dtype=np.float32),
        ),
        material=fem_material_linear_corotated_soft_rough,
    )

    scene.build()
    motors_dof = np.arange(7)
    fingers_dof = np.arange(7, 9)
    qpos = np.array([-1.0124, 1.5559, 1.3662, -1.6878, -1.5799, 1.7757, 1.4602, 0.04, 0.04])
    franka.set_qpos(qpos)
    scene.step()

    end_effector = franka.get_link("hand")
    qpos = franka.inverse_kinematics(
        link=end_effector,
        pos=np.array([0.65, 0.0, 0.135]),
        quat=np.array([0, 1, 0, 0]),
    )

    franka.control_dofs_position(qpos[:-2], motors_dof)

    # hold
    for i in range(10):
        scene.step()
    # grasp
    for i in range(30):
        franka.control_dofs_position(qpos[:-2], motors_dof)
        franka.control_dofs_force(np.array([-force, -force]), fingers_dof)
        scene.step()

    # lift
    qpos = franka.inverse_kinematics(
        link=end_effector,
        pos=np.array([0.65, 0.0, 0.3]),
        quat=np.array([0, 1, 0, 0]),
    )
    for i in range(100):
        franka.control_dofs_position(qpos[:-2], motors_dof)
        franka.control_dofs_force(np.array([-force, -force]), fingers_dof)
        scene.step()
        if i == 49:
            old_pos = sphere.get_state().pos.mean(axis=(0, 1))
        if i == 99:
            new_pos = sphere.get_state().pos.mean(axis=(0, 1))
    pos_np = sphere.get_state().pos.cpu().numpy().reshape(-1, 3)
    BV, BF = igl.bounding_box(pos_np)
    deformation = BV[0, :] - BV[-1, :]
    assert_allclose(
        new_pos - old_pos,
        np.array([0.0, 0.0, 0.0], dtype=np.float32),
        atol=5e-4,
        err_msg=f"Sphere should be not moving much. Old pos: {old_pos}, new pos: {new_pos}.",
    )
    assert_allclose(
        deformation,
        np.array([0.04, 0.038, 0.04], dtype=np.float32),
        atol=1e-3,
        err_msg=f"Sphere deformation should be small. Deformation: {deformation}.",
    )
=======
    ), f"Sphere minimum Z position {min_sphere_pos_z} is not close to cube bottom surface."
>>>>>>> f324ed02
<|MERGE_RESOLUTION|>--- conflicted
+++ resolved
@@ -749,7 +749,6 @@
     min_sphere_pos_z = state.pos[..., 2].min()
     assert_allclose(
         min_sphere_pos_z, -1e-3, atol=2e-4
-<<<<<<< HEAD
     ), f"Sphere minimum Z position {min_sphere_pos_z} is not close to cube bottom surface."
 
 
@@ -943,6 +942,171 @@
         atol=1e-3,
         err_msg=f"Sphere deformation should be small. Deformation: {deformation}.",
     )
-=======
-    ), f"Sphere minimum Z position {min_sphere_pos_z} is not close to cube bottom surface."
->>>>>>> f324ed02
+
+
+def test_implicit_hard_vertex_constraint(fem_material_linear_corotated, show_viewer):
+    """
+    Test if a box with hard vertex constraints has those vertices fixed, and that updating and removing constraints
+    works correctly.
+    """
+    scene = gs.Scene(
+        sim_options=gs.options.SimOptions(
+            dt=1 / 60,
+            substeps=1,
+        ),
+        fem_options=gs.options.FEMOptions(
+            use_implicit_solver=True,
+            enable_vertex_constraints=True,
+        ),
+        coupler_options=gs.options.SAPCouplerOptions(),
+        show_viewer=show_viewer,
+        show_FPS=False,
+    )
+
+    asset_path = get_hf_dataset(pattern="meshes/cube8.obj")
+    cube = scene.add_entity(
+        morph=gs.morphs.Mesh(
+            file=f"{asset_path}/meshes/cube8.obj",
+            scale=0.1,
+            pos=np.array([0.0, 0.0, 0.6], dtype=np.float32),
+        ),
+        material=fem_material_linear_corotated,
+    )
+
+    verts_idx = [0]
+    initial_target_poss = cube.init_positions[verts_idx]
+
+    scene.build()
+
+    if show_viewer:
+        sphere = scene.draw_debug_spheres(poss=initial_target_poss, radius=0.02, color=(1, 0, 1, 0.8))
+
+    cube.set_vertex_constraints(verts_idx=verts_idx, target_poss=initial_target_poss)
+
+    for _ in range(100):
+        scene.step()
+
+    positions = cube.get_state().pos[0][verts_idx]
+    assert_allclose(
+        positions, initial_target_poss, tol=gs.EPS
+    ), "Vertices should stay at initial target positions with hard constraints"
+    new_target_poss = initial_target_poss + gs.tensor(
+        [[0.1, 0.1, 0.1]],
+    )
+    cube.update_constraint_targets(verts_idx=verts_idx, target_poss=new_target_poss)
+    if show_viewer:
+        scene.clear_debug_object(sphere)
+        sphere = scene.draw_debug_spheres(poss=new_target_poss, radius=0.02, color=(1, 0, 1, 0.8))
+    for _ in range(100):
+        scene.step()
+
+    positions_after_update = cube.get_state().pos[0][verts_idx]
+    assert_allclose(
+        positions_after_update, new_target_poss, tol=gs.EPS
+    ), "Vertices should be at new target positions after updating constraints"
+
+    cube.remove_vertex_constraints()
+    if show_viewer:
+        scene.clear_debug_object(sphere)
+
+    for _ in range(100):
+        scene.step()
+
+    state = cube.get_state()
+    center = state.pos.mean(axis=(0, 1))
+    assert_allclose(
+        center,
+        np.array([0.2, 0.13, 0.1], dtype=np.float32),
+        atol=0.2,
+        err_msg=f"Cube center {center} moves too far from [0.2, 0.13, 0.1] after removing constraints.",
+    )
+
+    velocity = state.vel.mean(axis=(0, 1))
+    assert_allclose(
+        velocity,
+        np.array([0.0, 0.0, 0.0], dtype=np.float32),
+        atol=1e-5,
+        err_msg=f"Cube velocity {velocity} should be close to zero after settling.",
+    )
+
+    # The contact requires some penetration to generate enough contact force to cancel out gravity
+    min_pos_z = state.pos[..., 2].min()
+    assert_allclose(min_pos_z, -2.0e-5, atol=5e-6), f"Cube minimum Z position {min_pos_z} is not close to -2.0e-5."
+
+
+def test_sphere_box_vertex_constraint(fem_material_linear_corotated, show_viewer):
+    """
+    Test if a box with hard vertex constraints has those vertices fixed, and collisiong with a sphere works correctly.
+    """
+    scene = gs.Scene(
+        sim_options=gs.options.SimOptions(
+            dt=1 / 60,
+            substeps=1,
+        ),
+        fem_options=gs.options.FEMOptions(
+            use_implicit_solver=True,
+            enable_vertex_constraints=True,
+        ),
+        coupler_options=gs.options.SAPCouplerOptions(),
+        show_viewer=show_viewer,
+        show_FPS=False,
+    )
+
+    asset_path = get_hf_dataset(pattern="meshes/cube8.obj")
+    cube = scene.add_entity(
+        morph=gs.morphs.Mesh(
+            file=f"{asset_path}/meshes/cube8.obj",
+            scale=0.1,
+            pos=np.array([0.0, 0.0, 0.35], dtype=np.float32),
+        ),
+        material=fem_material_linear_corotated,
+    )
+
+    verts_idx = [0]
+    initial_target_poss = cube.init_positions[verts_idx]
+
+    sphere = scene.add_entity(
+        morph=gs.morphs.Sphere(
+            pos=(0.0, 0.0, 0.1),
+            radius=0.1,
+        ),
+        material=fem_material_linear_corotated,
+    )
+
+    scene.build()
+    if show_viewer:
+        sphere_debug = scene.draw_debug_spheres(poss=initial_target_poss, radius=0.02, color=(1, 0, 1, 0.8))
+
+    cube.set_vertex_constraints(verts_idx=verts_idx, target_poss=initial_target_poss)
+
+    for _ in range(200):
+        scene.step()
+
+    pos = cube.get_state().pos
+    fixed_pos = pos[0][verts_idx]
+    assert_allclose(
+        fixed_pos, initial_target_poss, tol=gs.EPS
+    ), "Vertices should stay at initial target positions with hard constraints"
+
+    state = sphere.get_state()
+    center = state.pos.mean(axis=(0, 1))
+    assert_allclose(
+        center,
+        np.array([0.4, 0.4, 0.1], dtype=np.float32),
+        atol=0.2,
+        err_msg=f"Sphere center {center} moved too much from initial position [0.4, 0.4, 0.1].",
+    )
+
+    # Using a larger tolerance here since the sphere is rolling, rolling friction is not accurately modeled.
+    velocity = state.vel.mean(axis=(0, 1))
+    assert_allclose(
+        velocity,
+        np.array([0.0, 0.0, 0.0], dtype=np.float32),
+        atol=0.03,
+        err_msg=f"Sphere velocity {velocity} should be close to zero after settling.",
+    )
+
+    min_sphere_pos_z = state.pos[..., 2].min()
+    assert_allclose(
+        min_sphere_pos_z, -1e-3, atol=2e-4
+    ), f"Sphere minimum Z position {min_sphere_pos_z} is not close to cube bottom surface."