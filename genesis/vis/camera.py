--- conflicted
+++ resolved
@@ -118,22 +118,17 @@
             self._rasterizer = None
             self._raytracer = None
         else:
-<<<<<<< HEAD
         self._rasterizer = self._visualizer.rasterizer
         self._raytracer = self._visualizer.raytracer
-=======
-            self._rasterizer = self._visualizer.rasterizer
-            self._raytracer = self._visualizer.raytracer
->>>>>>> 4bf38e0f
-
-            self._rgb_stacked = self._visualizer._context.env_separate_rigid
-            self._other_stacked = self._visualizer._context.env_separate_rigid
-
-            if self._rasterizer is not None:
-                self._rasterizer.add_camera(self)
-            if self._raytracer is not None:
-                self._raytracer.add_camera(self)
-                self._rgb_stacked = False  # TODO: Raytracer currently does not support batch rendering
+
+        self._rgb_stacked = self._visualizer._context.env_separate_rigid
+        self._other_stacked = self._visualizer._context.env_separate_rigid
+
+        if self._rasterizer is not None:
+            self._rasterizer.add_camera(self)
+        if self._raytracer is not None:
+            self._raytracer.add_camera(self)
+            self._rgb_stacked = False  # TODO: Raytracer currently does not support batch rendering
 
         self._is_built = True
         self.setup_initial_env_poses()
@@ -189,9 +184,6 @@
         self.set_pose(transform=transform)
 
     @gs.assert_built
-<<<<<<< HEAD
-    def _batch_render(self, rgb=True, depth=False, segmentation=False, colorize_seg=False, normal=False):
-=======
     def _batch_render(
         self,
         rgb=True,
@@ -202,19 +194,14 @@
         force_render=False,
         antialiasing=False,
     ):
->>>>>>> 4bf38e0f
         """
         Render the camera view with batch renderer.
         """
         assert self._visualizer._use_batch_renderer, "Batch renderer is not enabled."
 
-<<<<<<< HEAD
-        rgb_arr, depth_arr, seg_arr, normal_arr = self._batch_renderer.render(rgb, depth)
-=======
         rgb_arr, depth_arr, seg_arr, normal_arr = self._batch_renderer.render(
             rgb, depth, segmentation, normal, force_render, antialiasing
         )
->>>>>>> 4bf38e0f
         # The first dimension of the array is camera.
         # If n_envs > 0, the second dimension of the output is env.
         # If n_envs == 0, the second dimension of the output is camera.
@@ -230,9 +217,6 @@
         return rgb_arr, depth_arr, seg_arr, normal_arr
 
     @gs.assert_built
-<<<<<<< HEAD
-    def render(self, rgb=True, depth=False, segmentation=False, colorize_seg=False, normal=False):
-=======
     def render(
         self,
         rgb=True,
@@ -243,7 +227,6 @@
         force_render=False,
         antialiasing=False,
     ):
->>>>>>> 4bf38e0f
         """
         Render the camera view. Note that the segmentation mask can be colorized, and if not colorized, it will store an object index in each pixel based on the segmentation level specified in `VisOptions.segmentation_level`. For example, if `segmentation_level='link'`, the segmentation mask will store `link_idx`, which can then be used to retrieve the actual link objects using `scene.rigid_solver.links[link_idx]`.
         If `env_separate_rigid` in `VisOptions` is set to True, each component will return a stack of images, with the number of images equal to `len(rendered_envs_idx)`.
@@ -286,11 +269,7 @@
             self.update_following()
 
         if self._visualizer._use_batch_renderer:
-<<<<<<< HEAD
-            return self._batch_render(rgb, depth, segmentation, colorize_seg, normal)
-=======
             return self._batch_render(rgb, depth, segmentation, colorize_seg, normal, force_render, antialiasing)
->>>>>>> 4bf38e0f
 
         if self._raytracer is not None:
             if rgb:
@@ -485,19 +464,14 @@
     # quat for Madrona needs to be transformed to y-forward
     def _T_to_quat_for_madrona(self, T):
         if isinstance(T, torch.Tensor):
-<<<<<<< HEAD
-            _, quat = gu.T_to_trans_quat(T)
-=======
             R = T[..., :3, :3].contiguous()
             quat = gu.R_to_quat(R)
->>>>>>> 4bf38e0f
 
             w, x, y, z = quat[..., 0], quat[..., 1], quat[..., 2], quat[..., 3]
             return torch.stack([x + w, x - w, y - z, y + z], dim=1) / math.sqrt(2.0)
         else:
             gs.raise_exception(f"the input must be torch.Tensor. got: {type(T)=}")
 
-<<<<<<< HEAD
     @gs.assert_built
     def setup_initial_env_poses(self):
         """
@@ -509,13 +483,13 @@
         else:
             self._initial_transform = gu.pos_lookat_up_to_T(self._initial_pos, self._initial_lookat, self._initial_up)
 
-        self._multi_env_pos_tensor = torch.tile(self._initial_pos, (self.n_envs, 1))
-        self._multi_env_lookat_tensor = torch.tile(self._initial_lookat, (self.n_envs, 1))
-        self._multi_env_up_tensor = torch.tile(self._initial_up, (self.n_envs, 1))
-        self._multi_env_transform_tensor = torch.tile(self._initial_transform, (self.n_envs, 1, 1))
+        self._multi_env_pos_tensor = self._initial_pos.expand(self.n_envs, 3)
+        self._multi_env_lookat_tensor = self._initial_lookat.expand(self.n_envs, 3)
+        self._multi_env_up_tensor = self._initial_up.expand(self.n_envs, 3)
+        self._multi_env_transform_tensor = self._initial_transform.expand(self.n_envs, 4, 4)
 
         initial_quat = self._T_to_quat_for_madrona(self._initial_transform.unsqueeze(0))
-        self._multi_env_quat_tensor = initial_quat.repeat(self.n_envs, 1)
+        self._multi_env_quat_tensor = initial_quat.expand(self.n_envs, 4)
 
         if self._rasterizer is not None:
             self._rasterizer.update_camera(self)
@@ -523,33 +497,6 @@
             self._raytracer.update_camera(self)
 
     @gs.assert_built
-=======
-    @gs.assert_built
-    def setup_initial_env_poses(self):
-        """
-        Setup the camera poses for multiple environments.
-        """
-        if self._initial_transform is not None:
-            assert self._initial_transform.shape == (4, 4)
-            self._initial_pos, self._initial_lookat, self._initial_up = gu.T_to_pos_lookat_up(self._initial_transform)
-        else:
-            self._initial_transform = gu.pos_lookat_up_to_T(self._initial_pos, self._initial_lookat, self._initial_up)
-
-        self._multi_env_pos_tensor = self._initial_pos.expand(self.n_envs, 3)
-        self._multi_env_lookat_tensor = self._initial_lookat.expand(self.n_envs, 3)
-        self._multi_env_up_tensor = self._initial_up.expand(self.n_envs, 3)
-        self._multi_env_transform_tensor = self._initial_transform.expand(self.n_envs, 4, 4)
-
-        initial_quat = self._T_to_quat_for_madrona(self._initial_transform.unsqueeze(0))
-        self._multi_env_quat_tensor = initial_quat.expand(self.n_envs, 4)
-
-        if self._rasterizer is not None:
-            self._rasterizer.update_camera(self)
-        if self._raytracer is not None:
-            self._raytracer.update_camera(self)
-
-    @gs.assert_built
->>>>>>> 4bf38e0f
     def set_pose(self, transform=None, pos=None, lookat=None, up=None, env_idx=None):
         """
         Set the pose of the camera.
@@ -571,33 +518,6 @@
             The environment indices. If not provided, the camera pose will be set for all environments.
         """
         # Check that all provided inputs are of the same type (either all torch.Tensor or all numpy.ndarray)
-<<<<<<< HEAD
-        input_types = set()
-        if transform is not None:
-            input_types.add(type(transform))
-        if pos is not None:
-            input_types.add(type(pos))
-        if lookat is not None:
-            input_types.add(type(lookat))
-        if up is not None:
-            input_types.add(type(up))
-
-        if not input_types:
-            gs.logger.warning("No inputs provided. Skipping pose update.")
-            return
-
-        if len(input_types) > 1:
-            gs.logger.warning(
-                "All inputs must be of the same type (either all torch.Tensor or all numpy.ndarray)."
-                "Skipping pose update."
-            )
-            return
-
-        input_type = next(iter(input_types))
-        if not issubclass(input_type, (torch.Tensor, np.ndarray)):
-            gs.logger.warning(f"Inputs must be torch.Tensor or numpy.ndarray, got {input_type}. Skipping pose update.")
-            return
-=======
         if transform is not None:
             transform = torch.as_tensor(transform, dtype=gs.tc_float, device=gs.device)
         if pos is not None:
@@ -606,7 +526,6 @@
             lookat = torch.as_tensor(lookat, dtype=gs.tc_float, device=gs.device)
         if up is not None:
             up = torch.as_tensor(up, dtype=gs.tc_float, device=gs.device)
->>>>>>> 4bf38e0f
 
         # Expand to n_envs
         if env_idx is None:
@@ -647,17 +566,6 @@
         new_lookat = self._multi_env_lookat_tensor[env_idx]
         new_up = self._multi_env_up_tensor[env_idx]
         if transform is not None:
-<<<<<<< HEAD
-            new_transform = torch.as_tensor(transform, dtype=gs.tc_float, device=gs.device)
-            new_pos, new_lookat, new_up = gu.T_to_pos_lookat_up(new_transform)
-        else:
-            if pos is not None:
-                new_pos = torch.as_tensor(pos, dtype=gs.tc_float, device=gs.device)
-            if lookat is not None:
-                new_lookat = torch.as_tensor(lookat, dtype=gs.tc_float, device=gs.device)
-            if up is not None:
-                new_up = torch.as_tensor(up, dtype=gs.tc_float, device=gs.device)
-=======
             new_transform = transform
             new_pos, new_lookat, new_up = gu.T_to_pos_lookat_up(new_transform)
         else:
@@ -667,7 +575,6 @@
                 new_lookat = lookat
             if up is not None:
                 new_up = up
->>>>>>> 4bf38e0f
             new_transform = gu.pos_lookat_up_to_T(new_pos, new_lookat, new_up)
 
         new_quat = self._T_to_quat_for_madrona(new_transform)
@@ -719,18 +626,13 @@
 
         # TODO: Optimize with batch computation
         for env_idx in range(self.n_envs):
-<<<<<<< HEAD
         if self._follow_smoothing is not None:
-=======
-            if self._follow_smoothing is not None:
->>>>>>> 4bf38e0f
                 # Smooth camera movement with a low-pass filter, in particular Exponential Moving Average (EMA)
                 camera_pos_env = self._follow_smoothing * camera_pos[env_idx] + (1 - self._follow_smoothing) * (
                     entity_pos[env_idx] + self._initial_pos
                 )
                 lookat_pos_env = (
                     self._follow_smoothing * lookat_pos[env_idx] + (1 - self._follow_smoothing) * entity_pos[env_idx]
-<<<<<<< HEAD
             )
         else:
                 camera_pos_env = entity_pos[env_idx] + self._initial_pos
@@ -746,23 +648,6 @@
                 camera_transform[env_idx, :3, 3] = camera_pos_env
                 self.set_pose(transform=camera_transform[env_idx], env_idx=env_idx)
         else:
-=======
-                )
-            else:
-                camera_pos_env = entity_pos[env_idx] + self._initial_pos
-                lookat_pos_env = entity_pos[env_idx]
-
-            for i, fixed_axis in enumerate(self._follow_fixed_axis):
-                # Fix the camera's position along the specified axis
-                if fixed_axis is not None:
-                    camera_pos_env[i] = fixed_axis
-
-            if self._follow_fix_orientation:
-                # Keep the camera orientation fixed by overriding the lookat point
-                camera_transform[env_idx, :3, 3] = camera_pos_env
-                self.set_pose(transform=camera_transform[env_idx], env_idx=env_idx)
-            else:
->>>>>>> 4bf38e0f
                 self.set_pose(pos=camera_pos_env, lookat=lookat_pos_env, env_idx=env_idx)
 
     @gs.assert_built
