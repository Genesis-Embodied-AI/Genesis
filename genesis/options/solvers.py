from typing import Optional

import numpy as np

import genesis as gs

from .options import Options

############################ Top level: simulator and coupler ############################
"""
Simulator options specifies the global settings for the simulator and the coupler options specifies whether the coupling between pairs of solvers is enabled.
"""


class SimOptions(Options):
    """
    Options configuring the top-level simulator.

    Note
    ----
    1. `SimOptions` specifies the global settings for the simulator. Some parameters exist both in `SimOptions` and `SolverOptions`. In this case, if such parameters are given in `SolverOptions`, it will override the one specified in `SimOptions` for this specific solver. For example, if `dt` is only given in `SimOptions`, it will be shared by all the solvers, but it's also possible to let a solver run at a different temporal speed by setting its own `dt` to be a different value.

    2. In differentiable mode, `substeps_local` must be divisible by `substeps`, as external command is input per `step`, but `substep`. If `requires_grad` is False, we can use arbitrary `substeps_local`.

    Parameters
    ----------
    dt : float, optional
        Time duration for each simulation step in seconds. Defaults to 1e-2.
    substeps : int, optional
        Number of substeps per simulation step. Defaults to 1.
    substeps_local : int, optional
        Number of substeps stored in GPU memory. Defaults to None. This is used for differentiable mode.
    gravity : tuple, optional
        Gravity force in N/kg. Defaults to (0.0, 0.0, -9.81).
    floor_height : float, optional
        Height of the floor in meters. Defaults to 0.0.
    requires_grad : bool, optional
        Whether to enable differentiable mode. Defaults to False.
    use_hydroelastic_contact : bool, optional
        Whether to use hydroelastic contact. Defaults to False.
    """

    dt: float = 1e-2
    substeps: int = 1
    substeps_local: Optional[int] = None  # number of substeps stored in GPU memory
    gravity: tuple = (0.0, 0.0, -9.81)
    floor_height: float = 0.0
    requires_grad: bool = False

    # not set by user
    _steps_local: Optional[int] = None

    def __init__(self, **data):
        super().__init__(**data)
        if self.substeps_local is None:
            if self.requires_grad:
                self.substeps_local = self.substeps
            else:
                # use 1 to save gpu memory
                self.substeps_local = 1

        if self.requires_grad:
            if self.substeps_local % self.substeps != 0:
                gs.raise_exception("`substeps_local` must be divisible by `substeps` when `requires_grad` is True.")
            else:
                self._steps_local = int(self.substeps_local / self.substeps)
        else:
            self._steps_local = None


class BaseCouplerOptions(Options):
    """
    Base class for all coupler options.
    """

    pass


class LegacyCouplerOptions(BaseCouplerOptions):
    """
    Options configuring the inter-solver coupling.

    Parameters
    ----------
    rigid_mpm : bool, optional
        Whether to enable coupling between rigid and MPM solvers. Defaults to True.
    rigid_sph : bool, optional
        Whether to enable coupling between rigid and SPH solvers. Defaults to True.
    rigid_pbd : bool, optional
        Whether to enable coupling between rigid and PBD solvers. Defaults to True.
    rigid_fem : bool, optional
        Whether to enable coupling between rigid and FEM solvers. Defaults to True.
    mpm_sph : bool, optional
        Whether to enable coupling between MPM and SPH solvers. Defaults to True.
    mpm_pbd : bool, optional
        Whether to enable coupling between MPM and PBD solvers. Defaults to True.
    fem_mpm : bool, optional
        Whether to enable coupling between FEM and MPM solvers. Defaults to True.
    fem_sph : bool, optional
        Whether to enable coupling between FEM and SPH solvers. Defaults to True.
    """

    rigid_mpm: bool = True
    rigid_sph: bool = True
    rigid_pbd: bool = True
    rigid_fem: bool = True
    mpm_sph: bool = True
    mpm_pbd: bool = True
    fem_mpm: bool = True
    fem_sph: bool = True


class SAPCouplerOptions(BaseCouplerOptions):
    """
    Options configuring the inter-solver coupling for the Semi-Analytic Primal (SAP) contact solver used in Drake.

    Parameters
    ----------
    n_sap_iterations : int, optional
        Number of iterations for the SAP solver. Defaults to 5.
    n_pcg_iterations : int, optional
        Number of iterations for the Preconditioned Conjugate Gradient solver. Defaults to 100.
    n_linesearch_iterations : int, optional
        Max number of iterations for the line search solver. Defaults to 10.
    sap_convergence_atol : float, optional
        Absolute tolerance for SAP convergence. Defaults to 1e-6.
    sap_convergence_rtol : float, optional
        Relative tolerance for SAP convergence. Defaults to 1e-5.
    sap_taud : float, optional
        Dissipation time scale for SAP. Defaults to 0.1.
    sap_beta : float, optional
        Normal regularization parameter for SAP. Defaults to 1.0.
    sap_sigma : float, optional
        Friction regularization parameter for SAP. Defaults to 1e-3.
    pcg_threshold : float, optional
        Threshold for the Preconditioned Conjugate Gradient solver. Defaults to 1e-6.
<<<<<<< HEAD
    use_exact_linesearch : bool, optional
        Whether to use exact linesearch. Defaults to True.
    linesearch_c : float, optional
        Line search sufficient decrease parameter for backtracking linesearch. Defaults to 1e-4.
    linesearch_tau : float, optional
        Line search step size reduction factor for backtracking linesearch. Defaults to 0.8.
=======
>>>>>>> 61c2f24a
    linesearch_ftol : float, optional
        Line search sufficient value close to zero for exact linesearch. Defaults to 1e-6.
    linesearch_max_step_size : float, optional
        Maximum step size for exact linesearch. Defaults to 1.5.
    hydroelastic_stiffness : float, optional
        Stiffness for hydroelastic contact. Defaults to 1e8.
    point_contact_stiffness : float, optional
        Stiffness for point contact. Defaults to 1e8.
    fem_floor_type : str, optional
        Type of contact against the floor. Defaults to "tet". Can be "tet", "vert", or "none".
<<<<<<< HEAD
    fem_self_tet : bool, optional
        Whether to use tetrahedral based self-contact. Defaults to True.
    rigid_fem : bool, optional
        Whether to enable rigid-fem contact. Defaults to True.
=======
        Tet would be the default choice for most cases.
        Vert would be preferable when the mesh is very coarse, such as a single cube or a tetrahedron.
    fem_self_tet : bool, optional
        Whether to use tetrahedral based self-contact. Defaults to True.
>>>>>>> 61c2f24a
    Note
    ----
    Paper reference: https://arxiv.org/abs/2110.10107
    Drake reference: https://drake.mit.edu/release_notes/v1.5.0.html
    """

    n_sap_iterations: int = 5
    n_pcg_iterations: int = 100
    n_linesearch_iterations: int = 10
    sap_convergence_atol: float = 1e-6
    sap_convergence_rtol: float = 1e-5
    sap_taud: float = 0.1
    sap_beta: float = 1.0
    sap_sigma: float = 1e-3
    pcg_threshold: float = 1e-6
<<<<<<< HEAD
    use_exact_linesearch: bool = True
    linesearch_c: float = 1e-4
    linesearch_tau: float = 0.8
=======
>>>>>>> 61c2f24a
    linesearch_ftol: float = 1e-6
    linesearch_max_step_size: float = 1.5
    hydroelastic_stiffness: float = 1e8
    point_contact_stiffness: float = 1e8
    fem_floor_type: str = "tet"
    fem_self_tet: bool = True
<<<<<<< HEAD
    rigid_floor_vert: bool = True
    rigid_fem: bool = True
=======
>>>>>>> 61c2f24a


############################ Solvers inside simulator ############################
"""
Parameters in these solver-specific options will override SimOptions if available.
"""


class ToolOptions(Options):
    """
    Options configuring the ToolSolver.

    Note
    ----
    ToolEntity is a simplified form of RigidEntity. It supports one way tool->other coupling, but has *no* internal dynamics and can only be created from a single mesh. This is a temporal workaround for differentiable rigid-soft interaction. This solver will be removed once differentiable mode is supported by the RigidSolver.

    Parameters
    ----------
    dt : float, optional
        Time duration for each simulation step in seconds. Defaults to 1e-2.
    floor_height : float, optional
        Height of the floor in meters. Defaults to 0.0.
    """

    dt: Optional[float] = None
    floor_height: float = None


class RigidOptions(Options):
    """
    Options configuring the RigidSolver.

    Parameters
    ----------
    dt : float, optional
        Time duration for each simulation step in seconds. If none, it will inherit from `SimOptions`. Defaults to None.
    gravity : tuple, optional
        Gravity force in N/kg. If none, it will inherit from `SimOptions`. Defaults to None.
    enable_collision : bool, optional
        Whether to enable collision detection. Defaults to True.
    enable_joint_limit : bool, optional
        Whether to enable joint limit. Defaults to True.
    enable_self_collision : bool, optional
        Whether to enable self collision within each entity. Defaults to True.
    enable_adjacent_collision : bool, optional
        Whether to enable collision between successive parent-child body pairs within each entity. Defaults to False.
    disable_constraint: bool, optional
        Whether to disable all constraints. Defaults to False.
    max_collision_pairs : int, optional
        Maximum number of collision pairs. Defaults to 100.
    integrator : gs.integrator, optional
        Integrator type. Current supported integrators are 'gs.integrator.Euler', 'gs.integrator.implicitfast' and
        'gs.integrator.approximate_implicitfast'. 'Euler' and 'implicitfast' are consistent with their Mujoco
        counterpart. 'approximate_implicitfast' is an even faster approximation of 'implicitfast', which avoid
        computing the inverse mass matrix twice by considering the first order correction terms of the implicit
        integration scheme systematically, including for computing the acceleration resulting from the constraints
        and external forces. Although this approximation is wrong in theory, it works resonably well in practice.
        Defaults to 'approximate_implicitfast'.
    IK_max_targets : int, optional
        Maximum number of IK targets. Increasing this doesn't affect IK solving speed, but will increase memory usage.
        Defaults to 6.
    constraint_solver : gs.constraint_solver, optional
        Constraint solver type. Current supported constraint solvers are 'gs.constraint_solver.CG' (conjugate gradient)
        and 'gs.constraint_solver.Newton' (Newton's method). Defaults to 'Newton'.
    iterations : int, optional
        Number of iterations for the constraint solver. Defaults to 50.
    tolerance : float, optional
        Tolerance for the constraint solver. Defaults to 1e-8.
    ls_iterations : int, optional
        Number of line search iterations for the constraint solver. Defaults to 50.
    ls_tolerance : float, optional
        Tolerance for the line search. Defaults to 1e-2.
    sparse_solve : bool, optional
        Whether to exploit sparsity in the constraint system. Defaults to False.
    contact_resolve_time : float, optional
        Please note that this option will be deprecated in a future version. Use 'constraint_timeconst'
        instead.
    constraint_timeconst : float
        Lower-bound of the default time to resolve the constraint (2*dt). The smaller the value, the more stiff the
        constraint. This parameter is called 'timeconst' in Mujoco
        (https://mujoco.readthedocs.io/en/latest/modeling.html#solver-parameters). Defaults to 0.01.
    use_contact_island : bool, optional
        Whether to use contact island to speed up contact resolving. Defaults to False.
    use_hibernation : bool, optional
        Whether to enable hibernation. Defaults to False.
    hibernation_thresh_vel : float, optional
        Velocity threshold for hibernation. Defaults to 1e-3.
    hibernation_thresh_acc : float, optional
        Acceleration threshold for hibernation. Defaults to 1e-2.
    max_dynamic_constraints : int, optional
        Maximum number of dynamic constraints (like suction cup). Defaults to 8.
    use_gjk_collision: bool, optional
        Whether to use GJK for collision detection instead of MPR. Defaults to True.

    Warning
    -------
    Hibernation hasn't been robustly tested and will be fully supported soon.
    """

    dt: Optional[float] = None
    gravity: Optional[tuple] = None
    enable_collision: bool = True
    enable_joint_limit: bool = True
    enable_self_collision: bool = True
    enable_adjacent_collision: bool = False
    disable_constraint: bool = False
    max_collision_pairs: int = 300
    integrator: gs.integrator = gs.integrator.approximate_implicitfast
    IK_max_targets: int = 6

    # batching info
    batch_links_info: Optional[bool] = False
    batch_joints_info: Optional[bool] = False
    batch_dofs_info: Optional[bool] = False

    # constraint solver
    constraint_solver: gs.constraint_solver = gs.constraint_solver.Newton
    iterations: int = 50
    tolerance: float = 1e-8
    ls_iterations: int = 50
    ls_tolerance: float = 1e-2
    sparse_solve: bool = False
    contact_resolve_time: Optional[float] = None
    constraint_timeconst: float = 0.01
    use_contact_island: bool = False
    box_box_detection: bool = True

    # hibernation threshold
    use_hibernation: bool = False
    hibernation_thresh_vel: float = 1e-3
    hibernation_thresh_acc: float = 1e-2

    # for dynamic properties
    max_dynamic_constraints: int = 8

    # Experimental options mainly intended for debug purpose and unit tests
    enable_multi_contact: bool = True
    enable_mujoco_compatibility: bool = False

    # GJK collision detection
    use_gjk_collision: bool = True

    def __init__(self, **data):
        super().__init__(**data)


class AvatarOptions(Options):
    """
    Options configuring the AvatarSolver. AvatarEntity is similar to RigidEntity, but without internal physics.

    Parameters
    ----------
    dt : float, optional
        Time duration for each simulation step in seconds. If none, it will inherit from `SimOptions`. Defaults to None.
    enable_collision : float, optional
        Whether to enable collision detection. Defaults to False.
    enable_self_collision : float, optional
        Whether to enable self collision within each entity. Defaults to False.
    enable_adjacent_collision : bool, optional
        Whether to enable collision between successive parent-child body pairs within each entity. Defaults to False.
    max_collision_pairs : int, optional
        Maximum number of collision pairs. Defaults to 100.
    IK_max_targets : int, optional
        Maximum number of IK targets. Increasing this doesn't affect IK solving speed, but will increase memory usage. Defaults to 6.
    max_dynamic_constraints : int, optional
        Maximum number of dynamic constraints (like suction cup). Defaults to 8.
    """

    dt: Optional[float] = None
    enable_collision: bool = False
    enable_self_collision: bool = False
    enable_adjacent_collision: bool = False
    max_collision_pairs: int = 300
    IK_max_targets: int = 6  # Increasing this doesn't affect IK solving speed, but will increase memory usage

    # for dynamic properties
    max_dynamic_constraints: int = 8


class MPMOptions(Options):
    """
    Options configuring the MPMSolver.

    Note
    ----
    MPM is a hybrid lagrangian-eulerian method for simulating soft materials. In the eulerian phase, it uses a grid representation. The `upper_bound` and `lower_bound` specify the simulation domain, but a safety padding will be added to the actual grid boundary. Therefore, the actual boundary could be slightly tighter than the specified one. Note that the size of the domain affects the performance of the simulation, hence you should set it as tight as possible.

    `use_sparse_grid` and `leaf_block_size` are advanced parameters for sparse computation. Don't touch them unless you know what you are doing.

    Parameters
    ----------
    dt : float, optional
        Time duration for each simulation step in seconds. If none, it will inherit from `SimOptions`. Defaults to None.
    gravity : tuple, optional
        Gravity force in N/kg. If none, it will inherit from `SimOptions`. Defaults to None.
    particle_size : float, optional
        Particle diameter in meters. If not given, we will compute `particle_size` based on `grid_density`, where `particle_size` will be linearly proportional to the grid cell size. A reference value is `particle_size = 0.01` for `grid_density = 64`. Defaults to None.
    grid_density : float, optional
        Number of grid cells per meter. Defaults to 64.
    enable_CPIC : bool, optional
        Whether to enable CPIC (Compatible Particle-in-Cell) to support coupling with thin objects. Defaults to False.
    lower_bound : tuple, shape (3,), optional
        Lower bound of the simulation domain. Defaults to (-1.0, -1.0, 0.0).
    upper_bound : tuple, shape (3,), optional
        Upper bound of the simulation domain. Defaults to (1.0, 1.0, 1.0).
    use_sparse_grid : bool, optional
        Whether to use sparse grid. Defaults to False. Don't touch unless you know what you are doing.
    leaf_block_size : int, optional
        Size of the leaf block for sparse mode. Defaults to 8.
    """

    dt: Optional[float] = None
    gravity: Optional[tuple] = None
    particle_size: Optional[float] = None  # in meters. Will be computed automatically if it's None.
    grid_density: float = 64
    enable_CPIC: bool = False

    # These will later be converted to discrete grid bound. The actual grid boundary could be slightly tighter.
    lower_bound: tuple = (-1.0, -1.0, 0.0)
    upper_bound: tuple = (1.0, 1.0, 1.0)

    # Sparse computation parameter. Don't touch unless you know what you are doing.
    use_sparse_grid: bool = False
    leaf_block_size: int = (
        8  # NOTE: taichi_elements uses 4, which in our case will hang and crash. Probably due to some memory access issue.
    )

    def __init__(self, **data):
        super().__init__(**data)
        if not np.all(np.array(self.upper_bound) > np.array(self.lower_bound)):
            gs.raise_exception("Invalid pair of upper_bound and lower_bound.")

        if self.particle_size is None:
            self.particle_size = 0.01 * 64.0 / self.grid_density


class SPHOptions(Options):
    """
    Options configuring the SPHSolver.

    Note
    ----
    If spatial hashing parameters are not given, we will compute them automatically this way: For `hash_grid_cell_size`, we will set it to be the `support_radius`, which is essentially 2 * `particle_size`. For `hash_grid_res`, if a small bound is given, it's used for the hash grid; otherwise, we use a default value of a 150^3 cube. Any grid bigger than that will results in too many cells hence not ideal.

    Parameters
    ----------
    dt : float, optional
        Time duration for each simulation step in seconds. If none, it will inherit from `SimOptions`. Defaults to None.
    gravity : tuple, optional
        Gravity force in N/kg. If none, it will inherit from `SimOptions`. Defaults to None.
    particle_size : float, optional
        Particle diameter in meters. Defaults to 0.02.
    pressure_solver : str, optional
        Pressure solver type. Current supported pressure solvers are 'WCSPH' and 'DFSPH'. Defaults to 'WCSPH'.
    lower_bound : tuple, shape (3,), optional
        Lower bound of the simulation domain. Defaults to (-100.0, -100.0, 0.0).
    upper_bound : tuple, shape (3,), optional
        Upper bound of the simulation domain. Defaults to (100.0, 100.0, 100.0).
    hash_grid_res : tuple, optional
        Size of the spatially-repetitive spatial hashing grid in meters. If none, it will be computed automatically. Defaults to None.
    hash_grid_cell_size : float, optional
        Size of the lattic cell of the spatial hashing grid in meters. This should be at least 2 * `particle_size`. If none, it will be computed automatically. Defaults to None.
    max_divergence_error : float, optional
        Maximum divergence error for DFSPH. Defaults to 0.1.
    max_density_error_percent : float, optional
        Maximum density error *percent* for DFSPH, so 0.1 means 0.1%. Defaults to 0.05.
    max_divergence_solver_iterations : int, optional
        Maximum number of iterations for the divergence solver. Defaults to 100.
    max_density_solver_iterations : int, optional
        Maximum number of iterations for the density solver. Defaults to 100.
    """

    dt: Optional[float] = None
    gravity: Optional[tuple] = None
    particle_size: float = 0.02
    pressure_solver: str = "WCSPH"  # 'WCSPH' or 'DFSPH'

    lower_bound: tuple = (-100.0, -100.0, 0.0)
    upper_bound: tuple = (100.0, 100.0, 100.0)

    # spatial hashing
    hash_grid_res: Optional[tuple] = None  # size of the spatially-repetitive hash grid in meters
    hash_grid_cell_size: Optional[float] = None  # size of the cubic cell in meters

    # DFSPH parameters
    max_divergence_error: float = 0.1
    max_density_error_percent: float = 0.05  # This is percent
    max_divergence_solver_iterations: int = 100
    max_density_solver_iterations: int = 100

    def __init__(self, **data):
        super().__init__(**data)
        if not np.all(np.array(self.upper_bound) > np.array(self.lower_bound)):
            gs.raise_exception("Invalid pair of upper_bound and lower_bound.")

        self._support_radius = 2 * self.particle_size

        if self.hash_grid_cell_size is None:
            self.hash_grid_cell_size = self._support_radius
        else:
            if self.hash_grid_cell_size < self._support_radius:
                gs.raise_exception("`hash_grid_cell_size` should not be smaller than 2 * `particle_size`.")

        if self.hash_grid_res is None:
            max_hash_grid_res = np.ceil(
                (np.array(self.upper_bound) - np.array(self.lower_bound)) / self.hash_grid_cell_size
            ).astype(gs.np_int)
            default_hash_grid_res = np.array([150, 150, 150], dtype=gs.np_int)
            self._hash_grid_res = np.minimum(max_hash_grid_res, default_hash_grid_res)
        else:
            self._hash_grid_res = np.ceil(np.array(self.hash_grid_res) / self.hash_grid_cell_size).astype(gs.np_int)

        # check pressure solver
        pressure_solver_available = ["WCSPH", "DFSPH"]
        if self.pressure_solver not in pressure_solver_available:
            gs.raise_exception(
                f"Pressure solver {self.pressure_solver} not implemented. Please select among {pressure_solver_available}."
            )


class PBDOptions(Options):
    """
    Options configuring the PBDSolver.

    Note
    ----
    If spatial hashing parameters are not given, we will compute them automatically this way: For `hash_grid_cell_size`, we will set it to be 1.25 * `particle_size`. For `hash_grid_res`, if a small bound is given, it's used for the hash grid; otherwise, we use a default value of a 150^3 cube. Any grid bigger than that will results in too many cells hence not ideal.

    Parameters
    ----------
    dt : float, optional
        Time duration for each simulation step in seconds. If none, it will inherit from `SimOptions`. Defaults to None.
    gravity : tuple, optional
        Gravity force in N/kg. If none, it will inherit from `SimOptions`. Defaults to None.
    max_stretch_solver_iterations : int, optional
        Maximum number of iterations for the solving stretch constraints. Defaults to 4.
    max_bending_solver_iterations : int, optional
        Maximum number of iterations for the solving bending constraints. Defaults to 1.
    max_volume_solver_iterations : int, optional
        Maximum number of iterations for the solving volume constraints. Defaults to 1.
    max_density_solver_iterations : int, optional
        Maximum number of iterations for the solving density constraints. Defaults to 1.
    max_viscosity_solver_iterations : int, optional
        Maximum number of iterations for the solving viscosity constraints. Defaults to 1.
    particle_size : float, optional
        Particle diameter in meters. Defaults to 1e-2.
    hash_grid_res : tuple, optional
        Size of the spatially-repetitive spatial hashing grid in meters. If none, it will be computed automatically. Defaults to None.
    hash_grid_cell_size : float, optional
        Size of the lattic cell of the spatial hashing grid in meters. This should be at least 1.25 * `particle_size`. If none, it will be computed automatically. Defaults to None.
    lower_bound : tuple, shape (3,), optional
        Lower bound of the simulation domain. Defaults to (-100.0, -100.0, 0.0).
    upper_bound : tuple, shape (3,), optional
        Upper bound of the simulation domain. Defaults to (100.0, 100.0, 100.0).
    """

    dt: Optional[float] = None
    gravity: Optional[tuple] = None

    # constraints solving iterations
    max_stretch_solver_iterations: int = 4
    max_bending_solver_iterations: int = 1
    max_volume_solver_iterations: int = 1
    max_density_solver_iterations: int = 1
    max_viscosity_solver_iterations: int = 1

    # self collision
    particle_size: Optional[float] = 1e-2

    # spatial hashing
    hash_grid_res: Optional[tuple] = None  # size of the spatially-repetitive hash grid in meters
    hash_grid_cell_size: Optional[float] = None  # size of the cubic cell in meters

    lower_bound: tuple = (-100.0, -100.0, 0.0)
    upper_bound: tuple = (100.0, 100.0, 100.0)

    def __init__(self, **data):
        super().__init__(**data)
        if not np.all(np.array(self.upper_bound) > np.array(self.lower_bound)):
            gs.raise_exception("Invalid pair of upper_bound and lower_bound.")

        # NOTE: 1.25 is a safety factor, as inside one single substep, multiple substages can change the position of the particles but we only do spatial hashing once.
        # Therefore, the grid cell needs to be a bit bigger so that neighbours are not missed.
        if self.hash_grid_cell_size is None:
            self.hash_grid_cell_size = 1.25 * self.particle_size
        else:
            if self.hash_grid_cell_size < 1.25 * self.particle_size:
                gs.raise_exception("`hash_grid_cell_size` should not be smaller than 1.25 * `particle_size`.")

        if self.hash_grid_res is None:
            # compute _hash_grid_res smartly
            # if a small bound is given, it's used for the hash grid
            # Otherwise, we use a default value of a 150^3 cube. Any grid bigger than that will results in too many cells hence not ideal.
            max_hash_grid_res = np.ceil(
                (np.array(self.upper_bound) - np.array(self.lower_bound)) / self.hash_grid_cell_size
            ).astype(gs.np_int)
            default_hash_grid_res = np.array([150, 150, 150], dtype=gs.np_int)
            self._hash_grid_res = np.minimum(max_hash_grid_res, default_hash_grid_res)
        else:
            self._hash_grid_res = np.ceil(np.array(self.hash_grid_res) / self.hash_grid_cell_size).astype(gs.np_int)


class FEMOptions(Options):
    """
    Options configuring the FEMSolver.

    Parameters
    ----------
    dt : float, optional
        Time duration for each simulation step in seconds. If none, it will inherit from `SimOptions`. Defaults to None.
    gravity : tuple, optional
        Gravity force in N/kg. If none, it will inherit from `SimOptions`. Defaults to None.
    damping : float, optional
        Damping factor. Defaults to 0.0.
    floor_height : float, optional
        Height of the floor in meters. If none, it will inherit from `SimOptions`. Defaults to None.
    use_implicit_solver : bool, optional
        Whether to use the implicit solver. Defaults to False.
        Implicit solver is a more stable solver for FEM. It can be used with a large time step.
    n_newton_iterations : int, optional
        Maximum number of Newton iterations. Defaults to 1. Only used when `use_implicit_solver` is True.
    n_pcg_iterations : int, optional
        Maximum number of PCG iterations. Defaults to 500. Only used when `use_implicit_solver` is True.
    n_linesearch_iterations : int, optional
        Maximum number of line search iterations. Defaults to 0. Only used when `use_implicit_solver` is True.
    newton_dx_threshold : float, optional
        Threshold for the Newton solver. Defaults to 1e-6. Only used when `use_implicit_solver` is True.
    pcg_threshold : float, optional
        Threshold for the PCG solver. Defaults to 1e-6. Only used when `use_implicit_solver` is True.
    linesearch_c : float, optional
        Line search sufficient decrease parameter. Defaults to 1e-4. Only used when `use_implicit_solver` is True.
    linesearch_tau : float, optional
        Line search step size reduction factor. Defaults to 0.5. Only used when `use_implicit_solver` is True.
    damping_alpha : float, optional
        Rayleigh Damping factor for the implicit solver. Defaults to 0.5. Only used when `use_implicit_solver` is True.
    damping_beta : float, optional
        Rayleigh Damping factor for the implicit solver. Defaults to 5e-4. Only used when `use_implicit_solver` is True.

    Note
    ----
    - Damping coefficients are used to control the damping effect in the simulation.
    They are used in the Rayleigh Damping model, which is a common damping model in FEM simulations.
    Reference: https://doc.comsol.com/5.5/doc/com.comsol.help.sme/sme_ug_modeling.05.083.html
    - TODO Move it to material parameters in the future instead of solver options.
    """

    dt: Optional[float] = None
    gravity: Optional[tuple] = None
    damping: Optional[float] = 0.0
    floor_height: float = None
    use_implicit_solver: bool = False
    n_newton_iterations: int = 1
    n_pcg_iterations: int = 500
    n_linesearch_iterations: int = 0
    newton_dx_threshold: float = 1e-6
    pcg_threshold: float = 1e-6
    linesearch_c: float = 1e-4
    linesearch_tau: float = 0.5
    damping_alpha: float = 0.5
    damping_beta: float = 5e-4


class SFOptions(Options):
    """
    Options configuring the SFSolver.

    Parameters
    ----------
    dt : float, optional
        Time duration for each simulation step in seconds. If none, it will inherit from `SimOptions`. Defaults to None.
    """

    dt: Optional[float] = None
    res: Optional[int] = 128
    solver_iters: Optional[int] = 500
    decay: Optional[float] = 0.99

    T_low: Optional[float] = 1.0
    T_high: Optional[float] = 0.0

    inlet_pos: Optional[tuple[int, int, int]] = (0.6, 0.0, 0.1)
    inlet_vel: Optional[tuple[int, int, int]] = (0, 0, 1)
    inlet_quat: Optional[tuple[int, int, int, int]] = (1, 0, 0, 0)
    inlet_s: Optional[float] = 400.0<|MERGE_RESOLUTION|>--- conflicted
+++ resolved
@@ -134,15 +134,6 @@
         Friction regularization parameter for SAP. Defaults to 1e-3.
     pcg_threshold : float, optional
         Threshold for the Preconditioned Conjugate Gradient solver. Defaults to 1e-6.
-<<<<<<< HEAD
-    use_exact_linesearch : bool, optional
-        Whether to use exact linesearch. Defaults to True.
-    linesearch_c : float, optional
-        Line search sufficient decrease parameter for backtracking linesearch. Defaults to 1e-4.
-    linesearch_tau : float, optional
-        Line search step size reduction factor for backtracking linesearch. Defaults to 0.8.
-=======
->>>>>>> 61c2f24a
     linesearch_ftol : float, optional
         Line search sufficient value close to zero for exact linesearch. Defaults to 1e-6.
     linesearch_max_step_size : float, optional
@@ -153,17 +144,10 @@
         Stiffness for point contact. Defaults to 1e8.
     fem_floor_type : str, optional
         Type of contact against the floor. Defaults to "tet". Can be "tet", "vert", or "none".
-<<<<<<< HEAD
-    fem_self_tet : bool, optional
-        Whether to use tetrahedral based self-contact. Defaults to True.
-    rigid_fem : bool, optional
-        Whether to enable rigid-fem contact. Defaults to True.
-=======
         Tet would be the default choice for most cases.
         Vert would be preferable when the mesh is very coarse, such as a single cube or a tetrahedron.
     fem_self_tet : bool, optional
         Whether to use tetrahedral based self-contact. Defaults to True.
->>>>>>> 61c2f24a
     Note
     ----
     Paper reference: https://arxiv.org/abs/2110.10107
@@ -179,23 +163,14 @@
     sap_beta: float = 1.0
     sap_sigma: float = 1e-3
     pcg_threshold: float = 1e-6
-<<<<<<< HEAD
-    use_exact_linesearch: bool = True
-    linesearch_c: float = 1e-4
-    linesearch_tau: float = 0.8
-=======
->>>>>>> 61c2f24a
     linesearch_ftol: float = 1e-6
     linesearch_max_step_size: float = 1.5
     hydroelastic_stiffness: float = 1e8
     point_contact_stiffness: float = 1e8
     fem_floor_type: str = "tet"
     fem_self_tet: bool = True
-<<<<<<< HEAD
     rigid_floor_vert: bool = True
     rigid_fem: bool = True
-=======
->>>>>>> 61c2f24a
 
 
 ############################ Solvers inside simulator ############################
