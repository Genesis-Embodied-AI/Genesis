--- conflicted
+++ resolved
@@ -22,45 +22,6 @@
 from ..base_sensor import Sensor
 
 
-<<<<<<< HEAD
-def get_link_mesh(link, use_visual_mesh=False):
-    """
-    Extract mesh from a given link.
-
-    Args:
-        link: Genesis link object
-        use_visual_mesh: Whether to use visual mesh (True) or collision mesh (False)
-
-    Returns:
-        trimesh.Trimesh: Combined mesh for the link
-    """
-    meshes = []
-    if use_visual_mesh:
-        geoms = link.vgeoms
-    else:
-        geoms = link.geoms
-
-    for i, geom in enumerate(geoms):
-        T = trans_quat_to_T(
-            (geom.get_pos() - link.get_pos()).cpu(),
-            R_to_quat((quat_to_R(geom.get_quat()) @ torch.linalg.inv(quat_to_R(link.get_quat())))).cpu(),
-        )
-        if T.ndim == 3:
-            T = T[0]  # NOTE: we use the canonical space so batch can be ignored
-        mesh = geom.get_trimesh().copy()  # NOTE: avoid in-place write
-        mesh.apply_transform(T)
-        meshes.append(mesh)
-
-    if len(meshes) == 0:
-        # Return empty mesh if no geometry
-        return trimesh.Trimesh()
-
-    combined_mesh = trimesh.util.concatenate(meshes)
-    return combined_mesh
-
-
-=======
->>>>>>> 207de00a
 # Global constants for LiDAR ray casting - will be initialized when needed
 NO_HIT_RAY_VAL = None
 NO_HIT_SEGMENTATION_VAL = None
@@ -103,16 +64,7 @@
         # Copy data to Taichi fields
         self.vertices.from_numpy(vertices.astype(np.float32))
         self.triangles.from_numpy(triangles.astype(np.int32))
-<<<<<<< HEAD
-
-        # Pre-store numpy arrays for kernel usage (static mesh optimization)
-        self.vertices_np = vertices.astype(np.float32)
-        self.triangles_np = triangles.astype(np.int32)
-
-=======
-        
-        
->>>>>>> 207de00a
+
         # Build BVH acceleration structure
         self._build_bvh()
 
@@ -272,16 +224,9 @@
 
 @ti.kernel
 def lidar_cast_rays_kernel_bvh(
-<<<<<<< HEAD
-    # Mesh data
-    mesh_vertices: ti.types.ndarray(ndim=2),  # [n_vertices, 3]
-    mesh_triangles: ti.types.ndarray(ndim=2),  # [n_triangles, 3]
-=======
     # Mesh data (now using Taichi fields directly - no CPU->GPU transfer!)
-    mesh_vertices: ti.template(),                # GPU Taichi field [n_vertices, 3]
-    mesh_triangles: ti.template(),               # GPU Taichi field [n_triangles, 3]
-    
->>>>>>> 207de00a
+    mesh_vertices: ti.template(),  # GPU Taichi field [n_vertices, 3]
+    mesh_triangles: ti.template(),  # GPU Taichi field [n_triangles, 3]
     # BVH data structures
     bvh_nodes: ti.template(),  # The BVH node tree
     bvh_morton_codes: ti.template(),  # Maps sorted leaves to original triangle indices
@@ -356,19 +301,6 @@
                     v1 = mesh_vertices[tri_indices[1]]
                     v2 = mesh_vertices[tri_indices[2]]
 
-<<<<<<< HEAD
-                    # Get triangle vertices
-                    v0_idx = mesh_triangles[original_tri_idx, 0]
-                    v1_idx = mesh_triangles[original_tri_idx, 1]
-                    v2_idx = mesh_triangles[original_tri_idx, 2]
-
-                    v0 = ti.math.vec3(mesh_vertices[v0_idx, 0], mesh_vertices[v0_idx, 1], mesh_vertices[v0_idx, 2])
-                    v1 = ti.math.vec3(mesh_vertices[v1_idx, 0], mesh_vertices[v1_idx, 1], mesh_vertices[v1_idx, 2])
-                    v2 = ti.math.vec3(mesh_vertices[v2_idx, 0], mesh_vertices[v2_idx, 1], mesh_vertices[v2_idx, 2])
-
-=======
-                    
->>>>>>> 207de00a
                     # Perform the expensive ray-triangle intersection test
                     hit_result = ray_triangle_intersection(lidar_position, ray_direction_world, v0, v1, v2)
 
@@ -436,13 +368,8 @@
 
         # Call the BVH-accelerated kernel
         lidar_cast_rays_kernel_bvh(
-<<<<<<< HEAD
-            self.mesh_data.vertices_np,
-            self.mesh_data.triangles_np,
-=======
-            self.mesh_data.vertices, 
+            self.mesh_data.vertices,
             self.mesh_data.triangles,
->>>>>>> 207de00a
             self.mesh_data.bvh.nodes,
             self.mesh_data.bvh.morton_codes,
             lidar_positions,
