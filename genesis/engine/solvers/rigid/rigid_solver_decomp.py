--- conflicted
+++ resolved
@@ -1548,15 +1548,9 @@
             self._func_implicit_damping()
         self._func_integrate()
 
-<<<<<<< HEAD
         self._func_forward_kinematics()
         ti.loop_config(serialize=self._para_level < gs.PARA_LEVEL.PARTIAL)
         for i_b in range(self._B):
-=======
-        ti.loop_config(serialize=self._para_level < gs.PARA_LEVEL.ALL)
-        for i_b in range(self._B):
-            self._func_forward_kinematics(i_b)
->>>>>>> 8ea732b1
             self._func_transform_COM(i_b)
             self._func_update_geoms(i_b)
 
@@ -1581,15 +1575,9 @@
 
     @ti.kernel
     def _kernel_forward_kinematics_links_geoms(self, envs_idx: ti.types.ndarray()):
-<<<<<<< HEAD
         self._func_forward_kinematics()
         ti.loop_config(serialize=self._para_level < gs.PARA_LEVEL.PARTIAL)
         for i_b in envs_idx:
-=======
-        ti.loop_config(serialize=self._para_level < gs.PARA_LEVEL.ALL)
-        for i_b in envs_idx:
-            self._func_forward_kinematics(i_b)
->>>>>>> 8ea732b1
             self._func_transform_COM(i_b)
             self._func_update_geoms(i_b)
 
@@ -2144,16 +2132,18 @@
         self._func_COM_cdofd(i_b)
 
     @ti.func
-    def _func_forward_kinematics(self, i_b):
+    def _func_forward_kinematics(self):
         if ti.static(self._use_hibernation):
             ti.loop_config(serialize=self._para_level < gs.PARA_LEVEL.ALL)
-            for i_e_ in range(self.n_awake_entities[i_b]):
-                i_e = self.awake_entities[i_e_, i_b]
-                self._func_forward_kinematics_entity(i_e, i_b)
+            for i_b in range(self._B):
+                for i_e_ in range(self.n_awake_entities[i_b]):
+                    i_e = self.awake_entities[i_e_, i_b]
+                    self._func_forward_kinematics_entity(i_e, i_b)
         else:
             ti.loop_config(serialize=self._para_level < gs.PARA_LEVEL.ALL)
-            for i_e in range(self.n_entities):
-                self._func_forward_kinematics_entity(i_e, i_b)
+            for i_b in range(self._B):
+                for i_e in range(self.n_entities):
+                    self._func_forward_kinematics_entity(i_e, i_b)
 
     @ti.func
     def _func_forward_kinematics_entity(self, i_e, i_b):
@@ -3328,7 +3318,6 @@
         ti.loop_config(serialize=self._para_level < gs.PARA_LEVEL.ALL)
         for i_l, i_b_ in ti.ndrange(self.n_geoms, envs_idx.shape[0]):
             self.geoms_state[i_l, envs_idx[i_b_]].friction_ratio = friction_ratio[envs_idx[i_b_], i_l]
-<<<<<<< HEAD
 
     def get_state(self, f):
         if self.is_active():
@@ -3364,8 +3353,6 @@
             if self.constraint_solver is not None:
                 self.constraint_solver.reset(envs_idx)
             self._cur_step = -1
-=======
->>>>>>> 8ea732b1
 
     def process_input(self, in_backward=False):
         pass
@@ -3688,14 +3675,6 @@
             qs_idx,
             envs_idx,
         )
-<<<<<<< HEAD
-=======
-        self.collider.reset(envs_idx)
-        self.collider.clear(envs_idx)
-        if self.constraint_solver is not None:
-            self.constraint_solver.reset(envs_idx)
-            self.constraint_solver.clear(envs_idx)
->>>>>>> 8ea732b1
         self._kernel_forward_kinematics_links_geoms(envs_idx)
 
     @ti.kernel
@@ -3943,14 +3922,6 @@
             dofs_idx,
             envs_idx,
         )
-<<<<<<< HEAD
-=======
-        self.collider.reset(envs_idx)
-        self.collider.clear(envs_idx)
-        if self.constraint_solver is not None:
-            self.constraint_solver.reset(envs_idx)
-            self.constraint_solver.clear(envs_idx)
->>>>>>> 8ea732b1
         self._kernel_forward_kinematics_links_geoms(envs_idx)
 
     @ti.kernel
