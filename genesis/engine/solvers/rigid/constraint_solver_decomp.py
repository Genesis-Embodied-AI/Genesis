from typing import TYPE_CHECKING
import numpy as np
import taichi as ti
import numpy.typing as npt

import genesis as gs
import genesis.utils.geom as gu
import genesis.engine.solvers.rigid.array_class as array_class
import genesis.engine.solvers.rigid.rigid_solver_decomp as rigid_solver

if TYPE_CHECKING:
    from genesis.engine.solvers.rigid.rigid_solver_decomp import RigidSolver


@ti.data_oriented
class ConstraintSolver:
    def __init__(self, rigid_solver: "RigidSolver"):
        self._solver = rigid_solver
        self._collider = rigid_solver.collider
        self._B = rigid_solver._B
        self._para_level = rigid_solver._para_level

        self._solver_type = rigid_solver._options.constraint_solver
        self.iterations = rigid_solver._options.iterations
        self.tolerance = rigid_solver._options.tolerance
        self.ls_iterations = rigid_solver._options.ls_iterations
        self.ls_tolerance = rigid_solver._options.ls_tolerance
        self.sparse_solve = rigid_solver._options.sparse_solve

        # 4 constraints per contact, 1 constraints per joint limit (upper and lower, if not inf), and 3 constraints per equality
        self.len_constraints = (
            5 * rigid_solver.collider._collider_info._max_contact_pairs[None]
            + np.logical_not(np.isinf(self._solver.dofs_info.limit.to_numpy()[:, 0])).sum()
            + self._solver.n_equalities_candidate * 6
        )
        self.len_constraints_ = max(1, self.len_constraints)

<<<<<<< HEAD
        self.constraint_state = array_class.ConstraintState(self, self._solver)
=======
        self.constraint_state = array_class.get_constraint_state(self, self._solver)
>>>>>>> b16f229f

        # self.ti_n_equalities = ti.field(gs.ti_int, shape=self._solver._batch_shape())
        # self.ti_n_equalities.from_numpy(np.full((self._solver._B,), self._solver.n_equalities, dtype=gs.np_int))

        # jac_shape = self._solver._batch_shape((self.len_constraints_, self._solver.n_dofs_))
        # if (jac_shape[0] * jac_shape[1] * jac_shape[2]) > np.iinfo(np.int32).max:
        #     raise ValueError(
        #         f"Jacobian shape {jac_shape} is too large for int32. "
        #         "Consider reducing the number of constraints or the number of degrees of freedom."
        #     )

        # self.jac = ti.field(
        #     dtype=gs.ti_float, shape=self._solver._batch_shape((self.len_constraints_, self._solver.n_dofs_))
        # )
        # self.diag = ti.field(dtype=gs.ti_float, shape=self._solver._batch_shape(self.len_constraints_))
        # self.aref = ti.field(dtype=gs.ti_float, shape=self._solver._batch_shape(self.len_constraints_))

        # self.jac_relevant_dofs = ti.field(
        #     gs.ti_int, shape=self._solver._batch_shape((self.len_constraints_, self._solver.n_dofs_))
        # )
        # self.jac_n_relevant_dofs = ti.field(gs.ti_int, shape=self._solver._batch_shape(self.len_constraints_))

        # self.n_constraints = ti.field(gs.ti_int, shape=self._solver._batch_shape())
        # self.n_constraints_equality = ti.field(gs.ti_int, shape=self._solver._batch_shape())
        # self.improved = ti.field(gs.ti_int, shape=self._solver._batch_shape())

        # self.Jaref = ti.field(dtype=gs.ti_float, shape=self._solver._batch_shape(self.len_constraints_))
        # self.Ma = ti.field(dtype=gs.ti_float, shape=self._solver._batch_shape(self._solver.n_dofs_))
        # self.Ma_ws = ti.field(dtype=gs.ti_float, shape=self._solver._batch_shape(self._solver.n_dofs_))
        # self.grad = ti.field(dtype=gs.ti_float, shape=self._solver._batch_shape(self._solver.n_dofs_))
        # self.Mgrad = ti.field(dtype=gs.ti_float, shape=self._solver._batch_shape(self._solver.n_dofs_))
        # self.search = ti.field(dtype=gs.ti_float, shape=self._solver._batch_shape(self._solver.n_dofs_))

        # self.efc_D = ti.field(dtype=gs.ti_float, shape=self._solver._batch_shape(self.len_constraints_))
        # self.efc_force = ti.field(dtype=gs.ti_float, shape=self._solver._batch_shape(self.len_constraints_))
        # self.active = ti.field(dtype=gs.ti_int, shape=self._solver._batch_shape(self.len_constraints_))
        # self.prev_active = ti.field(dtype=gs.ti_int, shape=self._solver._batch_shape(self.len_constraints_))
        # self.qfrc_constraint = ti.field(dtype=gs.ti_float, shape=self._solver._batch_shape(self._solver.n_dofs_))
        # self.qacc = ti.field(dtype=gs.ti_float, shape=self._solver._batch_shape(self._solver.n_dofs_))
        # self.qacc_ws = ti.field(dtype=gs.ti_float, shape=self._solver._batch_shape(self._solver.n_dofs_))
        # self.qacc_prev = ti.field(dtype=gs.ti_float, shape=self._solver._batch_shape(self._solver.n_dofs_))

        # self.cost_ws = ti.field(gs.ti_float, shape=self._solver._batch_shape())

        # self.gauss = ti.field(gs.ti_float, shape=self._solver._batch_shape())
        # self.cost = ti.field(gs.ti_float, shape=self._solver._batch_shape())
        # self.prev_cost = ti.field(gs.ti_float, shape=self._solver._batch_shape())

        # ## line search
        # self.gtol = ti.field(gs.ti_float, shape=self._solver._batch_shape())

        # self.mv = ti.field(dtype=gs.ti_float, shape=self._solver._batch_shape(self._solver.n_dofs_))
        # self.jv = ti.field(dtype=gs.ti_float, shape=self._solver._batch_shape(self.len_constraints_))
        # self.quad_gauss = ti.field(dtype=gs.ti_float, shape=self._solver._batch_shape(3))
        # self.quad = ti.field(dtype=gs.ti_float, shape=self._solver._batch_shape((self.len_constraints_, 3)))

        # self.candidates = ti.field(dtype=gs.ti_float, shape=self._solver._batch_shape(12))
        # self.ls_its = ti.field(gs.ti_float, shape=self._solver._batch_shape())
        # self.ls_result = ti.field(gs.ti_int, shape=self._solver._batch_shape())

        # if self._solver_type == gs.constraint_solver.CG:
        #     self.cg_prev_grad = ti.field(dtype=gs.ti_float, shape=self._solver._batch_shape(self._solver.n_dofs_))
        #     self.cg_prev_Mgrad = ti.field(dtype=gs.ti_float, shape=self._solver._batch_shape(self._solver.n_dofs_))
        #     self.cg_beta = ti.field(gs.ti_float, shape=self._solver._batch_shape())
        #     self.cg_pg_dot_pMg = ti.field(gs.ti_float, shape=self._solver._batch_shape())

        # if self._solver_type == gs.constraint_solver.Newton:
        #     self.nt_H = ti.field(
        #         dtype=gs.ti_float, shape=self._solver._batch_shape((self._solver.n_dofs_, self._solver.n_dofs_))
        #     )
        #     self.nt_vec = ti.field(dtype=gs.ti_float, shape=self._solver._batch_shape(self._solver.n_dofs_))

        cs = self.constraint_state
        self.ti_n_equalities = cs.ti_n_equalities
        self.jac = cs.jac
        self.diag = cs.diag
        self.aref = cs.aref
        self.jac_n_relevant_dofs = cs.jac_n_relevant_dofs
        self.jac_relevant_dofs = cs.jac_relevant_dofs
        self.n_constraints = cs.n_constraints
        self.n_constraints_equality = cs.n_constraints_equality
        self.improved = cs.improved
        self.Jaref = cs.Jaref
        self.Ma = cs.Ma
        self.Ma_ws = cs.Ma_ws
        self.grad = cs.grad
        self.Mgrad = cs.Mgrad
        self.search = cs.search
        self.efc_D = cs.efc_D
        self.efc_force = cs.efc_force
        self.active = cs.active
        self.prev_active = cs.prev_active
        self.qfrc_constraint = cs.qfrc_constraint
        self.qacc = cs.qacc
        self.qacc_ws = cs.qacc_ws
        self.qacc_prev = cs.qacc_prev
        self.cost_ws = cs.cost_ws
        self.gauss = cs.gauss
        self.cost = cs.cost
        self.prev_cost = cs.prev_cost
        self.gtol = cs.gtol
        self.mv = cs.mv
        self.jv = cs.jv
        self.quad_gauss = cs.quad_gauss
        self.quad = cs.quad
        self.candidates = cs.candidates
        self.ls_its = cs.ls_its
        self.ls_result = cs.ls_result
        if self._solver_type == gs.constraint_solver.CG:
            self.cg_prev_grad = cs.cg_prev_grad
            self.cg_prev_Mgrad = cs.cg_prev_Mgrad
            self.cg_beta = cs.cg_beta
            self.cg_pg_dot_pMg = cs.cg_pg_dot_pMg
        if self._solver_type == gs.constraint_solver.Newton:
            self.nt_H = cs.nt_H
            self.nt_vec = cs.nt_vec

        self.reset()

        #

        # self.constraint_state.ti_n_equalities = self.ti_n_equalities
        # self.constraint_state.jac = self.jac
        # self.constraint_state.diag = self.diag
        # self.constraint_state.aref = self.aref
        # self.constraint_state.jac_n_relevant_dofs = self.jac_n_relevant_dofs
        # self.constraint_state.jac_relevant_dofs = self.jac_relevant_dofs
        # self.constraint_state.n_constraints = self.n_constraints
        # self.constraint_state.n_constraints_equality = self.n_constraints_equality
        # self.constraint_state.improved = self.improved
        # self.constraint_state.Jaref = self.Jaref
        # self.constraint_state.Ma = self.Ma
        # self.constraint_state.Ma_ws = self.Ma_ws
        # self.constraint_state.grad = self.grad
        # self.constraint_state.Mgrad = self.Mgrad
        # self.constraint_state.search = self.search
        # self.constraint_state.efc_D = self.efc_D
        # self.constraint_state.efc_force = self.efc_force
        # self.constraint_state.active = self.active
        # self.constraint_state.prev_active = self.prev_active
        # self.constraint_state.qfrc_constraint = self.qfrc_constraint
        # self.constraint_state.qacc = self.qacc
        # self.constraint_state.qacc_ws = self.qacc_ws
        # self.constraint_state.qacc_prev = self.qacc_prev
        # self.constraint_state.cost_ws = self.cost_ws
        # self.constraint_state.gauss = self.gauss
        # self.constraint_state.cost = self.cost
        # self.constraint_state.prev_cost = self.prev_cost
        # self.constraint_state.gtol = self.gtol
        # self.constraint_state.mv = self.mv
        # self.constraint_state.jv = self.jv
        # self.constraint_state.quad_gauss = self.quad_gauss
        # self.constraint_state.quad = self.quad
        # self.constraint_state.candidates = self.candidates
        # self.constraint_state.ls_its = self.ls_its
        # self.constraint_state.ls_result = self.ls_result
        # if self._solver_type == gs.constraint_solver.CG:
        #     self.constraint_state.cg_prev_grad = self.cg_prev_grad
        #     self.constraint_state.cg_prev_Mgrad = self.cg_prev_Mgrad
        #     self.constraint_state.cg_beta = self.cg_beta
        #     self.constraint_state.cg_pg_dot_pMg = self.cg_pg_dot_pMg
        # if self._solver_type == gs.constraint_solver.Newton:
        #     self.constraint_state.nt_H = self.nt_H
        #     self.constraint_state.nt_vec = self.nt_vec

    def clear(self, envs_idx: npt.NDArray[np.int32] | None = None):
        if envs_idx is None:
            envs_idx = self._solver._scene._envs_idx
<<<<<<< HEAD
        self._kernel_clear(envs_idx)

    @ti.kernel
    def _kernel_clear(self, envs_idx: ti.types.ndarray()):
        ti.loop_config(serialize=self._solver._para_level < gs.PARA_LEVEL.ALL)
        for i_b_ in range(envs_idx.shape[0]):
            i_b = envs_idx[i_b_]
            self.n_constraints[i_b] = 0
            self.n_constraints_equality[i_b] = 0

    @ti.kernel
    def add_collision_constraints(
        self_unused,
        links_info: array_class.LinksInfo,
        links_state: array_class.LinksState,
        dofs_state: array_class.DofsState,
        constraint_state: ti.template(),
        collider_state: ti.template(),
        static_rigid_sim_config: ti.template(),
    ):
        _B = dofs_state.ctrl_mode.shape[1]
        n_dofs = dofs_state.ctrl_mode.shape[0]

        ti.loop_config(serialize=static_rigid_sim_config.para_level < gs.PARA_LEVEL.ALL)
        for i_b in range(_B):
            for i_col in range(collider_state.n_contacts[i_b]):
                contact_data = collider_state.contact_data[i_col, i_b]
                link_a = contact_data.link_a
                link_b = contact_data.link_b
                link_a_maybe_batch = [link_a, i_b] if ti.static(static_rigid_sim_config.batch_links_info) else link_a
                link_b_maybe_batch = [link_b, i_b] if ti.static(static_rigid_sim_config.batch_links_info) else link_b

                d1, d2 = gu.ti_orthogonals(contact_data.normal)

                invweight = links_info.invweight[link_a_maybe_batch][0]
                if link_b > -1:
                    invweight = invweight + links_info.invweight[link_b_maybe_batch][0]

                for i in range(4):
                    d = (2 * (i % 2) - 1) * (d1 if i < 2 else d2)
                    n = d * contact_data.friction - contact_data.normal

                    n_con = ti.atomic_add(constraint_state.n_constraints[i_b], 1)
                    if ti.static(static_rigid_sim_config.sparse_solve):
                        for i_d_ in range(constraint_state.jac_n_relevant_dofs[n_con, i_b]):
                            i_d = constraint_state.jac_relevant_dofs[n_con, i_d_, i_b]
                            constraint_state.jac[n_con, i_d, i_b] = gs.ti_float(0.0)
                    else:
                        for i_d in range(n_dofs):
                            constraint_state.jac[n_con, i_d, i_b] = gs.ti_float(0.0)

                    con_n_relevant_dofs = 0
                    jac_qvel = gs.ti_float(0.0)
                    for i_ab in range(2):
                        sign = gs.ti_float(-1.0)
                        link = link_a
                        if i_ab == 1:
                            sign = gs.ti_float(1.0)
                            link = link_b

                        while link > -1:
                            link_maybe_batch = (
                                [link, i_b] if ti.static(static_rigid_sim_config.batch_links_info) else link
                            )

                            # reverse order to make sure dofs in each row of self.jac_relevant_dofs is strictly descending
                            for i_d_ in range(links_info.n_dofs[link_maybe_batch]):
                                i_d = links_info.dof_end[link_maybe_batch] - 1 - i_d_

                                cdof_ang = dofs_state.cdof_ang[i_d, i_b]
                                cdot_vel = dofs_state.cdof_vel[i_d, i_b]

                                t_quat = gu.ti_identity_quat()
                                t_pos = contact_data.pos - links_state.COM[link, i_b]
                                _, vel = gu.ti_transform_motion_by_trans_quat(cdof_ang, cdot_vel, t_pos, t_quat)

                                diff = sign * vel
                                jac = diff @ n
                                jac_qvel = jac_qvel + jac * dofs_state.vel[i_d, i_b]
                                constraint_state.jac[n_con, i_d, i_b] = constraint_state.jac[n_con, i_d, i_b] + jac
=======
        constraint_solver_kernel_clear(envs_idx, self._solver._static_rigid_sim_config, self.constraint_state)

    def reset(self, envs_idx=None):
        if envs_idx is None:
            envs_idx = self._solver._scene._envs_idx
        constraint_solver_kernel_reset(
            envs_idx=envs_idx,
            constraint_state=self.constraint_state,
            static_rigid_sim_config=self._solver._static_rigid_sim_config,
        )
>>>>>>> b16f229f

    def handle_constraints(self):
        add_equality_constraints(
            links_info=self._solver.links_info,
            links_state=self._solver.links_state,
            dofs_state=self._solver.dofs_state,
            dofs_info=self._solver.dofs_info,
            joints_info=self._solver.joints_info,
            equalities_info=self._solver.equalities_info,
            constraint_state=self.constraint_state,
            collider_state=self._collider._collider_state,
            rigid_global_info=self._solver._rigid_global_info,
            static_rigid_sim_config=self._solver._static_rigid_sim_config,
        )

<<<<<<< HEAD
                            link = links_info.parent_idx[link_maybe_batch]
=======
        if self._solver._enable_collision:
            add_collision_constraints(
                links_info=self._solver.links_info,
                links_state=self._solver.links_state,
                dofs_state=self._solver.dofs_state,
                constraint_state=self.constraint_state,
                collider_state=self._collider._collider_state,
                static_rigid_sim_config=self._solver._static_rigid_sim_config,
            )
>>>>>>> b16f229f

        if self._solver._enable_joint_limit:
            add_joint_limit_constraints(
                links_info=self._solver.links_info,
                joints_info=self._solver.joints_info,
                dofs_info=self._solver.dofs_info,
                dofs_state=self._solver.dofs_state,
                rigid_global_info=self._solver._rigid_global_info,
                constraint_state=self.constraint_state,
                static_rigid_sim_config=self._solver._static_rigid_sim_config,
            )

        if self._solver._enable_collision or self._solver._enable_joint_limit or self._solver.n_equalities > 0:
            self.resolve()

    def resolve(self):
        # from genesis.utils.tools import create_timer

<<<<<<< HEAD
    @ti.func
    def _func_equality_connect(
        self_unused,
        i_b,
        i_e,
        links_info,
        links_state,
        dofs_state,
        equalities_info,
        constraint_state,
        collider_state,
        static_rigid_sim_config: ti.template(),
    ):
        n_dofs = dofs_state.ctrl_mode.shape[0]

        link1_idx = equalities_info.eq_obj1id[i_e, i_b]
        link2_idx = equalities_info.eq_obj2id[i_e, i_b]
        link_a_maybe_batch = [link1_idx, i_b] if ti.static(static_rigid_sim_config.batch_links_info) else link1_idx
        link_b_maybe_batch = [link2_idx, i_b] if ti.static(static_rigid_sim_config.batch_links_info) else link2_idx
        anchor1_pos = gs.ti_vec3(
            [
                equalities_info.eq_data[i_e, i_b][0],
                equalities_info.eq_data[i_e, i_b][1],
                equalities_info.eq_data[i_e, i_b][2],
            ]
        )
        anchor2_pos = gs.ti_vec3(
            [
                equalities_info.eq_data[i_e, i_b][3],
                equalities_info.eq_data[i_e, i_b][4],
                equalities_info.eq_data[i_e, i_b][5],
            ]
        )
        sol_params = equalities_info.sol_params[i_e, i_b]

        # Transform anchor positions to global coordinates
        global_anchor1 = gu.ti_transform_by_trans_quat(
            pos=anchor1_pos,
            trans=links_state.pos[link1_idx, i_b],
            quat=links_state.quat[link1_idx, i_b],
        )
        global_anchor2 = gu.ti_transform_by_trans_quat(
            pos=anchor2_pos,
            trans=links_state.pos[link2_idx, i_b],
            quat=links_state.quat[link2_idx, i_b],
=======
        # timer = create_timer(name="resolve", level=3, ti_sync=True, skip_first_call=True)
        func_init_solver(
            dofs_state=self._solver.dofs_state,
            entities_info=self._solver.entities_info,
            constraint_state=self.constraint_state,
            rigid_global_info=self._solver._rigid_global_info,
            static_rigid_sim_config=self._solver._static_rigid_sim_config,
        )
        # timer.stamp("_func_init_solver")
        func_solve(
            entities_info=self._solver.entities_info,
            dofs_state=self._solver.dofs_state,
            constraint_state=self.constraint_state,
            rigid_global_info=self._solver._rigid_global_info,
            static_rigid_sim_config=self._solver._static_rigid_sim_config,
        )
        # timer.stamp("_func_solve")
        func_update_qacc(
            qacc_ws=self.qacc_ws,
            dofs_state=self._solver.dofs_state,
            constraint_state=self.constraint_state,
            static_rigid_sim_config=self._solver._static_rigid_sim_config,
        )
        # timer.stamp("_func_update_qacc")
        func_update_contact_force(
            links_state=self._solver.links_state,
            collider_state=self._collider._collider_state,
            constraint_state=self.constraint_state,
            static_rigid_sim_config=self._solver._static_rigid_sim_config,
>>>>>>> b16f229f
        )
        # timer.stamp("compute force")

<<<<<<< HEAD
        invweight = links_info.invweight[link_a_maybe_batch][0] + links_info.invweight[link_b_maybe_batch][0]
=======
>>>>>>> b16f229f

@ti.kernel
def constraint_solver_kernel_clear(
    envs_idx: ti.types.ndarray(),
    static_rigid_sim_config: ti.template(),
    constraint_state: array_class.ConstraintState,
):
    ti.loop_config(serialize=static_rigid_sim_config.para_level < gs.PARA_LEVEL.ALL)
    for i_b_ in range(envs_idx.shape[0]):
        i_b = envs_idx[i_b_]
        constraint_state.n_constraints[i_b] = 0
        constraint_state.n_constraints_equality[i_b] = 0


@ti.kernel
def constraint_solver_kernel_reset(
    envs_idx: ti.types.ndarray(),
    constraint_state: array_class.ConstraintState,
    static_rigid_sim_config: ti.template(),
):
    n_dofs = constraint_state.qacc_ws.shape[0]
    len_constraints = constraint_state.jac.shape[0]
    ti.loop_config(serialize=static_rigid_sim_config.para_level < gs.PARA_LEVEL.ALL)
    for i_b_ in range(envs_idx.shape[0]):
        i_b = envs_idx[i_b_]
        for i_d in range(n_dofs):
            constraint_state.qacc_ws[i_d, i_b] = 0
            for i_c in range(len_constraints):
                constraint_state.jac[i_c, i_d, i_b] = 0
        for i_c in range(len_constraints):
            constraint_state.jac_n_relevant_dofs[i_c, i_b] = 0


@ti.kernel
def add_collision_constraints(
    links_info: array_class.LinksInfo,
    links_state: array_class.LinksState,
    dofs_state: array_class.DofsState,
    constraint_state: array_class.ConstraintState,
    collider_state: array_class.ColliderState,
    static_rigid_sim_config: ti.template(),
):
    _B = dofs_state.ctrl_mode.shape[1]
    n_dofs = dofs_state.ctrl_mode.shape[0]

    ti.loop_config(serialize=static_rigid_sim_config.para_level < gs.PARA_LEVEL.ALL)
    for i_b in range(_B):
        for i_col in range(collider_state.n_contacts[i_b]):
            contact_data_link_a = collider_state.contact_data.link_a[i_col, i_b]
            contact_data_link_b = collider_state.contact_data.link_b[i_col, i_b]

            contact_data_pos = collider_state.contact_data.pos[i_col, i_b]
            contact_data_normal = collider_state.contact_data.normal[i_col, i_b]
            contact_data_friction = collider_state.contact_data.friction[i_col, i_b]
            contact_data_sol_params = collider_state.contact_data.sol_params[i_col, i_b]
            contact_data_penetration = collider_state.contact_data.penetration[i_col, i_b]

            link_a = contact_data_link_a
            link_b = contact_data_link_b
            link_a_maybe_batch = [link_a, i_b] if ti.static(static_rigid_sim_config.batch_links_info) else link_a
            link_b_maybe_batch = [link_b, i_b] if ti.static(static_rigid_sim_config.batch_links_info) else link_b

            d1, d2 = gu.ti_orthogonals(contact_data_normal)

            invweight = links_info.invweight[link_a_maybe_batch][0]
            if link_b > -1:
                invweight = invweight + links_info.invweight[link_b_maybe_batch][0]

            for i in range(4):
                d = (2 * (i % 2) - 1) * (d1 if i < 2 else d2)
                n = d * contact_data_friction - contact_data_normal

                n_con = ti.atomic_add(constraint_state.n_constraints[i_b], 1)
                if ti.static(static_rigid_sim_config.sparse_solve):
                    for i_d_ in range(constraint_state.jac_n_relevant_dofs[n_con, i_b]):
                        i_d = constraint_state.jac_relevant_dofs[n_con, i_d_, i_b]
                        constraint_state.jac[n_con, i_d, i_b] = gs.ti_float(0.0)
                else:
                    for i_d in range(n_dofs):
                        constraint_state.jac[n_con, i_d, i_b] = gs.ti_float(0.0)

                con_n_relevant_dofs = 0
                jac_qvel = gs.ti_float(0.0)
                for i_ab in range(2):
                    sign = gs.ti_float(-1.0)
                    link = link_a
                    if i_ab == 1:
                        sign = gs.ti_float(1.0)
                        link = link_b

                    while link > -1:
                        link_maybe_batch = [link, i_b] if ti.static(static_rigid_sim_config.batch_links_info) else link

<<<<<<< HEAD
                    for i_d_ in range(links_info.n_dofs[link_maybe_batch]):
                        i_d = links_info.dof_end[link_maybe_batch] - 1 - i_d_

                        cdof_ang = dofs_state.cdof_ang[i_d, i_b]
                        cdot_vel = dofs_state.cdof_vel[i_d, i_b]

                        t_quat = gu.ti_identity_quat()
                        t_pos = pos - links_state.COM[link, i_b]
                        ang, vel = gu.ti_transform_motion_by_trans_quat(cdof_ang, cdot_vel, t_pos, t_quat)

                        diff = sign * vel
                        jac = diff[i_3]
                        jac_qvel = jac_qvel + jac * dofs_state.vel[i_d, i_b]
                        constraint_state.jac[n_con, i_d, i_b] = constraint_state.jac[n_con, i_d, i_b] + jac

                        if ti.static(static_rigid_sim_config.sparse_solve):
                            constraint_state.jac_relevant_dofs[n_con, con_n_relevant_dofs, i_b] = i_d
                            con_n_relevant_dofs += 1

                    link = links_info.parent_idx[link_maybe_batch]

            if ti.static(static_rigid_sim_config.sparse_solve):
                constraint_state.jac_n_relevant_dofs[n_con, i_b] = con_n_relevant_dofs

            pos_diff = global_anchor1 - global_anchor2
            penetration = pos_diff.norm()

            imp, aref = gu.imp_aref(sol_params, -penetration, jac_qvel, pos_diff[i_3])

            diag = ti.max(invweight * (1 - imp) / imp, gs.EPS)
=======
                        # reverse order to make sure dofs in each row of self.jac_relevant_dofs is strictly descending
                        for i_d_ in range(links_info.n_dofs[link_maybe_batch]):
                            i_d = links_info.dof_end[link_maybe_batch] - 1 - i_d_

                            cdof_ang = dofs_state.cdof_ang[i_d, i_b]
                            cdot_vel = dofs_state.cdof_vel[i_d, i_b]

                            t_quat = gu.ti_identity_quat()
                            t_pos = contact_data_pos - links_state.COM[link, i_b]
                            _, vel = gu.ti_transform_motion_by_trans_quat(cdof_ang, cdot_vel, t_pos, t_quat)

                            diff = sign * vel
                            jac = diff @ n
                            jac_qvel = jac_qvel + jac * dofs_state.vel[i_d, i_b]
                            constraint_state.jac[n_con, i_d, i_b] = constraint_state.jac[n_con, i_d, i_b] + jac

                            if ti.static(static_rigid_sim_config.sparse_solve):
                                constraint_state.jac_relevant_dofs[n_con, con_n_relevant_dofs, i_b] = i_d
                                con_n_relevant_dofs += 1
>>>>>>> b16f229f

                        link = links_info.parent_idx[link_maybe_batch]

<<<<<<< HEAD
    @ti.func
    def _func_equality_joint(
        self_unused,
        i_b,
        i_e,
        joints_info,
        dofs_state,
        dofs_info,
        equalities_info,
        constraint_state,
        rigid_global_info,
        static_rigid_sim_config: ti.template(),
    ):
        n_dofs = constraint_state.jac.shape[1]

        rgi = rigid_global_info

        sol_params = equalities_info.sol_params[i_e, i_b]

        I_joint1 = (
            [equalities_info.eq_obj1id[i_e, i_b], i_b]
            if ti.static(static_rigid_sim_config.batch_joints_info)
            else equalities_info.eq_obj1id[i_e, i_b]
        )
        I_joint2 = (
            [equalities_info.eq_obj2id[i_e, i_b], i_b]
            if ti.static(static_rigid_sim_config.batch_joints_info)
            else equalities_info.eq_obj2id[i_e, i_b]
        )
        i_qpos1 = joints_info.q_start[I_joint1]
        i_qpos2 = joints_info.q_start[I_joint2]
        i_dof1 = joints_info.dof_start[I_joint1]
        i_dof2 = joints_info.dof_start[I_joint2]
        I_dof1 = [i_dof1, i_b] if ti.static(static_rigid_sim_config.batch_dofs_info) else i_dof1
        I_dof2 = [i_dof2, i_b] if ti.static(static_rigid_sim_config.batch_dofs_info) else i_dof2
=======
                if ti.static(static_rigid_sim_config.sparse_solve):
                    constraint_state.jac_n_relevant_dofs[n_con, i_b] = con_n_relevant_dofs
                imp, aref = gu.imp_aref(
                    contact_data_sol_params, -contact_data_penetration, jac_qvel, -contact_data_penetration
                )
>>>>>>> b16f229f

                diag = invweight + contact_data_friction * contact_data_friction * invweight
                diag *= 2 * contact_data_friction * contact_data_friction * (1 - imp) / imp
                diag = ti.max(diag, gs.EPS)

                constraint_state.diag[n_con, i_b] = diag
                constraint_state.aref[n_con, i_b] = aref
                constraint_state.efc_D[n_con, i_b] = 1 / diag


@ti.func
def func_equality_connect(
    i_b,
    i_e,
    links_info: array_class.LinksInfo,
    links_state: array_class.LinksState,
    dofs_state: array_class.DofsState,
    equalities_info: array_class.EqualitiesInfo,
    constraint_state: array_class.ConstraintState,
    collider_state: array_class.ColliderState,
    static_rigid_sim_config: ti.template(),
):
    n_dofs = dofs_state.ctrl_mode.shape[0]

    link1_idx = equalities_info.eq_obj1id[i_e, i_b]
    link2_idx = equalities_info.eq_obj2id[i_e, i_b]
    link_a_maybe_batch = [link1_idx, i_b] if ti.static(static_rigid_sim_config.batch_links_info) else link1_idx
    link_b_maybe_batch = [link2_idx, i_b] if ti.static(static_rigid_sim_config.batch_links_info) else link2_idx
    anchor1_pos = gs.ti_vec3(
        [
            equalities_info.eq_data[i_e, i_b][0],
            equalities_info.eq_data[i_e, i_b][1],
            equalities_info.eq_data[i_e, i_b][2],
        ]
    )
    anchor2_pos = gs.ti_vec3(
        [
            equalities_info.eq_data[i_e, i_b][3],
            equalities_info.eq_data[i_e, i_b][4],
            equalities_info.eq_data[i_e, i_b][5],
        ]
    )
    sol_params = equalities_info.sol_params[i_e, i_b]

    # Transform anchor positions to global coordinates
    global_anchor1 = gu.ti_transform_by_trans_quat(
        pos=anchor1_pos,
        trans=links_state.pos[link1_idx, i_b],
        quat=links_state.quat[link1_idx, i_b],
    )
    global_anchor2 = gu.ti_transform_by_trans_quat(
        pos=anchor2_pos,
        trans=links_state.pos[link2_idx, i_b],
        quat=links_state.quat[link2_idx, i_b],
    )

    invweight = links_info.invweight[link_a_maybe_batch][0] + links_info.invweight[link_b_maybe_batch][0]

    for i_3 in range(3):
        n_con = ti.atomic_add(constraint_state.n_constraints[i_b], 1)
        ti.atomic_add(constraint_state.n_constraints_equality[i_b], 1)

        if ti.static(static_rigid_sim_config.sparse_solve):
            for i_d_ in range(collider_state.jac_n_relevant_dofs[n_con, i_b]):
                i_d = constraint_state.jac_relevant_dofs[n_con, i_d_, i_b]
                constraint_state.jac[n_con, i_d, i_b] = gs.ti_float(0.0)
        else:
            for i_d in range(n_dofs):
                constraint_state.jac[n_con, i_d, i_b] = gs.ti_float(0.0)

<<<<<<< HEAD
        pos1 = rgi.qpos[i_qpos1, i_b]
        pos2 = rgi.qpos[i_qpos2, i_b]
        ref1 = rgi.qpos0[i_qpos1, i_b]
        ref2 = rgi.qpos0[i_qpos2, i_b]

        # TODO: zero objid2
        diff = pos2 - ref2
        pos = pos1 - ref1
        deriv = gs.ti_float(0.0)

        # y - y0 = a0 + a1 * (x-x0) + a2 * (x-x0)^2 + a3 * (x-fx0)^3 + a4 * (x-x0)^4
        for i_5 in range(5):
            diff_power = diff**i_5
            pos = pos - diff_power * equalities_info.eq_data[i_e, i_b][i_5]
            if i_5 < 4:
                deriv = deriv + equalities_info.eq_data[i_e, i_b][i_5 + 1] * diff_power * (i_5 + 1)

        constraint_state.jac[n_con, i_dof1, i_b] = gs.ti_float(1.0)
        constraint_state.jac[n_con, i_dof2, i_b] = -deriv
        jac_qvel = (
            constraint_state.jac[n_con, i_dof1, i_b] * dofs_state.vel[i_dof1, i_b]
            + constraint_state.jac[n_con, i_dof2, i_b] * dofs_state.vel[i_dof2, i_b]
        )
        invweight = dofs_info.invweight[I_dof1] + dofs_info.invweight[I_dof2]
=======
        jac_qvel = gs.ti_float(0.0)
        for i_ab in range(2):
            sign = gs.ti_float(1.0)
            link = link1_idx
            pos = global_anchor1
            if i_ab == 1:
                sign = gs.ti_float(-1.0)
                link = link2_idx
                pos = global_anchor2
>>>>>>> b16f229f

            while link > -1:
                link_maybe_batch = [link, i_b] if ti.static(static_rigid_sim_config.batch_links_info) else link

                for i_d_ in range(links_info.n_dofs[link_maybe_batch]):
                    i_d = links_info.dof_end[link_maybe_batch] - 1 - i_d_

                    cdof_ang = dofs_state.cdof_ang[i_d, i_b]
                    cdot_vel = dofs_state.cdof_vel[i_d, i_b]

<<<<<<< HEAD
    @ti.kernel
    def add_equality_constraints(
        self_unused,
        links_info: array_class.LinksInfo,
        links_state: array_class.LinksState,
        dofs_state: array_class.DofsState,
        dofs_info: array_class.DofsInfo,
        joints_info: array_class.JointsInfo,
        equalities_info: array_class.EqualitiesInfo,
        constraint_state: ti.template(),
        collider_state: ti.template(),
        rigid_global_info: ti.template(),
        static_rigid_sim_config: ti.template(),
    ):
        _B = dofs_state.ctrl_mode.shape[1]
        ti.loop_config(serialize=static_rigid_sim_config.para_level < gs.PARA_LEVEL.PARTIAL)
        for i_b in range(_B):
            for i_e in range(constraint_state.ti_n_equalities[i_b]):
                if equalities_info.eq_type[i_e, i_b] == gs.EQUALITY_TYPE.CONNECT:
                    self_unused._func_equality_connect(
                        i_b,
                        i_e,
                        links_info=links_info,
                        links_state=links_state,
                        dofs_state=dofs_state,
                        equalities_info=equalities_info,
                        constraint_state=constraint_state,
                        collider_state=collider_state,
                        static_rigid_sim_config=static_rigid_sim_config,
                    )

                elif equalities_info.eq_type[i_e, i_b] == gs.EQUALITY_TYPE.WELD:
                    self_unused._func_equality_weld(
                        i_b,
                        i_e,
                        links_info=links_info,
                        links_state=links_state,
                        dofs_state=dofs_state,
                        equalities_info=equalities_info,
                        constraint_state=constraint_state,
                        static_rigid_sim_config=static_rigid_sim_config,
                    )
                elif equalities_info.eq_type[i_e, i_b] == gs.EQUALITY_TYPE.JOINT:
                    self_unused._func_equality_joint(
                        i_b,
                        i_e,
                        joints_info=joints_info,
                        dofs_state=dofs_state,
                        dofs_info=dofs_info,
                        equalities_info=equalities_info,
                        constraint_state=constraint_state,
                        rigid_global_info=rigid_global_info,
                        static_rigid_sim_config=static_rigid_sim_config,
                    )

    @ti.func
    def _func_equality_weld(
        self_unused,
        i_b,
        i_e,
        links_info,
        links_state,
        dofs_state,
        equalities_info,
        constraint_state,
        static_rigid_sim_config: ti.template(),
    ):
        n_dofs = dofs_state.ctrl_mode.shape[0]

        # TODO: sparse mode
        # Get equality info for this constraint
        link1_idx = equalities_info.eq_obj1id[i_e, i_b]
        link2_idx = equalities_info.eq_obj2id[i_e, i_b]
        link_a_maybe_batch = [link1_idx, i_b] if ti.static(static_rigid_sim_config.batch_links_info) else link1_idx
        link_b_maybe_batch = [link2_idx, i_b] if ti.static(static_rigid_sim_config.batch_links_info) else link2_idx

        # For weld, eq_data layout:
        # [0:3]  : anchor2 (local pos in body2)
        # [3:6]  : anchor1 (local pos in body1)
        # [6:10] : relative pose (quat) of body 2 related to body 1 to match orientations
        # [10]   : torquescale
        anchor1_pos = gs.ti_vec3(
            [
                equalities_info.eq_data[i_e, i_b][3],
                equalities_info.eq_data[i_e, i_b][4],
                equalities_info.eq_data[i_e, i_b][5],
            ]
        )
        anchor2_pos = gs.ti_vec3(
            [
                equalities_info.eq_data[i_e, i_b][0],
                equalities_info.eq_data[i_e, i_b][1],
                equalities_info.eq_data[i_e, i_b][2],
            ]
        )
        relpose = gs.ti_vec4(
            [
                equalities_info.eq_data[i_e, i_b][6],
                equalities_info.eq_data[i_e, i_b][7],
                equalities_info.eq_data[i_e, i_b][8],
                equalities_info.eq_data[i_e, i_b][9],
            ]
        )
        torquescale = equalities_info.eq_data[i_e, i_b][10]
        sol_params = equalities_info.sol_params[i_e, i_b]

        # Transform anchor positions to global coordinates
        global_anchor1 = gu.ti_transform_by_trans_quat(
            pos=anchor1_pos,
            trans=links_state.pos[link1_idx, i_b],
            quat=links_state.quat[link1_idx, i_b],
        )
        global_anchor2 = gu.ti_transform_by_trans_quat(
            pos=anchor2_pos,
            trans=links_state.pos[link2_idx, i_b],
            quat=links_state.quat[link2_idx, i_b],
        )
=======
                    t_quat = gu.ti_identity_quat()
                    t_pos = pos - links_state.COM[link, i_b]
                    ang, vel = gu.ti_transform_motion_by_trans_quat(cdof_ang, cdot_vel, t_pos, t_quat)

                    diff = sign * vel
                    jac = diff[i_3]
                    jac_qvel = jac_qvel + jac * dofs_state.vel[i_d, i_b]
                    constraint_state.jac[n_con, i_d, i_b] = constraint_state.jac[n_con, i_d, i_b] + jac

                    if ti.static(static_rigid_sim_config.sparse_solve):
                        constraint_state.jac_relevant_dofs[n_con, con_n_relevant_dofs, i_b] = i_d
                        con_n_relevant_dofs += 1
>>>>>>> b16f229f

                link = links_info.parent_idx[link_maybe_batch]

<<<<<<< HEAD
        # Compute orientation error.
        # For weld: compute q = body1_quat * relpose, then error = (inv(body2_quat) * q)
        quat_body1 = links_state.quat[link1_idx, i_b]
        quat_body2 = links_state.quat[link2_idx, i_b]
        q = gu.ti_quat_mul(quat_body1, relpose)
        inv_quat_body2 = gu.ti_inv_quat(quat_body2)
        error_quat = gu.ti_quat_mul(inv_quat_body2, q)
        # Take the vector (axis) part and scale by torquescale.
        rot_error = gs.ti_vec3([error_quat[1], error_quat[2], error_quat[3]]) * torquescale
=======
        if ti.static(static_rigid_sim_config.sparse_solve):
            constraint_state.jac_n_relevant_dofs[n_con, i_b] = con_n_relevant_dofs
>>>>>>> b16f229f

        pos_diff = global_anchor1 - global_anchor2
        penetration = pos_diff.norm()

<<<<<<< HEAD
        # Compute inverse weight from both bodies.
        invweight = links_info.invweight[link_a_maybe_batch] + links_info.invweight[link_b_maybe_batch]
=======
        imp, aref = gu.imp_aref(sol_params, -penetration, jac_qvel, pos_diff[i_3])
>>>>>>> b16f229f

        diag = ti.max(invweight * (1 - imp) / imp, gs.EPS)

<<<<<<< HEAD
            if ti.static(static_rigid_sim_config.sparse_solve):
                for i_d_ in range(constraint_state.jac_n_relevant_dofs[n_con, i_b]):
                    i_d = constraint_state.jac_relevant_dofs[n_con, i_d_, i_b]
                    constraint_state.jac[n_con, i_d, i_b] = gs.ti_float(0.0)
            else:
                for i_d in range(n_dofs):
                    constraint_state.jac[n_con, i_d, i_b] = gs.ti_float(0.0)

            jac_qvel = gs.ti_float(0.0)
            for i_ab in range(2):
                sign = gs.ti_float(1.0) if i_ab == 0 else gs.ti_float(-1.0)
                link = link1_idx if i_ab == 0 else link2_idx
                pos_anchor = global_anchor1 if i_ab == 0 else global_anchor2

                # Accumulate jacobian contributions along the kinematic chain.
                # (Assuming similar structure to equality_connect.)
                while link > -1:
                    link_maybe_batch = [link, i_b] if ti.static(static_rigid_sim_config.batch_links_info) else link

                    for i_d_ in range(links_info.n_dofs[link_maybe_batch]):
                        i_d = links_info.dof_end[link_maybe_batch] - 1 - i_d_
                        cdof_ang = dofs_state.cdof_ang[i_d, i_b]
                        cdot_vel = dofs_state.cdof_vel[i_d, i_b]

                        t_quat = gu.ti_identity_quat()
                        t_pos = pos_anchor - links_state.COM[link, i_b]
                        ang, vel = gu.ti_transform_motion_by_trans_quat(cdof_ang, cdot_vel, t_pos, t_quat)
                        diff = sign * vel
                        jac = diff[i]
                        jac_qvel += jac * dofs_state.vel[i_d, i_b]
                        constraint_state.jac[n_con, i_d, i_b] += jac

                        if ti.static(static_rigid_sim_config.sparse_solve):
                            constraint_state.jac_relevant_dofs[n_con, con_n_relevant_dofs, i_b] = i_d
                            con_n_relevant_dofs += 1
                    link = links_info.parent_idx[link_maybe_batch]
=======
        constraint_state.diag[n_con, i_b] = diag
        constraint_state.aref[n_con, i_b] = aref
        constraint_state.efc_D[n_con, i_b] = 1 / diag

>>>>>>> b16f229f

@ti.func
def func_equality_joint(
    i_b,
    i_e,
    joints_info: array_class.JointsInfo,
    dofs_state: array_class.DofsState,
    dofs_info: array_class.DofsInfo,
    equalities_info: array_class.EqualitiesInfo,
    constraint_state: array_class.ConstraintState,
    rigid_global_info: array_class.RigidGlobalInfo,
    static_rigid_sim_config: ti.template(),
):
    n_dofs = constraint_state.jac.shape[1]

    sol_params = equalities_info.sol_params[i_e, i_b]

    I_joint1 = (
        [equalities_info.eq_obj1id[i_e, i_b], i_b]
        if ti.static(static_rigid_sim_config.batch_joints_info)
        else equalities_info.eq_obj1id[i_e, i_b]
    )
    I_joint2 = (
        [equalities_info.eq_obj2id[i_e, i_b], i_b]
        if ti.static(static_rigid_sim_config.batch_joints_info)
        else equalities_info.eq_obj2id[i_e, i_b]
    )
    i_qpos1 = joints_info.q_start[I_joint1]
    i_qpos2 = joints_info.q_start[I_joint2]
    i_dof1 = joints_info.dof_start[I_joint1]
    i_dof2 = joints_info.dof_start[I_joint2]
    I_dof1 = [i_dof1, i_b] if ti.static(static_rigid_sim_config.batch_dofs_info) else i_dof1
    I_dof2 = [i_dof2, i_b] if ti.static(static_rigid_sim_config.batch_dofs_info) else i_dof2

    n_con = ti.atomic_add(constraint_state.n_constraints[i_b], 1)
    ti.atomic_add(constraint_state.n_constraints_equality[i_b], 1)

    if ti.static(static_rigid_sim_config.sparse_solve):
        for i_d_ in range(constraint_state.jac_n_relevant_dofs[n_con, i_b]):
            i_d = constraint_state.jac_relevant_dofs[n_con, i_d_, i_b]
            constraint_state.jac[n_con, i_d, i_b] = gs.ti_float(0.0)
    else:
        for i_d in range(n_dofs):
            constraint_state.jac[n_con, i_d, i_b] = gs.ti_float(0.0)

    pos1 = rigid_global_info.qpos[i_qpos1, i_b]
    pos2 = rigid_global_info.qpos[i_qpos2, i_b]
    ref1 = rigid_global_info.qpos0[i_qpos1, i_b]
    ref2 = rigid_global_info.qpos0[i_qpos2, i_b]

    # TODO: zero objid2
    diff = pos2 - ref2
    pos = pos1 - ref1
    deriv = gs.ti_float(0.0)

    # y - y0 = a0 + a1 * (x-x0) + a2 * (x-x0)^2 + a3 * (x-fx0)^3 + a4 * (x-x0)^4
    for i_5 in range(5):
        diff_power = diff**i_5
        pos = pos - diff_power * equalities_info.eq_data[i_e, i_b][i_5]
        if i_5 < 4:
            deriv = deriv + equalities_info.eq_data[i_e, i_b][i_5 + 1] * diff_power * (i_5 + 1)

    constraint_state.jac[n_con, i_dof1, i_b] = gs.ti_float(1.0)
    constraint_state.jac[n_con, i_dof2, i_b] = -deriv
    jac_qvel = (
        constraint_state.jac[n_con, i_dof1, i_b] * dofs_state.vel[i_dof1, i_b]
        + constraint_state.jac[n_con, i_dof2, i_b] * dofs_state.vel[i_dof2, i_b]
    )
    invweight = dofs_info.invweight[I_dof1] + dofs_info.invweight[I_dof2]

    imp, aref = gu.imp_aref(sol_params, -ti.abs(pos), jac_qvel, pos)

    diag = ti.max(invweight * (1 - imp) / imp, gs.EPS)

    constraint_state.diag[n_con, i_b] = diag
    constraint_state.aref[n_con, i_b] = aref
    constraint_state.efc_D[n_con, i_b] = 1 / diag


@ti.kernel
def add_equality_constraints(
    links_info: array_class.LinksInfo,
    links_state: array_class.LinksState,
    dofs_state: array_class.DofsState,
    dofs_info: array_class.DofsInfo,
    joints_info: array_class.JointsInfo,
    equalities_info: array_class.EqualitiesInfo,
    constraint_state: array_class.ConstraintState,
    collider_state: array_class.ColliderState,
    rigid_global_info: array_class.RigidGlobalInfo,
    static_rigid_sim_config: ti.template(),
):
    _B = dofs_state.ctrl_mode.shape[1]
    ti.loop_config(serialize=static_rigid_sim_config.para_level < gs.PARA_LEVEL.PARTIAL)
    for i_b in range(_B):
        for i_e in range(constraint_state.ti_n_equalities[i_b]):
            if equalities_info.eq_type[i_e, i_b] == gs.EQUALITY_TYPE.CONNECT:
                func_equality_connect(
                    i_b,
                    i_e,
                    links_info=links_info,
                    links_state=links_state,
                    dofs_state=dofs_state,
                    equalities_info=equalities_info,
                    constraint_state=constraint_state,
                    collider_state=collider_state,
                    static_rigid_sim_config=static_rigid_sim_config,
                )

            elif equalities_info.eq_type[i_e, i_b] == gs.EQUALITY_TYPE.WELD:
                func_equality_weld(
                    i_b,
                    i_e,
                    links_info=links_info,
                    links_state=links_state,
                    dofs_state=dofs_state,
                    equalities_info=equalities_info,
                    constraint_state=constraint_state,
                    static_rigid_sim_config=static_rigid_sim_config,
                )
            elif equalities_info.eq_type[i_e, i_b] == gs.EQUALITY_TYPE.JOINT:
                func_equality_joint(
                    i_b,
                    i_e,
                    joints_info=joints_info,
                    dofs_state=dofs_state,
                    dofs_info=dofs_info,
                    equalities_info=equalities_info,
                    constraint_state=constraint_state,
                    rigid_global_info=rigid_global_info,
                    static_rigid_sim_config=static_rigid_sim_config,
                )


@ti.func
def func_equality_weld(
    i_b,
    i_e,
    links_info: array_class.LinksInfo,
    links_state: array_class.LinksState,
    dofs_state: array_class.DofsState,
    equalities_info: array_class.EqualitiesInfo,
    constraint_state: array_class.ConstraintState,
    static_rigid_sim_config: ti.template(),
):
    n_dofs = dofs_state.ctrl_mode.shape[0]

    # TODO: sparse mode
    # Get equality info for this constraint
    link1_idx = equalities_info.eq_obj1id[i_e, i_b]
    link2_idx = equalities_info.eq_obj2id[i_e, i_b]
    link_a_maybe_batch = [link1_idx, i_b] if ti.static(static_rigid_sim_config.batch_links_info) else link1_idx
    link_b_maybe_batch = [link2_idx, i_b] if ti.static(static_rigid_sim_config.batch_links_info) else link2_idx

    # For weld, eq_data layout:
    # [0:3]  : anchor2 (local pos in body2)
    # [3:6]  : anchor1 (local pos in body1)
    # [6:10] : relative pose (quat) of body 2 related to body 1 to match orientations
    # [10]   : torquescale
    anchor1_pos = gs.ti_vec3(
        [
            equalities_info.eq_data[i_e, i_b][3],
            equalities_info.eq_data[i_e, i_b][4],
            equalities_info.eq_data[i_e, i_b][5],
        ]
    )
    anchor2_pos = gs.ti_vec3(
        [
            equalities_info.eq_data[i_e, i_b][0],
            equalities_info.eq_data[i_e, i_b][1],
            equalities_info.eq_data[i_e, i_b][2],
        ]
    )
    relpose = gs.ti_vec4(
        [
            equalities_info.eq_data[i_e, i_b][6],
            equalities_info.eq_data[i_e, i_b][7],
            equalities_info.eq_data[i_e, i_b][8],
            equalities_info.eq_data[i_e, i_b][9],
        ]
    )
    torquescale = equalities_info.eq_data[i_e, i_b][10]
    sol_params = equalities_info.sol_params[i_e, i_b]

    # Transform anchor positions to global coordinates
    global_anchor1 = gu.ti_transform_by_trans_quat(
        pos=anchor1_pos,
        trans=links_state.pos[link1_idx, i_b],
        quat=links_state.quat[link1_idx, i_b],
    )
    global_anchor2 = gu.ti_transform_by_trans_quat(
        pos=anchor2_pos,
        trans=links_state.pos[link2_idx, i_b],
        quat=links_state.quat[link2_idx, i_b],
    )

    pos_error = global_anchor1 - global_anchor2

    # Compute orientation error.
    # For weld: compute q = body1_quat * relpose, then error = (inv(body2_quat) * q)
    quat_body1 = links_state.quat[link1_idx, i_b]
    quat_body2 = links_state.quat[link2_idx, i_b]
    q = gu.ti_quat_mul(quat_body1, relpose)
    inv_quat_body2 = gu.ti_inv_quat(quat_body2)
    error_quat = gu.ti_quat_mul(inv_quat_body2, q)
    # Take the vector (axis) part and scale by torquescale.
    rot_error = gs.ti_vec3([error_quat[1], error_quat[2], error_quat[3]]) * torquescale

    all_error = gs.ti_vec6([pos_error[0], pos_error[1], pos_error[2], rot_error[0], rot_error[1], rot_error[2]])
    pos_imp = all_error.norm()

    # Compute inverse weight from both bodies.
    invweight = links_info.invweight[link_a_maybe_batch] + links_info.invweight[link_b_maybe_batch]

    # --- Position part (first 3 constraints) ---
    for i in range(3):
        n_con = ti.atomic_add(constraint_state.n_constraints[i_b], 1)
        ti.atomic_add(constraint_state.n_constraints_equality[i_b], 1)
        con_n_relevant_dofs = 0

        if ti.static(static_rigid_sim_config.sparse_solve):
            for i_d_ in range(constraint_state.jac_n_relevant_dofs[n_con, i_b]):
                i_d = constraint_state.jac_relevant_dofs[n_con, i_d_, i_b]
                constraint_state.jac[n_con, i_d, i_b] = gs.ti_float(0.0)
        else:
            for i_d in range(n_dofs):
                constraint_state.jac[n_con, i_d, i_b] = gs.ti_float(0.0)

        jac_qvel = gs.ti_float(0.0)
        for i_ab in range(2):
            sign = gs.ti_float(1.0) if i_ab == 0 else gs.ti_float(-1.0)
            link = link1_idx if i_ab == 0 else link2_idx
            pos_anchor = global_anchor1 if i_ab == 0 else global_anchor2

            # Accumulate jacobian contributions along the kinematic chain.
            # (Assuming similar structure to equality_connect.)
            while link > -1:
                link_maybe_batch = [link, i_b] if ti.static(static_rigid_sim_config.batch_links_info) else link

                for i_d_ in range(links_info.n_dofs[link_maybe_batch]):
                    i_d = links_info.dof_end[link_maybe_batch] - 1 - i_d_
<<<<<<< HEAD
                    jac = sign * dofs_state.cdof_ang[i_d, i_b]

                    for i_con in range(n_con, n_con + 3):
                        constraint_state.jac[i_con, i_d, i_b] = (
                            constraint_state.jac[i_con, i_d, i_b] + jac[i_con - n_con]
                        )
                link = links_info.parent_idx[link_maybe_batch]
=======
                    cdof_ang = dofs_state.cdof_ang[i_d, i_b]
                    cdot_vel = dofs_state.cdof_vel[i_d, i_b]

                    t_quat = gu.ti_identity_quat()
                    t_pos = pos_anchor - links_state.COM[link, i_b]
                    ang, vel = gu.ti_transform_motion_by_trans_quat(cdof_ang, cdot_vel, t_pos, t_quat)
                    diff = sign * vel
                    jac = diff[i]
                    jac_qvel += jac * dofs_state.vel[i_d, i_b]
                    constraint_state.jac[n_con, i_d, i_b] += jac
>>>>>>> b16f229f

                    if ti.static(static_rigid_sim_config.sparse_solve):
                        constraint_state.jac_relevant_dofs[n_con, con_n_relevant_dofs, i_b] = i_d
                        con_n_relevant_dofs += 1
                link = links_info.parent_idx[link_maybe_batch]

<<<<<<< HEAD
            for i_con in range(n_con, n_con + 3):
                constraint_state.jac[i_con, i_d, i_b] = 0.5 * quat3[i_con - n_con + 1] * torquescale
                jac_qvel[i_con - n_con] = (
                    jac_qvel[i_con - n_con] + constraint_state.jac[i_con, i_d, i_b] * dofs_state.vel[i_d, i_b]
                )
=======
        if ti.static(static_rigid_sim_config.sparse_solve):
            constraint_state.jac_n_relevant_dofs[n_con, i_b] = con_n_relevant_dofs
>>>>>>> b16f229f

        imp, aref = gu.imp_aref(sol_params, -pos_imp, jac_qvel, pos_error[i])
        diag = ti.max(invweight[0] * (1 - imp) / imp, gs.EPS)

        constraint_state.diag[n_con, i_b] = diag
        constraint_state.aref[n_con, i_b] = aref
        constraint_state.efc_D[n_con, i_b] = 1.0 / diag

    # --- Orientation part (next 3 constraints) ---
    n_con = ti.atomic_add(constraint_state.n_constraints[i_b], 3)
    ti.atomic_add(constraint_state.n_constraints_equality[i_b], 3)
    con_n_relevant_dofs = 0
    for i_con in range(n_con, n_con + 3):
        for i_d in range(n_dofs):
            constraint_state.jac[i_con, i_d, i_b] = gs.ti_float(0.0)

    for i_ab in range(2):
        sign = gs.ti_float(1.0) if i_ab == 0 else gs.ti_float(-1.0)
        link = link1_idx if i_ab == 0 else link2_idx
        # For rotation, we use the body’s orientation (here we use its quaternion)
        # and a suitable reference frame. (You may need a more detailed implementation.)
        while link > -1:
            link_maybe_batch = [link, i_b] if ti.static(static_rigid_sim_config.batch_links_info) else link

            for i_d_ in range(links_info.n_dofs[link_maybe_batch]):
                i_d = links_info.dof_end[link_maybe_batch] - 1 - i_d_
                jac = sign * dofs_state.cdof_ang[i_d, i_b]

                for i_con in range(n_con, n_con + 3):
                    constraint_state.jac[i_con, i_d, i_b] = constraint_state.jac[i_con, i_d, i_b] + jac[i_con - n_con]
            link = links_info.parent_idx[link_maybe_batch]

    jac_qvel = ti.Vector([0.0, 0.0, 0.0])
    for i_d in range(n_dofs):
        # quat2 = neg(q1)*(jac0-jac1)
        # quat3 = neg(q1)*(jac0-jac1)*q0*relpose
        jac_diff_r = ti.Vector(
            [
                constraint_state.jac[n_con, i_d, i_b],
                constraint_state.jac[n_con + 1, i_d, i_b],
                constraint_state.jac[n_con + 2, i_d, i_b],
            ]
        )
        quat2 = gu.ti_quat_mul_axis(inv_quat_body2, jac_diff_r)
        quat3 = gu.ti_quat_mul(quat2, q)

        for i_con in range(n_con, n_con + 3):
<<<<<<< HEAD
            imp, aref = gu.imp_aref(sol_params, -pos_imp, jac_qvel[i_con - n_con], rot_error[i_con - n_con])
            diag = ti.max(invweight[1] * (1.0 - imp) / imp, gs.EPS)

            constraint_state.diag[i_con, i_b] = diag
            constraint_state.aref[i_con, i_b] = aref
            constraint_state.efc_D[i_con, i_b] = 1.0 / diag

    @ti.kernel
    def add_joint_limit_constraints(
        self_unused,
        links_info: array_class.LinksInfo,
        joints_info: array_class.JointsInfo,
        dofs_info: array_class.DofsInfo,
        dofs_state: array_class.DofsState,
        rigid_global_info: ti.template(),
        constraint_state: ti.template(),
        static_rigid_sim_config: ti.template(),
    ):
        _B = constraint_state.jac.shape[2]
        n_links = links_info.root_idx.shape[0]
        n_dofs = dofs_state.ctrl_mode.shape[0]
        rgi = rigid_global_info
        # TODO: sparse mode
        ti.loop_config(serialize=static_rigid_sim_config.para_level < gs.PARA_LEVEL.PARTIAL)
        for i_b in range(_B):
            for i_l in range(n_links):
                I_l = [i_l, i_b] if ti.static(static_rigid_sim_config.batch_links_info) else i_l

                for i_j in range(links_info.joint_start[I_l], links_info.joint_end[I_l]):
                    I_j = [i_j, i_b] if ti.static(static_rigid_sim_config.batch_joints_info) else i_j

                    if (
                        joints_info.type[I_j] == gs.JOINT_TYPE.REVOLUTE
                        or joints_info.type[I_j] == gs.JOINT_TYPE.PRISMATIC
                    ):
                        i_q = joints_info.q_start[I_j]
                        i_d = joints_info.dof_start[I_j]
                        I_d = [i_d, i_b] if ti.static(static_rigid_sim_config.batch_dofs_info) else i_d
                        pos_delta_min = rgi.qpos[i_q, i_b] - dofs_info.limit[I_d][0]
                        pos_delta_max = dofs_info.limit[I_d][1] - rgi.qpos[i_q, i_b]
                        pos_delta = min(pos_delta_min, pos_delta_max)

                        if pos_delta < 0:
                            jac = (pos_delta_min < pos_delta_max) * 2 - 1
                            jac_qvel = jac * dofs_state.vel[i_d, i_b]
                            imp, aref = gu.imp_aref(joints_info.sol_params[I_j], pos_delta, jac_qvel, pos_delta)
                            diag = ti.max(dofs_info.invweight[I_d] * (1 - imp) / imp, gs.EPS)

                            n_con = constraint_state.n_constraints[i_b]
                            constraint_state.n_constraints[i_b] = n_con + 1
                            constraint_state.diag[n_con, i_b] = diag
                            constraint_state.aref[n_con, i_b] = aref
                            constraint_state.efc_D[n_con, i_b] = 1 / diag
=======
            constraint_state.jac[i_con, i_d, i_b] = 0.5 * quat3[i_con - n_con + 1] * torquescale
            jac_qvel[i_con - n_con] = (
                jac_qvel[i_con - n_con] + constraint_state.jac[i_con, i_d, i_b] * dofs_state.vel[i_d, i_b]
            )
>>>>>>> b16f229f

    for i_con in range(n_con, n_con + 3):
        constraint_state.jac_n_relevant_dofs[i_con, i_b] = con_n_relevant_dofs

    for i_con in range(n_con, n_con + 3):
        imp, aref = gu.imp_aref(sol_params, -pos_imp, jac_qvel[i_con - n_con], rot_error[i_con - n_con])
        diag = ti.max(invweight[1] * (1.0 - imp) / imp, gs.EPS)

        constraint_state.diag[i_con, i_b] = diag
        constraint_state.aref[i_con, i_b] = aref
        constraint_state.efc_D[i_con, i_b] = 1.0 / diag


@ti.kernel
def add_joint_limit_constraints(
    links_info: array_class.LinksInfo,
    joints_info: array_class.JointsInfo,
    dofs_info: array_class.DofsInfo,
    dofs_state: array_class.DofsState,
    rigid_global_info: array_class.RigidGlobalInfo,
    constraint_state: array_class.ConstraintState,
    static_rigid_sim_config: ti.template(),
):
    _B = constraint_state.jac.shape[2]
    n_links = links_info.root_idx.shape[0]
    n_dofs = dofs_state.ctrl_mode.shape[0]

    # TODO: sparse mode
    ti.loop_config(serialize=static_rigid_sim_config.para_level < gs.PARA_LEVEL.PARTIAL)
    for i_b in range(_B):
        for i_l in range(n_links):
            I_l = [i_l, i_b] if ti.static(static_rigid_sim_config.batch_links_info) else i_l

            for i_j in range(links_info.joint_start[I_l], links_info.joint_end[I_l]):
                I_j = [i_j, i_b] if ti.static(static_rigid_sim_config.batch_joints_info) else i_j

                if joints_info.type[I_j] == gs.JOINT_TYPE.REVOLUTE or joints_info.type[I_j] == gs.JOINT_TYPE.PRISMATIC:
                    i_q = joints_info.q_start[I_j]
                    i_d = joints_info.dof_start[I_j]
                    I_d = [i_d, i_b] if ti.static(static_rigid_sim_config.batch_dofs_info) else i_d
                    pos_delta_min = rigid_global_info.qpos[i_q, i_b] - dofs_info.limit[I_d][0]
                    pos_delta_max = dofs_info.limit[I_d][1] - rigid_global_info.qpos[i_q, i_b]
                    pos_delta = min(pos_delta_min, pos_delta_max)

                    if pos_delta < 0:
                        jac = (pos_delta_min < pos_delta_max) * 2 - 1
                        jac_qvel = jac * dofs_state.vel[i_d, i_b]
                        imp, aref = gu.imp_aref(joints_info.sol_params[I_j], pos_delta, jac_qvel, pos_delta)
                        diag = ti.max(dofs_info.invweight[I_d] * (1 - imp) / imp, gs.EPS)

                        n_con = constraint_state.n_constraints[i_b]
                        constraint_state.n_constraints[i_b] = n_con + 1
                        constraint_state.diag[n_con, i_b] = diag
                        constraint_state.aref[n_con, i_b] = aref
                        constraint_state.efc_D[n_con, i_b] = 1 / diag

                        if ti.static(static_rigid_sim_config.sparse_solve):
                            for i_d2_ in range(constraint_state.jac_n_relevant_dofs[n_con, i_b]):
                                i_d2 = constraint_state.jac_relevant_dofs[n_con, i_d2_, i_b]
                                constraint_state.jac[n_con, i_d2, i_b] = gs.ti_float(0.0)
                        else:
                            for i_d2 in range(n_dofs):
                                constraint_state.jac[n_con, i_d2, i_b] = gs.ti_float(0.0)
                        constraint_state.jac[n_con, i_d, i_b] = jac

                        if ti.static(static_rigid_sim_config.sparse_solve):
                            constraint_state.jac_n_relevant_dofs[n_con, i_b] = 1
                            constraint_state.jac_relevant_dofs[n_con, 0, i_b] = i_d


@ti.func
def func_nt_hessian_incremental(
    i_b,
    entities_info: array_class.EntitiesInfo,
    constraint_state: array_class.ConstraintState,
    rigid_global_info: array_class.RigidGlobalInfo,
    static_rigid_sim_config: ti.template(),
):
    n_dofs = constraint_state.nt_H.shape[0]
    rank = n_dofs
    updated = False

    for i_c in range(constraint_state.n_constraints[i_b]):
        if not updated:
            flag_update = -1
            # add quad
            if constraint_state.prev_active[i_c, i_b] == 0 and constraint_state.active[i_c, i_b] == 1:
                flag_update = 1
            # sub quad
            if constraint_state.prev_active[i_c, i_b] == 1 and constraint_state.active[i_c, i_b] == 0:
                flag_update = 0

            if ti.static(static_rigid_sim_config.sparse_solve):
                if flag_update != -1:
                    for i_d_ in range(constraint_state.jac_n_relevant_dofs[i_c, i_b]):
                        i_d = constraint_state.jac_relevant_dofs[i_c, i_d_, i_b]
                        constraint_state.nt_vec[i_d, i_b] = constraint_state.jac[i_c, i_d, i_b] * ti.sqrt(
                            constraint_state.efc_D[i_c, i_b]
                        )

                    rank = n_dofs
                    for k_ in range(constraint_state.jac_n_relevant_dofs[i_c, i_b]):
                        k = constraint_state.jac_relevant_dofs[i_c, k_, i_b]
                        Lkk = constraint_state.nt_H[k, k, i_b]
                        tmp = Lkk * Lkk + constraint_state.nt_vec[k, i_b] * constraint_state.nt_vec[k, i_b] * (
                            flag_update * 2 - 1
                        )
                        if tmp < gs.EPS:
                            tmp = gs.EPS
                            rank = rank - 1
                        r = ti.sqrt(tmp)
                        c = r / Lkk
                        cinv = 1 / c
                        s = constraint_state.nt_vec[k, i_b] / Lkk
                        constraint_state.nt_H[k, k, i_b] = r
                        for i_ in range(k_):
                            i = constraint_state.jac_relevant_dofs[i_c, i_, i_b]  # i is strictly > k
                            constraint_state.nt_H[i, k, i_b] = (
                                constraint_state.nt_H[i, k, i_b]
                                + s * constraint_state.nt_vec[i, i_b] * (flag_update * 2 - 1)
                            ) * cinv

                        for i_ in range(k_):
                            i = constraint_state.jac_relevant_dofs[i_c, i_, i_b]  # i is strictly > k
                            constraint_state.nt_vec[i, i_b] = (
                                constraint_state.nt_vec[i, i_b] * c - s * constraint_state.nt_H[i, k, i_b]
                            )

                    if rank < n_dofs:
                        func_nt_hessian_direct(
                            i_b,
                            entities_info=entities_info,
                            constraint_state=constraint_state,
                            rigid_global_info=rigid_global_info,
                            static_rigid_sim_config=static_rigid_sim_config,
                        )
                        updated = True
            else:
                if flag_update != -1:
                    for i_d in range(n_dofs):
                        constraint_state.nt_vec[i_d, i_b] = constraint_state.jac[i_c, i_d, i_b] * ti.sqrt(
                            constraint_state.efc_D[i_c, i_b]
                        )

                    rank = n_dofs
                    for k in range(n_dofs):
                        if ti.abs(constraint_state.nt_vec[k, i_b]) > gs.EPS:
                            Lkk = constraint_state.nt_H[k, k, i_b]
                            tmp = Lkk * Lkk + constraint_state.nt_vec[k, i_b] * constraint_state.nt_vec[k, i_b] * (
                                flag_update * 2 - 1
                            )
                            if tmp < gs.EPS:
                                tmp = gs.EPS
                                rank = rank - 1
                            r = ti.sqrt(tmp)
                            c = r / Lkk
                            cinv = 1 / c
                            s = constraint_state.nt_vec[k, i_b] / Lkk
                            constraint_state.nt_H[k, k, i_b] = r
                            for i in range(k + 1, n_dofs):
                                constraint_state.nt_H[i, k, i_b] = (
                                    constraint_state.nt_H[i, k, i_b]
                                    + s * constraint_state.nt_vec[i, i_b] * (flag_update * 2 - 1)
                                ) * cinv

                            for i in range(k + 1, n_dofs):
                                constraint_state.nt_vec[i, i_b] = (
                                    constraint_state.nt_vec[i, i_b] * c - s * constraint_state.nt_H[i, k, i_b]
                                )

                    if rank < n_dofs:
                        func_nt_hessian_direct(
                            i_b,
                            entities_info=entities_info,
                            constraint_state=constraint_state,
                            rigid_global_info=rigid_global_info,
                            static_rigid_sim_config=static_rigid_sim_config,
                        )
                        updated = True


@ti.func
def func_nt_hessian_direct(
    i_b,
    entities_info: array_class.EntitiesInfo,
    constraint_state: array_class.ConstraintState,
    rigid_global_info: array_class.RigidGlobalInfo,
    static_rigid_sim_config: ti.template(),
):
    n_dofs = constraint_state.nt_H.shape[0]
    n_entities = entities_info.n_links.shape[0]
    # H = M + J'*D*J
    for i_d1 in range(n_dofs):
        for i_d2 in range(n_dofs):
            constraint_state.nt_H[i_d1, i_d2, i_b] = gs.ti_float(0.0)

    if ti.static(static_rigid_sim_config.sparse_solve):
        for i_c in range(constraint_state.n_constraints[i_b]):
            jac_n_relevant_dofs = constraint_state.jac_n_relevant_dofs[i_c, i_b]
            for i_d1_ in range(jac_n_relevant_dofs):
                i_d1 = constraint_state.jac_relevant_dofs[i_c, i_d1_, i_b]
                if ti.abs(constraint_state.jac[i_c, i_d1, i_b]) > gs.EPS:
                    for i_d2_ in range(i_d1_, jac_n_relevant_dofs):
                        i_d2 = constraint_state.jac_relevant_dofs[i_c, i_d2_, i_b]  # i_d2 is strictly <= i_d1
                        constraint_state.nt_H[i_d1, i_d2, i_b] = (
                            constraint_state.nt_H[i_d1, i_d2, i_b]
                            + constraint_state.jac[i_c, i_d2, i_b]
                            * constraint_state.jac[i_c, i_d1, i_b]
                            * constraint_state.efc_D[i_c, i_b]
                            * constraint_state.active[i_c, i_b]
                        )
    else:
        for i_c in range(constraint_state.n_constraints[i_b]):
            for i_d1 in range(n_dofs):
                if ti.abs(constraint_state.jac[i_c, i_d1, i_b]) > gs.EPS:
                    for i_d2 in range(i_d1 + 1):
                        constraint_state.nt_H[i_d1, i_d2, i_b] = (
                            constraint_state.nt_H[i_d1, i_d2, i_b]
                            + constraint_state.jac[i_c, i_d2, i_b]
                            * constraint_state.jac[i_c, i_d1, i_b]
                            * constraint_state.efc_D[i_c, i_b]
                            * constraint_state.active[i_c, i_b]
                        )

    for i_d1 in range(n_dofs):
        for i_d2 in range(i_d1 + 1, n_dofs):
            constraint_state.nt_H[i_d1, i_d2, i_b] = constraint_state.nt_H[i_d2, i_d1, i_b]

<<<<<<< HEAD
    @ti.func
    def _func_nt_hessian_direct(
        self_unused,
        i_b,
        entities_info,
        constraint_state,
        rigid_global_info,
        static_rigid_sim_config: ti.template(),
    ):
        n_dofs = constraint_state.nt_H.shape[0]
        n_entities = entities_info.n_links.shape[0]
        # H = M + J'*D*J
        for i_d1 in range(n_dofs):
            for i_d2 in range(n_dofs):
                constraint_state.nt_H[i_d1, i_d2, i_b] = gs.ti_float(0.0)
=======
    for i_e in range(n_entities):
        for i_d1 in range(entities_info.dof_start[i_e], entities_info.dof_end[i_e]):
            for i_d2 in range(entities_info.dof_start[i_e], entities_info.dof_end[i_e]):
                constraint_state.nt_H[i_d1, i_d2, i_b] = (
                    constraint_state.nt_H[i_d1, i_d2, i_b] + rigid_global_info.mass_mat[i_d1, i_d2, i_b]
                )
            # self.nt_ori_H[i_d1, i_d2, i_b] = self.nt_H[i_d1, i_d2, i_b]

    func_nt_chol_factor(i_b, constraint_state)


@ti.func
def func_nt_chol_factor(
    i_b,
    constraint_state: array_class.ConstraintState,
):
    n_dofs = constraint_state.nt_H.shape[0]
    rank = n_dofs
    for i_d in range(n_dofs):
        tmp = constraint_state.nt_H[i_d, i_d, i_b]
        for j_d in range(i_d):
            tmp = tmp - (constraint_state.nt_H[i_d, j_d, i_b] * constraint_state.nt_H[i_d, j_d, i_b])

        if tmp < gs.EPS:
            tmp = gs.EPS
            rank = rank - 1
        constraint_state.nt_H[i_d, i_d, i_b] = ti.sqrt(tmp)

        tmp = 1.0 / constraint_state.nt_H[i_d, i_d, i_b]

        for j_d in range(i_d + 1, n_dofs):
            dot = gs.ti_float(0.0)
            for k_d in range(i_d):
                dot = dot + constraint_state.nt_H[j_d, k_d, i_b] * constraint_state.nt_H[i_d, k_d, i_b]

            constraint_state.nt_H[j_d, i_d, i_b] = (constraint_state.nt_H[j_d, i_d, i_b] - dot) * tmp


@ti.func
def func_nt_chol_solve(
    i_b,
    constraint_state: array_class.ConstraintState,
):
    n_dofs = constraint_state.Mgrad.shape[0]
    for i_d in range(n_dofs):
        constraint_state.Mgrad[i_d, i_b] = constraint_state.grad[i_d, i_b]

    for i_d in range(n_dofs):
        for j_d in range(i_d):
            constraint_state.Mgrad[i_d, i_b] = constraint_state.Mgrad[i_d, i_b] - (
                constraint_state.nt_H[i_d, j_d, i_b] * constraint_state.Mgrad[j_d, i_b]
            )
>>>>>>> b16f229f

        constraint_state.Mgrad[i_d, i_b] = constraint_state.Mgrad[i_d, i_b] / constraint_state.nt_H[i_d, i_d, i_b]

    for i_d_ in range(n_dofs):
        i_d = n_dofs - 1 - i_d_
        for j_d in range(i_d + 1, n_dofs):
            constraint_state.Mgrad[i_d, i_b] = (
                constraint_state.Mgrad[i_d, i_b]
                - constraint_state.nt_H[j_d, i_d, i_b] * constraint_state.Mgrad[j_d, i_b]
            )

<<<<<<< HEAD
        for i_e in range(n_entities):
            for i_d1 in range(entities_info.dof_start[i_e], entities_info.dof_end[i_e]):
                for i_d2 in range(entities_info.dof_start[i_e], entities_info.dof_end[i_e]):
                    constraint_state.nt_H[i_d1, i_d2, i_b] = (
                        constraint_state.nt_H[i_d1, i_d2, i_b] + rigid_global_info.mass_mat[i_d1, i_d2, i_b]
                    )
                # self.nt_ori_H[i_d1, i_d2, i_b] = self.nt_H[i_d1, i_d2, i_b]
=======
        constraint_state.Mgrad[i_d, i_b] = constraint_state.Mgrad[i_d, i_b] / constraint_state.nt_H[i_d, i_d, i_b]


@ti.kernel
def func_update_contact_force(
    links_state: array_class.LinksState,
    collider_state: array_class.ColliderState,
    constraint_state: array_class.ConstraintState,
    static_rigid_sim_config: ti.template(),
):
    n_links = links_state.contact_force.shape[0]
    _B = links_state.contact_force.shape[1]

    ti.loop_config(serialize=static_rigid_sim_config.para_level < gs.PARA_LEVEL.ALL)
    for i_l, i_b in ti.ndrange(n_links, _B):
        links_state.contact_force[i_l, i_b] = ti.Vector.zero(gs.ti_float, 3)

    ti.loop_config(serialize=static_rigid_sim_config.para_level < gs.PARA_LEVEL.ALL)
    for i_b in range(_B):
        const_start = constraint_state.n_constraints_equality[i_b]
        for i_c in range(collider_state.n_contacts[i_b]):
            contact_data_normal = collider_state.contact_data.normal[i_c, i_b]
            contact_data_friction = collider_state.contact_data.friction[i_c, i_b]
            contact_data_link_a = collider_state.contact_data.link_a[i_c, i_b]
            contact_data_link_b = collider_state.contact_data.link_b[i_c, i_b]

            force = ti.Vector.zero(gs.ti_float, 3)
            d1, d2 = gu.ti_orthogonals(contact_data_normal)
            for i_dir in range(4):
                d = (2 * (i_dir % 2) - 1) * (d1 if i_dir < 2 else d2)
                n = d * contact_data_friction - contact_data_normal
                force += n * constraint_state.efc_force[i_c * 4 + i_dir + const_start, i_b]

            collider_state.contact_data.force[i_c, i_b] = force

            links_state.contact_force[contact_data_link_a, i_b] = (
                links_state.contact_force[contact_data_link_a, i_b] - force
            )
            links_state.contact_force[contact_data_link_b, i_b] = (
                links_state.contact_force[contact_data_link_b, i_b] + force
            )
>>>>>>> b16f229f


@ti.kernel
def func_update_qacc(
    qacc_ws: array_class.V_ANNOTATION,
    dofs_state: array_class.DofsState,
    constraint_state: array_class.ConstraintState,
    static_rigid_sim_config: ti.template(),
):
    n_dofs = dofs_state.acc.shape[0]
    _B = dofs_state.acc.shape[1]
    ti.loop_config(serialize=static_rigid_sim_config.para_level < gs.PARA_LEVEL.ALL)
    for i_d, i_b in ti.ndrange(n_dofs, _B):
        dofs_state.acc[i_d, i_b] = constraint_state.qacc[i_d, i_b]
        dofs_state.qf_constraint[i_d, i_b] = constraint_state.qfrc_constraint[i_d, i_b]
        dofs_state.force[i_d, i_b] += constraint_state.qfrc_constraint[i_d, i_b]

    for i_d, i_b in ti.ndrange(n_dofs, _B):
        qacc_ws[i_d, i_b] = constraint_state.qacc[i_d, i_b]


@ti.kernel
def func_solve(
    entities_info: array_class.EntitiesInfo,
    dofs_state: array_class.DofsState,
    constraint_state: array_class.ConstraintState,
    rigid_global_info: array_class.RigidGlobalInfo,
    static_rigid_sim_config: ti.template(),
):
    _B = constraint_state.grad.shape[1]
    n_dofs = constraint_state.grad.shape[0]
    ti.loop_config(serialize=static_rigid_sim_config.para_level < gs.PARA_LEVEL.ALL)
    for i_b in range(_B):
        # this safeguard seems not necessary in normal execution
        # if self.n_constraints[i_b] > 0 or self.cost_ws[i_b] < self.cost[i_b]:
        if constraint_state.n_constraints[i_b] > 0:
            tol_scaled = (rigid_global_info.meaninertia[i_b] * ti.max(1, n_dofs)) * static_rigid_sim_config.tolerance
            for it in range(static_rigid_sim_config.iterations):
                func_solve_body(
                    i_b,
                    entities_info=entities_info,
                    dofs_state=dofs_state,
                    rigid_global_info=rigid_global_info,
                    constraint_state=constraint_state,
                    static_rigid_sim_config=static_rigid_sim_config,
                )
                if constraint_state.improved[i_b] < 1:
                    break

                gradient = gs.ti_float(0.0)
                for i_d in range(n_dofs):
                    gradient += constraint_state.grad[i_d, i_b] * constraint_state.grad[i_d, i_b]
                gradient = ti.sqrt(gradient)
                improvement = constraint_state.prev_cost[i_b] - constraint_state.cost[i_b]
                if gradient < tol_scaled or improvement < tol_scaled:
                    break


@ti.func
def func_ls_init(
    i_b,
    entities_info: array_class.EntitiesInfo,
    dofs_state: array_class.DofsState,
    constraint_state: array_class.ConstraintState,
    rigid_global_info: array_class.RigidGlobalInfo,
    static_rigid_sim_config: ti.template(),
):

    n_dofs = constraint_state.search.shape[0]
    n_entities = entities_info.dof_start.shape[0]
    # mv and jv
    for i_e in range(n_entities):
        for i_d1 in range(entities_info.dof_start[i_e], entities_info.dof_end[i_e]):
            mv = gs.ti_float(0.0)
            for i_d2 in range(entities_info.dof_start[i_e], entities_info.dof_end[i_e]):
                mv += rigid_global_info.mass_mat[i_d1, i_d2, i_b] * constraint_state.search[i_d2, i_b]
            constraint_state.mv[i_d1, i_b] = mv

    for i_c in range(constraint_state.n_constraints[i_b]):
        jv = gs.ti_float(0.0)
        if ti.static(static_rigid_sim_config.sparse_solve):
            for i_d_ in range(constraint_state.jac_n_relevant_dofs[i_c, i_b]):
                i_d = constraint_state.jac_relevant_dofs[i_c, i_d_, i_b]
                jv += constraint_state.jac[i_c, i_d, i_b] * constraint_state.search[i_d, i_b]
        else:
            for i_d in range(n_dofs):
                jv += constraint_state.jac[i_c, i_d, i_b] * constraint_state.search[i_d, i_b]
        constraint_state.jv[i_c, i_b] = jv

    # quad and quad_gauss
    quad_gauss_1 = gs.ti_float(0.0)
    quad_gauss_2 = gs.ti_float(0.0)
    for i_d in range(n_dofs):
        quad_gauss_1 += (
            constraint_state.search[i_d, i_b] * constraint_state.Ma[i_d, i_b]
            - constraint_state.search[i_d, i_b] * dofs_state.force[i_d, i_b]
        )
        quad_gauss_2 += 0.5 * constraint_state.search[i_d, i_b] * constraint_state.mv[i_d, i_b]
    for _i0 in range(1):
        constraint_state.quad_gauss[_i0 + 0, i_b] = constraint_state.gauss[i_b]
        constraint_state.quad_gauss[_i0 + 1, i_b] = quad_gauss_1
        constraint_state.quad_gauss[_i0 + 2, i_b] = quad_gauss_2

        for i_c in range(constraint_state.n_constraints[i_b]):
            constraint_state.quad[i_c, _i0 + 0, i_b] = constraint_state.efc_D[i_c, i_b] * (
                0.5 * constraint_state.Jaref[i_c, i_b] * constraint_state.Jaref[i_c, i_b]
            )
            constraint_state.quad[i_c, _i0 + 1, i_b] = constraint_state.efc_D[i_c, i_b] * (
                constraint_state.jv[i_c, i_b] * constraint_state.Jaref[i_c, i_b]
            )
            constraint_state.quad[i_c, _i0 + 2, i_b] = constraint_state.efc_D[i_c, i_b] * (
                0.5 * constraint_state.jv[i_c, i_b] * constraint_state.jv[i_c, i_b]
            )


@ti.func
def func_ls_point_fn(
    i_b,
    alpha,
    constraint_state: array_class.ConstraintState,
):
    tmp_quad_total0, tmp_quad_total1, tmp_quad_total2 = gs.ti_float(0.0), gs.ti_float(0.0), gs.ti_float(0.0)
    for _i0 in range(1):
        tmp_quad_total0 = constraint_state.quad_gauss[_i0 + 0, i_b]
        tmp_quad_total1 = constraint_state.quad_gauss[_i0 + 1, i_b]
        tmp_quad_total2 = constraint_state.quad_gauss[_i0 + 2, i_b]
        for i_c in range(constraint_state.n_constraints[i_b]):
            active = 1
            if i_c >= constraint_state.n_constraints_equality[i_b]:
                active = constraint_state.Jaref[i_c, i_b] + alpha * constraint_state.jv[i_c, i_b] < 0
            tmp_quad_total0 += constraint_state.quad[i_c, _i0 + 0, i_b] * active
            tmp_quad_total1 += constraint_state.quad[i_c, _i0 + 1, i_b] * active
            tmp_quad_total2 += constraint_state.quad[i_c, _i0 + 2, i_b] * active

    cost = alpha * alpha * tmp_quad_total2 + alpha * tmp_quad_total1 + tmp_quad_total0

    deriv_0 = 2 * alpha * tmp_quad_total2 + tmp_quad_total1
    deriv_1 = 2 * tmp_quad_total2 + gs.EPS * (ti.abs(tmp_quad_total2) < gs.EPS)

    constraint_state.ls_its[i_b] = constraint_state.ls_its[i_b] + 1

    return alpha, cost, deriv_0, deriv_1


@ti.func
def func_no_linesearch(i_b, constraint_state: array_class.ConstraintState):
    func_ls_init(i_b)
    n_dofs = constraint_state.search.shape[0]

    constraint_state.improved[i_b] = 1
    for i_d in range(n_dofs):
        constraint_state.qacc[i_d, i_b] = constraint_state.qacc[i_d, i_b] + constraint_state.search[i_d, i_b]
        constraint_state.Ma[i_d, i_b] = constraint_state.Ma[i_d, i_b] + constraint_state.mv[i_d, i_b]
    for i_c in range(constraint_state.n_constraints[i_b]):
        constraint_state.Jaref[i_c, i_b] = constraint_state.Jaref[i_c, i_b] + constraint_state.jv[i_c, i_b]


@ti.func
def func_linesearch(
    i_b,
    entities_info: array_class.EntitiesInfo,
    dofs_state: array_class.DofsState,
    rigid_global_info: array_class.RigidGlobalInfo,
    constraint_state: array_class.ConstraintState,
    static_rigid_sim_config: ti.template(),
):
    n_dofs = constraint_state.search.shape[0]
    ## use adaptive linesearch tolerance
    snorm = gs.ti_float(0.0)
    for jd in range(n_dofs):
        snorm += constraint_state.search[jd, i_b] ** 2
    snorm = ti.sqrt(snorm)
    scale = 1.0 / (rigid_global_info.meaninertia[i_b] * ti.max(1, n_dofs))
    gtol = static_rigid_sim_config.tolerance * static_rigid_sim_config.ls_tolerance * snorm / scale
    slopescl = scale / snorm
    constraint_state.gtol[i_b] = gtol

    constraint_state.ls_its[i_b] = 0
    constraint_state.ls_result[i_b] = 0
    ls_slope = gs.ti_float(1.0)

    res_alpha = gs.ti_float(0.0)
    done = False

    if snorm < gs.EPS:
        constraint_state.ls_result[i_b] = 1
        res_alpha = 0.0
    else:
        func_ls_init(
            i_b,
            entities_info=entities_info,
            dofs_state=dofs_state,
            constraint_state=constraint_state,
            rigid_global_info=rigid_global_info,
            static_rigid_sim_config=static_rigid_sim_config,
        )

        p0_alpha, p0_cost, p0_deriv_0, p0_deriv_1 = func_ls_point_fn(i_b, gs.ti_float(0.0), constraint_state)
        p1_alpha, p1_cost, p1_deriv_0, p1_deriv_1 = func_ls_point_fn(
            i_b, p0_alpha - p0_deriv_0 / p0_deriv_1, constraint_state
        )

        if p0_cost < p1_cost:
            p1_alpha, p1_cost, p1_deriv_0, p1_deriv_1 = p0_alpha, p0_cost, p0_deriv_0, p0_deriv_1

        if ti.abs(p1_deriv_0) < gtol:
            if ti.abs(p1_alpha) < gs.EPS:
                constraint_state.ls_result[i_b] = 2
            else:
                constraint_state.ls_result[i_b] = 0
            ls_slope = ti.abs(p1_deriv_0) * slopescl
            res_alpha = p1_alpha
        else:
            direction = (p1_deriv_0 < 0) * 2 - 1
            p2update = 0
            p2_alpha, p2_cost, p2_deriv_0, p2_deriv_1 = p1_alpha, p1_cost, p1_deriv_0, p1_deriv_1
            while (
                p1_deriv_0 * direction <= -gtol and constraint_state.ls_its[i_b] < static_rigid_sim_config.ls_iterations
            ):
                p2_alpha, p2_cost, p2_deriv_0, p2_deriv_1 = p1_alpha, p1_cost, p1_deriv_0, p1_deriv_1
                p2update = 1

                p1_alpha, p1_cost, p1_deriv_0, p1_deriv_1 = func_ls_point_fn(
                    i_b, p1_alpha - p1_deriv_0 / p1_deriv_1, constraint_state
                )
                if ti.abs(p1_deriv_0) < gtol:
                    ls_slope = ti.abs(p1_deriv_0) * slopescl
                    res_alpha = p1_alpha
                    done = True
                    break
            if not done:
                if constraint_state.ls_its[i_b] >= static_rigid_sim_config.ls_iterations:
                    constraint_state.ls_result[i_b] = 3
                    ls_slope = ti.abs(p1_deriv_0) * slopescl
                    res_alpha = p1_alpha
                    done = True

                if not p2update and not done:
                    constraint_state.ls_result[i_b] = 6
                    ls_slope = ti.abs(p1_deriv_0) * slopescl
                    res_alpha = p1_alpha
                    done = True

                if not done:
                    p2_next_alpha, p2_next_cost, p2_next_deriv_0, p2_next_deriv_1 = (
                        p1_alpha,
                        p1_cost,
                        p1_deriv_0,
                        p1_deriv_1,
                    )

                    p1_next_alpha, p1_next_cost, p1_next_deriv_0, p1_next_deriv_1 = func_ls_point_fn(
                        i_b, p1_alpha - p1_deriv_0 / p1_deriv_1, constraint_state
                    )

                    while constraint_state.ls_its[i_b] < static_rigid_sim_config.ls_iterations:
                        pmid_alpha, pmid_cost, pmid_deriv_0, pmid_deriv_1 = func_ls_point_fn(
                            i_b, (p1_alpha + p2_alpha) * 0.5, constraint_state
                        )

                        i = 0
                        (
                            constraint_state.candidates[4 * i + 0, i_b],
                            constraint_state.candidates[4 * i + 1, i_b],
                            constraint_state.candidates[4 * i + 2, i_b],
                            constraint_state.candidates[4 * i + 3, i_b],
                        ) = (p1_next_alpha, p1_next_cost, p1_next_deriv_0, p1_next_deriv_1)
                        i = 1
                        (
                            constraint_state.candidates[4 * i + 0, i_b],
                            constraint_state.candidates[4 * i + 1, i_b],
                            constraint_state.candidates[4 * i + 2, i_b],
                            constraint_state.candidates[4 * i + 3, i_b],
                        ) = (p2_next_alpha, p2_next_cost, p2_next_deriv_0, p2_next_deriv_1)
                        i = 2
                        (
                            constraint_state.candidates[4 * i + 0, i_b],
                            constraint_state.candidates[4 * i + 1, i_b],
                            constraint_state.candidates[4 * i + 2, i_b],
                            constraint_state.candidates[4 * i + 3, i_b],
                        ) = (pmid_alpha, pmid_cost, pmid_deriv_0, pmid_deriv_1)

                        best_i = -1
                        best_cost = gs.ti_float(0.0)
                        for ii in range(3):
                            if ti.abs(constraint_state.candidates[4 * ii + 2, i_b]) < gtol and (
                                best_i < 0 or constraint_state.candidates[4 * ii + 1, i_b] < best_cost
                            ):
                                best_cost = constraint_state.candidates[4 * ii + 1, i_b]
                                best_i = ii
                        if best_i >= 0:
                            ls_slope = ti.abs(constraint_state.candidates[4 * i + 2, i_b]) * slopescl
                            res_alpha = constraint_state.candidates[4 * best_i + 0, i_b]
                            done = True
                        else:
                            (
                                b1,
                                p1_alpha,
                                p1_cost,
                                p1_deriv_0,
                                p1_deriv_1,
                                p1_next_alpha,
                                p1_next_cost,
                                p1_next_deriv_0,
                                p1_next_deriv_1,
                            ) = update_bracket(p1_alpha, p1_cost, p1_deriv_0, p1_deriv_1, i_b, constraint_state)
                            (
                                b2,
                                p2_alpha,
                                p2_cost,
                                p2_deriv_0,
                                p2_deriv_1,
                                p2_next_alpha,
                                p2_next_cost,
                                p2_next_deriv_0,
                                p2_next_deriv_1,
                            ) = update_bracket(p2_alpha, p2_cost, p2_deriv_0, p2_deriv_1, i_b, constraint_state)

                            if b1 == 0 and b2 == 0:
                                if pmid_cost < p0_cost:
                                    constraint_state.ls_result[i_b] = 0
                                else:
                                    constraint_state.ls_result[i_b] = 7

                                ls_slope = ti.abs(pmid_deriv_0) * slopescl

                                res_alpha = pmid_alpha
                                done = True

                    if not done:
                        if p1_cost <= p2_cost and p1_cost < p0_cost:
                            constraint_state.ls_result[i_b] = 4
                            ls_slope = ti.abs(p1_deriv_0) * slopescl
                            res_alpha = p1_alpha
                        elif p2_cost <= p1_cost and p2_cost < p1_cost:
                            constraint_state.ls_result[i_b] = 4
                            ls_slope = ti.abs(p2_deriv_0) * slopescl
                            res_alpha = p2_alpha
                        else:
                            constraint_state.ls_result[i_b] = 5
                            res_alpha = 0.0
    return res_alpha


@ti.func
def update_bracket(
    p_alpha,
    p_cost,
    p_deriv_0,
    p_deriv_1,
    i_b,
    constraint_state: array_class.ConstraintState,
):
    flag = 0

    for i in range(3):
        if (
            p_deriv_0 < 0
            and constraint_state.candidates[4 * i + 2, i_b] < 0
            and p_deriv_0 < constraint_state.candidates[4 * i + 2, i_b]
        ):
            p_alpha, p_cost, p_deriv_0, p_deriv_1 = (
                constraint_state.candidates[4 * i + 0, i_b],
                constraint_state.candidates[4 * i + 1, i_b],
                constraint_state.candidates[4 * i + 2, i_b],
                constraint_state.candidates[4 * i + 3, i_b],
            )

            flag = 1

        elif (
            p_deriv_0 > 0
            and constraint_state.candidates[4 * i + 2, i_b] > 0
            and p_deriv_0 > constraint_state.candidates[4 * i + 2, i_b]
        ):
            p_alpha, p_cost, p_deriv_0, p_deriv_1 = (
                constraint_state.candidates[4 * i + 0, i_b],
                constraint_state.candidates[4 * i + 1, i_b],
                constraint_state.candidates[4 * i + 2, i_b],
                constraint_state.candidates[4 * i + 3, i_b],
            )
            flag = 2
        else:
            pass

    p_next_alpha, p_next_cost, p_next_deriv_0, p_next_deriv_1 = p_alpha, p_cost, p_deriv_0, p_deriv_1

    if flag > 0:
        p_next_alpha, p_next_cost, p_next_deriv_0, p_next_deriv_1 = func_ls_point_fn(
            i_b, p_alpha - p_deriv_0 / p_deriv_1, constraint_state
        )
<<<<<<< HEAD
        # timer.stamp("_func_update_qacc")
        self._func_update_contact_force(
            links_state=self._solver.links_state,
            collider_state=self._collider._collider_state,
            constraint_state=self.constraint_state,
            static_rigid_sim_config=self._solver._static_rigid_sim_config,
        )
        # timer.stamp("compute force")

    @ti.kernel
    def _func_update_contact_force(
        self_unused,
        links_state: array_class.LinksState,
        collider_state: ti.template(),
        constraint_state: ti.template(),
        static_rigid_sim_config: ti.template(),
    ):
        n_links = links_state.contact_force.shape[0]
        _B = links_state.contact_force.shape[1]

        ti.loop_config(serialize=static_rigid_sim_config.para_level < gs.PARA_LEVEL.ALL)
        for i_l, i_b in ti.ndrange(n_links, _B):
            links_state.contact_force[i_l, i_b] = ti.Vector.zero(gs.ti_float, 3)

        ti.loop_config(serialize=static_rigid_sim_config.para_level < gs.PARA_LEVEL.ALL)
        for i_b in range(_B):
            const_start = constraint_state.n_constraints_equality[i_b]
            for i_c in range(collider_state.n_contacts[i_b]):
                contact_data = collider_state.contact_data[i_c, i_b]

                force = ti.Vector.zero(gs.ti_float, 3)
                d1, d2 = gu.ti_orthogonals(contact_data.normal)
                for i_dir in range(4):
                    d = (2 * (i_dir % 2) - 1) * (d1 if i_dir < 2 else d2)
                    n = d * contact_data.friction - contact_data.normal
                    force += n * constraint_state.efc_force[i_c * 4 + i_dir + const_start, i_b]

                collider_state.contact_data[i_c, i_b].force = force

                links_state.contact_force[contact_data.link_a, i_b] = (
                    links_state.contact_force[contact_data.link_a, i_b] - force
                )
                links_state.contact_force[contact_data.link_b, i_b] = (
                    links_state.contact_force[contact_data.link_b, i_b] + force
                )

    @ti.kernel
    def _func_update_qacc(
        self_unused,
        dofs_state: array_class.DofsState,
        constraint_state: ti.template(),
        static_rigid_sim_config: ti.template(),
    ):
        n_dofs = dofs_state.acc.shape[0]
        _B = dofs_state.acc.shape[1]
        ti.loop_config(serialize=static_rigid_sim_config.para_level < gs.PARA_LEVEL.ALL)
        for i_d, i_b in ti.ndrange(n_dofs, _B):
            dofs_state.acc[i_d, i_b] = constraint_state.qacc[i_d, i_b]
            dofs_state.qf_constraint[i_d, i_b] = constraint_state.qfrc_constraint[i_d, i_b]
            dofs_state.force[i_d, i_b] += constraint_state.qfrc_constraint[i_d, i_b]

        for i_d, i_b in ti.ndrange(n_dofs, _B):
            self_unused.qacc_ws[i_d, i_b] = constraint_state.qacc[i_d, i_b]

    @ti.kernel
    def _func_solve(
        self_unused,
        entities_info: array_class.EntitiesInfo,
        dofs_state: array_class.DofsState,
        constraint_state: ti.template(),
        rigid_global_info: ti.template(),
        static_rigid_sim_config: ti.template(),
    ):
        _B = constraint_state.grad.shape[1]
        n_dofs = constraint_state.grad.shape[0]
        ti.loop_config(serialize=static_rigid_sim_config.para_level < gs.PARA_LEVEL.ALL)
        for i_b in range(_B):
            # this safeguard seems not necessary in normal execution
            # if self.n_constraints[i_b] > 0 or self.cost_ws[i_b] < self.cost[i_b]:
            if constraint_state.n_constraints[i_b] > 0:
                tol_scaled = (
                    rigid_global_info.meaninertia[i_b] * ti.max(1, n_dofs)
                ) * static_rigid_sim_config.tolerance
                for it in range(static_rigid_sim_config.iterations):
                    self_unused._func_solve_body(
                        i_b,
                        entities_info=entities_info,
                        dofs_state=dofs_state,
                        rigid_global_info=rigid_global_info,
                        constraint_state=constraint_state,
                        static_rigid_sim_config=static_rigid_sim_config,
                    )
                    if constraint_state.improved[i_b] < 1:
                        break

                    gradient = gs.ti_float(0.0)
                    for i_d in range(n_dofs):
                        gradient += constraint_state.grad[i_d, i_b] * constraint_state.grad[i_d, i_b]
                    gradient = ti.sqrt(gradient)
                    improvement = constraint_state.prev_cost[i_b] - constraint_state.cost[i_b]
                    if gradient < tol_scaled or improvement < tol_scaled:
                        break

    @ti.func
    def _func_ls_init(
        self_unused,
        i_b,
        entities_info,
        dofs_state,
        constraint_state,
        rigid_global_info,
        static_rigid_sim_config: ti.template(),
    ):
        rgi = rigid_global_info
        n_dofs = constraint_state.search.shape[0]
        n_entities = entities_info.dof_start.shape[0]
        # mv and jv
        for i_e in range(n_entities):
            for i_d1 in range(entities_info.dof_start[i_e], entities_info.dof_end[i_e]):
                mv = gs.ti_float(0.0)
                for i_d2 in range(entities_info.dof_start[i_e], entities_info.dof_end[i_e]):
                    mv += rgi.mass_mat[i_d1, i_d2, i_b] * constraint_state.search[i_d2, i_b]
                constraint_state.mv[i_d1, i_b] = mv

        for i_c in range(constraint_state.n_constraints[i_b]):
            jv = gs.ti_float(0.0)
            if ti.static(static_rigid_sim_config.sparse_solve):
                for i_d_ in range(constraint_state.jac_n_relevant_dofs[i_c, i_b]):
                    i_d = constraint_state.jac_relevant_dofs[i_c, i_d_, i_b]
                    jv += constraint_state.jac[i_c, i_d, i_b] * constraint_state.search[i_d, i_b]
            else:
                for i_d in range(n_dofs):
                    jv += constraint_state.jac[i_c, i_d, i_b] * constraint_state.search[i_d, i_b]
            constraint_state.jv[i_c, i_b] = jv

        # quad and quad_gauss
        quad_gauss_1 = gs.ti_float(0.0)
        quad_gauss_2 = gs.ti_float(0.0)
        for i_d in range(n_dofs):
            quad_gauss_1 += (
                constraint_state.search[i_d, i_b] * constraint_state.Ma[i_d, i_b]
                - constraint_state.search[i_d, i_b] * dofs_state.force[i_d, i_b]
=======
    return flag, p_alpha, p_cost, p_deriv_0, p_deriv_1, p_next_alpha, p_next_cost, p_next_deriv_0, p_next_deriv_1


@ti.func
def func_solve_body(
    i_b,
    entities_info: array_class.EntitiesInfo,
    dofs_state: array_class.DofsState,
    rigid_global_info: array_class.RigidGlobalInfo,
    constraint_state: array_class.ConstraintState,
    static_rigid_sim_config: ti.template(),
):
    n_dofs = constraint_state.qacc.shape[0]
    alpha = func_linesearch(
        i_b,
        entities_info=entities_info,
        dofs_state=dofs_state,
        rigid_global_info=rigid_global_info,
        constraint_state=constraint_state,
        static_rigid_sim_config=static_rigid_sim_config,
    )

    if ti.abs(alpha) < gs.EPS:
        constraint_state.improved[i_b] = 0
    else:
        constraint_state.improved[i_b] = 1
        for i_d in range(n_dofs):
            constraint_state.qacc[i_d, i_b] = (
                constraint_state.qacc[i_d, i_b] + constraint_state.search[i_d, i_b] * alpha
>>>>>>> b16f229f
            )
            constraint_state.Ma[i_d, i_b] = constraint_state.Ma[i_d, i_b] + constraint_state.mv[i_d, i_b] * alpha

        for i_c in range(constraint_state.n_constraints[i_b]):
            constraint_state.Jaref[i_c, i_b] = constraint_state.Jaref[i_c, i_b] + constraint_state.jv[i_c, i_b] * alpha

        if ti.static(static_rigid_sim_config.solver_type == gs.constraint_solver.CG):
            for i_d in range(n_dofs):
                constraint_state.cg_prev_grad[i_d, i_b] = constraint_state.grad[i_d, i_b]
                constraint_state.cg_prev_Mgrad[i_d, i_b] = constraint_state.Mgrad[i_d, i_b]

        func_update_constraint(
            i_b,
            qacc=constraint_state.qacc,
            Ma=constraint_state.Ma,
            cost=constraint_state.cost,
            dofs_state=dofs_state,
            constraint_state=constraint_state,
            static_rigid_sim_config=static_rigid_sim_config,
        )

        if ti.static(static_rigid_sim_config.solver_type == gs.constraint_solver.CG):
            func_update_gradient(
                i_b,
                dofs_state=dofs_state,
                entities_info=entities_info,
                rigid_global_info=rigid_global_info,
                constraint_state=constraint_state,
                static_rigid_sim_config=static_rigid_sim_config,
            )

            constraint_state.cg_beta[i_b] = gs.ti_float(0.0)
            constraint_state.cg_pg_dot_pMg[i_b] = gs.ti_float(0.0)

            for i_d in range(n_dofs):
                constraint_state.cg_beta[i_b] += constraint_state.grad[i_d, i_b] * (
                    constraint_state.Mgrad[i_d, i_b] - constraint_state.cg_prev_Mgrad[i_d, i_b]
                )
                constraint_state.cg_pg_dot_pMg[i_b] += (
                    constraint_state.cg_prev_Mgrad[i_d, i_b] * constraint_state.cg_prev_grad[i_d, i_b]
                )

            constraint_state.cg_beta[i_b] = ti.max(
                0.0, constraint_state.cg_beta[i_b] / ti.max(gs.EPS, constraint_state.cg_pg_dot_pMg[i_b])
            )
            for i_d in range(n_dofs):
                constraint_state.search[i_d, i_b] = (
                    -constraint_state.Mgrad[i_d, i_b]
                    + constraint_state.cg_beta[i_b] * constraint_state.search[i_d, i_b]
                )

        elif ti.static(static_rigid_sim_config.solver_type == gs.constraint_solver.Newton):
            improvement = constraint_state.prev_cost[i_b] - constraint_state.cost[i_b]
            if improvement > 0:
                func_nt_hessian_incremental(
                    i_b,
                    entities_info=entities_info,
                    constraint_state=constraint_state,
                    rigid_global_info=rigid_global_info,
                    static_rigid_sim_config=static_rigid_sim_config,
                )
                func_update_gradient(
                    i_b,
                    dofs_state=dofs_state,
                    entities_info=entities_info,
                    rigid_global_info=rigid_global_info,
                    constraint_state=constraint_state,
                    static_rigid_sim_config=static_rigid_sim_config,
                )
                for i_d in range(n_dofs):
                    constraint_state.search[i_d, i_b] = -constraint_state.Mgrad[i_d, i_b]


@ti.func
def func_update_constraint(
    i_b,
    qacc: array_class.V_ANNOTATION,
    Ma: array_class.V_ANNOTATION,
    cost: array_class.V_ANNOTATION,
    dofs_state: array_class.DofsState,
    constraint_state: array_class.ConstraintState,
    static_rigid_sim_config: ti.template(),
):
    n_dofs = constraint_state.qfrc_constraint.shape[0]

    constraint_state.prev_cost[i_b] = cost[i_b]
    cost[i_b] = gs.ti_float(0.0)
    constraint_state.gauss[i_b] = gs.ti_float(0.0)

    for i_c in range(constraint_state.n_constraints[i_b]):
        if ti.static(static_rigid_sim_config.solver_type == gs.constraint_solver.Newton):
            constraint_state.prev_active[i_c, i_b] = constraint_state.active[i_c, i_b]
        constraint_state.active[i_c, i_b] = 1
        if i_c >= constraint_state.n_constraints_equality[i_b]:
            constraint_state.active[i_c, i_b] = constraint_state.Jaref[i_c, i_b] < 0
        constraint_state.efc_force[i_c, i_b] = (
            -constraint_state.efc_D[i_c, i_b] * constraint_state.Jaref[i_c, i_b] * constraint_state.active[i_c, i_b]
        )

    if ti.static(static_rigid_sim_config.sparse_solve):
        for i_d in range(n_dofs):
<<<<<<< HEAD
            v = 0.5 * (Ma[i_d, i_b] - dofs_state.force[i_d, i_b]) * (qacc[i_d, i_b] - dofs_state.acc_smooth[i_d, i_b])
            constraint_state.gauss[i_b] = constraint_state.gauss[i_b] + v
            cost[i_b] = cost[i_b] + v

        # D * (Jx - aref) ** 2
=======
            constraint_state.qfrc_constraint[i_d, i_b] = gs.ti_float(0.0)
>>>>>>> b16f229f
        for i_c in range(constraint_state.n_constraints[i_b]):
            for i_d_ in range(constraint_state.jac_n_relevant_dofs[i_c, i_b]):
                i_d = constraint_state.jac_relevant_dofs[i_c, i_d_, i_b]
                constraint_state.qfrc_constraint[i_d, i_b] = (
                    constraint_state.qfrc_constraint[i_d, i_b]
                    + constraint_state.jac[i_c, i_d, i_b] * constraint_state.efc_force[i_c, i_b]
                )
    else:
        for i_d in range(n_dofs):
<<<<<<< HEAD
            constraint_state.grad[i_d, i_b] = (
                constraint_state.Ma[i_d, i_b] - dofs_state.force[i_d, i_b] - constraint_state.qfrc_constraint[i_d, i_b]
            )

        if ti.static(static_rigid_sim_config.solver_type == gs.constraint_solver.CG):
            self_unused._solver._func_solve_mass_batched(
                constraint_state.grad,
                constraint_state.Mgrad,
                i_b,
                entities_info=entities_info,
                rigid_global_info=rigid_global_info,
                static_rigid_sim_config=static_rigid_sim_config,
            )
=======
            qfrc_constraint = gs.ti_float(0.0)
            for i_c in range(constraint_state.n_constraints[i_b]):
                qfrc_constraint += constraint_state.jac[i_c, i_d, i_b] * constraint_state.efc_force[i_c, i_b]
            constraint_state.qfrc_constraint[i_d, i_b] = qfrc_constraint
    # (Mx - Mx') * (x - x')
    for i_d in range(n_dofs):
        v = 0.5 * (Ma[i_d, i_b] - dofs_state.force[i_d, i_b]) * (qacc[i_d, i_b] - dofs_state.acc_smooth[i_d, i_b])
        constraint_state.gauss[i_b] = constraint_state.gauss[i_b] + v
        cost[i_b] = cost[i_b] + v

    # D * (Jx - aref) ** 2
    for i_c in range(constraint_state.n_constraints[i_b]):
        cost[i_b] = cost[i_b] + 0.5 * (
            constraint_state.efc_D[i_c, i_b]
            * constraint_state.Jaref[i_c, i_b]
            * constraint_state.Jaref[i_c, i_b]
            * constraint_state.active[i_c, i_b]
        )
>>>>>>> b16f229f


<<<<<<< HEAD
    @ti.func
    def initialize_Jaref(
        self_unused,
        qacc,
        constraint_state,
        static_rigid_sim_config: ti.template(),
    ):
        _B = constraint_state.jac.shape[2]
        n_dofs = constraint_state.jac.shape[1]
        ti.loop_config(serialize=static_rigid_sim_config.para_level < gs.PARA_LEVEL.ALL)
        for i_b in range(_B):
            for i_c in range(constraint_state.n_constraints[i_b]):
                Jaref = -constraint_state.aref[i_c, i_b]
                if ti.static(static_rigid_sim_config.sparse_solve):
                    for i_d_ in range(constraint_state.jac_n_relevant_dofs[i_c, i_b]):
                        i_d = constraint_state.jac_relevant_dofs[i_c, i_d_, i_b]
                        Jaref += constraint_state.jac[i_c, i_d, i_b] * qacc[i_d, i_b]
                else:
                    for i_d in range(n_dofs):
                        Jaref += constraint_state.jac[i_c, i_d, i_b] * qacc[i_d, i_b]
                constraint_state.Jaref[i_c, i_b] = Jaref

    @ti.func
    def initialize_Ma(
        self_unused,
        Ma,
        qacc,
        entities_info,
        rigid_global_info,
        static_rigid_sim_config: ti.template(),
    ):
        rgi = rigid_global_info
        _B = rgi.mass_mat.shape[2]
        n_entities = entities_info.n_links.shape[0]
        ti.loop_config(serialize=static_rigid_sim_config.para_level < gs.PARA_LEVEL.PARTIAL)
        for i_e, i_b in ti.ndrange(n_entities, _B):
            for i_d1_ in range(entities_info.n_dofs[i_e]):
                i_d1 = entities_info.dof_start[i_e] + i_d1_
                Ma_ = gs.ti_float(0.0)
                for i_d2 in range(entities_info.dof_start[i_e], entities_info.dof_end[i_e]):
                    Ma_ += rgi.mass_mat[i_d1, i_d2, i_b] * qacc[i_d2, i_b]
                Ma[i_d1, i_b] = Ma_

    @ti.kernel
    def _func_init_solver(
        self_unused,
        dofs_state: array_class.DofsState,
        entities_info: array_class.EntitiesInfo,
        constraint_state: ti.template(),
        rigid_global_info: ti.template(),
        static_rigid_sim_config: ti.template(),
    ):
        _B = dofs_state.acc_smooth.shape[1]
        n_dofs = dofs_state.acc_smooth.shape[0]
        # check if warm start
        self_unused.initialize_Jaref(
            qacc=constraint_state.qacc_ws,
            constraint_state=constraint_state,
            static_rigid_sim_config=static_rigid_sim_config,
=======
@ti.func
def func_update_gradient(
    i_b,
    dofs_state: array_class.DofsState,
    entities_info: array_class.EntitiesInfo,
    rigid_global_info: array_class.RigidGlobalInfo,
    constraint_state: array_class.ConstraintState,
    static_rigid_sim_config: ti.template(),
):
    n_dofs = constraint_state.grad.shape[0]

    for i_d in range(n_dofs):
        constraint_state.grad[i_d, i_b] = (
            constraint_state.Ma[i_d, i_b] - dofs_state.force[i_d, i_b] - constraint_state.qfrc_constraint[i_d, i_b]
>>>>>>> b16f229f
        )

    if ti.static(static_rigid_sim_config.solver_type == gs.constraint_solver.CG):
        rigid_solver.func_solve_mass_batched(
            constraint_state.grad,
            constraint_state.Mgrad,
            i_b,
            entities_info=entities_info,
            rigid_global_info=rigid_global_info,
            static_rigid_sim_config=static_rigid_sim_config,
        )

    elif ti.static(static_rigid_sim_config.solver_type == gs.constraint_solver.Newton):
        func_nt_chol_solve(
            i_b,
            constraint_state=constraint_state,
        )


@ti.func
def initialize_Jaref(
    qacc: array_class.V_ANNOTATION,
    constraint_state: array_class.ConstraintState,
    static_rigid_sim_config: ti.template(),
):
    _B = constraint_state.jac.shape[2]
    n_dofs = constraint_state.jac.shape[1]
    ti.loop_config(serialize=static_rigid_sim_config.para_level < gs.PARA_LEVEL.ALL)
    for i_b in range(_B):
        for i_c in range(constraint_state.n_constraints[i_b]):
            Jaref = -constraint_state.aref[i_c, i_b]
            if ti.static(static_rigid_sim_config.sparse_solve):
                for i_d_ in range(constraint_state.jac_n_relevant_dofs[i_c, i_b]):
                    i_d = constraint_state.jac_relevant_dofs[i_c, i_d_, i_b]
                    Jaref += constraint_state.jac[i_c, i_d, i_b] * qacc[i_d, i_b]
            else:
                for i_d in range(n_dofs):
                    Jaref += constraint_state.jac[i_c, i_d, i_b] * qacc[i_d, i_b]
            constraint_state.Jaref[i_c, i_b] = Jaref


@ti.func
def initialize_Ma(
    Ma: array_class.V_ANNOTATION,
    qacc: array_class.V_ANNOTATION,
    entities_info: array_class.EntitiesInfo,
    rigid_global_info: array_class.RigidGlobalInfo,
    static_rigid_sim_config: ti.template(),
):

    _B = rigid_global_info.mass_mat.shape[2]
    n_entities = entities_info.n_links.shape[0]
    ti.loop_config(serialize=static_rigid_sim_config.para_level < gs.PARA_LEVEL.PARTIAL)
    for i_e, i_b in ti.ndrange(n_entities, _B):
        for i_d1_ in range(entities_info.n_dofs[i_e]):
            i_d1 = entities_info.dof_start[i_e] + i_d1_
            Ma_ = gs.ti_float(0.0)
            for i_d2 in range(entities_info.dof_start[i_e], entities_info.dof_end[i_e]):
                Ma_ += rigid_global_info.mass_mat[i_d1, i_d2, i_b] * qacc[i_d2, i_b]
            Ma[i_d1, i_b] = Ma_


@ti.kernel
def func_init_solver(
    dofs_state: array_class.DofsState,
    entities_info: array_class.EntitiesInfo,
    constraint_state: array_class.ConstraintState,
    rigid_global_info: array_class.RigidGlobalInfo,
    static_rigid_sim_config: ti.template(),
):
    _B = dofs_state.acc_smooth.shape[1]
    n_dofs = dofs_state.acc_smooth.shape[0]
    # check if warm start
    initialize_Jaref(
        qacc=constraint_state.qacc_ws,
        constraint_state=constraint_state,
        static_rigid_sim_config=static_rigid_sim_config,
    )

    initialize_Ma(
        Ma=constraint_state.Ma_ws,
        qacc=constraint_state.qacc_ws,
        entities_info=entities_info,
        rigid_global_info=rigid_global_info,
        static_rigid_sim_config=static_rigid_sim_config,
    )

    ti.loop_config(serialize=static_rigid_sim_config.para_level < gs.PARA_LEVEL.ALL)
    for i_b in range(_B):
        func_update_constraint(
            i_b,
            qacc=constraint_state.qacc_ws,
            Ma=constraint_state.Ma_ws,
            cost=constraint_state.cost_ws,
            dofs_state=dofs_state,
            constraint_state=constraint_state,
            static_rigid_sim_config=static_rigid_sim_config,
        )
    initialize_Jaref(
        qacc=dofs_state.acc_smooth,
        constraint_state=constraint_state,
        static_rigid_sim_config=static_rigid_sim_config,
    )

    initialize_Ma(
        Ma=constraint_state.Ma,
        qacc=dofs_state.acc_smooth,
        entities_info=entities_info,
        rigid_global_info=rigid_global_info,
        static_rigid_sim_config=static_rigid_sim_config,
    )
    ti.loop_config(serialize=static_rigid_sim_config.para_level < gs.PARA_LEVEL.ALL)
    for i_b in range(_B):
        func_update_constraint(
            i_b,
            qacc=dofs_state.acc_smooth,
            Ma=constraint_state.Ma,
            cost=constraint_state.cost,
            dofs_state=dofs_state,
            constraint_state=constraint_state,
            static_rigid_sim_config=static_rigid_sim_config,
        )
    ti.loop_config(serialize=static_rigid_sim_config.para_level < gs.PARA_LEVEL.ALL)
    for i_d, i_b in ti.ndrange(n_dofs, _B):
        if constraint_state.cost_ws[i_b] < constraint_state.cost[i_b]:
            constraint_state.qacc[i_d, i_b] = constraint_state.qacc_ws[i_d, i_b]
            constraint_state.Ma[i_d, i_b] = constraint_state.Ma_ws[i_d, i_b]
        else:
            constraint_state.qacc[i_d, i_b] = dofs_state.acc_smooth[i_d, i_b]
    initialize_Jaref(
        qacc=constraint_state.qacc,
        constraint_state=constraint_state,
        static_rigid_sim_config=static_rigid_sim_config,
    )
    # end warm start

    ti.loop_config(serialize=static_rigid_sim_config.para_level < gs.PARA_LEVEL.ALL)
    for i_b in range(_B):
        func_update_constraint(
            i_b,
            qacc=constraint_state.qacc,
            Ma=constraint_state.Ma,
            cost=constraint_state.cost,
            dofs_state=dofs_state,
            constraint_state=constraint_state,
            static_rigid_sim_config=static_rigid_sim_config,
        )
        if ti.static(static_rigid_sim_config.solver_type == gs.constraint_solver.Newton):
            func_nt_hessian_direct(
                i_b,
                entities_info=entities_info,
                rigid_global_info=rigid_global_info,
                constraint_state=constraint_state,
                static_rigid_sim_config=static_rigid_sim_config,
            )

        func_update_gradient(
            i_b,
            dofs_state=dofs_state,
            entities_info=entities_info,
            rigid_global_info=rigid_global_info,
            constraint_state=constraint_state,
            static_rigid_sim_config=static_rigid_sim_config,
        )

    ti.loop_config(serialize=static_rigid_sim_config.para_level < gs.PARA_LEVEL.ALL)
    for i_d, i_b in ti.ndrange(n_dofs, _B):
        constraint_state.search[i_d, i_b] = -constraint_state.Mgrad[i_d, i_b]<|MERGE_RESOLUTION|>--- conflicted
+++ resolved
@@ -35,11 +35,7 @@
         )
         self.len_constraints_ = max(1, self.len_constraints)
 
-<<<<<<< HEAD
-        self.constraint_state = array_class.ConstraintState(self, self._solver)
-=======
         self.constraint_state = array_class.get_constraint_state(self, self._solver)
->>>>>>> b16f229f
 
         # self.ti_n_equalities = ti.field(gs.ti_int, shape=self._solver._batch_shape())
         # self.ti_n_equalities.from_numpy(np.full((self._solver._B,), self._solver.n_equalities, dtype=gs.np_int))
@@ -208,88 +204,6 @@
     def clear(self, envs_idx: npt.NDArray[np.int32] | None = None):
         if envs_idx is None:
             envs_idx = self._solver._scene._envs_idx
-<<<<<<< HEAD
-        self._kernel_clear(envs_idx)
-
-    @ti.kernel
-    def _kernel_clear(self, envs_idx: ti.types.ndarray()):
-        ti.loop_config(serialize=self._solver._para_level < gs.PARA_LEVEL.ALL)
-        for i_b_ in range(envs_idx.shape[0]):
-            i_b = envs_idx[i_b_]
-            self.n_constraints[i_b] = 0
-            self.n_constraints_equality[i_b] = 0
-
-    @ti.kernel
-    def add_collision_constraints(
-        self_unused,
-        links_info: array_class.LinksInfo,
-        links_state: array_class.LinksState,
-        dofs_state: array_class.DofsState,
-        constraint_state: ti.template(),
-        collider_state: ti.template(),
-        static_rigid_sim_config: ti.template(),
-    ):
-        _B = dofs_state.ctrl_mode.shape[1]
-        n_dofs = dofs_state.ctrl_mode.shape[0]
-
-        ti.loop_config(serialize=static_rigid_sim_config.para_level < gs.PARA_LEVEL.ALL)
-        for i_b in range(_B):
-            for i_col in range(collider_state.n_contacts[i_b]):
-                contact_data = collider_state.contact_data[i_col, i_b]
-                link_a = contact_data.link_a
-                link_b = contact_data.link_b
-                link_a_maybe_batch = [link_a, i_b] if ti.static(static_rigid_sim_config.batch_links_info) else link_a
-                link_b_maybe_batch = [link_b, i_b] if ti.static(static_rigid_sim_config.batch_links_info) else link_b
-
-                d1, d2 = gu.ti_orthogonals(contact_data.normal)
-
-                invweight = links_info.invweight[link_a_maybe_batch][0]
-                if link_b > -1:
-                    invweight = invweight + links_info.invweight[link_b_maybe_batch][0]
-
-                for i in range(4):
-                    d = (2 * (i % 2) - 1) * (d1 if i < 2 else d2)
-                    n = d * contact_data.friction - contact_data.normal
-
-                    n_con = ti.atomic_add(constraint_state.n_constraints[i_b], 1)
-                    if ti.static(static_rigid_sim_config.sparse_solve):
-                        for i_d_ in range(constraint_state.jac_n_relevant_dofs[n_con, i_b]):
-                            i_d = constraint_state.jac_relevant_dofs[n_con, i_d_, i_b]
-                            constraint_state.jac[n_con, i_d, i_b] = gs.ti_float(0.0)
-                    else:
-                        for i_d in range(n_dofs):
-                            constraint_state.jac[n_con, i_d, i_b] = gs.ti_float(0.0)
-
-                    con_n_relevant_dofs = 0
-                    jac_qvel = gs.ti_float(0.0)
-                    for i_ab in range(2):
-                        sign = gs.ti_float(-1.0)
-                        link = link_a
-                        if i_ab == 1:
-                            sign = gs.ti_float(1.0)
-                            link = link_b
-
-                        while link > -1:
-                            link_maybe_batch = (
-                                [link, i_b] if ti.static(static_rigid_sim_config.batch_links_info) else link
-                            )
-
-                            # reverse order to make sure dofs in each row of self.jac_relevant_dofs is strictly descending
-                            for i_d_ in range(links_info.n_dofs[link_maybe_batch]):
-                                i_d = links_info.dof_end[link_maybe_batch] - 1 - i_d_
-
-                                cdof_ang = dofs_state.cdof_ang[i_d, i_b]
-                                cdot_vel = dofs_state.cdof_vel[i_d, i_b]
-
-                                t_quat = gu.ti_identity_quat()
-                                t_pos = contact_data.pos - links_state.COM[link, i_b]
-                                _, vel = gu.ti_transform_motion_by_trans_quat(cdof_ang, cdot_vel, t_pos, t_quat)
-
-                                diff = sign * vel
-                                jac = diff @ n
-                                jac_qvel = jac_qvel + jac * dofs_state.vel[i_d, i_b]
-                                constraint_state.jac[n_con, i_d, i_b] = constraint_state.jac[n_con, i_d, i_b] + jac
-=======
         constraint_solver_kernel_clear(envs_idx, self._solver._static_rigid_sim_config, self.constraint_state)
 
     def reset(self, envs_idx=None):
@@ -300,7 +214,6 @@
             constraint_state=self.constraint_state,
             static_rigid_sim_config=self._solver._static_rigid_sim_config,
         )
->>>>>>> b16f229f
 
     def handle_constraints(self):
         add_equality_constraints(
@@ -316,9 +229,6 @@
             static_rigid_sim_config=self._solver._static_rigid_sim_config,
         )
 
-<<<<<<< HEAD
-                            link = links_info.parent_idx[link_maybe_batch]
-=======
         if self._solver._enable_collision:
             add_collision_constraints(
                 links_info=self._solver.links_info,
@@ -328,7 +238,6 @@
                 collider_state=self._collider._collider_state,
                 static_rigid_sim_config=self._solver._static_rigid_sim_config,
             )
->>>>>>> b16f229f
 
         if self._solver._enable_joint_limit:
             add_joint_limit_constraints(
@@ -347,53 +256,6 @@
     def resolve(self):
         # from genesis.utils.tools import create_timer
 
-<<<<<<< HEAD
-    @ti.func
-    def _func_equality_connect(
-        self_unused,
-        i_b,
-        i_e,
-        links_info,
-        links_state,
-        dofs_state,
-        equalities_info,
-        constraint_state,
-        collider_state,
-        static_rigid_sim_config: ti.template(),
-    ):
-        n_dofs = dofs_state.ctrl_mode.shape[0]
-
-        link1_idx = equalities_info.eq_obj1id[i_e, i_b]
-        link2_idx = equalities_info.eq_obj2id[i_e, i_b]
-        link_a_maybe_batch = [link1_idx, i_b] if ti.static(static_rigid_sim_config.batch_links_info) else link1_idx
-        link_b_maybe_batch = [link2_idx, i_b] if ti.static(static_rigid_sim_config.batch_links_info) else link2_idx
-        anchor1_pos = gs.ti_vec3(
-            [
-                equalities_info.eq_data[i_e, i_b][0],
-                equalities_info.eq_data[i_e, i_b][1],
-                equalities_info.eq_data[i_e, i_b][2],
-            ]
-        )
-        anchor2_pos = gs.ti_vec3(
-            [
-                equalities_info.eq_data[i_e, i_b][3],
-                equalities_info.eq_data[i_e, i_b][4],
-                equalities_info.eq_data[i_e, i_b][5],
-            ]
-        )
-        sol_params = equalities_info.sol_params[i_e, i_b]
-
-        # Transform anchor positions to global coordinates
-        global_anchor1 = gu.ti_transform_by_trans_quat(
-            pos=anchor1_pos,
-            trans=links_state.pos[link1_idx, i_b],
-            quat=links_state.quat[link1_idx, i_b],
-        )
-        global_anchor2 = gu.ti_transform_by_trans_quat(
-            pos=anchor2_pos,
-            trans=links_state.pos[link2_idx, i_b],
-            quat=links_state.quat[link2_idx, i_b],
-=======
         # timer = create_timer(name="resolve", level=3, ti_sync=True, skip_first_call=True)
         func_init_solver(
             dofs_state=self._solver.dofs_state,
@@ -423,14 +285,9 @@
             collider_state=self._collider._collider_state,
             constraint_state=self.constraint_state,
             static_rigid_sim_config=self._solver._static_rigid_sim_config,
->>>>>>> b16f229f
         )
         # timer.stamp("compute force")
 
-<<<<<<< HEAD
-        invweight = links_info.invweight[link_a_maybe_batch][0] + links_info.invweight[link_b_maybe_batch][0]
-=======
->>>>>>> b16f229f
 
 @ti.kernel
 def constraint_solver_kernel_clear(
@@ -524,38 +381,6 @@
                     while link > -1:
                         link_maybe_batch = [link, i_b] if ti.static(static_rigid_sim_config.batch_links_info) else link
 
-<<<<<<< HEAD
-                    for i_d_ in range(links_info.n_dofs[link_maybe_batch]):
-                        i_d = links_info.dof_end[link_maybe_batch] - 1 - i_d_
-
-                        cdof_ang = dofs_state.cdof_ang[i_d, i_b]
-                        cdot_vel = dofs_state.cdof_vel[i_d, i_b]
-
-                        t_quat = gu.ti_identity_quat()
-                        t_pos = pos - links_state.COM[link, i_b]
-                        ang, vel = gu.ti_transform_motion_by_trans_quat(cdof_ang, cdot_vel, t_pos, t_quat)
-
-                        diff = sign * vel
-                        jac = diff[i_3]
-                        jac_qvel = jac_qvel + jac * dofs_state.vel[i_d, i_b]
-                        constraint_state.jac[n_con, i_d, i_b] = constraint_state.jac[n_con, i_d, i_b] + jac
-
-                        if ti.static(static_rigid_sim_config.sparse_solve):
-                            constraint_state.jac_relevant_dofs[n_con, con_n_relevant_dofs, i_b] = i_d
-                            con_n_relevant_dofs += 1
-
-                    link = links_info.parent_idx[link_maybe_batch]
-
-            if ti.static(static_rigid_sim_config.sparse_solve):
-                constraint_state.jac_n_relevant_dofs[n_con, i_b] = con_n_relevant_dofs
-
-            pos_diff = global_anchor1 - global_anchor2
-            penetration = pos_diff.norm()
-
-            imp, aref = gu.imp_aref(sol_params, -penetration, jac_qvel, pos_diff[i_3])
-
-            diag = ti.max(invweight * (1 - imp) / imp, gs.EPS)
-=======
                         # reverse order to make sure dofs in each row of self.jac_relevant_dofs is strictly descending
                         for i_d_ in range(links_info.n_dofs[link_maybe_batch]):
                             i_d = links_info.dof_end[link_maybe_batch] - 1 - i_d_
@@ -575,53 +400,14 @@
                             if ti.static(static_rigid_sim_config.sparse_solve):
                                 constraint_state.jac_relevant_dofs[n_con, con_n_relevant_dofs, i_b] = i_d
                                 con_n_relevant_dofs += 1
->>>>>>> b16f229f
 
                         link = links_info.parent_idx[link_maybe_batch]
 
-<<<<<<< HEAD
-    @ti.func
-    def _func_equality_joint(
-        self_unused,
-        i_b,
-        i_e,
-        joints_info,
-        dofs_state,
-        dofs_info,
-        equalities_info,
-        constraint_state,
-        rigid_global_info,
-        static_rigid_sim_config: ti.template(),
-    ):
-        n_dofs = constraint_state.jac.shape[1]
-
-        rgi = rigid_global_info
-
-        sol_params = equalities_info.sol_params[i_e, i_b]
-
-        I_joint1 = (
-            [equalities_info.eq_obj1id[i_e, i_b], i_b]
-            if ti.static(static_rigid_sim_config.batch_joints_info)
-            else equalities_info.eq_obj1id[i_e, i_b]
-        )
-        I_joint2 = (
-            [equalities_info.eq_obj2id[i_e, i_b], i_b]
-            if ti.static(static_rigid_sim_config.batch_joints_info)
-            else equalities_info.eq_obj2id[i_e, i_b]
-        )
-        i_qpos1 = joints_info.q_start[I_joint1]
-        i_qpos2 = joints_info.q_start[I_joint2]
-        i_dof1 = joints_info.dof_start[I_joint1]
-        i_dof2 = joints_info.dof_start[I_joint2]
-        I_dof1 = [i_dof1, i_b] if ti.static(static_rigid_sim_config.batch_dofs_info) else i_dof1
-        I_dof2 = [i_dof2, i_b] if ti.static(static_rigid_sim_config.batch_dofs_info) else i_dof2
-=======
                 if ti.static(static_rigid_sim_config.sparse_solve):
                     constraint_state.jac_n_relevant_dofs[n_con, i_b] = con_n_relevant_dofs
                 imp, aref = gu.imp_aref(
                     contact_data_sol_params, -contact_data_penetration, jac_qvel, -contact_data_penetration
                 )
->>>>>>> b16f229f
 
                 diag = invweight + contact_data_friction * contact_data_friction * invweight
                 diag *= 2 * contact_data_friction * contact_data_friction * (1 - imp) / imp
@@ -692,32 +478,6 @@
             for i_d in range(n_dofs):
                 constraint_state.jac[n_con, i_d, i_b] = gs.ti_float(0.0)
 
-<<<<<<< HEAD
-        pos1 = rgi.qpos[i_qpos1, i_b]
-        pos2 = rgi.qpos[i_qpos2, i_b]
-        ref1 = rgi.qpos0[i_qpos1, i_b]
-        ref2 = rgi.qpos0[i_qpos2, i_b]
-
-        # TODO: zero objid2
-        diff = pos2 - ref2
-        pos = pos1 - ref1
-        deriv = gs.ti_float(0.0)
-
-        # y - y0 = a0 + a1 * (x-x0) + a2 * (x-x0)^2 + a3 * (x-fx0)^3 + a4 * (x-x0)^4
-        for i_5 in range(5):
-            diff_power = diff**i_5
-            pos = pos - diff_power * equalities_info.eq_data[i_e, i_b][i_5]
-            if i_5 < 4:
-                deriv = deriv + equalities_info.eq_data[i_e, i_b][i_5 + 1] * diff_power * (i_5 + 1)
-
-        constraint_state.jac[n_con, i_dof1, i_b] = gs.ti_float(1.0)
-        constraint_state.jac[n_con, i_dof2, i_b] = -deriv
-        jac_qvel = (
-            constraint_state.jac[n_con, i_dof1, i_b] * dofs_state.vel[i_dof1, i_b]
-            + constraint_state.jac[n_con, i_dof2, i_b] * dofs_state.vel[i_dof2, i_b]
-        )
-        invweight = dofs_info.invweight[I_dof1] + dofs_info.invweight[I_dof2]
-=======
         jac_qvel = gs.ti_float(0.0)
         for i_ab in range(2):
             sign = gs.ti_float(1.0)
@@ -727,7 +487,6 @@
                 sign = gs.ti_float(-1.0)
                 link = link2_idx
                 pos = global_anchor2
->>>>>>> b16f229f
 
             while link > -1:
                 link_maybe_batch = [link, i_b] if ti.static(static_rigid_sim_config.batch_links_info) else link
@@ -738,125 +497,6 @@
                     cdof_ang = dofs_state.cdof_ang[i_d, i_b]
                     cdot_vel = dofs_state.cdof_vel[i_d, i_b]
 
-<<<<<<< HEAD
-    @ti.kernel
-    def add_equality_constraints(
-        self_unused,
-        links_info: array_class.LinksInfo,
-        links_state: array_class.LinksState,
-        dofs_state: array_class.DofsState,
-        dofs_info: array_class.DofsInfo,
-        joints_info: array_class.JointsInfo,
-        equalities_info: array_class.EqualitiesInfo,
-        constraint_state: ti.template(),
-        collider_state: ti.template(),
-        rigid_global_info: ti.template(),
-        static_rigid_sim_config: ti.template(),
-    ):
-        _B = dofs_state.ctrl_mode.shape[1]
-        ti.loop_config(serialize=static_rigid_sim_config.para_level < gs.PARA_LEVEL.PARTIAL)
-        for i_b in range(_B):
-            for i_e in range(constraint_state.ti_n_equalities[i_b]):
-                if equalities_info.eq_type[i_e, i_b] == gs.EQUALITY_TYPE.CONNECT:
-                    self_unused._func_equality_connect(
-                        i_b,
-                        i_e,
-                        links_info=links_info,
-                        links_state=links_state,
-                        dofs_state=dofs_state,
-                        equalities_info=equalities_info,
-                        constraint_state=constraint_state,
-                        collider_state=collider_state,
-                        static_rigid_sim_config=static_rigid_sim_config,
-                    )
-
-                elif equalities_info.eq_type[i_e, i_b] == gs.EQUALITY_TYPE.WELD:
-                    self_unused._func_equality_weld(
-                        i_b,
-                        i_e,
-                        links_info=links_info,
-                        links_state=links_state,
-                        dofs_state=dofs_state,
-                        equalities_info=equalities_info,
-                        constraint_state=constraint_state,
-                        static_rigid_sim_config=static_rigid_sim_config,
-                    )
-                elif equalities_info.eq_type[i_e, i_b] == gs.EQUALITY_TYPE.JOINT:
-                    self_unused._func_equality_joint(
-                        i_b,
-                        i_e,
-                        joints_info=joints_info,
-                        dofs_state=dofs_state,
-                        dofs_info=dofs_info,
-                        equalities_info=equalities_info,
-                        constraint_state=constraint_state,
-                        rigid_global_info=rigid_global_info,
-                        static_rigid_sim_config=static_rigid_sim_config,
-                    )
-
-    @ti.func
-    def _func_equality_weld(
-        self_unused,
-        i_b,
-        i_e,
-        links_info,
-        links_state,
-        dofs_state,
-        equalities_info,
-        constraint_state,
-        static_rigid_sim_config: ti.template(),
-    ):
-        n_dofs = dofs_state.ctrl_mode.shape[0]
-
-        # TODO: sparse mode
-        # Get equality info for this constraint
-        link1_idx = equalities_info.eq_obj1id[i_e, i_b]
-        link2_idx = equalities_info.eq_obj2id[i_e, i_b]
-        link_a_maybe_batch = [link1_idx, i_b] if ti.static(static_rigid_sim_config.batch_links_info) else link1_idx
-        link_b_maybe_batch = [link2_idx, i_b] if ti.static(static_rigid_sim_config.batch_links_info) else link2_idx
-
-        # For weld, eq_data layout:
-        # [0:3]  : anchor2 (local pos in body2)
-        # [3:6]  : anchor1 (local pos in body1)
-        # [6:10] : relative pose (quat) of body 2 related to body 1 to match orientations
-        # [10]   : torquescale
-        anchor1_pos = gs.ti_vec3(
-            [
-                equalities_info.eq_data[i_e, i_b][3],
-                equalities_info.eq_data[i_e, i_b][4],
-                equalities_info.eq_data[i_e, i_b][5],
-            ]
-        )
-        anchor2_pos = gs.ti_vec3(
-            [
-                equalities_info.eq_data[i_e, i_b][0],
-                equalities_info.eq_data[i_e, i_b][1],
-                equalities_info.eq_data[i_e, i_b][2],
-            ]
-        )
-        relpose = gs.ti_vec4(
-            [
-                equalities_info.eq_data[i_e, i_b][6],
-                equalities_info.eq_data[i_e, i_b][7],
-                equalities_info.eq_data[i_e, i_b][8],
-                equalities_info.eq_data[i_e, i_b][9],
-            ]
-        )
-        torquescale = equalities_info.eq_data[i_e, i_b][10]
-        sol_params = equalities_info.sol_params[i_e, i_b]
-
-        # Transform anchor positions to global coordinates
-        global_anchor1 = gu.ti_transform_by_trans_quat(
-            pos=anchor1_pos,
-            trans=links_state.pos[link1_idx, i_b],
-            quat=links_state.quat[link1_idx, i_b],
-        )
-        global_anchor2 = gu.ti_transform_by_trans_quat(
-            pos=anchor2_pos,
-            trans=links_state.pos[link2_idx, i_b],
-            quat=links_state.quat[link2_idx, i_b],
-        )
-=======
                     t_quat = gu.ti_identity_quat()
                     t_pos = pos - links_state.COM[link, i_b]
                     ang, vel = gu.ti_transform_motion_by_trans_quat(cdof_ang, cdot_vel, t_pos, t_quat)
@@ -869,80 +509,23 @@
                     if ti.static(static_rigid_sim_config.sparse_solve):
                         constraint_state.jac_relevant_dofs[n_con, con_n_relevant_dofs, i_b] = i_d
                         con_n_relevant_dofs += 1
->>>>>>> b16f229f
 
                 link = links_info.parent_idx[link_maybe_batch]
 
-<<<<<<< HEAD
-        # Compute orientation error.
-        # For weld: compute q = body1_quat * relpose, then error = (inv(body2_quat) * q)
-        quat_body1 = links_state.quat[link1_idx, i_b]
-        quat_body2 = links_state.quat[link2_idx, i_b]
-        q = gu.ti_quat_mul(quat_body1, relpose)
-        inv_quat_body2 = gu.ti_inv_quat(quat_body2)
-        error_quat = gu.ti_quat_mul(inv_quat_body2, q)
-        # Take the vector (axis) part and scale by torquescale.
-        rot_error = gs.ti_vec3([error_quat[1], error_quat[2], error_quat[3]]) * torquescale
-=======
         if ti.static(static_rigid_sim_config.sparse_solve):
             constraint_state.jac_n_relevant_dofs[n_con, i_b] = con_n_relevant_dofs
->>>>>>> b16f229f
 
         pos_diff = global_anchor1 - global_anchor2
         penetration = pos_diff.norm()
 
-<<<<<<< HEAD
-        # Compute inverse weight from both bodies.
-        invweight = links_info.invweight[link_a_maybe_batch] + links_info.invweight[link_b_maybe_batch]
-=======
         imp, aref = gu.imp_aref(sol_params, -penetration, jac_qvel, pos_diff[i_3])
->>>>>>> b16f229f
 
         diag = ti.max(invweight * (1 - imp) / imp, gs.EPS)
 
-<<<<<<< HEAD
-            if ti.static(static_rigid_sim_config.sparse_solve):
-                for i_d_ in range(constraint_state.jac_n_relevant_dofs[n_con, i_b]):
-                    i_d = constraint_state.jac_relevant_dofs[n_con, i_d_, i_b]
-                    constraint_state.jac[n_con, i_d, i_b] = gs.ti_float(0.0)
-            else:
-                for i_d in range(n_dofs):
-                    constraint_state.jac[n_con, i_d, i_b] = gs.ti_float(0.0)
-
-            jac_qvel = gs.ti_float(0.0)
-            for i_ab in range(2):
-                sign = gs.ti_float(1.0) if i_ab == 0 else gs.ti_float(-1.0)
-                link = link1_idx if i_ab == 0 else link2_idx
-                pos_anchor = global_anchor1 if i_ab == 0 else global_anchor2
-
-                # Accumulate jacobian contributions along the kinematic chain.
-                # (Assuming similar structure to equality_connect.)
-                while link > -1:
-                    link_maybe_batch = [link, i_b] if ti.static(static_rigid_sim_config.batch_links_info) else link
-
-                    for i_d_ in range(links_info.n_dofs[link_maybe_batch]):
-                        i_d = links_info.dof_end[link_maybe_batch] - 1 - i_d_
-                        cdof_ang = dofs_state.cdof_ang[i_d, i_b]
-                        cdot_vel = dofs_state.cdof_vel[i_d, i_b]
-
-                        t_quat = gu.ti_identity_quat()
-                        t_pos = pos_anchor - links_state.COM[link, i_b]
-                        ang, vel = gu.ti_transform_motion_by_trans_quat(cdof_ang, cdot_vel, t_pos, t_quat)
-                        diff = sign * vel
-                        jac = diff[i]
-                        jac_qvel += jac * dofs_state.vel[i_d, i_b]
-                        constraint_state.jac[n_con, i_d, i_b] += jac
-
-                        if ti.static(static_rigid_sim_config.sparse_solve):
-                            constraint_state.jac_relevant_dofs[n_con, con_n_relevant_dofs, i_b] = i_d
-                            con_n_relevant_dofs += 1
-                    link = links_info.parent_idx[link_maybe_batch]
-=======
         constraint_state.diag[n_con, i_b] = diag
         constraint_state.aref[n_con, i_b] = aref
         constraint_state.efc_D[n_con, i_b] = 1 / diag
 
->>>>>>> b16f229f
 
 @ti.func
 def func_equality_joint(
@@ -1184,15 +767,6 @@
 
                 for i_d_ in range(links_info.n_dofs[link_maybe_batch]):
                     i_d = links_info.dof_end[link_maybe_batch] - 1 - i_d_
-<<<<<<< HEAD
-                    jac = sign * dofs_state.cdof_ang[i_d, i_b]
-
-                    for i_con in range(n_con, n_con + 3):
-                        constraint_state.jac[i_con, i_d, i_b] = (
-                            constraint_state.jac[i_con, i_d, i_b] + jac[i_con - n_con]
-                        )
-                link = links_info.parent_idx[link_maybe_batch]
-=======
                     cdof_ang = dofs_state.cdof_ang[i_d, i_b]
                     cdot_vel = dofs_state.cdof_vel[i_d, i_b]
 
@@ -1203,23 +777,14 @@
                     jac = diff[i]
                     jac_qvel += jac * dofs_state.vel[i_d, i_b]
                     constraint_state.jac[n_con, i_d, i_b] += jac
->>>>>>> b16f229f
 
                     if ti.static(static_rigid_sim_config.sparse_solve):
                         constraint_state.jac_relevant_dofs[n_con, con_n_relevant_dofs, i_b] = i_d
                         con_n_relevant_dofs += 1
                 link = links_info.parent_idx[link_maybe_batch]
 
-<<<<<<< HEAD
-            for i_con in range(n_con, n_con + 3):
-                constraint_state.jac[i_con, i_d, i_b] = 0.5 * quat3[i_con - n_con + 1] * torquescale
-                jac_qvel[i_con - n_con] = (
-                    jac_qvel[i_con - n_con] + constraint_state.jac[i_con, i_d, i_b] * dofs_state.vel[i_d, i_b]
-                )
-=======
         if ti.static(static_rigid_sim_config.sparse_solve):
             constraint_state.jac_n_relevant_dofs[n_con, i_b] = con_n_relevant_dofs
->>>>>>> b16f229f
 
         imp, aref = gu.imp_aref(sol_params, -pos_imp, jac_qvel, pos_error[i])
         diag = ti.max(invweight[0] * (1 - imp) / imp, gs.EPS)
@@ -1267,66 +832,10 @@
         quat3 = gu.ti_quat_mul(quat2, q)
 
         for i_con in range(n_con, n_con + 3):
-<<<<<<< HEAD
-            imp, aref = gu.imp_aref(sol_params, -pos_imp, jac_qvel[i_con - n_con], rot_error[i_con - n_con])
-            diag = ti.max(invweight[1] * (1.0 - imp) / imp, gs.EPS)
-
-            constraint_state.diag[i_con, i_b] = diag
-            constraint_state.aref[i_con, i_b] = aref
-            constraint_state.efc_D[i_con, i_b] = 1.0 / diag
-
-    @ti.kernel
-    def add_joint_limit_constraints(
-        self_unused,
-        links_info: array_class.LinksInfo,
-        joints_info: array_class.JointsInfo,
-        dofs_info: array_class.DofsInfo,
-        dofs_state: array_class.DofsState,
-        rigid_global_info: ti.template(),
-        constraint_state: ti.template(),
-        static_rigid_sim_config: ti.template(),
-    ):
-        _B = constraint_state.jac.shape[2]
-        n_links = links_info.root_idx.shape[0]
-        n_dofs = dofs_state.ctrl_mode.shape[0]
-        rgi = rigid_global_info
-        # TODO: sparse mode
-        ti.loop_config(serialize=static_rigid_sim_config.para_level < gs.PARA_LEVEL.PARTIAL)
-        for i_b in range(_B):
-            for i_l in range(n_links):
-                I_l = [i_l, i_b] if ti.static(static_rigid_sim_config.batch_links_info) else i_l
-
-                for i_j in range(links_info.joint_start[I_l], links_info.joint_end[I_l]):
-                    I_j = [i_j, i_b] if ti.static(static_rigid_sim_config.batch_joints_info) else i_j
-
-                    if (
-                        joints_info.type[I_j] == gs.JOINT_TYPE.REVOLUTE
-                        or joints_info.type[I_j] == gs.JOINT_TYPE.PRISMATIC
-                    ):
-                        i_q = joints_info.q_start[I_j]
-                        i_d = joints_info.dof_start[I_j]
-                        I_d = [i_d, i_b] if ti.static(static_rigid_sim_config.batch_dofs_info) else i_d
-                        pos_delta_min = rgi.qpos[i_q, i_b] - dofs_info.limit[I_d][0]
-                        pos_delta_max = dofs_info.limit[I_d][1] - rgi.qpos[i_q, i_b]
-                        pos_delta = min(pos_delta_min, pos_delta_max)
-
-                        if pos_delta < 0:
-                            jac = (pos_delta_min < pos_delta_max) * 2 - 1
-                            jac_qvel = jac * dofs_state.vel[i_d, i_b]
-                            imp, aref = gu.imp_aref(joints_info.sol_params[I_j], pos_delta, jac_qvel, pos_delta)
-                            diag = ti.max(dofs_info.invweight[I_d] * (1 - imp) / imp, gs.EPS)
-
-                            n_con = constraint_state.n_constraints[i_b]
-                            constraint_state.n_constraints[i_b] = n_con + 1
-                            constraint_state.diag[n_con, i_b] = diag
-                            constraint_state.aref[n_con, i_b] = aref
-                            constraint_state.efc_D[n_con, i_b] = 1 / diag
-=======
             constraint_state.jac[i_con, i_d, i_b] = 0.5 * quat3[i_con - n_con + 1] * torquescale
             jac_qvel[i_con - n_con] = (
                 jac_qvel[i_con - n_con] + constraint_state.jac[i_con, i_d, i_b] * dofs_state.vel[i_d, i_b]
             )
->>>>>>> b16f229f
 
     for i_con in range(n_con, n_con + 3):
         constraint_state.jac_n_relevant_dofs[i_con, i_b] = con_n_relevant_dofs
@@ -1555,23 +1064,6 @@
         for i_d2 in range(i_d1 + 1, n_dofs):
             constraint_state.nt_H[i_d1, i_d2, i_b] = constraint_state.nt_H[i_d2, i_d1, i_b]
 
-<<<<<<< HEAD
-    @ti.func
-    def _func_nt_hessian_direct(
-        self_unused,
-        i_b,
-        entities_info,
-        constraint_state,
-        rigid_global_info,
-        static_rigid_sim_config: ti.template(),
-    ):
-        n_dofs = constraint_state.nt_H.shape[0]
-        n_entities = entities_info.n_links.shape[0]
-        # H = M + J'*D*J
-        for i_d1 in range(n_dofs):
-            for i_d2 in range(n_dofs):
-                constraint_state.nt_H[i_d1, i_d2, i_b] = gs.ti_float(0.0)
-=======
     for i_e in range(n_entities):
         for i_d1 in range(entities_info.dof_start[i_e], entities_info.dof_end[i_e]):
             for i_d2 in range(entities_info.dof_start[i_e], entities_info.dof_end[i_e]):
@@ -1624,7 +1116,6 @@
             constraint_state.Mgrad[i_d, i_b] = constraint_state.Mgrad[i_d, i_b] - (
                 constraint_state.nt_H[i_d, j_d, i_b] * constraint_state.Mgrad[j_d, i_b]
             )
->>>>>>> b16f229f
 
         constraint_state.Mgrad[i_d, i_b] = constraint_state.Mgrad[i_d, i_b] / constraint_state.nt_H[i_d, i_d, i_b]
 
@@ -1636,15 +1127,6 @@
                 - constraint_state.nt_H[j_d, i_d, i_b] * constraint_state.Mgrad[j_d, i_b]
             )
 
-<<<<<<< HEAD
-        for i_e in range(n_entities):
-            for i_d1 in range(entities_info.dof_start[i_e], entities_info.dof_end[i_e]):
-                for i_d2 in range(entities_info.dof_start[i_e], entities_info.dof_end[i_e]):
-                    constraint_state.nt_H[i_d1, i_d2, i_b] = (
-                        constraint_state.nt_H[i_d1, i_d2, i_b] + rigid_global_info.mass_mat[i_d1, i_d2, i_b]
-                    )
-                # self.nt_ori_H[i_d1, i_d2, i_b] = self.nt_H[i_d1, i_d2, i_b]
-=======
         constraint_state.Mgrad[i_d, i_b] = constraint_state.Mgrad[i_d, i_b] / constraint_state.nt_H[i_d, i_d, i_b]
 
 
@@ -1686,7 +1168,6 @@
             links_state.contact_force[contact_data_link_b, i_b] = (
                 links_state.contact_force[contact_data_link_b, i_b] + force
             )
->>>>>>> b16f229f
 
 
 @ti.kernel
@@ -2078,150 +1559,6 @@
         p_next_alpha, p_next_cost, p_next_deriv_0, p_next_deriv_1 = func_ls_point_fn(
             i_b, p_alpha - p_deriv_0 / p_deriv_1, constraint_state
         )
-<<<<<<< HEAD
-        # timer.stamp("_func_update_qacc")
-        self._func_update_contact_force(
-            links_state=self._solver.links_state,
-            collider_state=self._collider._collider_state,
-            constraint_state=self.constraint_state,
-            static_rigid_sim_config=self._solver._static_rigid_sim_config,
-        )
-        # timer.stamp("compute force")
-
-    @ti.kernel
-    def _func_update_contact_force(
-        self_unused,
-        links_state: array_class.LinksState,
-        collider_state: ti.template(),
-        constraint_state: ti.template(),
-        static_rigid_sim_config: ti.template(),
-    ):
-        n_links = links_state.contact_force.shape[0]
-        _B = links_state.contact_force.shape[1]
-
-        ti.loop_config(serialize=static_rigid_sim_config.para_level < gs.PARA_LEVEL.ALL)
-        for i_l, i_b in ti.ndrange(n_links, _B):
-            links_state.contact_force[i_l, i_b] = ti.Vector.zero(gs.ti_float, 3)
-
-        ti.loop_config(serialize=static_rigid_sim_config.para_level < gs.PARA_LEVEL.ALL)
-        for i_b in range(_B):
-            const_start = constraint_state.n_constraints_equality[i_b]
-            for i_c in range(collider_state.n_contacts[i_b]):
-                contact_data = collider_state.contact_data[i_c, i_b]
-
-                force = ti.Vector.zero(gs.ti_float, 3)
-                d1, d2 = gu.ti_orthogonals(contact_data.normal)
-                for i_dir in range(4):
-                    d = (2 * (i_dir % 2) - 1) * (d1 if i_dir < 2 else d2)
-                    n = d * contact_data.friction - contact_data.normal
-                    force += n * constraint_state.efc_force[i_c * 4 + i_dir + const_start, i_b]
-
-                collider_state.contact_data[i_c, i_b].force = force
-
-                links_state.contact_force[contact_data.link_a, i_b] = (
-                    links_state.contact_force[contact_data.link_a, i_b] - force
-                )
-                links_state.contact_force[contact_data.link_b, i_b] = (
-                    links_state.contact_force[contact_data.link_b, i_b] + force
-                )
-
-    @ti.kernel
-    def _func_update_qacc(
-        self_unused,
-        dofs_state: array_class.DofsState,
-        constraint_state: ti.template(),
-        static_rigid_sim_config: ti.template(),
-    ):
-        n_dofs = dofs_state.acc.shape[0]
-        _B = dofs_state.acc.shape[1]
-        ti.loop_config(serialize=static_rigid_sim_config.para_level < gs.PARA_LEVEL.ALL)
-        for i_d, i_b in ti.ndrange(n_dofs, _B):
-            dofs_state.acc[i_d, i_b] = constraint_state.qacc[i_d, i_b]
-            dofs_state.qf_constraint[i_d, i_b] = constraint_state.qfrc_constraint[i_d, i_b]
-            dofs_state.force[i_d, i_b] += constraint_state.qfrc_constraint[i_d, i_b]
-
-        for i_d, i_b in ti.ndrange(n_dofs, _B):
-            self_unused.qacc_ws[i_d, i_b] = constraint_state.qacc[i_d, i_b]
-
-    @ti.kernel
-    def _func_solve(
-        self_unused,
-        entities_info: array_class.EntitiesInfo,
-        dofs_state: array_class.DofsState,
-        constraint_state: ti.template(),
-        rigid_global_info: ti.template(),
-        static_rigid_sim_config: ti.template(),
-    ):
-        _B = constraint_state.grad.shape[1]
-        n_dofs = constraint_state.grad.shape[0]
-        ti.loop_config(serialize=static_rigid_sim_config.para_level < gs.PARA_LEVEL.ALL)
-        for i_b in range(_B):
-            # this safeguard seems not necessary in normal execution
-            # if self.n_constraints[i_b] > 0 or self.cost_ws[i_b] < self.cost[i_b]:
-            if constraint_state.n_constraints[i_b] > 0:
-                tol_scaled = (
-                    rigid_global_info.meaninertia[i_b] * ti.max(1, n_dofs)
-                ) * static_rigid_sim_config.tolerance
-                for it in range(static_rigid_sim_config.iterations):
-                    self_unused._func_solve_body(
-                        i_b,
-                        entities_info=entities_info,
-                        dofs_state=dofs_state,
-                        rigid_global_info=rigid_global_info,
-                        constraint_state=constraint_state,
-                        static_rigid_sim_config=static_rigid_sim_config,
-                    )
-                    if constraint_state.improved[i_b] < 1:
-                        break
-
-                    gradient = gs.ti_float(0.0)
-                    for i_d in range(n_dofs):
-                        gradient += constraint_state.grad[i_d, i_b] * constraint_state.grad[i_d, i_b]
-                    gradient = ti.sqrt(gradient)
-                    improvement = constraint_state.prev_cost[i_b] - constraint_state.cost[i_b]
-                    if gradient < tol_scaled or improvement < tol_scaled:
-                        break
-
-    @ti.func
-    def _func_ls_init(
-        self_unused,
-        i_b,
-        entities_info,
-        dofs_state,
-        constraint_state,
-        rigid_global_info,
-        static_rigid_sim_config: ti.template(),
-    ):
-        rgi = rigid_global_info
-        n_dofs = constraint_state.search.shape[0]
-        n_entities = entities_info.dof_start.shape[0]
-        # mv and jv
-        for i_e in range(n_entities):
-            for i_d1 in range(entities_info.dof_start[i_e], entities_info.dof_end[i_e]):
-                mv = gs.ti_float(0.0)
-                for i_d2 in range(entities_info.dof_start[i_e], entities_info.dof_end[i_e]):
-                    mv += rgi.mass_mat[i_d1, i_d2, i_b] * constraint_state.search[i_d2, i_b]
-                constraint_state.mv[i_d1, i_b] = mv
-
-        for i_c in range(constraint_state.n_constraints[i_b]):
-            jv = gs.ti_float(0.0)
-            if ti.static(static_rigid_sim_config.sparse_solve):
-                for i_d_ in range(constraint_state.jac_n_relevant_dofs[i_c, i_b]):
-                    i_d = constraint_state.jac_relevant_dofs[i_c, i_d_, i_b]
-                    jv += constraint_state.jac[i_c, i_d, i_b] * constraint_state.search[i_d, i_b]
-            else:
-                for i_d in range(n_dofs):
-                    jv += constraint_state.jac[i_c, i_d, i_b] * constraint_state.search[i_d, i_b]
-            constraint_state.jv[i_c, i_b] = jv
-
-        # quad and quad_gauss
-        quad_gauss_1 = gs.ti_float(0.0)
-        quad_gauss_2 = gs.ti_float(0.0)
-        for i_d in range(n_dofs):
-            quad_gauss_1 += (
-                constraint_state.search[i_d, i_b] * constraint_state.Ma[i_d, i_b]
-                - constraint_state.search[i_d, i_b] * dofs_state.force[i_d, i_b]
-=======
     return flag, p_alpha, p_cost, p_deriv_0, p_deriv_1, p_next_alpha, p_next_cost, p_next_deriv_0, p_next_deriv_1
 
 
@@ -2251,7 +1588,6 @@
         for i_d in range(n_dofs):
             constraint_state.qacc[i_d, i_b] = (
                 constraint_state.qacc[i_d, i_b] + constraint_state.search[i_d, i_b] * alpha
->>>>>>> b16f229f
             )
             constraint_state.Ma[i_d, i_b] = constraint_state.Ma[i_d, i_b] + constraint_state.mv[i_d, i_b] * alpha
 
@@ -2353,15 +1689,7 @@
 
     if ti.static(static_rigid_sim_config.sparse_solve):
         for i_d in range(n_dofs):
-<<<<<<< HEAD
-            v = 0.5 * (Ma[i_d, i_b] - dofs_state.force[i_d, i_b]) * (qacc[i_d, i_b] - dofs_state.acc_smooth[i_d, i_b])
-            constraint_state.gauss[i_b] = constraint_state.gauss[i_b] + v
-            cost[i_b] = cost[i_b] + v
-
-        # D * (Jx - aref) ** 2
-=======
             constraint_state.qfrc_constraint[i_d, i_b] = gs.ti_float(0.0)
->>>>>>> b16f229f
         for i_c in range(constraint_state.n_constraints[i_b]):
             for i_d_ in range(constraint_state.jac_n_relevant_dofs[i_c, i_b]):
                 i_d = constraint_state.jac_relevant_dofs[i_c, i_d_, i_b]
@@ -2371,21 +1699,6 @@
                 )
     else:
         for i_d in range(n_dofs):
-<<<<<<< HEAD
-            constraint_state.grad[i_d, i_b] = (
-                constraint_state.Ma[i_d, i_b] - dofs_state.force[i_d, i_b] - constraint_state.qfrc_constraint[i_d, i_b]
-            )
-
-        if ti.static(static_rigid_sim_config.solver_type == gs.constraint_solver.CG):
-            self_unused._solver._func_solve_mass_batched(
-                constraint_state.grad,
-                constraint_state.Mgrad,
-                i_b,
-                entities_info=entities_info,
-                rigid_global_info=rigid_global_info,
-                static_rigid_sim_config=static_rigid_sim_config,
-            )
-=======
             qfrc_constraint = gs.ti_float(0.0)
             for i_c in range(constraint_state.n_constraints[i_b]):
                 qfrc_constraint += constraint_state.jac[i_c, i_d, i_b] * constraint_state.efc_force[i_c, i_b]
@@ -2404,70 +1717,8 @@
             * constraint_state.Jaref[i_c, i_b]
             * constraint_state.active[i_c, i_b]
         )
->>>>>>> b16f229f
-
-
-<<<<<<< HEAD
-    @ti.func
-    def initialize_Jaref(
-        self_unused,
-        qacc,
-        constraint_state,
-        static_rigid_sim_config: ti.template(),
-    ):
-        _B = constraint_state.jac.shape[2]
-        n_dofs = constraint_state.jac.shape[1]
-        ti.loop_config(serialize=static_rigid_sim_config.para_level < gs.PARA_LEVEL.ALL)
-        for i_b in range(_B):
-            for i_c in range(constraint_state.n_constraints[i_b]):
-                Jaref = -constraint_state.aref[i_c, i_b]
-                if ti.static(static_rigid_sim_config.sparse_solve):
-                    for i_d_ in range(constraint_state.jac_n_relevant_dofs[i_c, i_b]):
-                        i_d = constraint_state.jac_relevant_dofs[i_c, i_d_, i_b]
-                        Jaref += constraint_state.jac[i_c, i_d, i_b] * qacc[i_d, i_b]
-                else:
-                    for i_d in range(n_dofs):
-                        Jaref += constraint_state.jac[i_c, i_d, i_b] * qacc[i_d, i_b]
-                constraint_state.Jaref[i_c, i_b] = Jaref
-
-    @ti.func
-    def initialize_Ma(
-        self_unused,
-        Ma,
-        qacc,
-        entities_info,
-        rigid_global_info,
-        static_rigid_sim_config: ti.template(),
-    ):
-        rgi = rigid_global_info
-        _B = rgi.mass_mat.shape[2]
-        n_entities = entities_info.n_links.shape[0]
-        ti.loop_config(serialize=static_rigid_sim_config.para_level < gs.PARA_LEVEL.PARTIAL)
-        for i_e, i_b in ti.ndrange(n_entities, _B):
-            for i_d1_ in range(entities_info.n_dofs[i_e]):
-                i_d1 = entities_info.dof_start[i_e] + i_d1_
-                Ma_ = gs.ti_float(0.0)
-                for i_d2 in range(entities_info.dof_start[i_e], entities_info.dof_end[i_e]):
-                    Ma_ += rgi.mass_mat[i_d1, i_d2, i_b] * qacc[i_d2, i_b]
-                Ma[i_d1, i_b] = Ma_
-
-    @ti.kernel
-    def _func_init_solver(
-        self_unused,
-        dofs_state: array_class.DofsState,
-        entities_info: array_class.EntitiesInfo,
-        constraint_state: ti.template(),
-        rigid_global_info: ti.template(),
-        static_rigid_sim_config: ti.template(),
-    ):
-        _B = dofs_state.acc_smooth.shape[1]
-        n_dofs = dofs_state.acc_smooth.shape[0]
-        # check if warm start
-        self_unused.initialize_Jaref(
-            qacc=constraint_state.qacc_ws,
-            constraint_state=constraint_state,
-            static_rigid_sim_config=static_rigid_sim_config,
-=======
+
+
 @ti.func
 def func_update_gradient(
     i_b,
@@ -2482,7 +1733,6 @@
     for i_d in range(n_dofs):
         constraint_state.grad[i_d, i_b] = (
             constraint_state.Ma[i_d, i_b] - dofs_state.force[i_d, i_b] - constraint_state.qfrc_constraint[i_d, i_b]
->>>>>>> b16f229f
         )
 
     if ti.static(static_rigid_sim_config.solver_type == gs.constraint_solver.CG):
