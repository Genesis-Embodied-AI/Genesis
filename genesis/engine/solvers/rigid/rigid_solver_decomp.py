--- conflicted
+++ resolved
@@ -5496,21 +5496,6 @@
                     if ti.abs(force) > gs.EPS:
                         wakeup = True
 
-<<<<<<< HEAD
-        if ti.static(static_rigid_sim_config.use_hibernation):
-            if entities_state.hibernated[i_e, i_b] and wakeup:
-                func_wakeup_entity_and_its_temp_island(
-                    i_e,
-                    i_b,
-                    entities_state,
-                    entities_info,
-                    dofs_state,
-                    links_state,
-                    geoms_state,
-                    rigid_global_info,
-                    contact_island,
-                )
-=======
         if ti.static(static_rigid_sim_config.use_hibernation) and entities_state.hibernated[i_e, i_b] and wakeup:
             func_wakeup_entity_and_its_temp_island(
                 i_e,
@@ -5523,7 +5508,6 @@
                 rigid_global_info,
                 contact_island_state,
             )
->>>>>>> f8802e55
 
     if ti.static(static_rigid_sim_config.use_hibernation):
         ti.loop_config(serialize=static_rigid_sim_config.para_level < gs.PARA_LEVEL.ALL)
