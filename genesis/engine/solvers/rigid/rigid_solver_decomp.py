from typing import Literal, TYPE_CHECKING
from dataclasses import dataclass

import numpy as np
import torch
import numpy.typing as npt
import taichi as ti

import genesis as gs
from genesis.engine.entities.base_entity import Entity
from genesis.options.solvers import RigidOptions
import genesis.utils.geom as gu
from genesis.utils import linalg as lu
from genesis.utils.misc import ti_field_to_torch, DeprecationError, ALLOCATE_TENSOR_WARNING
from genesis.engine.entities import AvatarEntity, DroneEntity, RigidEntity
from genesis.engine.states.solvers import RigidSolverState
from genesis.styles import colors, formats
import genesis.utils.array_class as array_class

from ..base_solver import Solver
from .collider_decomp import Collider
from .constraint_solver_decomp import ConstraintSolver
from .constraint_solver_decomp_island import ConstraintSolverIsland
from ....utils.sdf_decomp import SDF

if TYPE_CHECKING:
    from genesis.engine.scene import Scene
    from genesis.engine.simulator import Simulator


# minimum constraint impedance
IMP_MIN = 0.0001
# maximum constraint impedance
IMP_MAX = 0.9999

# Minimum ratio between simulation timestep `_substep_dt` and time constant of constraints
TIME_CONSTANT_SAFETY_FACTOR = 2.0


def _sanitize_sol_params(
    sol_params: npt.NDArray[np.float64], min_timeconst: float, default_timeconst: float | None = None
):
    assert sol_params.shape[-1] == 7
    timeconst, dampratio, dmin, dmax, width, mid, power = sol_params.reshape((-1, 7)).T
    if default_timeconst is None:
        default_timeconst = min_timeconst
    if (timeconst < gs.EPS).any():
        gs.logger.debug(
            f"Constraint solver time constant not specified. Using default value (`{default_timeconst:0.6g}`)."
        )
    invalid_mask = (timeconst > gs.EPS) & (timeconst + gs.EPS < min_timeconst)
    if invalid_mask.any():
        gs.logger.warning(
            "Constraint solver time constant should be greater than 2*substep_dt. timeconst is changed from "
            f"`{min(timeconst[invalid_mask]):0.6g}` to `{min_timeconst:0.6g}`). Decrease simulation timestep or "
            "increase timeconst to avoid altering the original value."
        )
    timeconst[timeconst < gs.EPS] = default_timeconst
    timeconst[:] = timeconst.clip(min_timeconst)
    dampratio[:] = dampratio.clip(0.0)
    dmin[:] = dmin.clip(IMP_MIN, IMP_MAX)
    dmax[:] = dmax.clip(IMP_MIN, IMP_MAX)
    mid[:] = mid.clip(IMP_MIN, IMP_MAX)
    width[:] = width.clip(0.0)
    power[:] = power.clip(1)


@ti.data_oriented
class RigidSolver(Solver):
    # ------------------------------------------------------------------------------------
    # --------------------------------- Initialization -----------------------------------
    # ------------------------------------------------------------------------------------

    @ti.data_oriented
    class StaticRigidSimConfig:
        def __init__(self, **kwargs):
            for key, value in kwargs.items():
                setattr(self, key, value)

        # # store static arguments here
        # para_level: int = 0
        # use_hibernation: bool = False
        # use_contact_island: bool = False
        # batch_links_info: bool = False
        # batch_dofs_info: bool = False
        # batch_joints_info: bool = False
        # enable_mujoco_compatibility: bool = False
        # enable_multi_contact: bool = True
        # enable_self_collision: bool = True
        # enable_adjacent_collision: bool = False
        # enable_collision: bool = False
        # box_box_detection: bool = False
        # integrator: gs.integrator = gs.integrator.implicitfast
        # sparse_solve: bool = False
        # solver_type: gs.constraint_solver = gs.constraint_solver.CG
        # # dynamic properties
        # substep_dt: float = 0.01
        # iterations: int = 10
        # tolerance: float = 1e-6
        # ls_iterations: int = 10
        # ls_tolerance: float = 1e-6

    def __init__(self, scene: "Scene", sim: "Simulator", options: RigidOptions) -> None:
        super().__init__(scene, sim, options)

        # options
        self._enable_collision = options.enable_collision
        self._enable_multi_contact = options.enable_multi_contact
        self._enable_mujoco_compatibility = options.enable_mujoco_compatibility
        self._enable_joint_limit = options.enable_joint_limit
        self._enable_self_collision = options.enable_self_collision
        self._enable_adjacent_collision = options.enable_adjacent_collision
        self._disable_constraint = options.disable_constraint
        self._max_collision_pairs = options.max_collision_pairs
        self._integrator = options.integrator
        self._box_box_detection = options.box_box_detection

        self._use_contact_island = options.use_contact_island
        self._use_hibernation = options.use_hibernation and options.use_contact_island
        if options.use_hibernation and not options.use_contact_island:
            gs.logger.warning(
                "`use_hibernation` is set to False because `use_contact_island=False`. Please set "
                "`use_contact_island=True` if you want to use hibernation"
            )

        self._hibernation_thresh_vel = options.hibernation_thresh_vel
        self._hibernation_thresh_acc = options.hibernation_thresh_acc

        if options.contact_resolve_time is not None:
            gs.logger.warning(
                "Rigid option 'contact_resolve_time' is deprecated and will be remove in future release. Please "
                "use 'constraint_timeconst' instead."
            )
        self._sol_min_timeconst = TIME_CONSTANT_SAFETY_FACTOR * self._substep_dt
        self._sol_default_timeconst = max(options.constraint_timeconst, self._sol_min_timeconst)

        if not options.use_gjk_collision and self._substep_dt < 0.002:
            gs.logger.warning(
                "Using a simulation timestep smaller than 2ms is not recommended for 'use_gjk_collision=False' as it "
                "could lead to numerically unstable collision detection."
            )

        self._options = options

        self._cur_step = -1

    def add_entity(self, idx, material, morph, surface, visualize_contact) -> Entity:
        if isinstance(material, gs.materials.Avatar):
            EntityClass = AvatarEntity
            if visualize_contact:
                gs.raise_exception("AvatarEntity does not support 'visualize_contact=True'.")
        else:
            if isinstance(morph, gs.morphs.Drone):
                EntityClass = DroneEntity
            else:
                EntityClass = RigidEntity

        if morph.is_free:
            verts_state_start = self.n_free_verts
        else:
            verts_state_start = self.n_fixed_verts

        morph._enable_mujoco_compatibility = self._enable_mujoco_compatibility

        entity = EntityClass(
            scene=self._scene,
            solver=self,
            material=material,
            morph=morph,
            surface=surface,
            idx=idx,
            idx_in_solver=self.n_entities,
            link_start=self.n_links,
            joint_start=self.n_joints,
            q_start=self.n_qs,
            dof_start=self.n_dofs,
            geom_start=self.n_geoms,
            cell_start=self.n_cells,
            vert_start=self.n_verts,
            verts_state_start=verts_state_start,
            face_start=self.n_faces,
            edge_start=self.n_edges,
            vgeom_start=self.n_vgeoms,
            vvert_start=self.n_vverts,
            vface_start=self.n_vfaces,
            visualize_contact=visualize_contact,
        )
        self._entities.append(entity)

        return entity

    def build(self):
        super().build()
        self.n_envs = self.sim.n_envs
        self._B = self.sim._B
        self._para_level = self.sim._para_level

        for entity in self._entities:
            entity._build()

        self._n_qs = self.n_qs
        self._n_dofs = self.n_dofs
        self._n_links = self.n_links
        self._n_joints = self.n_joints
        self._n_geoms = self.n_geoms
        self._n_cells = self.n_cells
        self._n_verts = self.n_verts
        self._n_free_verts = self.n_free_verts
        self._n_fixed_verts = self.n_fixed_verts
        self._n_faces = self.n_faces
        self._n_edges = self.n_edges
        self._n_vgeoms = self.n_vgeoms
        self._n_vfaces = self.n_vfaces
        self._n_vverts = self.n_vverts
        self._n_entities = self.n_entities
        self._n_equalities = self.n_equalities

        self._geoms = self.geoms
        self._vgeoms = self.vgeoms
        self._links = self.links
        self._joints = self.joints
        self._equalities = self.equalities

        base_links_idx = []
        for link in self.links:
            if link.parent_idx == -1 and link.is_fixed:
                base_links_idx.append(link.idx)
        for joint in self.joints:
            if joint.type == gs.JOINT_TYPE.FREE:
                base_links_idx.append(joint.link.idx)
        self._base_links_idx = torch.tensor(base_links_idx, dtype=gs.tc_int, device=gs.device)

        # used for creating dummy fields for compilation to work
        self.n_qs_ = max(1, self.n_qs)
        self.n_dofs_ = max(1, self.n_dofs)
        self.n_links_ = max(1, self.n_links)
        self.n_joints_ = max(1, self.n_joints)
        self.n_geoms_ = max(1, self.n_geoms)
        self.n_cells_ = max(1, self.n_cells)
        self.n_verts_ = max(1, self.n_verts)
        self.n_faces_ = max(1, self.n_faces)
        self.n_edges_ = max(1, self.n_edges)
        self.n_vgeoms_ = max(1, self.n_vgeoms)
        self.n_vfaces_ = max(1, self.n_vfaces)
        self.n_vverts_ = max(1, self.n_vverts)
        self.n_entities_ = max(1, self.n_entities)
        self.n_free_verts_ = max(1, self.n_free_verts)
        self.n_fixed_verts_ = max(1, self.n_fixed_verts)

        self.n_equalities_candidate = max(1, self.n_equalities + self._options.max_dynamic_constraints)

        self._static_rigid_sim_config = self.StaticRigidSimConfig(
            para_level=self.sim._para_level,
            use_hibernation=getattr(self, "_use_hibernation", False),
            use_contact_island=getattr(self, "_use_contact_island", False),
            batch_links_info=getattr(self._options, "batch_links_info", False),
            batch_dofs_info=getattr(self._options, "batch_dofs_info", False),
            batch_joints_info=getattr(self._options, "batch_joints_info", False),
            enable_mujoco_compatibility=getattr(self, "_enable_mujoco_compatibility", False),
            enable_multi_contact=getattr(self, "_enable_multi_contact", True),
            enable_self_collision=getattr(self, "_enable_self_collision", True),
            enable_adjacent_collision=getattr(self, "_enable_adjacent_collision", False),
            enable_collision=getattr(self, "_enable_collision", False),
            box_box_detection=getattr(self, "_box_box_detection", False),
            integrator=getattr(self, "_integrator", gs.integrator.implicitfast),
            sparse_solve=getattr(self._options, "sparse_solve", False),
            solver_type=getattr(self._options, "constraint_solver", gs.constraint_solver.CG),
            # dynamic properties
            substep_dt=self._substep_dt,
            iterations=getattr(self._options, "iterations", 10),
            tolerance=getattr(self._options, "tolerance", 1e-6),
            ls_iterations=getattr(self._options, "ls_iterations", 10),
            ls_tolerance=getattr(self._options, "ls_tolerance", 1e-6),
            n_equalities=self._n_equalities,
            n_equalities_candidate=self.n_equalities_candidate,
        )

        # when the migration is finished, we will remove the about two lines
        self._func_vel_at_point = func_vel_at_point
        self._func_apply_external_force = func_apply_external_force

        if self.is_active():

            self.data_manager = array_class.DataManager(self)

            self._rigid_global_info = self.data_manager.rigid_global_info
            if self._use_hibernation:
                self.n_awake_dofs = self._rigid_global_info.n_awake_dofs
                self.awake_dofs = self._rigid_global_info.awake_dofs
                self.n_awake_links = self._rigid_global_info.n_awake_links
                self.awake_links = self._rigid_global_info.awake_links
                self.n_awake_entities = self._rigid_global_info.data_manager.n_awake_entities
                self.awake_entities = self._rigid_global_info.data_manager.awake_entities

            self._init_mass_mat()
            self._init_dof_fields()

            self._init_vert_fields()
            self._init_vvert_fields()
            self._init_geom_fields()
            self._init_vgeom_fields()
            self._init_link_fields()
            self._init_entity_fields()
            self._init_equality_fields()

            self._init_envs_offset()
            self._init_sdf()
            self._init_collider()
            self._init_constraint_solver()

            # Compute state in neutral configuration at rest
            kernel_forward_kinematics_links_geoms(
                self._scene._envs_idx,
                links_state=self.links_state,
                links_info=self.links_info,
                joints_state=self.joints_state,
                joints_info=self.joints_info,
                dofs_state=self.dofs_state,
                dofs_info=self.dofs_info,
                geoms_state=self.geoms_state,
                geoms_info=self.geoms_info,
                entities_info=self.entities_info,
                rigid_global_info=self._rigid_global_info,
                static_rigid_sim_config=self._static_rigid_sim_config,
            )
            self._init_invweight()
            kernel_init_meaninertia(
                rigid_global_info=self._rigid_global_info,
                entities_info=self.entities_info,
                static_rigid_sim_config=self._static_rigid_sim_config,
            )

    def _init_invweight(self):
        # Early return if no DoFs. This is essential to avoid segfault on CUDA.
        if self._n_dofs == 0:
            return

        # Compute mass matrix without any implicit damping terms
        kernel_compute_mass_matrix(
            links_state=self.links_state,
            links_info=self.links_info,
            dofs_state=self.dofs_state,
            dofs_info=self.dofs_info,
            entities_info=self.entities_info,
            rigid_global_info=self._rigid_global_info,
            static_rigid_sim_config=self._static_rigid_sim_config,
            decompose=True,
        )

        # Define some proxies for convenience
        mass_mat_D_inv = self._rigid_global_info.mass_mat_D_inv.to_numpy()[:, 0]
        mass_mat_L = self._rigid_global_info.mass_mat_L.to_numpy()[:, :, 0]
        offsets = self.links_state.i_pos.to_numpy()[:, 0]
        cdof_ang = self.dofs_state.cdof_ang.to_numpy()[:, 0]
        cdof_vel = self.dofs_state.cdof_vel.to_numpy()[:, 0]
        links_joint_start = self.links_info.joint_start.to_numpy()
        links_joint_end = self.links_info.joint_end.to_numpy()
        links_dof_end = self.links_info.dof_end.to_numpy()
        links_n_dofs = self.links_info.n_dofs.to_numpy()
        links_parent_idx = self.links_info.parent_idx.to_numpy()
        joints_type = self.joints_info.type.to_numpy()
        joints_dof_start = self.joints_info.dof_start.to_numpy()
        joints_n_dofs = self.joints_info.n_dofs.to_numpy()
        if self._options.batch_links_info:
            links_joint_start = links_joint_start[:, 0]
            links_joint_end = links_joint_end[:, 0]
            links_dof_end = links_dof_end[:, 0]
            links_n_dofs = links_n_dofs[:, 0]
            links_parent_idx = links_parent_idx[:, 0]
        if self._options.batch_joints_info:
            joints_type = joints_type[:, 0]
            joints_dof_start = joints_dof_start[:, 0]
            joints_n_dofs = joints_n_dofs[:, 0]

        # Compute the inverted mass matrix efficiently
        mass_mat_L_inv = np.eye(self.n_dofs_)
        for i in range(self.n_dofs_):
            for j in range(i):
                mass_mat_L_inv[i] -= mass_mat_L[i, j] * mass_mat_L_inv[j]
        mass_mat_inv = (mass_mat_L_inv * mass_mat_D_inv) @ mass_mat_L_inv.T

        # Compute links invweight
        links_invweight = np.zeros((self._n_links, 2), dtype=gs.np_float)
        for i_l in range(self._n_links):
            jacp = np.zeros((3, self._n_dofs))
            jacr = np.zeros((3, self._n_dofs))

            offset = offsets[i_l]

            j_l = i_l
            while j_l != -1:
                for i_d_ in range(links_n_dofs[j_l]):
                    i_d = links_dof_end[j_l] - i_d_ - 1
                    jacp[:, i_d] = cdof_vel[i_d] + np.cross(cdof_ang[i_d], offset)
                    jacr[:, i_d] = cdof_ang[i_d]
                j_l = links_parent_idx[j_l]

            jac = np.concatenate((jacp, jacr), axis=0)

            A = jac @ mass_mat_inv @ jac.T
            A_diag = np.diag(A)

            links_invweight[i_l, 0] = A_diag[:3].mean()
            links_invweight[i_l, 1] = A_diag[3:].mean()

        # Compute dofs invweight
        dofs_invweight = np.zeros((self._n_dofs,), dtype=gs.np_float)
        for i_l in range(self._n_links):
            for i_j in range(links_joint_start[i_l], links_joint_end[i_l]):
                joint_type = joints_type[i_j]
                if joint_type == gs.JOINT_TYPE.FIXED:
                    continue

                dof_start = joints_dof_start[i_j]
                n_dofs = joints_n_dofs[i_j]
                jac = np.zeros((n_dofs, self._n_dofs))
                for i_d_ in range(n_dofs):
                    jac[i_d_, dof_start + i_d_] = 1.0

                A = jac @ mass_mat_inv @ jac.T
                A_diag = np.diag(A)

                if joint_type == gs.JOINT_TYPE.FREE:
                    dofs_invweight[dof_start : (dof_start + 3)] = A_diag[:3].mean()
                    dofs_invweight[(dof_start + 3) : (dof_start + 6)] = A_diag[3:].mean()
                elif joint_type == gs.JOINT_TYPE.SPHERICAL:
                    dofs_invweight[dof_start : (dof_start + 3)] = A_diag[:3].mean()
                else:  # REVOLUTE or PRISMATIC
                    dofs_invweight[dof_start] = A_diag[0]

        # Update links and dofs invweight for values that are not already pre-computed
        kernel_init_invweight(
            links_invweight,
            dofs_invweight,
            links_info=self.links_info,
            dofs_info=self.dofs_info,
        )

    def _batch_shape(self, shape=None, first_dim=False, B=None):
        if B is None:
            B = self._B

        if shape is None:
            return (B,)
        elif type(shape) in [list, tuple]:
            return (B,) + shape if first_dim else shape + (B,)
        else:
            return (B, shape) if first_dim else (shape, B)

    def _init_mass_mat(self):
        self.mass_mat = self._rigid_global_info.mass_mat
        self.mass_mat_L = self._rigid_global_info.mass_mat_L
        self.mass_mat_D_inv = self._rigid_global_info.mass_mat_D_inv
        self._mass_mat_mask = self._rigid_global_info._mass_mat_mask
        self.meaninertia = self._rigid_global_info.meaninertia
        # self.mass_mat = ti.field(dtype=gs.ti_float, shape=self._batch_shape((self.n_dofs_, self.n_dofs_)))
        # self.mass_mat_L = ti.field(dtype=gs.ti_float, shape=self._batch_shape((self.n_dofs_, self.n_dofs_)))
        # self.mass_mat_D_inv = ti.field(dtype=gs.ti_float, shape=self._batch_shape((self.n_dofs_,)))

        # self._mass_mat_mask = ti.field(dtype=gs.ti_int, shape=self._batch_shape(self.n_entities_))
        self._rigid_global_info._mass_mat_mask.fill(1)

        # self.meaninertia = ti.field(dtype=gs.ti_float, shape=self._batch_shape())

        # tree structure information
        mass_parent_mask = np.zeros((self.n_dofs_, self.n_dofs_), dtype=gs.np_float)

        for i in range(self.n_links):
            j = i
            while j != -1:
                for i_d, j_d in ti.ndrange(
                    (self.links[i].dof_start, self.links[i].dof_end), (self.links[j].dof_start, self.links[j].dof_end)
                ):
                    mass_parent_mask[i_d, j_d] = 1.0
                j = self.links[j].parent_idx

        # self.mass_parent_mask = ti.field(dtype=gs.ti_float, shape=(self.n_dofs_, self.n_dofs_))

        self._rigid_global_info.mass_parent_mask.from_numpy(mass_parent_mask)

        # just in case
        self._rigid_global_info.mass_mat_L.fill(0)
        self._rigid_global_info.mass_mat_D_inv.fill(0)
        self._rigid_global_info.meaninertia.fill(0)

        # self._rigid_global_info.mass_mat = self.mass_mat
        # self._rigid_global_info.mass_mat_L = self.mass_mat_L
        # self._rigid_global_info.mass_mat_D_inv = self.mass_mat_D_inv
        # self._rigid_global_info._mass_mat_mask = self._mass_mat_mask
        # self._rigid_global_info.meaninertia = self.meaninertia
        # self._rigid_global_info.mass_parent_mask = self.mass_parent_mask
        # self._rigid_global_info.gravity = self._gravity

        gravity = np.repeat(self.sim.gravity[None], self._B, axis=0)
        self._rigid_global_info.gravity.from_numpy(gravity)

    def _init_dof_fields(self):
        # if self._use_hibernation:
        #     # we are going to move n_awake_dofs and awake_dofs to _rigid_global_info completely after migration.
        #     # But right now, other kernels are still using self.n_awake_dofs and self.awake_dofs
        #     # so we need to keep them in self for now.
        #     self.n_awake_dofs = self._rigid_global_info.n_awake_dofs
        #     self.awake_dofs = self._rigid_global_info.awake_dofs

        # struct_dof_info = ti.types.struct(
        #     stiffness=gs.ti_float,
        #     invweight=gs.ti_float,
        #     armature=gs.ti_float,
        #     damping=gs.ti_float,
        #     motion_ang=gs.ti_vec3,
        #     motion_vel=gs.ti_vec3,
        #     limit=gs.ti_vec2,
        #     dof_start=gs.ti_int,  # dof_start of its entity
        #     kp=gs.ti_float,
        #     kv=gs.ti_float,
        #     force_range=gs.ti_vec2,
        # )

        # struct_dof_state = ti.types.struct(
        #     force=gs.ti_float,
        #     qf_bias=gs.ti_float,
        #     qf_passive=gs.ti_float,
        #     qf_actuator=gs.ti_float,
        #     qf_applied=gs.ti_float,
        #     act_length=gs.ti_float,
        #     pos=gs.ti_float,
        #     vel=gs.ti_float,
        #     acc=gs.ti_float,
        #     acc_smooth=gs.ti_float,
        #     qf_smooth=gs.ti_float,
        #     qf_constraint=gs.ti_float,
        #     cdof_ang=gs.ti_vec3,
        #     cdof_vel=gs.ti_vec3,
        #     cdofvel_ang=gs.ti_vec3,
        #     cdofvel_vel=gs.ti_vec3,
        #     cdofd_ang=gs.ti_vec3,
        #     cdofd_vel=gs.ti_vec3,
        #     f_vel=gs.ti_vec3,
        #     f_ang=gs.ti_vec3,
        #     ctrl_force=gs.ti_float,
        #     ctrl_pos=gs.ti_float,
        #     ctrl_vel=gs.ti_float,
        #     ctrl_mode=gs.ti_int,
        #     hibernated=gs.ti_int,  # Flag for dofs that converge into a static state (hibernation)
        # )
        # dofs_info_shape = self._batch_shape(self.n_dofs_) if self._options.batch_dofs_info else self.n_dofs_
        # self.dofs_info = struct_dof_info.field(shape=dofs_info_shape, needs_grad=False, layout=ti.Layout.SOA)
        # self.dofs_state = struct_dof_state.field(
        #     shape=self._batch_shape(self.n_dofs_), needs_grad=False, layout=ti.Layout.SOA
        # )

        self.dofs_info = self.data_manager.dofs_info
        self.dofs_state = self.data_manager.dofs_state

        joints = self.joints
        has_dofs = sum(joint.n_dofs for joint in joints) > 0
        if has_dofs:  # handle the case where there is a link with no dofs -- otherwise may cause invalid memory
            kernel_init_dof_fields(
                dofs_motion_ang=np.concatenate([joint.dofs_motion_ang for joint in joints], dtype=gs.np_float),
                dofs_motion_vel=np.concatenate([joint.dofs_motion_vel for joint in joints], dtype=gs.np_float),
                dofs_limit=np.concatenate([joint.dofs_limit for joint in joints], dtype=gs.np_float),
                dofs_invweight=np.concatenate([joint.dofs_invweight for joint in joints], dtype=gs.np_float),
                dofs_stiffness=np.concatenate([joint.dofs_stiffness for joint in joints], dtype=gs.np_float),
                dofs_damping=np.concatenate([joint.dofs_damping for joint in joints], dtype=gs.np_float),
                dofs_armature=np.concatenate([joint.dofs_armature for joint in joints], dtype=gs.np_float),
                dofs_kp=np.concatenate([joint.dofs_kp for joint in joints], dtype=gs.np_float),
                dofs_kv=np.concatenate([joint.dofs_kv for joint in joints], dtype=gs.np_float),
                dofs_force_range=np.concatenate([joint.dofs_force_range for joint in joints], dtype=gs.np_float),
                dofs_info=self.dofs_info,
                dofs_state=self.dofs_state,
                rigid_global_info=self._rigid_global_info,
                static_rigid_sim_config=self._static_rigid_sim_config,
            )

        # just in case
        self.dofs_state.force.fill(0)

    def _init_link_fields(self):
        self.links_info = self.data_manager.links_info
        self.links_state = self.data_manager.links_state

        links = self.links
        kernel_init_link_fields(
            links_parent_idx=np.array([link.parent_idx for link in links], dtype=gs.np_int),
            links_root_idx=np.array([link.root_idx for link in links], dtype=gs.np_int),
            links_q_start=np.array([link.q_start for link in links], dtype=gs.np_int),
            links_dof_start=np.array([link.dof_start for link in links], dtype=gs.np_int),
            links_joint_start=np.array([link.joint_start for link in links], dtype=gs.np_int),
            links_q_end=np.array([link.q_end for link in links], dtype=gs.np_int),
            links_dof_end=np.array([link.dof_end for link in links], dtype=gs.np_int),
            links_joint_end=np.array([link.joint_end for link in links], dtype=gs.np_int),
            links_invweight=np.array([link.invweight for link in links], dtype=gs.np_float),
            links_is_fixed=np.array([link.is_fixed for link in links], dtype=gs.np_int),
            links_pos=np.array([link.pos for link in links], dtype=gs.np_float),
            links_quat=np.array([link.quat for link in links], dtype=gs.np_float),
            links_inertial_pos=np.array([link.inertial_pos for link in links], dtype=gs.np_float),
            links_inertial_quat=np.array([link.inertial_quat for link in links], dtype=gs.np_float),
            links_inertial_i=np.array([link.inertial_i for link in links], dtype=gs.np_float),
            links_inertial_mass=np.array([link.inertial_mass for link in links], dtype=gs.np_float),
            links_entity_idx=np.array([link._entity_idx_in_solver for link in links], dtype=gs.np_int),
            # taichi variables
            links_info=self.links_info,
            links_state=self.links_state,
            rigid_global_info=self._rigid_global_info,
            static_rigid_sim_config=self._static_rigid_sim_config,
        )

        self.joints_info = self.data_manager.joints_info
        self.joints_state = self.data_manager.joints_state

        joints = self.joints
        if joints:
            # Make sure that the constraints parameters are valid
            joints_sol_params = np.array([joint.sol_params for joint in joints], dtype=gs.np_float)
            _sanitize_sol_params(joints_sol_params, self._sol_min_timeconst, self._sol_default_timeconst)

            kernel_init_joint_fields(
                joints_type=np.array([joint.type for joint in joints], dtype=gs.np_int),
                joints_sol_params=joints_sol_params,
                joints_q_start=np.array([joint.q_start for joint in joints], dtype=gs.np_int),
                joints_dof_start=np.array([joint.dof_start for joint in joints], dtype=gs.np_int),
                joints_q_end=np.array([joint.q_end for joint in joints], dtype=gs.np_int),
                joints_dof_end=np.array([joint.dof_end for joint in joints], dtype=gs.np_int),
                joints_pos=np.array([joint.pos for joint in joints], dtype=gs.np_float),
                # taichi variables
                joints_info=self.joints_info,
                static_rigid_sim_config=self._static_rigid_sim_config,
            )

        self.qpos0 = self._rigid_global_info.qpos0
        if self.n_qs > 0:
            init_qpos = self._batch_array(self.init_qpos)
            self.qpos0.from_numpy(init_qpos)

        # Check if the initial configuration is out-of-bounds
        self.qpos = self._rigid_global_info.qpos
        is_init_qpos_out_of_bounds = False
        if self.n_qs > 0:
            init_qpos = self._batch_array(self.init_qpos)
            for joint in joints:
                if joint.type in (gs.JOINT_TYPE.REVOLUTE, gs.JOINT_TYPE.PRISMATIC):
                    is_init_qpos_out_of_bounds |= (joint.dofs_limit[0, 0] > init_qpos[joint.q_start]).any()
                    is_init_qpos_out_of_bounds |= (init_qpos[joint.q_start] > joint.dofs_limit[0, 1]).any()
                    # init_qpos[joint.q_start] = np.clip(init_qpos[joint.q_start], *joint.dofs_limit[0])
            self.qpos.from_numpy(init_qpos)
        if is_init_qpos_out_of_bounds:
            gs.logger.warning(
                "Reference robot position exceeds joint limits."
                # "Clipping initial position too make sure it is valid."
            )

        # This is for IK use only
        # TODO: support IK with parallel envs
        # self._rigid_global_info.links_T = ti.Matrix.field(n=4, m=4, dtype=gs.ti_float, shape=self.n_links)
        self.links_T = self._rigid_global_info.links_T

    def _init_vert_fields(self):
        # # collisioin geom
        self.verts_info = self.data_manager.verts_info
        self.faces_info = self.data_manager.faces_info
        self.edges_info = self.data_manager.edges_info
        self.free_verts_state = self.data_manager.free_verts_state
        self.fixed_verts_state = self.data_manager.fixed_verts_state

        if self.n_verts > 0:
            geoms = self.geoms
            kernel_init_vert_fields(
                verts=np.concatenate([geom.init_verts for geom in geoms], dtype=gs.np_float),
                faces=np.concatenate([geom.init_faces + geom.vert_start for geom in geoms], dtype=gs.np_int),
                edges=np.concatenate([geom.init_edges + geom.vert_start for geom in geoms], dtype=gs.np_int),
                normals=np.concatenate([geom.init_normals for geom in geoms], dtype=gs.np_float),
                verts_geom_idx=np.concatenate([np.full(geom.n_verts, geom.idx) for geom in geoms], dtype=gs.np_int),
                init_center_pos=np.concatenate([geom.init_center_pos for geom in geoms], dtype=gs.np_float),
                verts_state_idx=np.concatenate(
                    [np.arange(geom.verts_state_start, geom.verts_state_start + geom.n_verts) for geom in geoms],
                    dtype=gs.np_int,
                ),
                is_free=np.concatenate([np.full(geom.n_verts, geom.is_free) for geom in geoms], dtype=gs.np_int),
                # taichi variables
                verts_info=self.verts_info,
                faces_info=self.faces_info,
                edges_info=self.edges_info,
                static_rigid_sim_config=self._static_rigid_sim_config,
            )

    def _init_vvert_fields(self):
        # visual geom
        self.vverts_info = self.data_manager.vverts_info
        self.vfaces_info = self.data_manager.vfaces_info
        if self.n_vverts > 0:
            vgeoms = self.vgeoms
            kernel_init_vvert_fields(
                vverts=np.concatenate([vgeom.init_vverts for vgeom in vgeoms], dtype=gs.np_float),
                vfaces=np.concatenate([vgeom.init_vfaces + vgeom.vvert_start for vgeom in vgeoms], dtype=gs.np_int),
                vnormals=np.concatenate([vgeom.init_vnormals for vgeom in vgeoms], dtype=gs.np_float),
                vverts_vgeom_idx=np.concatenate(
                    [np.full(vgeom.n_vverts, vgeom.idx) for vgeom in vgeoms], dtype=gs.np_int
                ),
                # taichi variables
                vverts_info=self.vverts_info,
                vfaces_info=self.vfaces_info,
                static_rigid_sim_config=self._static_rigid_sim_config,
            )

    def _init_geom_fields(self):
        self.geoms_info = self.data_manager.geoms_info
        self.geoms_state = self.data_manager.geoms_state
        self.geoms_init_AABB = self._rigid_global_info.geoms_init_AABB
        self._geoms_render_T = np.empty((self.n_geoms_, self._B, 4, 4), dtype=np.float32)

        if self.n_geoms > 0:
            # Make sure that the constraints parameters are valid
            geoms = self.geoms
            geoms_sol_params = np.array([geom.sol_params for geom in geoms], dtype=gs.np_float)
            _sanitize_sol_params(geoms_sol_params, self._sol_min_timeconst, self._sol_default_timeconst)

            # Accurately compute the center of mass of each geometry if possible.
            # Note that the mean vertex position is a bad approximation, which is impeding the ability of MPR to
            # estimate the exact contact information.
            geoms_center = []
            for geom in geoms:
                tmesh = geom.mesh.trimesh
                if tmesh.is_watertight:
                    geoms_center.append(tmesh.center_mass)
                else:
                    # Still fallback to mean vertex position if no better option...
                    geoms_center.append(np.mean(tmesh.vertices, axis=0))

            kernel_init_geom_fields(
                geoms_pos=np.array([geom.init_pos for geom in geoms], dtype=gs.np_float),
                geoms_center=np.array(geoms_center, dtype=gs.np_float),
                geoms_quat=np.array([geom.init_quat for geom in geoms], dtype=gs.np_float),
                geoms_link_idx=np.array([geom.link.idx for geom in geoms], dtype=gs.np_int),
                geoms_type=np.array([geom.type for geom in geoms], dtype=gs.np_int),
                geoms_friction=np.array([geom.friction for geom in geoms], dtype=gs.np_float),
                geoms_sol_params=geoms_sol_params,
                geoms_vert_start=np.array([geom.vert_start for geom in geoms], dtype=gs.np_int),
                geoms_face_start=np.array([geom.face_start for geom in geoms], dtype=gs.np_int),
                geoms_edge_start=np.array([geom.edge_start for geom in geoms], dtype=gs.np_int),
                geoms_verts_state_start=np.array([geom.verts_state_start for geom in geoms], dtype=gs.np_int),
                geoms_vert_end=np.array([geom.vert_end for geom in geoms], dtype=gs.np_int),
                geoms_face_end=np.array([geom.face_end for geom in geoms], dtype=gs.np_int),
                geoms_edge_end=np.array([geom.edge_end for geom in geoms], dtype=gs.np_int),
                geoms_verts_state_end=np.array([geom.verts_state_end for geom in geoms], dtype=gs.np_int),
                geoms_data=np.array([geom.data for geom in geoms], dtype=gs.np_float),
                geoms_is_convex=np.array([geom.is_convex for geom in geoms], dtype=gs.np_int),
                geoms_needs_coup=np.array([geom.needs_coup for geom in geoms], dtype=gs.np_int),
                geoms_contype=np.array([geom.contype for geom in geoms], dtype=np.int32),
                geoms_conaffinity=np.array([geom.conaffinity for geom in geoms], dtype=np.int32),
                geoms_coup_softness=np.array([geom.coup_softness for geom in geoms], dtype=gs.np_float),
                geoms_coup_friction=np.array([geom.coup_friction for geom in geoms], dtype=gs.np_float),
                geoms_coup_restitution=np.array([geom.coup_restitution for geom in geoms], dtype=gs.np_float),
                geoms_is_free=np.array([geom.is_free for geom in geoms], dtype=gs.np_int),
                geoms_is_decomp=np.array([geom.metadata.get("decomposed", False) for geom in geoms], dtype=gs.np_int),
                # taichi variables
                geoms_info=self.geoms_info,
                geoms_state=self.geoms_state,
                verts_info=self.verts_info,
                geoms_init_AABB=self.geoms_init_AABB,
                static_rigid_sim_config=self._static_rigid_sim_config,
            )

    def _init_vgeom_fields(self):

        self.vgeoms_info = self.data_manager.vgeoms_info
        self.vgeoms_state = self.data_manager.vgeoms_state
        self._vgeoms_render_T = np.empty((self.n_vgeoms_, self._B, 4, 4), dtype=np.float32)

        if self.n_vgeoms > 0:
            vgeoms = self.vgeoms
            kernel_init_vgeom_fields(
                vgeoms_pos=np.array([vgeom.init_pos for vgeom in vgeoms], dtype=gs.np_float),
                vgeoms_quat=np.array([vgeom.init_quat for vgeom in vgeoms], dtype=gs.np_float),
                vgeoms_link_idx=np.array([vgeom.link.idx for vgeom in vgeoms], dtype=gs.np_int),
                vgeoms_vvert_start=np.array([vgeom.vvert_start for vgeom in vgeoms], dtype=gs.np_int),
                vgeoms_vface_start=np.array([vgeom.vface_start for vgeom in vgeoms], dtype=gs.np_int),
                vgeoms_vvert_end=np.array([vgeom.vvert_end for vgeom in vgeoms], dtype=gs.np_int),
                vgeoms_vface_end=np.array([vgeom.vface_end for vgeom in vgeoms], dtype=gs.np_int),
                # taichi variables
                vgeoms_info=self.vgeoms_info,
                static_rigid_sim_config=self._static_rigid_sim_config,
            )

    def _init_entity_fields(self):
        # if self._use_hibernation:
        #     self.n_awake_entities = ti.field(dtype=gs.ti_int, shape=self._B)
        #     self.awake_entities = ti.field(dtype=gs.ti_int, shape=self._batch_shape(self.n_entities_))

        # struct_entity_info = ti.types.struct(
        #     dof_start=gs.ti_int,
        #     dof_end=gs.ti_int,
        #     n_dofs=gs.ti_int,
        #     link_start=gs.ti_int,
        #     link_end=gs.ti_int,
        #     n_links=gs.ti_int,
        #     geom_start=gs.ti_int,
        #     geom_end=gs.ti_int,
        #     n_geoms=gs.ti_int,
        #     gravity_compensation=gs.ti_float,
        # )

        # struct_entity_state = ti.types.struct(
        #     hibernated=gs.ti_int,
        # )

        # self.entities_info = struct_entity_info.field(shape=self.n_entities, needs_grad=False, layout=ti.Layout.SOA)
        # self.entities_state = struct_entity_state.field(
        #     shape=self._batch_shape(self.n_entities), needs_grad=False, layout=ti.Layout.SOA
        # )

        self.entities_info = self.data_manager.entities_info
        self.entities_state = self.data_manager.entities_state

        entities = self._entities
        kernel_init_entity_fields(
            entities_dof_start=np.array([entity.dof_start for entity in entities], dtype=gs.np_int),
            entities_dof_end=np.array([entity.dof_end for entity in entities], dtype=gs.np_int),
            entities_link_start=np.array([entity.link_start for entity in entities], dtype=gs.np_int),
            entities_link_end=np.array([entity.link_end for entity in entities], dtype=gs.np_int),
            entities_geom_start=np.array([entity.geom_start for entity in entities], dtype=gs.np_int),
            entities_geom_end=np.array([entity.geom_end for entity in entities], dtype=gs.np_int),
            entities_gravity_compensation=np.array(
                [entity.gravity_compensation for entity in entities], dtype=gs.np_float
            ),
            # taichi variables
            entities_info=self.entities_info,
            entities_state=self.entities_state,
            dofs_info=self.dofs_info,
            rigid_global_info=self._rigid_global_info,
            static_rigid_sim_config=self._static_rigid_sim_config,
        )

    def _init_equality_fields(self):
        self.equalities_info = self.data_manager.equalities_info
        if self.n_equalities > 0:
            equalities = self.equalities

            equalities_sol_params = np.array([equality.sol_params for equality in equalities], dtype=gs.np_float)
            _sanitize_sol_params(
                equalities_sol_params,
                self._sol_min_timeconst,
                self._sol_default_timeconst,
            )

            kernel_init_equality_fields(
                equalities_type=np.array([equality.type for equality in equalities], dtype=gs.np_int),
                equalities_eq_obj1id=np.array([equality.eq_obj1id for equality in equalities], dtype=gs.np_int),
                equalities_eq_obj2id=np.array([equality.eq_obj2id for equality in equalities], dtype=gs.np_int),
                equalities_eq_data=np.array([equality.eq_data for equality in equalities], dtype=gs.np_float),
                equalities_eq_type=np.array([equality.type for equality in equalities], dtype=gs.np_int),
                equalities_sol_params=equalities_sol_params,
                # taichi variables
                equalities_info=self.equalities_info,
                static_rigid_sim_config=self._static_rigid_sim_config,
            )
            if self._use_contact_island:
                gs.logger.warn("contact island is not supported for equality constraints yet")

    def _init_envs_offset(self):
        self.envs_offset = self._rigid_global_info.envs_offset
        self.envs_offset.from_numpy(self._scene.envs_offset)

    def _init_sdf(self):
        self.sdf = SDF(self)

    def _init_collider(self):
        self.collider = Collider(self)

        if self.collider._collider_static_config.has_terrain:
            links_idx = self.geoms_info.link_idx.to_numpy()[self.geoms_info.type.to_numpy() == gs.GEOM_TYPE.TERRAIN]
            entity = self._entities[self.links_info.entity_idx.to_numpy()[links_idx[0]]]

            scale = entity.terrain_scale
            rc = np.array(entity.terrain_hf.shape, dtype=gs.np_int)
            hf = entity.terrain_hf.astype(gs.np_float, copy=False) * scale[1]
            xyz_maxmin = np.array(
                [rc[0] * scale[0], rc[1] * scale[0], hf.max(), 0, 0, hf.min() - 1.0],
                dtype=gs.np_float,
            )

            self.terrain_hf = ti.field(dtype=gs.ti_float, shape=hf.shape)
            self.terrain_rc = ti.field(dtype=gs.ti_int, shape=2)
            self.terrain_scale = ti.field(dtype=gs.ti_float, shape=2)
            self.terrain_xyz_maxmin = ti.field(dtype=gs.ti_float, shape=6)

            self.terrain_hf.from_numpy(hf)
            self.terrain_rc.from_numpy(rc)
            self.terrain_scale.from_numpy(scale)
            self.terrain_xyz_maxmin.from_numpy(xyz_maxmin)

    def _init_constraint_solver(self):
        if self._use_contact_island:
            self.constraint_solver = ConstraintSolverIsland(self)
        else:
            self.constraint_solver = ConstraintSolver(self)

    def substep(self):
        # from genesis.utils.tools import create_timer

        # timer = create_timer("rigid", level=1, ti_sync=True, skip_first_call=True)
        kernel_step_1(
            links_state=self.links_state,
            links_info=self.links_info,
            joints_state=self.joints_state,
            joints_info=self.joints_info,
            dofs_state=self.dofs_state,
            dofs_info=self.dofs_info,
            geoms_state=self.geoms_state,
            geoms_info=self.geoms_info,
            entities_info=self.entities_info,
            rigid_global_info=self._rigid_global_info,
            static_rigid_sim_config=self._static_rigid_sim_config,
        )
        # timer.stamp("kernel_step_1")
        self._func_constraint_force()
        # timer.stamp("constraint_force")
        kernel_step_2(
            dofs_state=self.dofs_state,
            dofs_info=self.dofs_info,
            links_info=self.links_info,
            links_state=self.links_state,
            joints_info=self.joints_info,
            joints_state=self.joints_state,
            entities_state=self.entities_state,
            entities_info=self.entities_info,
            geoms_info=self.geoms_info,
            geoms_state=self.geoms_state,
            collider_state=self.collider._collider_state,
            rigid_global_info=self._rigid_global_info,
            static_rigid_sim_config=self._static_rigid_sim_config,
        )
        # timer.stamp("kernel_step_2")

    def _kernel_detect_collision(self):
        self.collider.clear()
        self.collider.detection()

    def detect_collision(self, env_idx=0):
        # TODO: support batching
        self._kernel_detect_collision()
        n_collision = self.collider._collider_state.n_contacts.to_numpy()[env_idx]
        collision_pairs = np.empty((n_collision, 2), dtype=np.int32)
        collision_pairs[:, 0] = self.collider._collider_state.contact_data.geom_a.to_numpy()[:n_collision, env_idx]
        collision_pairs[:, 1] = self.collider._collider_state.contact_data.geom_b.to_numpy()[:n_collision, env_idx]
        return collision_pairs

    def _func_constraint_force(self):
        # from genesis.utils.tools import create_timer

        # timer = create_timer(name="constraint_force", level=2, ti_sync=True, skip_first_call=True)
        if self._enable_collision or self._enable_joint_limit or self.n_equalities > 0:
            self.constraint_solver.constraint_state.n_constraints.fill(0)
            self.constraint_solver.constraint_state.n_constraints_equality.fill(0)
            self._func_constraint_clear()
            # timer.stamp("constraint_solver.clear")

        if self._enable_collision:
            self.collider.detection()
            # timer.stamp("detection")

        if not self._disable_constraint:
            self.constraint_solver.handle_constraints()
        # timer.stamp("constraint_solver.handle_constraints")

    def _func_constraint_clear(self):
        self.constraint_solver.constraint_state.n_constraints.fill(0)
        self.constraint_solver.constraint_state.n_constraints_equality.fill(0)
        self.collider._collider_state.n_contacts.fill(0)

    def _func_forward_dynamics(self):
        kernel_forward_dynamics(
            links_state=self.links_state,
            links_info=self.links_info,
            dofs_state=self.dofs_state,
            dofs_info=self.dofs_info,
            joints_info=self.joints_info,
            entities_info=self.entities_info,
            rigid_global_info=self._rigid_global_info,
            static_rigid_sim_config=self._static_rigid_sim_config,
        )

    def _func_update_acc(self):
        kernel_update_acc(
            dofs_state=self.dofs_state,
            links_info=self.links_info,
            links_state=self.links_state,
            entities_info=self.entities_info,
            rigid_global_info=self._rigid_global_info,
            static_rigid_sim_config=self._static_rigid_sim_config,
        )

    def _func_forward_kinematics_entity(self, i_e, envs_idx):
        kernel_forward_kinematics_entity(
            i_e,
            envs_idx,
            links_state=self.links_state,
            links_info=self.links_info,
            joints_state=self.joints_state,
            joints_info=self.joints_info,
            dofs_state=self.dofs_state,
            dofs_info=self.dofs_info,
            entities_info=self.entities_info,
            rigid_global_info=self._rigid_global_info,
            static_rigid_sim_config=self._static_rigid_sim_config,
        )

    def _func_integrate_dq_entity(self, dq, i_e, i_b, respect_joint_limit):
        func_integrate_dq_entity(
            dq,
            i_e,
            i_b,
            respect_joint_limit,
            links_info=self.links_info,
            joints_info=self.joints_info,
            dofs_info=self.dofs_info,
            entities_info=self.entities_info,
            rigid_global_info=self._rigid_global_info,
            static_rigid_sim_config=self._static_rigid_sim_config,
        )

    def _func_update_geoms(self, envs_idx):
        kernel_update_geoms(
            envs_idx,
            entities_info=self.entities_info,
            geoms_info=self.geoms_info,
            geoms_state=self.geoms_state,
            links_state=self.links_state,
            rigid_global_info=self._rigid_global_info,
            static_rigid_sim_config=self._static_rigid_sim_config,
        )

    # TODO: we need to use a kernel to clear the constraints if hibernation is enabled
    # right now, a python-scope function is more convenient since .fill(0) only works on python scope for ndarray
    # @ti.kernel
    # def _func_constraint_clear(
    #     self_unused,
    #     links_state: array_class.LinksState,
    #     links_info: array_class.LinksInfo,
    #     collider_state: array_class.ColliderState,
    #     static_rigid_sim_config: ti.template(),
    # ):

    #     if static_rigid_sim_config.enable_collision:
    #         if ti.static(static_rigid_sim_config.use_hibernation):
    #             collider_state.n_contacts_hibernated.fill(0)
    #             _B = collider_state.n_contacts.shape[0]
    #             ti.loop_config(serialize=static_rigid_sim_config.para_level < gs.PARA_LEVEL.ALL)
    #             for i_b in range(_B):
    #                 # Advect hibernated contacts
    #                 for i_c in range(collider_state.n_contacts[i_b]):
    #                     i_la = collider_state.contact_data[i_c, i_b].link_a
    #                     i_lb = collider_state.contact_data[i_c, i_b].link_b
    #                     I_la = [i_la, i_b] if ti.static(static_rigid_sim_config.batch_links_info) else i_la
    #                     I_lb = [i_lb, i_b] if ti.static(static_rigid_sim_config.batch_links_info) else i_lb

    #                     # Pair of hibernated-fixed links -> hibernated contact
    #                     # TODO: we should also include hibernated-hibernated links and wake up the whole contact island
    #                     # once a new collision is detected
    #                     if (links_state.hibernated[i_la, i_b] and links_info.is_fixed[I_lb]) or (
    #                         links_state.hibernated[i_lb, i_b] and links_info.is_fixed[I_la]
    #                     ):
    #                         i_c_hibernated = collider_state.n_contacts_hibernated[i_b]
    #                         if i_c != i_c_hibernated:
    #                             collider_state.contact_data[i_c_hibernated, i_b] = collider_state.contact_data[i_c, i_b]
    #                         collider_state.n_contacts_hibernated[i_b] = i_c_hibernated + 1

    #                 collider_state.n_contacts[i_b] = collider_state.n_contacts_hibernated[i_b]
    #         else:
    #             collider_state.n_contacts.fill(0)

    def _batch_array(self, arr, first_dim=False):
        if first_dim:
            return np.tile(np.expand_dims(arr, 0), self._batch_shape(arr.ndim * (1,), True))
        else:
            return np.tile(np.expand_dims(arr, -1), self._batch_shape(arr.ndim * (1,)))

    def _process_dim(self, tensor, envs_idx=None):
        if self.n_envs == 0:
            if tensor.ndim == 1:
                tensor = tensor.unsqueeze(0)
            else:
                gs.raise_exception(
                    f"Invalid input shape: {tensor.shape}. Expecting a 1D tensor for non-parallelized scene."
                )
        else:
            if tensor.ndim == 2:
                if envs_idx is not None:
                    if len(tensor) != len(envs_idx):
                        gs.raise_exception(
                            f"Invalid input shape: {tensor.shape}. 1st dimension of input does not match `envs_idx`."
                        )
                else:
                    if len(tensor) != self.n_envs:
                        gs.raise_exception(
                            f"Invalid input shape: {tensor.shape}. 1st dimension of input does not match `scene.n_envs`."
                        )
            else:
                gs.raise_exception(
                    f"Invalid input shape: {tensor.shape}. Expecting a 2D tensor for scene with parallelized envs."
                )
        return tensor

    def apply_links_external_force(
        self,
        force,
        links_idx=None,
        envs_idx=None,
        *,
        ref: Literal["link_origin", "link_com", "root_com"] = "link_origin",
        local: bool = False,
        unsafe: bool = False,
    ):
        """
        Apply some external linear force on a set of links.

        Parameters
        ----------
        force : array_like
            The force to apply.
        links_idx : None | array_like, optional
            The indices of the links on which to apply force. None to specify all links. Default to None.
        envs_idx : None | array_like, optional
            The indices of the environments. If None, all environments will be considered. Defaults to None.
        ref: "link_origin" | "link_com" | "root_com", optional
            The reference frame on which the linear force will be applied. "link_origin" refers to the origin of the
            link, "link_com" refers to the center of mass of the link, and "root_com" refers to the center of mass of
            the entire kinematic tree to which a link belong (see `get_links_root_COM` for details).
        local: bool, optional
            Whether the force is expressed in the local coordinates associated with the reference frame instead of
            world frame. Only supported for `ref="link_origin"` or `ref="link_com"`.
        """
        force, links_idx, envs_idx = self._sanitize_2D_io_variables(
            force, links_idx, self.n_links, 3, envs_idx, idx_name="links_idx", skip_allocation=True, unsafe=unsafe
        )
        if self.n_envs == 0:
            force = force.unsqueeze(0)

        if ref == "root_com":
            if local:
                raise ValueError("'local=True' not compatible with ref='root_com'.")
            ref = 0
        elif ref == "link_com":
            ref = 1
        elif ref == "link_origin":
            ref = 2
        else:
            raise ValueError("'ref' must be either 'link_origin', 'link_com', or 'root_com'.")

        kernel_apply_links_external_force(
            force, links_idx, envs_idx, ref, 1 if local else 0, self.links_state, self._static_rigid_sim_config
        )

    def apply_links_external_torque(
        self,
        torque,
        links_idx=None,
        envs_idx=None,
        *,
        ref: Literal["link_origin", "link_com", "root_com"] = "link_origin",
        local: bool = False,
        unsafe=False,
    ):
        """
        Apply some external torque on a set of links.

        Parameters
        ----------
        torque : array_like
            The torque to apply.
        links_idx : None | array_like, optional
            The indices of the links on which to apply torque. None to specify all links. Default to None.
        envs_idx : None | array_like, optional
            The indices of the environments. If None, all environments will be considered. Defaults to None.
        ref: "link_origin" | "link_com" | "root_com", optional
            The reference frame on which the torque will be applied. "link_origin" refers to the origin of the link,
            "link_com" refers to the center of mass of the link, and "root_com" refers to the center of mass of
            the entire kinematic tree to which a link belong (see `get_links_root_COM` for details). Note that this
            argument has no effect unless `local=True`.
        local: bool, optional
            Whether the torque is expressed in the local coordinates associated with the reference frame instead of
            world frame. Only supported for `ref="link_origin"` or `ref="link_com"`.
        """
        torque, links_idx, envs_idx = self._sanitize_2D_io_variables(
            torque, links_idx, self.n_links, 3, envs_idx, idx_name="links_idx", skip_allocation=True, unsafe=unsafe
        )
        if self.n_envs == 0:
            torque = torque.unsqueeze(0)

        if ref == "root_com":
            if local:
                raise ValueError("'local=True' not compatible with ref='root_com'.")
            ref = 0
        elif ref == "link_com":
            ref = 1
        elif ref == "link_origin":
            ref = 2
        else:
            raise ValueError("'ref' must be either 'link_origin', 'link_com', or 'root_com'.")

        kernel_apply_links_external_torque(
            torque, links_idx, envs_idx, ref, 1 if local else 0, self.links_state, self._static_rigid_sim_config
        )

    def substep_pre_coupling(self, f):
        if self.is_active():
            self.substep()

    def substep_pre_coupling_grad(self, f):
        pass

    def substep_post_coupling(self, f):
        pass

    def substep_post_coupling_grad(self, f):
        pass

    def add_grad_from_state(self, state):
        pass

    def collect_output_grads(self):
        """
        Collect gradients from downstream queried states.
        """
        pass

    def reset_grad(self):
        pass

    def update_geoms_render_T(self):
        kernel_update_geoms_render_T(
            self._geoms_render_T,
            geoms_state=self.geoms_state,
            rigid_global_info=self._rigid_global_info,
            static_rigid_sim_config=self._static_rigid_sim_config,
        )

    def update_vgeoms_render_T(self):
        kernel_update_vgeoms_render_T(
            self._vgeoms_render_T,
            vgeoms_info=self.vgeoms_info,
            vgeoms_state=self.vgeoms_state,
            links_state=self.links_state,
            rigid_global_info=self._rigid_global_info,
            static_rigid_sim_config=self._static_rigid_sim_config,
        )

    def get_state(self, f):
        if self.is_active():
            state = RigidSolverState(self._scene)

            # qpos: ti.types.ndarray(),
            # vel: ti.types.ndarray(),
            # links_pos: ti.types.ndarray(),
            # links_quat: ti.types.ndarray(),
            # i_pos_shift: ti.types.ndarray(),
            # mass_shift: ti.types.ndarray(),
            # friction_ratio: ti.types.ndarray(),
            # links_state: array_class.LinksState,
            # dofs_state: array_class.DofsState,
            # geoms_state: array_class.GeomsState,
            # rigid_global_info: array_class.RigidGlobalInfo,
            # static_rigid_sim_config: ti.template(),

            kernel_get_state(
                qpos=state.qpos,
                vel=state.dofs_vel,
                links_pos=state.links_pos,
                links_quat=state.links_quat,
                i_pos_shift=state.i_pos_shift,
                mass_shift=state.mass_shift,
                friction_ratio=state.friction_ratio,
                links_state=self.links_state,
                dofs_state=self.dofs_state,
                geoms_state=self.geoms_state,
                rigid_global_info=self._rigid_global_info,
                static_rigid_sim_config=self._static_rigid_sim_config,
            )
        else:
            state = None
        return state

    def set_state(self, f, state, envs_idx=None):
        if self.is_active():
            envs_idx = self._scene._sanitize_envs_idx(envs_idx)
            kernel_set_state(
                qpos=state.qpos,
                dofs_vel=state.dofs_vel,
                links_pos=state.links_pos,
                links_quat=state.links_quat,
                i_pos_shift=state.i_pos_shift,
                mass_shift=state.mass_shift,
                friction_ratio=state.friction_ratio,
                envs_idx=envs_idx,
                links_state=self.links_state,
                dofs_state=self.dofs_state,
                geoms_state=self.geoms_state,
                rigid_global_info=self._rigid_global_info,
                static_rigid_sim_config=self._static_rigid_sim_config,
            )
            kernel_forward_kinematics_links_geoms(
                envs_idx,
                links_state=self.links_state,
                links_info=self.links_info,
                joints_state=self.joints_state,
                joints_info=self.joints_info,
                dofs_state=self.dofs_state,
                dofs_info=self.dofs_info,
                geoms_state=self.geoms_state,
                geoms_info=self.geoms_info,
                entities_info=self.entities_info,
                rigid_global_info=self._rigid_global_info,
                static_rigid_sim_config=self._static_rigid_sim_config,
            )
            self.collider.reset(envs_idx)
            self.collider.clear(envs_idx)
            if self.constraint_solver is not None:
                self.constraint_solver.reset(envs_idx)
                self.constraint_solver.clear(envs_idx)
            self._cur_step = -1

    def process_input(self, in_backward=False):
        pass

    def process_input_grad(self):
        pass

    def save_ckpt(self, ckpt_name):
        pass

    def load_ckpt(self, ckpt_name):
        pass

    def is_active(self):
        return self.n_links > 0

    # ------------------------------------------------------------------------------------
    # ------------------------------------ control ---------------------------------------
    # ------------------------------------------------------------------------------------

    def _sanitize_1D_io_variables(
        self,
        tensor,
        inputs_idx,
        input_size,
        envs_idx,
        batched=True,
        idx_name="dofs_idx",
        *,
        skip_allocation=False,
        unsafe=False,
    ):
        # Handling default arguments
        if batched:
            envs_idx = self._scene._sanitize_envs_idx(envs_idx, unsafe=unsafe)
        else:
            envs_idx = torch.empty((0,), dtype=gs.tc_int, device=gs.device)

        if inputs_idx is None:
            inputs_idx = range(input_size)
        elif isinstance(inputs_idx, slice):
            inputs_idx = range(
                inputs_idx.start or 0,
                inputs_idx.stop if inputs_idx.stop is not None else input_size,
                inputs_idx.step or 1,
            )
        elif isinstance(inputs_idx, (int, np.integer)):
            inputs_idx = [inputs_idx]

        is_preallocated = tensor is not None
        if not is_preallocated and not skip_allocation:
            if batched and self.n_envs > 0:
                shape = self._batch_shape(len(inputs_idx), True, B=len(envs_idx))
            else:
                shape = (len(inputs_idx),)
            tensor = torch.empty(shape, dtype=gs.tc_float, device=gs.device)

        # Early return if unsafe
        if unsafe:
            return tensor, inputs_idx, envs_idx

        # Perform a bunch of sanity checks
        _inputs_idx = torch.as_tensor(inputs_idx, dtype=gs.tc_int, device=gs.device).contiguous()
        if _inputs_idx is not inputs_idx:
            gs.logger.debug(ALLOCATE_TENSOR_WARNING)
        _inputs_idx = torch.atleast_1d(_inputs_idx)
        if _inputs_idx.ndim != 1:
            gs.raise_exception(f"Expecting 1D tensor for `{idx_name}`.")
        if len(inputs_idx):
            inputs_start, inputs_end = min(inputs_idx), max(inputs_idx)
            if inputs_start < 0 or input_size <= inputs_end:
                gs.raise_exception(f"`{idx_name}` is out-of-range.")

        if is_preallocated:
            _tensor = torch.as_tensor(tensor, dtype=gs.tc_float, device=gs.device).contiguous()
            if _tensor is not tensor:
                gs.logger.debug(ALLOCATE_TENSOR_WARNING)
            tensor = _tensor.unsqueeze(0) if batched and self.n_envs and _tensor.ndim == 1 else _tensor

            if tensor.shape[-1] != len(inputs_idx):
                gs.raise_exception(f"Last dimension of the input tensor does not match length of `{idx_name}`.")

            if batched:
                if self.n_envs == 0:
                    if tensor.ndim != 1:
                        gs.raise_exception(
                            f"Invalid input shape: {tensor.shape}. Expecting a 1D tensor for non-parallelized scene."
                        )
                else:
                    if tensor.ndim == 2:
                        if tensor.shape[0] != len(envs_idx):
                            gs.raise_exception(
                                f"Invalid input shape: {tensor.shape}. First dimension of the input tensor does not match "
                                f"length ({len(envs_idx)}) of `envs_idx` (or `scene.n_envs` if `envs_idx` is None)."
                            )
                    else:
                        gs.raise_exception(
                            f"Invalid input shape: {tensor.shape}. Expecting a 2D tensor for scene with parallelized envs."
                        )
            else:
                if tensor.ndim != 1:
                    gs.raise_exception("Expecting 1D output tensor.")
        return tensor, _inputs_idx, envs_idx

    def _sanitize_2D_io_variables(
        self,
        tensor,
        inputs_idx,
        input_size,
        vec_size,
        envs_idx=None,
        batched=True,
        idx_name="links_idx",
        *,
        skip_allocation=False,
        unsafe=False,
    ):
        # Handling default arguments
        if batched:
            envs_idx = self._scene._sanitize_envs_idx(envs_idx, unsafe=unsafe)
        else:
            envs_idx = torch.empty((), dtype=gs.tc_int, device=gs.device)

        if inputs_idx is None:
            inputs_idx = range(input_size)
        elif isinstance(inputs_idx, slice):
            inputs_idx = range(
                inputs_idx.start or 0,
                inputs_idx.stop if inputs_idx.stop is not None else input_size,
                inputs_idx.step or 1,
            )
        elif isinstance(inputs_idx, (int, np.integer)):
            inputs_idx = [inputs_idx]

        is_preallocated = tensor is not None
        if not is_preallocated and not skip_allocation:
            if batched and self.n_envs > 0:
                shape = self._batch_shape((len(inputs_idx), vec_size), True, B=len(envs_idx))
            else:
                shape = (len(inputs_idx), vec_size)
            tensor = torch.empty(shape, dtype=gs.tc_float, device=gs.device)

        # Early return if unsafe
        if unsafe:
            return tensor, inputs_idx, envs_idx

        # Perform a bunch of sanity checks
        _inputs_idx = torch.as_tensor(inputs_idx, dtype=gs.tc_int, device=gs.device).contiguous()
        if _inputs_idx is not inputs_idx:
            gs.logger.debug(ALLOCATE_TENSOR_WARNING)
        _inputs_idx = torch.atleast_1d(_inputs_idx)
        if _inputs_idx.ndim != 1:
            gs.raise_exception(f"Expecting 1D tensor for `{idx_name}`.")
        inputs_start, inputs_end = min(inputs_idx), max(inputs_idx)
        if inputs_start < 0 or input_size <= inputs_end:
            gs.raise_exception(f"`{idx_name}` is out-of-range.")

        if is_preallocated:
            _tensor = torch.as_tensor(tensor, dtype=gs.tc_float, device=gs.device).contiguous()
            if _tensor is not tensor:
                gs.logger.debug(ALLOCATE_TENSOR_WARNING)
            tensor = _tensor.unsqueeze(0) if batched and self.n_envs and _tensor.ndim == 2 else _tensor

            if tensor.shape[-2] != len(inputs_idx):
                gs.raise_exception(f"Second last dimension of the input tensor does not match length of `{idx_name}`.")
            if tensor.shape[-1] != vec_size:
                gs.raise_exception(f"Last dimension of the input tensor must be {vec_size}.")

            if batched:
                if self.n_envs == 0:
                    if tensor.ndim != 2:
                        gs.raise_exception(
                            f"Invalid input shape: {tensor.shape}. Expecting a 2D tensor for non-parallelized scene."
                        )

                else:
                    if tensor.ndim == 3:
                        if tensor.shape[0] != len(envs_idx):
                            gs.raise_exception(
                                f"Invalid input shape: {tensor.shape}. First dimension of the input tensor does not match "
                                "length of `envs_idx` (or `scene.n_envs` if `envs_idx` is None)."
                            )
                    else:
                        gs.raise_exception(
                            f"Invalid input shape: {tensor.shape}. Expecting a 3D tensor for scene with parallelized envs."
                        )
            else:
                if tensor.ndim != 2:
                    gs.raise_exception("Expecting 2D input tensor.")
        return tensor, _inputs_idx, envs_idx

    def _get_qs_idx(self, qs_idx_local=None):
        return self._get_qs_idx_local(qs_idx_local) + self._q_start

    def set_links_pos(self, pos, links_idx=None, envs_idx=None, *, skip_forward=False, unsafe=False):
        raise DeprecationError("This method has been removed. Please use 'set_base_links_pos' instead.")

    def set_base_links_pos(
        self, pos, links_idx=None, envs_idx=None, *, relative=False, skip_forward=False, unsafe=False
    ):
        if links_idx is None:
            links_idx = self._base_links_idx
        pos, links_idx, envs_idx = self._sanitize_2D_io_variables(
            pos, links_idx, self.n_links, 3, envs_idx, idx_name="links_idx", skip_allocation=True, unsafe=unsafe
        )
        if self.n_envs == 0:
            pos = pos.unsqueeze(0)
        if not unsafe and not torch.isin(links_idx, self._base_links_idx).all():
            gs.raise_exception("`links_idx` contains at least one link that is not a base link.")
        kernel_set_links_pos(
            relative,
            pos,
            links_idx,
            envs_idx,
            links_info=self.links_info,
            links_state=self.links_state,
            rigid_global_info=self._rigid_global_info,
            static_rigid_sim_config=self._static_rigid_sim_config,
        )
        if not skip_forward:
            kernel_forward_kinematics_links_geoms(
                envs_idx,
                links_state=self.links_state,
                links_info=self.links_info,
                joints_state=self.joints_state,
                joints_info=self.joints_info,
                dofs_state=self.dofs_state,
                dofs_info=self.dofs_info,
                geoms_state=self.geoms_state,
                geoms_info=self.geoms_info,
                entities_info=self.entities_info,
                rigid_global_info=self._rigid_global_info,
                static_rigid_sim_config=self._static_rigid_sim_config,
            )

    def set_links_quat(self, quat, links_idx=None, envs_idx=None, *, skip_forward=False, unsafe=False):
        raise DeprecationError("This method has been removed. Please use 'set_base_links_quat' instead.")

    def set_base_links_quat(
        self, quat, links_idx=None, envs_idx=None, *, relative=False, skip_forward=False, unsafe=False
    ):
        if links_idx is None:
            links_idx = self._base_links_idx
        quat, links_idx, envs_idx = self._sanitize_2D_io_variables(
            quat, links_idx, self.n_links, 4, envs_idx, idx_name="links_idx", skip_allocation=True, unsafe=unsafe
        )
        if self.n_envs == 0:
            quat = quat.unsqueeze(0)
        if not unsafe and not torch.isin(links_idx, self._base_links_idx).all():
            gs.raise_exception("`links_idx` contains at least one link that is not a base link.")
        kernel_set_links_quat(
            relative,
            quat,
            links_idx,
            envs_idx,
            links_info=self.links_info,
            links_state=self.links_state,
            rigid_global_info=self._rigid_global_info,
            static_rigid_sim_config=self._static_rigid_sim_config,
        )
        if not skip_forward:
            kernel_forward_kinematics_links_geoms(
                envs_idx,
                links_state=self.links_state,
                links_info=self.links_info,
                joints_state=self.joints_state,
                joints_info=self.joints_info,
                dofs_state=self.dofs_state,
                dofs_info=self.dofs_info,
                geoms_state=self.geoms_state,
                geoms_info=self.geoms_info,
                entities_info=self.entities_info,
                rigid_global_info=self._rigid_global_info,
                static_rigid_sim_config=self._static_rigid_sim_config,
            )

    def set_links_mass_shift(self, mass, links_idx=None, envs_idx=None, *, unsafe=False):
        mass, links_idx, envs_idx = self._sanitize_1D_io_variables(
            mass, links_idx, self.n_links, envs_idx, idx_name="links_idx", skip_allocation=True, unsafe=unsafe
        )
        if self.n_envs == 0:
            mass = mass.unsqueeze(0)
        kernel_set_links_mass_shift(
            mass,
            links_idx,
            envs_idx,
            links_state=self.links_state,
            static_rigid_sim_config=self._static_rigid_sim_config,
        )

    def set_links_COM_shift(self, com, links_idx=None, envs_idx=None, *, unsafe=False):
        com, links_idx, envs_idx = self._sanitize_2D_io_variables(
            com, links_idx, self.n_links, 3, envs_idx, idx_name="links_idx", skip_allocation=True, unsafe=unsafe
        )
        if self.n_envs == 0:
            com = com.unsqueeze(0)
        kernel_set_links_COM_shift(com, links_idx, envs_idx, self.links_state, self._static_rigid_sim_config)

    def set_links_inertial_mass(self, mass, links_idx=None, envs_idx=None, *, unsafe=False):
        _, links_idx, envs_idx = self._sanitize_1D_io_variables(
            mass,
            links_idx,
            self.n_links,
            envs_idx,
            batched=self._options.batch_links_info,
            idx_name="links_idx",
            skip_allocation=True,
            unsafe=unsafe,
        )
        if self.n_envs == 0 and self._options.batch_links_info:
            mass = mass.unsqueeze(0)
        kernel_set_links_inertial_mass(mass, links_idx, envs_idx, self.links_info, self._static_rigid_sim_config)

    def set_links_invweight(self, invweight, links_idx=None, envs_idx=None, *, unsafe=False):
        _, links_idx, envs_idx = self._sanitize_2D_io_variables(
            invweight,
            links_idx,
            self.n_links,
            2,
            envs_idx,
            batched=self._options.batch_links_info,
            idx_name="links_idx",
            skip_allocation=True,
            unsafe=unsafe,
        )
        if self.n_envs == 0 and self._options.batch_links_info:
            invweight = invweight.unsqueeze(0)
        kernel_set_links_invweight(invweight, links_idx, envs_idx, self.links_info, self._static_rigid_sim_config)

    def set_geoms_friction_ratio(self, friction_ratio, geoms_idx=None, envs_idx=None, *, unsafe=False):
        friction_ratio, geoms_idx, envs_idx = self._sanitize_1D_io_variables(
            friction_ratio, geoms_idx, self.n_geoms, envs_idx, idx_name="geoms_idx", skip_allocation=True, unsafe=unsafe
        )
        kernel_set_geoms_friction_ratio(
            friction_ratio, geoms_idx, envs_idx, self.geoms_state, self._static_rigid_sim_config
        )

    def set_qpos(self, qpos, qs_idx=None, envs_idx=None, *, skip_forward=False, unsafe=False):
        qpos, qs_idx, envs_idx = self._sanitize_1D_io_variables(
            qpos, qs_idx, self.n_qs, envs_idx, idx_name="qs_idx", skip_allocation=True, unsafe=unsafe
        )
        if self.n_envs == 0:
            qpos = qpos.unsqueeze(0)
        kernel_set_qpos(qpos, qs_idx, envs_idx, self._rigid_global_info, self._static_rigid_sim_config)
        self.collider.reset(envs_idx)
        self.collider.clear(envs_idx)
        if self.constraint_solver is not None:
            self.constraint_solver.reset(envs_idx)
            self.constraint_solver.clear(envs_idx)
        if not skip_forward:
            kernel_forward_kinematics_links_geoms(
                envs_idx,
                links_state=self.links_state,
                links_info=self.links_info,
                joints_state=self.joints_state,
                joints_info=self.joints_info,
                dofs_state=self.dofs_state,
                dofs_info=self.dofs_info,
                geoms_state=self.geoms_state,
                geoms_info=self.geoms_info,
                entities_info=self.entities_info,
                rigid_global_info=self._rigid_global_info,
                static_rigid_sim_config=self._static_rigid_sim_config,
            )

    def set_global_sol_params(self, sol_params, *, unsafe=False):
        """
        Set constraint solver parameters.

        Reference: https://mujoco.readthedocs.io/en/latest/modeling.html#solver-parameters

        Parameters
        ----------
        sol_params: Tuple[float] | List[float] | np.ndarray | torch.tensor
            array of length 7 in which each element corresponds to
            (timeconst, dampratio, dmin, dmax, width, mid, power)
        """
        # Sanitize input arguments
        if not unsafe:
            _sol_params = torch.as_tensor(sol_params, dtype=gs.tc_float, device=gs.device).contiguous()
            if _sol_params is not sol_params:
                gs.logger.debug(ALLOCATE_TENSOR_WARNING)
            sol_params = _sol_params

        # Make sure that the constraints parameters are within range
        _sanitize_sol_params(sol_params, self._sol_min_timeconst)

        kernel_set_global_sol_params(
            sol_params, self.geoms_info, self.joints_info, self.equalities_info, self._static_rigid_sim_config
        )

    def set_sol_params(self, sol_params, geoms_idx=None, envs_idx=None, *, joints_idx=None, eqs_idx=None, unsafe=False):
        """
        Set constraint solver parameters.

        Reference: https://mujoco.readthedocs.io/en/latest/modeling.html#solver-parameters

        Parameters
        ----------
        sol_params: Tuple[float] | List[float] | np.ndarray | torch.tensor
            array of length 7 in which each element corresponds to
            (timeconst, dampratio, dmin, dmax, width, mid, power)
        """
        # Make sure that a single constraint type has been selected at once
        if sum(inputs_idx is not None for inputs_idx in (geoms_idx, joints_idx, eqs_idx)) > 1:
            raise gs.raise_exception("Cannot set more than one constraint type at once.")

        # Select the right input type
        if eqs_idx is not None:
            constraint_type = 2
            idx_name = "eqs_idx"
            inputs_idx = eqs_idx
            inputs_length = self.n_equalities
            batched = True
        elif joints_idx is not None:
            constraint_type = 1
            idx_name = "joints_idx"
            inputs_idx = joints_idx
            inputs_length = self.n_joints
            batched = self._options.batch_joints_info
        else:
            constraint_type = 0
            idx_name = "geoms_idx"
            inputs_idx = geoms_idx
            inputs_length = self.n_geoms
            batched = False

        # Sanitize input arguments
        sol_params_, inputs_idx, envs_idx = self._sanitize_2D_io_variables(
            sol_params,
            inputs_idx,
            inputs_length,
            7,
            envs_idx,
            batched=batched,
            idx_name=idx_name,
            skip_allocation=True,
            unsafe=unsafe,
        )

        # Make sure that the constraints parameters are within range
        sol_params = sol_params_.clone() if sol_params_ is sol_params else sol_params_
        _sanitize_sol_params(sol_params, self._sol_min_timeconst)

        if batched and self.n_envs == 0:
            sol_params = sol_params.unsqueeze(0)
        kernel_set_sol_params(
            constraint_type,
            sol_params,
            inputs_idx,
            envs_idx,
            geoms_info=self.geoms_info,
            joints_info=self.joints_info,
            equalities_info=self.equalities_info,
            static_rigid_sim_config=self._static_rigid_sim_config,
        )

    def _set_dofs_info(self, tensor_list, dofs_idx, name, envs_idx=None, *, unsafe=False):
        tensor_list = list(tensor_list)
        for i, tensor in enumerate(tensor_list):
            tensor_list[i], dofs_idx, envs_idx = self._sanitize_1D_io_variables(
                tensor,
                dofs_idx,
                self.n_dofs,
                envs_idx,
                batched=self._options.batch_dofs_info,
                skip_allocation=True,
                unsafe=unsafe,
            )
        if name == "kp":
            kernel_set_dofs_kp(tensor_list[0], dofs_idx, envs_idx, self.dofs_info, self._static_rigid_sim_config)
        elif name == "kv":
            kernel_set_dofs_kv(tensor_list[0], dofs_idx, envs_idx, self.dofs_info, self._static_rigid_sim_config)
        elif name == "force_range":
            kernel_set_dofs_force_range(
                tensor_list[0], tensor_list[1], dofs_idx, envs_idx, self.dofs_info, self._static_rigid_sim_config
            )
        elif name == "stiffness":
            kernel_set_dofs_stiffness(tensor_list[0], dofs_idx, envs_idx, self.dofs_info, self._static_rigid_sim_config)
        elif name == "invweight":
            kernel_set_dofs_invweight(tensor_list[0], dofs_idx, envs_idx, self.dofs_info, self._static_rigid_sim_config)
        elif name == "armature":
            kernel_set_dofs_armature(tensor_list[0], dofs_idx, envs_idx, self.dofs_info, self._static_rigid_sim_config)
        elif name == "damping":
            kernel_set_dofs_damping(tensor_list[0], dofs_idx, envs_idx, self.dofs_info, self._static_rigid_sim_config)
        elif name == "limit":
            kernel_set_dofs_limit(
                tensor_list[0], tensor_list[1], dofs_idx, envs_idx, self.dofs_info, self._static_rigid_sim_config
            )
        else:
            gs.raise_exception(f"Invalid `name` {name}.")

    def set_dofs_kp(self, kp, dofs_idx=None, envs_idx=None, *, unsafe=False):
        self._set_dofs_info([kp], dofs_idx, "kp", envs_idx, unsafe=unsafe)

    def set_dofs_kv(self, kv, dofs_idx=None, envs_idx=None, *, unsafe=False):
        self._set_dofs_info([kv], dofs_idx, "kv", envs_idx, unsafe=unsafe)

    def set_dofs_force_range(self, lower, upper, dofs_idx=None, envs_idx=None, *, unsafe=False):
        self._set_dofs_info([lower, upper], dofs_idx, "force_range", envs_idx, unsafe=unsafe)

    def set_dofs_stiffness(self, stiffness, dofs_idx=None, envs_idx=None, *, unsafe=False):
        self._set_dofs_info([stiffness], dofs_idx, "stiffness", envs_idx, unsafe=unsafe)

    def set_dofs_invweight(self, invweight, dofs_idx=None, envs_idx=None, *, unsafe=False):
        self._set_dofs_info([invweight], dofs_idx, "invweight", envs_idx, unsafe=unsafe)

    def set_dofs_armature(self, armature, dofs_idx=None, envs_idx=None, *, unsafe=False):
        self._set_dofs_info([armature], dofs_idx, "armature", envs_idx, unsafe=unsafe)

    def set_dofs_damping(self, damping, dofs_idx=None, envs_idx=None, *, unsafe=False):
        self._set_dofs_info([damping], dofs_idx, "damping", envs_idx)

    def set_dofs_limit(self, lower, upper, dofs_idx=None, envs_idx=None, *, unsafe=False):
        self._set_dofs_info([lower, upper], dofs_idx, "limit", envs_idx, unsafe=unsafe)

    def set_dofs_velocity(self, velocity, dofs_idx=None, envs_idx=None, *, skip_forward=False, unsafe=False):
        velocity, dofs_idx, envs_idx = self._sanitize_1D_io_variables(
            velocity, dofs_idx, self.n_dofs, envs_idx, skip_allocation=True, unsafe=unsafe
        )

        if velocity is None:
            kernel_set_dofs_zero_velocity(dofs_idx, envs_idx, self.dofs_state, self._static_rigid_sim_config)
        else:
            if self.n_envs == 0:
                velocity = velocity.unsqueeze(0)
            kernel_set_dofs_velocity(velocity, dofs_idx, envs_idx, self.dofs_state, self._static_rigid_sim_config)

        if not skip_forward:
            kernel_forward_kinematics_links_geoms(
                envs_idx,
                links_state=self.links_state,
                links_info=self.links_info,
                joints_state=self.joints_state,
                joints_info=self.joints_info,
                dofs_state=self.dofs_state,
                dofs_info=self.dofs_info,
                geoms_state=self.geoms_state,
                geoms_info=self.geoms_info,
                entities_info=self.entities_info,
                rigid_global_info=self._rigid_global_info,
                static_rigid_sim_config=self._static_rigid_sim_config,
            )

    def set_dofs_position(self, position, dofs_idx=None, envs_idx=None, *, skip_forward=False, unsafe=False):
        position, dofs_idx, envs_idx = self._sanitize_1D_io_variables(
            position, dofs_idx, self.n_dofs, envs_idx, skip_allocation=True, unsafe=unsafe
        )
        if self.n_envs == 0:
            position = position.unsqueeze(0)
        kernel_set_dofs_position(
            position,
            dofs_idx,
            envs_idx,
            self.dofs_state,
            self.links_info,
            self.joints_info,
            self.entities_info,
            self._rigid_global_info,
            self._static_rigid_sim_config,
        )
        self.collider.reset(envs_idx)
        self.collider.clear(envs_idx)
        if self.constraint_solver is not None:
            self.constraint_solver.reset(envs_idx)
            self.constraint_solver.clear(envs_idx)
        if not skip_forward:
            kernel_forward_kinematics_links_geoms(
                envs_idx,
                links_state=self.links_state,
                links_info=self.links_info,
                joints_state=self.joints_state,
                joints_info=self.joints_info,
                dofs_state=self.dofs_state,
                dofs_info=self.dofs_info,
                geoms_state=self.geoms_state,
                geoms_info=self.geoms_info,
                entities_info=self.entities_info,
                rigid_global_info=self._rigid_global_info,
                static_rigid_sim_config=self._static_rigid_sim_config,
            )

    def control_dofs_force(self, force, dofs_idx=None, envs_idx=None, *, unsafe=False):
        force, dofs_idx, envs_idx = self._sanitize_1D_io_variables(
            force, dofs_idx, self.n_dofs, envs_idx, skip_allocation=True, unsafe=unsafe
        )
        if self.n_envs == 0:
            force = force.unsqueeze(0)
        kernel_control_dofs_force(force, dofs_idx, envs_idx, self.dofs_state, self._static_rigid_sim_config)

    def control_dofs_velocity(self, velocity, dofs_idx=None, envs_idx=None, *, unsafe=False):
        velocity, dofs_idx, envs_idx = self._sanitize_1D_io_variables(
            velocity, dofs_idx, self.n_dofs, envs_idx, skip_allocation=True, unsafe=unsafe
        )
        if self.n_envs == 0:
            velocity = velocity.unsqueeze(0)
        kernel_control_dofs_velocity(velocity, dofs_idx, envs_idx, self.dofs_state, self._static_rigid_sim_config)

    def control_dofs_position(self, position, dofs_idx=None, envs_idx=None, *, unsafe=False):
        position, dofs_idx, envs_idx = self._sanitize_1D_io_variables(
            position, dofs_idx, self.n_dofs, envs_idx, skip_allocation=True, unsafe=unsafe
        )
        if self.n_envs == 0:
            position = position.unsqueeze(0)
        kernel_control_dofs_position(position, dofs_idx, envs_idx, self.dofs_state, self._static_rigid_sim_config)

    def get_sol_params(self, geoms_idx=None, envs_idx=None, *, joints_idx=None, eqs_idx=None, unsafe=False):
        """
        Get constraint solver parameters.
        """
        if eqs_idx is not None:
            if not unsafe:
                assert envs_idx is None
            tensor = ti_field_to_torch(self.equalities_info.sol_params, None, eqs_idx, transpose=True, unsafe=unsafe)
            if self.n_envs == 0:
                tensor = tensor.squeeze(0)
        elif joints_idx is not None:
            tensor = ti_field_to_torch(self.joints_info.sol_params, envs_idx, joints_idx, transpose=True, unsafe=unsafe)
            if self.n_envs == 0 and self._options.batch_joints_info:
                tensor = tensor.squeeze(0)
        else:
            if not unsafe:
                assert envs_idx is None
            tensor = ti_field_to_torch(self.geoms_info.sol_params, geoms_idx, transpose=True, unsafe=unsafe)
        return tensor

    def get_links_pos(self, links_idx=None, envs_idx=None, *, unsafe=False):
        tensor = ti_field_to_torch(self.links_state.pos, envs_idx, links_idx, transpose=True, unsafe=unsafe)
        return tensor.squeeze(0) if self.n_envs == 0 else tensor

    def get_links_quat(self, links_idx=None, envs_idx=None, *, unsafe=False):
        tensor = ti_field_to_torch(self.links_state.quat, envs_idx, links_idx, transpose=True, unsafe=unsafe)
        return tensor.squeeze(0) if self.n_envs == 0 else tensor

    def get_links_vel(
        self,
        links_idx=None,
        envs_idx=None,
        *,
        ref: Literal["link_origin", "link_com", "root_com"] = "link_origin",
        unsafe: bool = False,
    ):
        _tensor, links_idx, envs_idx = self._sanitize_2D_io_variables(
            None, links_idx, self.n_links, 3, envs_idx, idx_name="links_idx", unsafe=unsafe
        )
        tensor = _tensor.unsqueeze(0) if self.n_envs == 0 else _tensor
        if ref == "root_com":
            ref = 0
        elif ref == "link_com":
            ref = 1
        elif ref == "link_origin":
            ref = 2
        else:
            raise ValueError("'ref' must be either 'link_origin', 'link_com', or 'root_com'.")
        kernel_get_links_vel(tensor, links_idx, envs_idx, ref, self.links_state, self._static_rigid_sim_config)
        return _tensor

    def get_links_ang(self, links_idx=None, envs_idx=None, *, unsafe=False):
        tensor = ti_field_to_torch(self.links_state.cd_ang, envs_idx, links_idx, transpose=True, unsafe=unsafe)
        return tensor.squeeze(0) if self.n_envs == 0 else tensor

    def get_links_acc(self, links_idx=None, envs_idx=None, *, mimick_imu=False, unsafe=False):
        _tensor, links_idx, envs_idx = self._sanitize_2D_io_variables(
            None, links_idx, self.n_links, 3, envs_idx, idx_name="links_idx", unsafe=unsafe
        )
        tensor = _tensor.unsqueeze(0) if self.n_envs == 0 else _tensor
        kernel_get_links_acc(
            mimick_imu,
            tensor,
            links_idx,
            envs_idx,
            self.links_state,
            self._rigid_global_info,
            self._static_rigid_sim_config,
        )
        return _tensor

    def get_links_acc_ang(self, links_idx=None, envs_idx=None, *, unsafe=False):
        tensor = ti_field_to_torch(self.links_state.cacc_ang, envs_idx, links_idx, transpose=True, unsafe=unsafe)
        return tensor.squeeze(0) if self.n_envs == 0 else tensor

    def get_links_root_COM(self, links_idx=None, envs_idx=None, *, unsafe=False):
        """
        Returns the center of mass (COM) of the entire kinematic tree to which the specified links belong.

        This corresponds to the global COM of each entity, assuming a single-rooted structure — that is, as long as no
        two successive links are connected by a free-floating joint (ie a joint that allows all 6 degrees of freedom).
        """
        tensor = ti_field_to_torch(self.links_state.COM, envs_idx, links_idx, transpose=True, unsafe=unsafe)
        return tensor.squeeze(0) if self.n_envs == 0 else tensor

    def get_links_mass_shift(self, links_idx=None, envs_idx=None, *, unsafe=False):
        tensor = ti_field_to_torch(self.links_state.mass_shift, envs_idx, links_idx, transpose=True, unsafe=unsafe)
        return tensor.squeeze(0) if self.n_envs == 0 else tensor

    def get_links_COM_shift(self, links_idx=None, envs_idx=None, *, unsafe=False):
        tensor = ti_field_to_torch(self.links_state.i_pos_shift, envs_idx, links_idx, transpose=True, unsafe=unsafe)
        return tensor.squeeze(0) if self.n_envs == 0 else tensor

    def get_links_inertial_mass(self, links_idx=None, envs_idx=None, *, unsafe=False):
        if not unsafe and self._options.batch_links_info and envs_idx is not None:
            gs.raise_exception("`envs_idx` cannot be specified for non-batched links info.")
        tensor = ti_field_to_torch(self.links_info.inertial_mass, envs_idx, links_idx, transpose=True, unsafe=unsafe)
        return tensor.squeeze(0) if self.n_envs == 0 and self._options.batch_links_info else tensor

    def get_links_invweight(self, links_idx=None, envs_idx=None, *, unsafe=False):
        if not unsafe and self._options.batch_links_info and envs_idx is not None:
            gs.raise_exception("`envs_idx` cannot be specified for non-batched links info.")
        tensor = ti_field_to_torch(self.links_info.invweight, envs_idx, links_idx, transpose=True, unsafe=unsafe)
        return tensor.squeeze(0) if self.n_envs == 0 and self._options.batch_links_info else tensor

    def get_geoms_friction_ratio(self, geoms_idx=None, envs_idx=None, *, unsafe=False):
        tensor = ti_field_to_torch(self.geoms_state.friction_ratio, envs_idx, geoms_idx, transpose=True, unsafe=unsafe)
        return tensor.squeeze(0) if self.n_envs == 0 else tensor

    def get_geoms_pos(self, geoms_idx=None, envs_idx=None, *, unsafe=False):
        tensor = ti_field_to_torch(self.geoms_state.pos, envs_idx, geoms_idx, transpose=True, unsafe=unsafe)
        return tensor.squeeze(0) if self.n_envs == 0 else tensor

    def get_qpos(self, qs_idx=None, envs_idx=None, *, unsafe=False):
        tensor = ti_field_to_torch(self.qpos, envs_idx, qs_idx, transpose=True, unsafe=unsafe)
        return tensor.squeeze(0) if self.n_envs == 0 else tensor

    def get_dofs_control_force(self, dofs_idx=None, envs_idx=None, *, unsafe=False):
        _tensor, dofs_idx, envs_idx = self._sanitize_1D_io_variables(
            None, dofs_idx, self.n_dofs, envs_idx, unsafe=unsafe
        )
        tensor = _tensor.unsqueeze(0) if self.n_envs == 0 else _tensor
        kernel_get_dofs_control_force(
            tensor, dofs_idx, envs_idx, self.dofs_state, self.dofs_info, self._static_rigid_sim_config
        )
        return _tensor

    def get_dofs_force(self, dofs_idx=None, envs_idx=None, *, unsafe=False):
        tensor = ti_field_to_torch(self.dofs_state.force, envs_idx, dofs_idx, transpose=True, unsafe=unsafe)
        return tensor.squeeze(0) if self.n_envs == 0 else tensor

    def get_dofs_velocity(self, dofs_idx=None, envs_idx=None, *, unsafe=False):
        tensor = ti_field_to_torch(self.dofs_state.vel, envs_idx, dofs_idx, transpose=True, unsafe=unsafe)
        return tensor.squeeze(0) if self.n_envs == 0 else tensor

    def get_dofs_position(self, dofs_idx=None, envs_idx=None, *, unsafe=False):
        tensor = ti_field_to_torch(self.dofs_state.pos, envs_idx, dofs_idx, transpose=True, unsafe=unsafe)
        return tensor.squeeze(0) if self.n_envs == 0 else tensor

    def get_dofs_kp(self, dofs_idx=None, envs_idx=None, *, unsafe=False):
        if not unsafe and not self._options.batch_dofs_info and envs_idx is not None:
            gs.raise_exception("`envs_idx` cannot be specified for non-batched dofs info.")
        tensor = ti_field_to_torch(self.dofs_info.kp, envs_idx, dofs_idx, transpose=True, unsafe=unsafe)
        return tensor.squeeze(0) if self.n_envs == 0 and self._options.batch_dofs_info else tensor

    def get_dofs_kv(self, dofs_idx=None, envs_idx=None, *, unsafe=False):
        if not unsafe and not self._options.batch_dofs_info and envs_idx is not None:
            gs.raise_exception("`envs_idx` cannot be specified for non-batched dofs info.")
        tensor = ti_field_to_torch(self.dofs_info.kv, envs_idx, dofs_idx, transpose=True, unsafe=unsafe)
        return tensor.squeeze(0) if self.n_envs == 0 and self._options.batch_dofs_info else tensor

    def get_dofs_force_range(self, dofs_idx=None, envs_idx=None, *, unsafe=False):
        if not unsafe and not self._options.batch_dofs_info and envs_idx is not None:
            gs.raise_exception("`envs_idx` cannot be specified for non-batched dofs info.")
        tensor = ti_field_to_torch(self.dofs_info.force_range, envs_idx, dofs_idx, transpose=True, unsafe=unsafe)
        if self.n_envs == 0 and self._options.batch_dofs_info:
            tensor = tensor.squeeze(0)
        return tensor[..., 0], tensor[..., 1]

    def get_dofs_limit(self, dofs_idx=None, envs_idx=None, *, unsafe=False):
        if not unsafe and not self._options.batch_dofs_info and envs_idx is not None:
            gs.raise_exception("`envs_idx` cannot be specified for non-batched dofs info.")
        tensor = ti_field_to_torch(self.dofs_info.limit, envs_idx, dofs_idx, transpose=True, unsafe=unsafe)
        if self.n_envs == 0 and self._options.batch_dofs_info:
            tensor = tensor.squeeze(0)
        return tensor[..., 0], tensor[..., 1]

    def get_dofs_stiffness(self, dofs_idx=None, envs_idx=None, *, unsafe=False):
        if not unsafe and not self._options.batch_dofs_info and envs_idx is not None:
            gs.raise_exception("`envs_idx` cannot be specified for non-batched dofs info.")
        tensor = ti_field_to_torch(self.dofs_info.stiffness, envs_idx, dofs_idx, transpose=True, unsafe=unsafe)
        return tensor.squeeze(0) if self.n_envs == 0 and self._options.batch_dofs_info else tensor

    def get_dofs_invweight(self, dofs_idx=None, envs_idx=None, *, unsafe=False):
        if not unsafe and not self._options.batch_dofs_info and envs_idx is not None:
            gs.raise_exception("`envs_idx` cannot be specified for non-batched dofs info.")
        tensor = ti_field_to_torch(self.dofs_info.invweight, envs_idx, dofs_idx, transpose=True, unsafe=unsafe)
        return tensor.squeeze(0) if self.n_envs == 0 and self._options.batch_dofs_info else tensor

    def get_dofs_armature(self, dofs_idx=None, envs_idx=None, *, unsafe=False):
        if not unsafe and not self._options.batch_dofs_info and envs_idx is not None:
            gs.raise_exception("`envs_idx` cannot be specified for non-batched dofs info.")
        tensor = ti_field_to_torch(self.dofs_info.armature, envs_idx, dofs_idx, transpose=True, unsafe=unsafe)
        return tensor.squeeze(0) if self.n_envs == 0 and self._options.batch_dofs_info else tensor

    def get_dofs_damping(self, dofs_idx=None, envs_idx=None, *, unsafe=False):
        if not unsafe and not self._options.batch_dofs_info and envs_idx is not None:
            gs.raise_exception("`envs_idx` cannot be specified for non-batched dofs info.")
        tensor = ti_field_to_torch(self.dofs_info.damping, envs_idx, dofs_idx, transpose=True, unsafe=unsafe)
        return tensor.squeeze(0) if self.n_envs == 0 and self._options.batch_dofs_info else tensor

    def get_mass_mat(self, dofs_idx=None, envs_idx=None, decompose=False, *, unsafe=False):
        tensor = ti_field_to_torch(
            self.mass_mat_L if decompose else self.mass_mat, envs_idx, transpose=True, unsafe=unsafe
        )

        if dofs_idx is not None:
            if isinstance(dofs_idx, (slice, int, np.integer)) or (dofs_idx.ndim == 0):
                tensor = tensor[:, dofs_idx, dofs_idx]
                if tensor.ndim == 1:
                    tensor = tensor.reshape((-1, 1, 1))
            else:
                tensor = tensor[:, dofs_idx.unsqueeze(1), dofs_idx]
        if self.n_envs == 0:
            tensor = tensor.squeeze(0)

        if decompose:
            mass_mat_D_inv = ti_field_to_torch(
                self._rigid_global_info.mass_mat_D_inv, envs_idx, dofs_idx, transpose=True, unsafe=unsafe
            )
            if self.n_envs == 0:
                mass_mat_D_inv = mass_mat_D_inv.squeeze(0)
            return tensor, mass_mat_D_inv

        return tensor

    def get_geoms_friction(self, geoms_idx=None, *, unsafe=False):
        return ti_field_to_torch(self.geoms_info.friction, geoms_idx, None, unsafe=unsafe)

    def set_geom_friction(self, friction, geoms_idx):
        kernel_set_geom_friction(geoms_idx, friction, self.geoms_info)

    def set_geoms_friction(self, friction, geoms_idx=None, *, unsafe=False):
        friction, geoms_idx, _ = self._sanitize_1D_io_variables(
            friction,
            geoms_idx,
            self.n_geoms,
            None,
            batched=False,
            idx_name="geoms_idx",
            skip_allocation=True,
            unsafe=unsafe,
        )
        kernel_set_geoms_friction(friction, geoms_idx, self.geoms_info, self._static_rigid_sim_config)

    def add_weld_constraint(self, link1_idx, link2_idx, envs_idx=None, *, unsafe=False):
        envs_idx = self._scene._sanitize_envs_idx(envs_idx, unsafe=unsafe)
        kernel_add_weld_constraint(
            int(link1_idx),
            int(link2_idx),
            envs_idx,
            self.equalities_info,
            self.constraint_solver.constraint_state,
            self.links_state,
            self._static_rigid_sim_config,
        )

    def delete_weld_constraint(self, link1_idx, link2_idx, envs_idx=None, *, unsafe=False):
        envs_idx = self._scene._sanitize_envs_idx(envs_idx, unsafe=unsafe)
        kernel_delete_weld_constraint(
            int(link1_idx),
            int(link2_idx),
            envs_idx,
            self.equalities_info,
            self.constraint_solver.constraint_state,
            self._static_rigid_sim_config,
        )

    def clear_external_force(self):
        kernel_clear_external_force(self.links_state, self._rigid_global_info, self._static_rigid_sim_config)

    def update_vgeoms(self):
        kernel_update_vgeoms(self.vgeoms_info, self.vgeoms_state, self.links_state, self._static_rigid_sim_config)

    @gs.assert_built
    def set_gravity(self, gravity, envs_idx=None):
        if not hasattr(self, "_rigid_global_info"):
            super().set_gravity(gravity, envs_idx)
            return
        g = np.asarray(gravity, dtype=gs.np_float)
        if envs_idx is None:
            if g.ndim == 1:
                _B = self._rigid_global_info.gravity.shape[0]
                g = np.repeat(g[None], _B, axis=0)
            self._rigid_global_info.gravity.from_numpy(g)
        else:
            self._rigid_global_info.gravity[envs_idx] = g

    def rigid_entity_inverse_kinematics(
        self,
        links_idx,
        poss,
        quats,
        n_links,
        dofs_idx,
        n_dofs,
        links_idx_by_dofs,
        n_links_by_dofs,
        custom_init_qpos,
        init_qpos,
        max_samples,
        max_solver_iters,
        damping,
        pos_tol,
        rot_tol,
        pos_mask,
        rot_mask,
        link_pos_mask,
        link_rot_mask,
        max_step_size,
        respect_joint_limit,
        envs_idx,
        rigid_entity,
    ):
        # Inverse kinematics logic moved from rigid_entity to here, because it incurs circular import.
        kernel_rigid_entity_inverse_kinematics(
            links_idx,
            poss,
            quats,
            n_links,
            dofs_idx,
            n_dofs,
            links_idx_by_dofs,
            n_links_by_dofs,
            custom_init_qpos,
            init_qpos,
            max_samples,
            max_solver_iters,
            damping,
            pos_tol,
            rot_tol,
            pos_mask,
            rot_mask,
            link_pos_mask,
            link_rot_mask,
            max_step_size,
            respect_joint_limit,
            envs_idx,
            rigid_entity,
            self.links_state,
            self.links_info,
            self.joints_state,
            self.joints_info,
            self.dofs_state,
            self.dofs_info,
            self.entities_info,
            self._rigid_global_info,
            self._static_rigid_sim_config,
        )

    def update_drone_propeller_vgeoms(self, n_propellers, propellers_vgeom_idxs, propellers_revs, propellers_spin):
        kernel_update_drone_propeller_vgeoms(
            n_propellers,
            propellers_vgeom_idxs,
            propellers_revs,
            propellers_spin,
            self.vgeoms_state,
            self._static_rigid_sim_config,
        )

    def set_drone_rpm(self, n_propellers, propellers_link_idxs, propellers_rpm, propellers_spin, KF, KM, invert):
        kernel_set_drone_rpm(
            n_propellers,
            propellers_link_idxs,
            propellers_rpm,
            propellers_spin,
            KF,
            KM,
            invert,
            self.links_state,
        )

    def update_verts_for_geom(self, i_g):
        kernel_update_verts_for_geom(
            i_g,
            self.geoms_state,
            self.geoms_info,
            self.verts_info,
            self.free_verts_state,
            self.fixed_verts_state,
        )

    # ------------------------------------------------------------------------------------
    # ----------------------------------- properties -------------------------------------
    # ------------------------------------------------------------------------------------

    @property
    def links(self):
        if self.is_built:
            return self._links
        return gs.List(link for entity in self._entities for link in entity.links)

    @property
    def joints(self):
        if self.is_built:
            return self._joints
        return gs.List(joint for entity in self._entities for joint in entity.joints)

    @property
    def geoms(self):
        if self.is_built:
            return self._geoms
        return gs.List(geom for entity in self._entities for geom in entity.geoms)

    @property
    def vgeoms(self):
        if self.is_built:
            return self._vgeoms
        return gs.List(vgeom for entity in self._entities for vgeom in entity.vgeoms)

    @property
    def n_links(self):
        if self.is_built:
            return self._n_links
        return len(self.links)

    @property
    def n_joints(self):
        if self.is_built:
            return self._n_joints
        return len(self.joints)

    @property
    def n_geoms(self):
        if self.is_built:
            return self._n_geoms
        return len(self.geoms)

    @property
    def n_cells(self):
        if self.is_built:
            return self._n_cells
        return sum(entity.n_cells for entity in self._entities)

    @property
    def n_vgeoms(self):
        if self.is_built:
            return self._n_vgeoms
        return len(self.vgeoms)

    @property
    def n_verts(self):
        if self.is_built:
            return self._n_verts
        return sum(entity.n_verts for entity in self._entities)

    @property
    def n_free_verts(self):
        if self.is_built:
            return self._n_free_verts
        return sum(entity.n_verts if entity.is_free else 0 for entity in self._entities)

    @property
    def n_fixed_verts(self):
        if self.is_built:
            return self._n_fixed_verts
        return sum(entity.n_verts if not entity.is_free else 0 for entity in self._entities)

    @property
    def n_vverts(self):
        if self.is_built:
            return self._n_vverts
        return sum([entity.n_vverts for entity in self._entities])

    @property
    def n_faces(self):
        if self.is_built:
            return self._n_faces
        return sum([entity.n_faces for entity in self._entities])

    @property
    def n_vfaces(self):
        if self.is_built:
            return self._n_vfaces
        return sum([entity.n_vfaces for entity in self._entities])

    @property
    def n_edges(self):
        if self.is_built:
            return self._n_edges
        return sum([entity.n_edges for entity in self._entities])

    @property
    def n_qs(self):
        if self.is_built:
            return self._n_qs
        return sum([entity.n_qs for entity in self._entities])

    @property
    def n_dofs(self):
        if self.is_built:
            return self._n_dofs
        return sum(entity.n_dofs for entity in self._entities)

    @property
    def init_qpos(self):
        if len(self._entities) == 0:
            return np.array([])
        return np.concatenate([entity.init_qpos for entity in self._entities], dtype=gs.np_float)

    @property
    def max_collision_pairs(self):
        return self._max_collision_pairs

    @property
    def n_equalities(self):
        if self.is_built:
            return self._n_equalities
        return sum(entity.n_equalities for entity in self._entities)

    @property
    def equalities(self):
        if self.is_built:
            return self._equalities
        return gs.List(equality for entity in self._entities for equality in entity.equalities)


@ti.kernel
def kernel_compute_mass_matrix(
    # taichi variables
    links_state: array_class.LinksState,
    links_info: array_class.LinksInfo,
    dofs_state: array_class.DofsState,
    dofs_info: array_class.DofsInfo,
    entities_info: array_class.EntitiesInfo,
    rigid_global_info: array_class.RigidGlobalInfo,
    static_rigid_sim_config: ti.template(),
    decompose: ti.i32,
):
    func_compute_mass_matrix(
        implicit_damping=False,
        links_state=links_state,
        links_info=links_info,
        dofs_state=dofs_state,
        dofs_info=dofs_info,
        entities_info=entities_info,
        rigid_global_info=rigid_global_info,
        static_rigid_sim_config=static_rigid_sim_config,
    )
    if decompose:
        func_factor_mass(
            implicit_damping=False,
            entities_info=entities_info,
            dofs_state=dofs_state,
            dofs_info=dofs_info,
            rigid_global_info=rigid_global_info,
            static_rigid_sim_config=static_rigid_sim_config,
        )


@ti.kernel
def kernel_init_invweight(
    links_invweight: ti.types.ndarray(),
    dofs_invweight: ti.types.ndarray(),
    # taichi variables
    links_info: array_class.LinksInfo,
    dofs_info: array_class.DofsInfo,
):
    for I in ti.grouped(links_info.parent_idx):
        for j in ti.static(range(2)):
            if links_info.invweight[I][j] < gs.EPS:
                links_info.invweight[I][j] = links_invweight[I[0], j]

    for I in ti.grouped(dofs_info.dof_start):
        if dofs_info.invweight[I] < gs.EPS:
            dofs_info.invweight[I] = dofs_invweight[I[0]]


@ti.kernel
def kernel_init_meaninertia(
    # taichi variables
    rigid_global_info: array_class.RigidGlobalInfo,
    entities_info: array_class.EntitiesInfo,
    static_rigid_sim_config: ti.template(),
):
    n_dofs = rigid_global_info.mass_mat.shape[0]
    _B = rigid_global_info.mass_mat.shape[2]
    n_entities = entities_info.n_links.shape[0]
    ti.loop_config(serialize=static_rigid_sim_config.para_level < gs.PARA_LEVEL.PARTIAL)
    for i_b in range(_B):
        if n_dofs > 0:
            rigid_global_info.meaninertia[i_b] = 0.0
            for i_e in range(n_entities):
                for i_d in range(entities_info.dof_start[i_e], entities_info.dof_end[i_e]):
                    I_d = [i_d, i_b] if ti.static(static_rigid_sim_config.batch_dofs_info) else i_d
                    rigid_global_info.meaninertia[i_b] += rigid_global_info.mass_mat[i_d, i_d, i_b]
                rigid_global_info.meaninertia[i_b] = rigid_global_info.meaninertia[i_b] / n_dofs
        else:
            rigid_global_info.meaninertia[i_b] = 1.0


@ti.kernel
def kernel_init_dof_fields(
    # input np array
    dofs_motion_ang: ti.types.ndarray(),
    dofs_motion_vel: ti.types.ndarray(),
    dofs_limit: ti.types.ndarray(),
    dofs_invweight: ti.types.ndarray(),
    dofs_stiffness: ti.types.ndarray(),
    dofs_damping: ti.types.ndarray(),
    dofs_armature: ti.types.ndarray(),
    dofs_kp: ti.types.ndarray(),
    dofs_kv: ti.types.ndarray(),
    dofs_force_range: ti.types.ndarray(),
    # taichi variables
    dofs_info: array_class.DofsInfo,
    dofs_state: array_class.DofsState,
    # we will use RigidGlobalInfo as typing after Hugh adds array_struct feature to taichi
    rigid_global_info: array_class.RigidGlobalInfo,
    static_rigid_sim_config: ti.template(),
):
    n_dofs = dofs_state.ctrl_mode.shape[0]
    _B = dofs_state.ctrl_mode.shape[1]
    for I in ti.grouped(dofs_info.invweight):
        i = I[0]  # batching (if any) will be the second dim

        for j in ti.static(range(3)):
            dofs_info.motion_ang[I][j] = dofs_motion_ang[i, j]
            dofs_info.motion_vel[I][j] = dofs_motion_vel[i, j]

        for j in ti.static(range(2)):
            dofs_info.limit[I][j] = dofs_limit[i, j]
            dofs_info.force_range[I][j] = dofs_force_range[i, j]

        dofs_info.armature[I] = dofs_armature[i]
        dofs_info.invweight[I] = dofs_invweight[i]
        dofs_info.stiffness[I] = dofs_stiffness[i]
        dofs_info.damping[I] = dofs_damping[i]
        dofs_info.kp[I] = dofs_kp[i]
        dofs_info.kv[I] = dofs_kv[i]

    ti.loop_config(serialize=static_rigid_sim_config.para_level < gs.PARA_LEVEL.PARTIAL)
    for i, b in ti.ndrange(n_dofs, _B):
        dofs_state.ctrl_mode[i, b] = gs.CTRL_MODE.FORCE

    if ti.static(static_rigid_sim_config.use_hibernation):
        ti.loop_config(serialize=static_rigid_sim_config.para_level < gs.PARA_LEVEL.PARTIAL)
        for i, b in ti.ndrange(n_dofs, _B):
            dofs_state.hibernated[i, b] = False
            rigid_global_info.awake_dofs[i, b] = i

        ti.loop_config(serialize=static_rigid_sim_config.para_level < gs.PARA_LEVEL.PARTIAL)
        for b in range(_B):
            rigid_global_info.n_awake_dofs[b] = n_dofs


@ti.kernel
def kernel_init_link_fields(
    links_parent_idx: ti.types.ndarray(),
    links_root_idx: ti.types.ndarray(),
    links_q_start: ti.types.ndarray(),
    links_dof_start: ti.types.ndarray(),
    links_joint_start: ti.types.ndarray(),
    links_q_end: ti.types.ndarray(),
    links_dof_end: ti.types.ndarray(),
    links_joint_end: ti.types.ndarray(),
    links_invweight: ti.types.ndarray(),
    links_is_fixed: ti.types.ndarray(),
    links_pos: ti.types.ndarray(),
    links_quat: ti.types.ndarray(),
    links_inertial_pos: ti.types.ndarray(),
    links_inertial_quat: ti.types.ndarray(),
    links_inertial_i: ti.types.ndarray(),
    links_inertial_mass: ti.types.ndarray(),
    links_entity_idx: ti.types.ndarray(),
    # taichi variables
    links_info: array_class.LinksInfo,
    links_state: array_class.LinksState,
    rigid_global_info: array_class.RigidGlobalInfo,
    static_rigid_sim_config: ti.template(),
):
    n_links = links_parent_idx.shape[0]
    _B = links_state.pos.shape[1]
    for I in ti.grouped(links_info.invweight):
        i = I[0]

        links_info.parent_idx[I] = links_parent_idx[i]
        links_info.root_idx[I] = links_root_idx[i]
        links_info.q_start[I] = links_q_start[i]
        links_info.joint_start[I] = links_joint_start[i]
        links_info.dof_start[I] = links_dof_start[i]
        links_info.q_end[I] = links_q_end[i]
        links_info.dof_end[I] = links_dof_end[i]
        links_info.joint_end[I] = links_joint_end[i]
        links_info.n_dofs[I] = links_dof_end[i] - links_dof_start[i]
        links_info.is_fixed[I] = links_is_fixed[i]
        links_info.entity_idx[I] = links_entity_idx[i]

        for j in ti.static(range(2)):
            links_info.invweight[I][j] = links_invweight[i, j]

        for j in ti.static(range(4)):
            links_info.quat[I][j] = links_quat[i, j]
            links_info.inertial_quat[I][j] = links_inertial_quat[i, j]

        for j in ti.static(range(3)):
            links_info.pos[I][j] = links_pos[i, j]
            links_info.inertial_pos[I][j] = links_inertial_pos[i, j]

        links_info.inertial_mass[I] = links_inertial_mass[i]
        for j1 in ti.static(range(3)):
            for j2 in ti.static(range(3)):
                links_info.inertial_i[I][j1, j2] = links_inertial_i[i, j1, j2]

    for i, b in ti.ndrange(n_links, _B):
        I = [i, b] if ti.static(static_rigid_sim_config.batch_links_info) else i

        # Update state for root fixed link. Their state will not be updated in forward kinematics later but can be manually changed by user.
        if links_info.parent_idx[I] == -1 and links_info.is_fixed[I]:
            for j in ti.static(range(4)):
                links_state.quat[i, b][j] = links_quat[i, j]

            for j in ti.static(range(3)):
                links_state.pos[i, b][j] = links_pos[i, j]

        for j in ti.static(range(3)):
            links_state.i_pos_shift[i, b][j] = 0.0
        links_state.mass_shift[i, b] = 0.0

    if ti.static(static_rigid_sim_config.use_hibernation):
        ti.loop_config(serialize=static_rigid_sim_config.para_level < gs.PARA_LEVEL.PARTIAL)
        for i, b in ti.ndrange(n_links, _B):
            links_state.hibernated[i, b] = False
            rigid_global_info.awake_links[i, b] = i

        ti.loop_config(serialize=static_rigid_sim_config.para_level < gs.PARA_LEVEL.PARTIAL)
        for b in range(_B):
            rigid_global_info.n_awake_links[b] = n_links


@ti.kernel
def kernel_init_joint_fields(
    joints_type: ti.types.ndarray(),
    joints_sol_params: ti.types.ndarray(),
    joints_q_start: ti.types.ndarray(),
    joints_dof_start: ti.types.ndarray(),
    joints_q_end: ti.types.ndarray(),
    joints_dof_end: ti.types.ndarray(),
    joints_pos: ti.types.ndarray(),
    # taichi variables
    joints_info: array_class.JointsInfo,
    static_rigid_sim_config: ti.template(),
):
    for I in ti.grouped(joints_info.type):
        i = I[0]

        joints_info.type[I] = joints_type[i]
        joints_info.q_start[I] = joints_q_start[i]
        joints_info.dof_start[I] = joints_dof_start[i]
        joints_info.q_end[I] = joints_q_end[i]
        joints_info.dof_end[I] = joints_dof_end[i]
        joints_info.n_dofs[I] = joints_dof_end[i] - joints_dof_start[i]

        for j in ti.static(range(7)):
            joints_info.sol_params[I][j] = joints_sol_params[i, j]
        for j in ti.static(range(3)):
            joints_info.pos[I][j] = joints_pos[i, j]


@ti.kernel
def kernel_init_vert_fields(
    verts: ti.types.ndarray(),
    faces: ti.types.ndarray(),
    edges: ti.types.ndarray(),
    normals: ti.types.ndarray(),
    verts_geom_idx: ti.types.ndarray(),
    init_center_pos: ti.types.ndarray(),
    verts_state_idx: ti.types.ndarray(),
    is_free: ti.types.ndarray(),
    # taichi variables
    verts_info: array_class.VertsInfo,
    faces_info: array_class.FacesInfo,
    edges_info: array_class.EdgesInfo,
    static_rigid_sim_config: ti.template(),
):
    n_verts = verts.shape[0]
    n_faces = faces.shape[0]
    n_edges = edges.shape[0]
    ti.loop_config(serialize=static_rigid_sim_config.para_level < gs.PARA_LEVEL.PARTIAL)
    for i in range(n_verts):
        for j in ti.static(range(3)):
            verts_info.init_pos[i][j] = verts[i, j]
            verts_info.init_normal[i][j] = normals[i, j]
            verts_info.init_center_pos[i][j] = init_center_pos[i, j]

        verts_info.geom_idx[i] = verts_geom_idx[i]
        verts_info.verts_state_idx[i] = verts_state_idx[i]
        verts_info.is_free[i] = is_free[i]

    ti.loop_config(serialize=static_rigid_sim_config.para_level < gs.PARA_LEVEL.PARTIAL)
    for i in range(n_faces):
        for j in ti.static(range(3)):
            faces_info.verts_idx[i][j] = faces[i, j]
        faces_info.geom_idx[i] = verts_geom_idx[faces[i, 0]]

    ti.loop_config(serialize=static_rigid_sim_config.para_level < gs.PARA_LEVEL.PARTIAL)
    for i in range(n_edges):
        edges_info.v0[i] = edges[i, 0]
        edges_info.v1[i] = edges[i, 1]
        # minus = verts_info.init_pos[edges[i, 0]] - verts_info.init_pos[edges[i, 1]]
        # edges_info.length[i] = minus.norm()
        # FIXME: the line below does not work
        edges_info.length[i] = (verts_info.init_pos[edges[i, 0]] - verts_info.init_pos[edges[i, 1]]).norm()


@ti.kernel
def kernel_init_vvert_fields(
    vverts: ti.types.ndarray(),
    vfaces: ti.types.ndarray(),
    vnormals: ti.types.ndarray(),
    vverts_vgeom_idx: ti.types.ndarray(),
    # taichi variables
    vverts_info: array_class.VVertsInfo,
    vfaces_info: array_class.VFacesInfo,
    static_rigid_sim_config: ti.template(),
):
    n_vverts = vverts.shape[0]
    n_vfaces = vfaces.shape[0]
    ti.loop_config(serialize=static_rigid_sim_config.para_level < gs.PARA_LEVEL.PARTIAL)
    for i in range(n_vverts):
        for j in ti.static(range(3)):
            vverts_info.init_pos[i][j] = vverts[i, j]
            vverts_info.init_vnormal[i][j] = vnormals[i, j]

        vverts_info.vgeom_idx[i] = vverts_vgeom_idx[i]

    ti.loop_config(serialize=static_rigid_sim_config.para_level < gs.PARA_LEVEL.PARTIAL)
    for i in range(n_vfaces):
        for j in ti.static(range(3)):
            vfaces_info.vverts_idx[i][j] = vfaces[i, j]
        vfaces_info.vgeom_idx[i] = vverts_vgeom_idx[vfaces[i, 0]]


@ti.kernel
def kernel_init_geom_fields(
    geoms_pos: ti.types.ndarray(),
    geoms_center: ti.types.ndarray(),
    geoms_quat: ti.types.ndarray(),
    geoms_link_idx: ti.types.ndarray(),
    geoms_type: ti.types.ndarray(),
    geoms_friction: ti.types.ndarray(),
    geoms_sol_params: ti.types.ndarray(),
    geoms_vert_start: ti.types.ndarray(),
    geoms_face_start: ti.types.ndarray(),
    geoms_edge_start: ti.types.ndarray(),
    geoms_verts_state_start: ti.types.ndarray(),
    geoms_vert_end: ti.types.ndarray(),
    geoms_face_end: ti.types.ndarray(),
    geoms_edge_end: ti.types.ndarray(),
    geoms_verts_state_end: ti.types.ndarray(),
    geoms_data: ti.types.ndarray(),
    geoms_is_convex: ti.types.ndarray(),
    geoms_needs_coup: ti.types.ndarray(),
    geoms_contype: ti.types.ndarray(),
    geoms_conaffinity: ti.types.ndarray(),
    geoms_coup_softness: ti.types.ndarray(),
    geoms_coup_friction: ti.types.ndarray(),
    geoms_coup_restitution: ti.types.ndarray(),
    geoms_is_free: ti.types.ndarray(),
    geoms_is_decomp: ti.types.ndarray(),
    # taichi variables
    geoms_info: array_class.GeomsInfo,
    geoms_state: array_class.GeomsState,
    verts_info: array_class.VertsInfo,
    geoms_init_AABB: array_class.GeomsInitAABB,  # TODO: move to rigid global info
    static_rigid_sim_config: ti.template(),
):
    n_geoms = geoms_pos.shape[0]
    _B = geoms_state.friction_ratio.shape[1]
    ti.loop_config(serialize=static_rigid_sim_config.para_level < gs.PARA_LEVEL.PARTIAL)
    for i in range(n_geoms):
        for j in ti.static(range(3)):
            geoms_info.pos[i][j] = geoms_pos[i, j]
            geoms_info.center[i][j] = geoms_center[i, j]

        for j in ti.static(range(4)):
            geoms_info.quat[i][j] = geoms_quat[i, j]

        for j in ti.static(range(7)):
            geoms_info.data[i][j] = geoms_data[i, j]
            geoms_info.sol_params[i][j] = geoms_sol_params[i, j]

        geoms_info.vert_start[i] = geoms_vert_start[i]
        geoms_info.vert_end[i] = geoms_vert_end[i]
        geoms_info.vert_num[i] = geoms_vert_end[i] - geoms_vert_start[i]

        geoms_info.face_start[i] = geoms_face_start[i]
        geoms_info.face_end[i] = geoms_face_end[i]
        geoms_info.face_num[i] = geoms_face_end[i] - geoms_face_start[i]

        geoms_info.edge_start[i] = geoms_edge_start[i]
        geoms_info.edge_end[i] = geoms_edge_end[i]
        geoms_info.edge_num[i] = geoms_edge_end[i] - geoms_edge_start[i]

        geoms_info.verts_state_start[i] = geoms_verts_state_start[i]
        geoms_info.verts_state_end[i] = geoms_verts_state_end[i]

        geoms_info.link_idx[i] = geoms_link_idx[i]
        geoms_info.type[i] = geoms_type[i]
        geoms_info.friction[i] = geoms_friction[i]

        geoms_info.is_convex[i] = geoms_is_convex[i]
        geoms_info.needs_coup[i] = geoms_needs_coup[i]
        geoms_info.contype[i] = geoms_contype[i]
        geoms_info.conaffinity[i] = geoms_conaffinity[i]

        geoms_info.coup_softness[i] = geoms_coup_softness[i]
        geoms_info.coup_friction[i] = geoms_coup_friction[i]
        geoms_info.coup_restitution[i] = geoms_coup_restitution[i]

        geoms_info.is_free[i] = geoms_is_free[i]
        geoms_info.is_decomposed[i] = geoms_is_decomp[i]

        # compute init AABB.
        # Beware the ordering the this corners is critical and MUST NOT be changed as this order is used elsewhere
        # in the codebase, e.g. overlap estimation between two convex geometries using there bounding boxes.
        lower = gu.ti_vec3(ti.math.inf)
        upper = gu.ti_vec3(-ti.math.inf)
        for i_v in range(geoms_vert_start[i], geoms_vert_end[i]):
            lower = ti.min(lower, verts_info.init_pos[i_v])
            upper = ti.max(upper, verts_info.init_pos[i_v])
        geoms_init_AABB[i, 0] = ti.Vector([lower[0], lower[1], lower[2]], dt=gs.ti_float)
        geoms_init_AABB[i, 1] = ti.Vector([lower[0], lower[1], upper[2]], dt=gs.ti_float)
        geoms_init_AABB[i, 2] = ti.Vector([lower[0], upper[1], lower[2]], dt=gs.ti_float)
        geoms_init_AABB[i, 3] = ti.Vector([lower[0], upper[1], upper[2]], dt=gs.ti_float)
        geoms_init_AABB[i, 4] = ti.Vector([upper[0], lower[1], lower[2]], dt=gs.ti_float)
        geoms_init_AABB[i, 5] = ti.Vector([upper[0], lower[1], upper[2]], dt=gs.ti_float)
        geoms_init_AABB[i, 6] = ti.Vector([upper[0], upper[1], lower[2]], dt=gs.ti_float)
        geoms_init_AABB[i, 7] = ti.Vector([upper[0], upper[1], upper[2]], dt=gs.ti_float)

    ti.loop_config(serialize=static_rigid_sim_config.para_level < gs.PARA_LEVEL.PARTIAL)
    for i_g, i_b in ti.ndrange(n_geoms, _B):
        geoms_state.friction_ratio[i_g, i_b] = 1.0


@ti.kernel
def kernel_adjust_link_inertia(
    link_idx: ti.i32,
    ratio: ti.f32,
    links_info: array_class.LinksInfo,
    static_rigid_sim_config: ti.template(),
):
    if ti.static(static_rigid_sim_config.batch_links_info):
        _B = links_info.root_idx.shape[1]
        for i_b in range(_B):
            for j in ti.static(range(2)):
                links_info.invweight[link_idx, i_b][j] /= ratio
            links_info.inertial_mass[link_idx, i_b] *= ratio
            for j1, j2 in ti.static(ti.ndrange(3, 3)):
                links_info.inertial_i[link_idx, i_b][j1, j2] *= ratio
    else:
        for i_b in range(1):
            for j in ti.static(range(2)):
                links_info.invweight[link_idx][j] /= ratio
            links_info.inertial_mass[link_idx] *= ratio
            for j1, j2 in ti.static(ti.ndrange(3, 3)):
                links_info.inertial_i[link_idx][j1, j2] *= ratio


@ti.kernel
def kernel_init_vgeom_fields(
    vgeoms_pos: ti.types.ndarray(),
    vgeoms_quat: ti.types.ndarray(),
    vgeoms_link_idx: ti.types.ndarray(),
    vgeoms_vvert_start: ti.types.ndarray(),
    vgeoms_vface_start: ti.types.ndarray(),
    vgeoms_vvert_end: ti.types.ndarray(),
    vgeoms_vface_end: ti.types.ndarray(),
    # taichi variables
    vgeoms_info: array_class.VGeomsInfo,
    static_rigid_sim_config: ti.template(),
):
    n_vgeoms = vgeoms_pos.shape[0]
    ti.loop_config(serialize=static_rigid_sim_config.para_level < gs.PARA_LEVEL.PARTIAL)
    for i in range(n_vgeoms):
        for j in ti.static(range(3)):
            vgeoms_info.pos[i][j] = vgeoms_pos[i, j]

        for j in ti.static(range(4)):
            vgeoms_info.quat[i][j] = vgeoms_quat[i, j]

        vgeoms_info.vvert_start[i] = vgeoms_vvert_start[i]
        vgeoms_info.vvert_end[i] = vgeoms_vvert_end[i]
        vgeoms_info.vvert_num[i] = vgeoms_vvert_end[i] - vgeoms_vvert_start[i]

        vgeoms_info.vface_start[i] = vgeoms_vface_start[i]
        vgeoms_info.vface_end[i] = vgeoms_vface_end[i]
        vgeoms_info.vface_num[i] = vgeoms_vface_end[i] - vgeoms_vface_start[i]

        vgeoms_info.link_idx[i] = vgeoms_link_idx[i]


@ti.kernel
def kernel_init_entity_fields(
    entities_dof_start: ti.types.ndarray(),
    entities_dof_end: ti.types.ndarray(),
    entities_link_start: ti.types.ndarray(),
    entities_link_end: ti.types.ndarray(),
    entities_geom_start: ti.types.ndarray(),
    entities_geom_end: ti.types.ndarray(),
    entities_gravity_compensation: ti.types.ndarray(),
    # taichi variables
    entities_info: array_class.EntitiesInfo,
    entities_state: array_class.EntitiesState,
    dofs_info: array_class.DofsInfo,
    rigid_global_info: array_class.RigidGlobalInfo,
    static_rigid_sim_config: ti.template(),
):
    n_entities = entities_dof_start.shape[0]
    _B = entities_state.hibernated.shape[1]

    ti.loop_config(serialize=static_rigid_sim_config.para_level < gs.PARA_LEVEL.PARTIAL)
    for i in range(n_entities):
        entities_info.dof_start[i] = entities_dof_start[i]
        entities_info.dof_end[i] = entities_dof_end[i]
        entities_info.n_dofs[i] = entities_dof_end[i] - entities_dof_start[i]

        entities_info.link_start[i] = entities_link_start[i]
        entities_info.link_end[i] = entities_link_end[i]
        entities_info.n_links[i] = entities_link_end[i] - entities_link_start[i]

        entities_info.geom_start[i] = entities_geom_start[i]
        entities_info.geom_end[i] = entities_geom_end[i]
        entities_info.n_geoms[i] = entities_geom_end[i] - entities_geom_start[i]

        entities_info.gravity_compensation[i] = entities_gravity_compensation[i]

        if ti.static(static_rigid_sim_config.batch_dofs_info):
            for i_d, i_b in ti.ndrange((entities_dof_start[i], entities_dof_end[i]), _B):
                dofs_info.dof_start[i_d, i_b] = entities_dof_start[i]
        else:
            for i_d in range(entities_dof_start[i], entities_dof_end[i]):
                dofs_info.dof_start[i_d] = entities_dof_start[i]

    if ti.static(static_rigid_sim_config.use_hibernation):
        ti.loop_config(serialize=static_rigid_sim_config.para_level < gs.PARA_LEVEL.PARTIAL)
        for i, b in ti.ndrange(n_entities, _B):
            entities_state.hibernated[i, b] = False
            rigid_global_info.awake_entities[i, b] = i

        ti.loop_config(serialize=static_rigid_sim_config.para_level < gs.PARA_LEVEL.PARTIAL)
        for b in range(_B):
            rigid_global_info.n_awake_entities[b] = n_entities


@ti.kernel
def kernel_init_equality_fields(
    equalities_type: ti.types.ndarray(),
    equalities_eq_obj1id: ti.types.ndarray(),
    equalities_eq_obj2id: ti.types.ndarray(),
    equalities_eq_data: ti.types.ndarray(),
    equalities_eq_type: ti.types.ndarray(),
    equalities_sol_params: ti.types.ndarray(),
    # taichi variables
    equalities_info: array_class.EqualitiesInfo,
    static_rigid_sim_config: ti.template(),
):
    n_equalities = equalities_eq_obj1id.shape[0]
    _B = equalities_info.eq_obj1id.shape[1]

    ti.loop_config(serialize=static_rigid_sim_config.para_level < gs.PARA_LEVEL.PARTIAL)
    for i, b in ti.ndrange(n_equalities, _B):
        equalities_info.eq_obj1id[i, b] = equalities_eq_obj1id[i]
        equalities_info.eq_obj2id[i, b] = equalities_eq_obj2id[i]
        equalities_info.eq_type[i, b] = equalities_eq_type[i]
        for j in ti.static(range(11)):
            equalities_info.eq_data[i, b][j] = equalities_eq_data[i, j]
        for j in ti.static(range(7)):
            equalities_info.sol_params[i, b][j] = equalities_sol_params[i, j]


@ti.kernel
def kernel_forward_dynamics(
    links_state: array_class.LinksState,
    links_info: array_class.LinksInfo,
    dofs_state: array_class.DofsState,
    dofs_info: array_class.DofsInfo,
    joints_info: array_class.JointsInfo,
    entities_info: array_class.EntitiesInfo,
    rigid_global_info: array_class.RigidGlobalInfo,
    static_rigid_sim_config: ti.template(),
):
    func_forward_dynamics(
        links_state=links_state,
        links_info=links_info,
        dofs_state=dofs_state,
        dofs_info=dofs_info,
        joints_info=joints_info,
        entities_info=entities_info,
        rigid_global_info=rigid_global_info,
        static_rigid_sim_config=static_rigid_sim_config,
    )


@ti.kernel
def kernel_update_acc(
    dofs_state: array_class.DofsState,
    links_info: array_class.LinksInfo,
    links_state: array_class.LinksState,
    entities_info: array_class.EntitiesInfo,
    rigid_global_info: array_class.RigidGlobalInfo,
    static_rigid_sim_config: ti.template(),
):
    func_update_acc(
        update_cacc=True,
        dofs_state=dofs_state,
        links_info=links_info,
        links_state=links_state,
        entities_info=entities_info,
        rigid_global_info=rigid_global_info,
        static_rigid_sim_config=static_rigid_sim_config,
    )


@ti.func
def func_vel_at_point(pos_world, link_idx, i_b, links_state: array_class.LinksState):
    """
    Velocity of a certain point on a rigid link.
    """
    vel_rot = links_state.cd_ang[link_idx, i_b].cross(pos_world - links_state.COM[link_idx, i_b])
    vel_lin = links_state.cd_vel[link_idx, i_b]
    return vel_rot + vel_lin


@ti.func
def func_compute_mass_matrix(
    implicit_damping: ti.template(),
    # taichi variables
    links_state: array_class.LinksState,
    links_info: array_class.LinksInfo,
    dofs_state: array_class.DofsState,
    dofs_info: array_class.DofsInfo,
    entities_info: array_class.EntitiesInfo,
    rigid_global_info: array_class.RigidGlobalInfo,
    static_rigid_sim_config: ti.template(),
):
    _B = links_state.pos.shape[1]
    n_links = links_state.pos.shape[0]
    n_entities = entities_info.n_links.shape[0]
    n_dofs = dofs_state.f_ang.shape[0]

    if ti.static(static_rigid_sim_config.use_hibernation):
        # crb initialize
        ti.loop_config(serialize=static_rigid_sim_config.para_level < gs.PARA_LEVEL.ALL)
        for i_b in range(_B):
            for i_l_ in range(rigid_global_info.n_awake_links[i_b]):
                i_l = rigid_global_info.awake_links[i_l_, i_b]
                links_state.crb_inertial[i_l, i_b] = links_state.cinr_inertial[i_l, i_b]
                links_state.crb_pos[i_l, i_b] = links_state.cinr_pos[i_l, i_b]
                links_state.crb_quat[i_l, i_b] = links_state.cinr_quat[i_l, i_b]
                links_state.crb_mass[i_l, i_b] = links_state.cinr_mass[i_l, i_b]

        # crb
        ti.loop_config(serialize=static_rigid_sim_config.para_level < gs.PARA_LEVEL.ALL)
        for i_b in range(_B):
            for i_e_ in range(rigid_global_info.n_awake_entities[i_b]):
                i_e = rigid_global_info.awake_entities[i_e_, i_b]
                for i in range(entities_info.n_links[i_e]):
                    i_l = entities_info.link_end[i_e] - 1 - i
                    I_l = [i_l, i_b] if ti.static(static_rigid_sim_config.batch_links_info) else i_l
                    i_p = links_info.parent_idx[I_l]

                    if i_p != -1:
                        links_state.crb_inertial[i_p, i_b] = (
                            links_state.crb_inertial[i_p, i_b] + links_state.crb_inertial[i_l, i_b]
                        )
                        links_state.crb_mass[i_p, i_b] = links_state.crb_mass[i_p, i_b] + links_state.crb_mass[i_l, i_b]

                        links_state.crb_pos[i_p, i_b] = links_state.crb_pos[i_p, i_b] + links_state.crb_pos[i_l, i_b]
                        links_state.crb_quat[i_p, i_b] = links_state.crb_quat[i_p, i_b] + links_state.crb_quat[i_l, i_b]

        # mass_mat
        ti.loop_config(serialize=static_rigid_sim_config.para_level < gs.PARA_LEVEL.ALL)
        for i_b in range(_B):
            for i_l_ in range(rigid_global_info.n_awake_links[i_b]):
                i_l = rigid_global_info.awake_links[i_l_, i_b]
                I_l = [i_l, i_b] if ti.static(static_rigid_sim_config.batch_links_info) else i_l
                for i_d in range(links_info.dof_start[I_l], links_info.dof_end[I_l]):
                    dofs_state.f_ang[i_d, i_b], dofs_state.f_vel[i_d, i_b] = gu.inertial_mul(
                        links_state.crb_pos[i_l, i_b],
                        links_state.crb_inertial[i_l, i_b],
                        links_state.crb_mass[i_l, i_b],
                        dofs_state.cdof_vel[i_d, i_b],
                        dofs_state.cdof_ang[i_d, i_b],
                    )

        ti.loop_config(serialize=static_rigid_sim_config.para_level < gs.PARA_LEVEL.PARTIAL)
        for i_b in range(_B):
            for i_e_ in range(rigid_global_info.n_awake_entities[i_b]):
                i_e = rigid_global_info.awake_entities[i_e_, i_b]
                for i_d in range(entities_info.dof_start[i_e], entities_info.dof_end[i_e]):
                    for j_d in range(entities_info.dof_start[i_e], entities_info.dof_end[i_e]):
                        rigid_global_info.mass_mat[i_d, j_d, i_b] = (
                            dofs_state.f_ang[i_d, i_b].dot(dofs_state.cdof_ang[j_d, i_b])
                            + dofs_state.f_vel[i_d, i_b].dot(dofs_state.cdof_vel[j_d, i_b])
                        ) * rigid_global_info.mass_parent_mask[i_d, j_d]

                # FIXME: Updating the lower-part of the mass matrix is irrelevant
                for i_d in range(entities_info.dof_start[i_e], entities_info.dof_end[i_e]):
                    for j_d in range(i_d + 1, entities_info.dof_end[i_e]):
                        rigid_global_info.mass_mat[i_d, j_d, i_b] = rigid_global_info.mass_mat[j_d, i_d, i_b]

                # Take into account motor armature
                for i_d in range(entities_info.dof_start[i_e], entities_info.dof_end[i_e]):
                    I_d = [i_d, i_b] if ti.static(static_rigid_sim_config.batch_dofs_info) else i_d
                    rigid_global_info.mass_mat[i_d, i_d, i_b] = (
                        rigid_global_info.mass_mat[i_d, i_d, i_b] + dofs_info.armature[I_d]
                    )

                # Take into account first-order correction terms for implicit integration scheme right away
                if ti.static(implicit_damping):
                    for i_d in range(entities_info.dof_start[i_e], entities_info.dof_end[i_e]):
                        I_d = [i_d, i_b] if ti.static(static_rigid_sim_config.batch_dofs_info) else i_d
                        rigid_global_info.mass_mat[i_d, i_d, i_b] += (
                            dofs_info.damping[I_d] * static_rigid_sim_config.substep_dt
                        )
                        if (dofs_state.ctrl_mode[i_d, i_b] == gs.CTRL_MODE.POSITION) or (
                            dofs_state.ctrl_mode[i_d, i_b] == gs.CTRL_MODE.VELOCITY
                        ):
                            # qM += d qfrc_actuator / d qvel
                            rigid_global_info.mass_mat[i_d, i_d, i_b] += (
                                dofs_info.kv[I_d] * static_rigid_sim_config.substep_dt
                            )
    else:
        # crb initialize
        ti.loop_config(serialize=static_rigid_sim_config.para_level < gs.PARA_LEVEL.ALL)
        for i_l, i_b in ti.ndrange(n_links, _B):
            links_state.crb_inertial[i_l, i_b] = links_state.cinr_inertial[i_l, i_b]
            links_state.crb_pos[i_l, i_b] = links_state.cinr_pos[i_l, i_b]
            links_state.crb_quat[i_l, i_b] = links_state.cinr_quat[i_l, i_b]
            links_state.crb_mass[i_l, i_b] = links_state.cinr_mass[i_l, i_b]

        # crb
        ti.loop_config(serialize=static_rigid_sim_config.para_level < gs.PARA_LEVEL.ALL)
        for i_e, i_b in ti.ndrange(n_entities, _B):
            for i in range(entities_info.n_links[i_e]):
                i_l = entities_info.link_end[i_e] - 1 - i
                I_l = [i_l, i_b] if ti.static(static_rigid_sim_config.batch_links_info) else i_l
                i_p = links_info.parent_idx[I_l]

                if i_p != -1:
                    links_state.crb_inertial[i_p, i_b] = (
                        links_state.crb_inertial[i_p, i_b] + links_state.crb_inertial[i_l, i_b]
                    )
                    links_state.crb_mass[i_p, i_b] = links_state.crb_mass[i_p, i_b] + links_state.crb_mass[i_l, i_b]

                    links_state.crb_pos[i_p, i_b] = links_state.crb_pos[i_p, i_b] + links_state.crb_pos[i_l, i_b]
                    links_state.crb_quat[i_p, i_b] = links_state.crb_quat[i_p, i_b] + links_state.crb_quat[i_l, i_b]

        # mass_mat
        ti.loop_config(serialize=static_rigid_sim_config.para_level < gs.PARA_LEVEL.ALL)
        for i_l, i_b in ti.ndrange(n_links, _B):
            I_l = [i_l, i_b] if ti.static(static_rigid_sim_config.batch_links_info) else i_l
            for i_d in range(links_info.dof_start[I_l], links_info.dof_end[I_l]):
                dofs_state.f_ang[i_d, i_b], dofs_state.f_vel[i_d, i_b] = gu.inertial_mul(
                    links_state.crb_pos[i_l, i_b],
                    links_state.crb_inertial[i_l, i_b],
                    links_state.crb_mass[i_l, i_b],
                    dofs_state.cdof_vel[i_d, i_b],
                    dofs_state.cdof_ang[i_d, i_b],
                )

        ti.loop_config(serialize=static_rigid_sim_config.para_level < gs.PARA_LEVEL.PARTIAL)
        for i_e, i_b in ti.ndrange(n_entities, _B):
            for i_d, j_d in ti.ndrange(
                (entities_info.dof_start[i_e], entities_info.dof_end[i_e]),
                (entities_info.dof_start[i_e], entities_info.dof_end[i_e]),
            ):
                rigid_global_info.mass_mat[i_d, j_d, i_b] = (
                    dofs_state.f_ang[i_d, i_b].dot(dofs_state.cdof_ang[j_d, i_b])
                    + dofs_state.f_vel[i_d, i_b].dot(dofs_state.cdof_vel[j_d, i_b])
                ) * rigid_global_info.mass_parent_mask[i_d, j_d]

            # FIXME: Updating the lower-part of the mass matrix is irrelevant
            for i_d in range(entities_info.dof_start[i_e], entities_info.dof_end[i_e]):
                for j_d in range(i_d + 1, entities_info.dof_end[i_e]):
                    rigid_global_info.mass_mat[i_d, j_d, i_b] = rigid_global_info.mass_mat[j_d, i_d, i_b]

        # Take into account motor armature
        ti.loop_config(serialize=static_rigid_sim_config.para_level < gs.PARA_LEVEL.ALL)
        for i_d, i_b in ti.ndrange(n_dofs, _B):
            I_d = [i_d, i_b] if ti.static(static_rigid_sim_config.batch_dofs_info) else i_d
            rigid_global_info.mass_mat[i_d, i_d, i_b] = (
                rigid_global_info.mass_mat[i_d, i_d, i_b] + dofs_info.armature[I_d]
            )

        # Take into account first-order correction terms for implicit integration scheme right away
        if ti.static(implicit_damping):
            ti.loop_config(serialize=static_rigid_sim_config.para_level < gs.PARA_LEVEL.ALL)
            for i_d, i_b in ti.ndrange(n_dofs, _B):
                I_d = [i_d, i_b] if ti.static(static_rigid_sim_config.batch_dofs_info) else i_d
                rigid_global_info.mass_mat[i_d, i_d, i_b] += dofs_info.damping[I_d] * static_rigid_sim_config.substep_dt
                if (dofs_state.ctrl_mode[i_d, i_b] == gs.CTRL_MODE.POSITION) or (
                    dofs_state.ctrl_mode[i_d, i_b] == gs.CTRL_MODE.VELOCITY
                ):
                    # qM += d qfrc_actuator / d qvel
                    rigid_global_info.mass_mat[i_d, i_d, i_b] += dofs_info.kv[I_d] * static_rigid_sim_config.substep_dt


@ti.func
def func_factor_mass(
    implicit_damping: ti.template(),
    entities_info: array_class.EntitiesInfo,
    dofs_state: array_class.DofsState,
    dofs_info: array_class.DofsInfo,
    rigid_global_info: array_class.RigidGlobalInfo,
    static_rigid_sim_config: ti.template(),
):
    """
    Compute Cholesky decomposition (L^T @ D @ L) of mass matrix.
    """
    _B = dofs_state.ctrl_mode.shape[1]
    n_entities = entities_info.n_links.shape[0]

    if ti.static(static_rigid_sim_config.use_hibernation):
        ti.loop_config(serialize=static_rigid_sim_config.para_level < gs.PARA_LEVEL.PARTIAL)
        for i_b in range(_B):
            for i_e_ in range(rigid_global_info.n_awake_entities[i_b]):
                i_e = rigid_global_info.awake_entities[i_e_, i_b]

                if rigid_global_info._mass_mat_mask[i_e, i_b] == 1:
                    entity_dof_start = entities_info.dof_start[i_e]
                    entity_dof_end = entities_info.dof_end[i_e]
                    n_dofs = entities_info.n_dofs[i_e]

                    for i_d in range(entity_dof_start, entity_dof_end):
                        for j_d in range(entity_dof_start, i_d + 1):
                            rigid_global_info.mass_mat_L[i_d, j_d, i_b] = rigid_global_info.mass_mat[i_d, j_d, i_b]

                        if ti.static(implicit_damping):
                            I_d = [i_d, i_b] if ti.static(static_rigid_sim_config.batch_dofs_info) else i_d
                            rigid_global_info.mass_mat_L[i_d, i_d, i_b] += (
                                dofs_info.damping[I_d] * static_rigid_sim_config.substep_dt
                            )
                            if ti.static(static_rigid_sim_config.integrator == gs.integrator.implicitfast):
                                if (dofs_state.ctrl_mode[i_d, i_b] == gs.CTRL_MODE.POSITION) or (
                                    dofs_state.ctrl_mode[i_d, i_b] == gs.CTRL_MODE.VELOCITY
                                ):
                                    rigid_global_info.mass_mat_L[i_d, i_d, i_b] += (
                                        dofs_info.kv[I_d] * static_rigid_sim_config.substep_dt
                                    )

                    for i_d_ in range(n_dofs):
                        i_d = entity_dof_end - i_d_ - 1
                        rigid_global_info.mass_mat_D_inv[i_d, i_b] = 1.0 / rigid_global_info.mass_mat_L[i_d, i_d, i_b]

                        for j_d_ in range(i_d - entity_dof_start):
                            j_d = i_d - j_d_ - 1
                            a = rigid_global_info.mass_mat_L[i_d, j_d, i_b] * rigid_global_info.mass_mat_D_inv[i_d, i_b]
                            for k_d in range(entity_dof_start, j_d + 1):
                                rigid_global_info.mass_mat_L[j_d, k_d, i_b] -= (
                                    a * rigid_global_info.mass_mat_L[i_d, k_d, i_b]
                                )
                            rigid_global_info.mass_mat_L[i_d, j_d, i_b] = a

                        # FIXME: Diagonal coeffs of L are ignored in computations, so no need to update them.
                        rigid_global_info.mass_mat_L[i_d, i_d, i_b] = 1.0
    else:
        ti.loop_config(serialize=static_rigid_sim_config.para_level < gs.PARA_LEVEL.PARTIAL)
        for i_e, i_b in ti.ndrange(n_entities, _B):
            if rigid_global_info._mass_mat_mask[i_e, i_b] == 1:
                entity_dof_start = entities_info.dof_start[i_e]
                entity_dof_end = entities_info.dof_end[i_e]
                n_dofs = entities_info.n_dofs[i_e]

                for i_d in range(entity_dof_start, entity_dof_end):
                    for j_d in range(entity_dof_start, i_d + 1):
                        rigid_global_info.mass_mat_L[i_d, j_d, i_b] = rigid_global_info.mass_mat[i_d, j_d, i_b]

                    if ti.static(implicit_damping):
                        I_d = [i_d, i_b] if ti.static(static_rigid_sim_config.batch_dofs_info) else i_d
                        rigid_global_info.mass_mat_L[i_d, i_d, i_b] += (
                            dofs_info.damping[I_d] * static_rigid_sim_config.substep_dt
                        )
                        if ti.static(static_rigid_sim_config.integrator == gs.integrator.implicitfast):
                            if (dofs_state.ctrl_mode[i_d, i_b] == gs.CTRL_MODE.POSITION) or (
                                dofs_state.ctrl_mode[i_d, i_b] == gs.CTRL_MODE.VELOCITY
                            ):
                                rigid_global_info.mass_mat_L[i_d, i_d, i_b] += (
                                    dofs_info.kv[I_d] * static_rigid_sim_config.substep_dt
                                )

                for i_d_ in range(n_dofs):
                    i_d = entity_dof_end - i_d_ - 1
                    rigid_global_info.mass_mat_D_inv[i_d, i_b] = 1.0 / rigid_global_info.mass_mat_L[i_d, i_d, i_b]

                    for j_d_ in range(i_d - entity_dof_start):
                        j_d = i_d - j_d_ - 1
                        a = rigid_global_info.mass_mat_L[i_d, j_d, i_b] * rigid_global_info.mass_mat_D_inv[i_d, i_b]
                        for k_d in range(entity_dof_start, j_d + 1):
                            rigid_global_info.mass_mat_L[j_d, k_d, i_b] -= (
                                a * rigid_global_info.mass_mat_L[i_d, k_d, i_b]
                            )
                        rigid_global_info.mass_mat_L[i_d, j_d, i_b] = a

                    # FIXME: Diagonal coeffs of L are ignored in computations, so no need to update them.
                    rigid_global_info.mass_mat_L[i_d, i_d, i_b] = 1.0


@ti.func
def func_solve_mass_batched(
    vec: array_class.V_ANNOTATION,
    out: array_class.V_ANNOTATION,
    i_b: ti.int32,
    entities_info: array_class.EntitiesInfo,
    rigid_global_info: array_class.RigidGlobalInfo,
    static_rigid_sim_config: ti.template(),
):

    n_entities = entities_info.n_links.shape[0]
    if ti.static(static_rigid_sim_config.use_hibernation):
        ti.loop_config(serialize=static_rigid_sim_config.para_level < gs.PARA_LEVEL.PARTIAL)
        for i_e_ in range(rigid_global_info.n_awake_entities[i_b]):
            i_e = rigid_global_info.awake_entities[i_e_, i_b]

            if rigid_global_info._mass_mat_mask[i_e, i_b] == 1:
                entity_dof_start = entities_info.dof_start[i_e]
                entity_dof_end = entities_info.dof_end[i_e]
                n_dofs = entities_info.n_dofs[i_e]

                # Step 1: Solve w st. L^T @ w = y
                for i_d_ in range(n_dofs):
                    i_d = entity_dof_end - i_d_ - 1
                    out[i_d, i_b] = vec[i_d, i_b]
                    for j_d in range(i_d + 1, entity_dof_end):
                        out[i_d, i_b] -= rigid_global_info.mass_mat_L[j_d, i_d, i_b] * out[j_d, i_b]

                # Step 2: z = D^{-1} w
                for i_d in range(entity_dof_start, entity_dof_end):
                    out[i_d, i_b] *= rigid_global_info.mass_mat_D_inv[i_d, i_b]

                # Step 3: Solve x st. L @ x = z
                for i_d in range(entity_dof_start, entity_dof_end):
                    for j_d in range(entity_dof_start, i_d):
                        out[i_d, i_b] -= rigid_global_info.mass_mat_L[i_d, j_d, i_b] * out[j_d, i_b]
    else:
        ti.loop_config(serialize=static_rigid_sim_config.para_level < gs.PARA_LEVEL.PARTIAL)
        for i_e in range(n_entities):
            if rigid_global_info._mass_mat_mask[i_e, i_b] == 1:
                entity_dof_start = entities_info.dof_start[i_e]
                entity_dof_end = entities_info.dof_end[i_e]
                n_dofs = entities_info.n_dofs[i_e]

                # Step 1: Solve w st. L^T @ w = y
                for i_d_ in range(n_dofs):
                    i_d = entity_dof_end - i_d_ - 1
                    out[i_d, i_b] = vec[i_d, i_b]
                    for j_d in range(i_d + 1, entity_dof_end):
                        out[i_d, i_b] -= rigid_global_info.mass_mat_L[j_d, i_d, i_b] * out[j_d, i_b]

                # Step 2: z = D^{-1} w
                for i_d in range(entity_dof_start, entity_dof_end):
                    out[i_d, i_b] *= rigid_global_info.mass_mat_D_inv[i_d, i_b]

                # Step 3: Solve x st. L @ x = z
                for i_d in range(entity_dof_start, entity_dof_end):
                    for j_d in range(entity_dof_start, i_d):
                        out[i_d, i_b] -= rigid_global_info.mass_mat_L[i_d, j_d, i_b] * out[j_d, i_b]


@ti.func
def func_solve_mass(
    vec: array_class.V_ANNOTATION,
    out: array_class.V_ANNOTATION,
    entities_info: array_class.EntitiesInfo,
    rigid_global_info: array_class.RigidGlobalInfo,
    static_rigid_sim_config: ti.template(),
):
    _B = out.shape[1]
    ti.loop_config(serialize=static_rigid_sim_config.para_level < gs.PARA_LEVEL.PARTIAL)
    for i_b in range(_B):
        func_solve_mass_batched(
            vec,
            out,
            i_b,
            entities_info=entities_info,
            rigid_global_info=rigid_global_info,
            static_rigid_sim_config=static_rigid_sim_config,
        )


@ti.kernel
def kernel_rigid_entity_inverse_kinematics(
    links_idx: ti.types.ndarray(),
    poss: ti.types.ndarray(),
    quats: ti.types.ndarray(),
    n_links: ti.i32,
    dofs_idx: ti.types.ndarray(),
    n_dofs: ti.i32,
    links_idx_by_dofs: ti.types.ndarray(),
    n_links_by_dofs: ti.i32,
    custom_init_qpos: ti.i32,
    init_qpos: ti.types.ndarray(),
    max_samples: ti.i32,
    max_solver_iters: ti.i32,
    damping: ti.f32,
    pos_tol: ti.f32,
    rot_tol: ti.f32,
    pos_mask_: ti.types.ndarray(),
    rot_mask_: ti.types.ndarray(),
    link_pos_mask: ti.types.ndarray(),
    link_rot_mask: ti.types.ndarray(),
    max_step_size: ti.f32,
    respect_joint_limit: ti.i32,
    envs_idx: ti.types.ndarray(),
    rigid_entity: ti.template(),
    links_state: array_class.LinksState,
    links_info: array_class.LinksInfo,
    joints_state: array_class.JointsState,
    joints_info: array_class.JointsInfo,
    dofs_state: array_class.DofsState,
    dofs_info: array_class.DofsInfo,
    entities_info: array_class.EntitiesInfo,
    rigid_global_info: array_class.RigidGlobalInfo,
    static_rigid_sim_config: ti.template(),
):
    # convert to ti Vector
    pos_mask = ti.Vector([pos_mask_[0], pos_mask_[1], pos_mask_[2]], dt=gs.ti_float)
    rot_mask = ti.Vector([rot_mask_[0], rot_mask_[1], rot_mask_[2]], dt=gs.ti_float)
    n_error_dims = 6 * n_links

    for i_b in envs_idx:
        # save original qpos
        for i_q in range(rigid_entity.n_qs):
            rigid_entity._IK_qpos_orig[i_q, i_b] = rigid_global_info.qpos[i_q + rigid_entity._q_start, i_b]

        if custom_init_qpos:
            for i_q in range(rigid_entity.n_qs):
                rigid_global_info.qpos[i_q + rigid_entity._q_start, i_b] = init_qpos[i_b, i_q]

        for i_error in range(n_error_dims):
            rigid_entity._IK_err_pose_best[i_error, i_b] = 1e4

        solved = False
        for i_sample in range(max_samples):
            for _ in range(max_solver_iters):
                # run FK to update link states using current q
                func_forward_kinematics_entity(
                    rigid_entity._idx_in_solver,
                    i_b,
                    links_state,
                    links_info,
                    joints_state,
                    joints_info,
                    dofs_state,
                    dofs_info,
                    entities_info,
                    rigid_global_info,
                    static_rigid_sim_config,
                )
                # compute error
                solved = True
                for i_ee in range(n_links):
                    i_l_ee = links_idx[i_ee]

                    tgt_pos_i = ti.Vector([poss[i_ee, i_b, 0], poss[i_ee, i_b, 1], poss[i_ee, i_b, 2]])
                    err_pos_i = tgt_pos_i - links_state.pos[i_l_ee, i_b]
                    for k in range(3):
                        err_pos_i[k] *= pos_mask[k] * link_pos_mask[i_ee]
                    if err_pos_i.norm() > pos_tol:
                        solved = False

                    tgt_quat_i = ti.Vector(
                        [quats[i_ee, i_b, 0], quats[i_ee, i_b, 1], quats[i_ee, i_b, 2], quats[i_ee, i_b, 3]]
                    )
                    err_rot_i = gu.ti_quat_to_rotvec(
                        gu.ti_transform_quat_by_quat(gu.ti_inv_quat(links_state.quat[i_l_ee, i_b]), tgt_quat_i)
                    )
                    for k in range(3):
                        err_rot_i[k] *= rot_mask[k] * link_rot_mask[i_ee]
                    if err_rot_i.norm() > rot_tol:
                        solved = False

                    # put into multi-link error array
                    for k in range(3):
                        rigid_entity._IK_err_pose[i_ee * 6 + k, i_b] = err_pos_i[k]
                        rigid_entity._IK_err_pose[i_ee * 6 + k + 3, i_b] = err_rot_i[k]

                if solved:
                    break

                # compute multi-link jacobian
                for i_ee in range(n_links):
                    # update jacobian for ee link
                    i_l_ee = links_idx[i_ee]
                    rigid_entity._func_get_jacobian(
                        i_l_ee, i_b, ti.Vector.zero(gs.ti_float, 3), pos_mask, rot_mask
                    )  # NOTE: we still compute jacobian for all dofs as we haven't found a clean way to implement this

                    # copy to multi-link jacobian (only for the effective n_dofs instead of self.n_dofs)
                    for i_dof in range(n_dofs):
                        for i_error in ti.static(range(6)):
                            i_row = i_ee * 6 + i_error
                            i_dof_ = dofs_idx[i_dof]
                            rigid_entity._IK_jacobian[i_row, i_dof, i_b] = rigid_entity._jacobian[i_error, i_dof_, i_b]

                # compute dq = jac.T @ inverse(jac @ jac.T + diag) @ error (only for the effective n_dofs instead of self.n_dofs)
                lu.mat_transpose(rigid_entity._IK_jacobian, rigid_entity._IK_jacobian_T, n_error_dims, n_dofs, i_b)
                lu.mat_mul(
                    rigid_entity._IK_jacobian,
                    rigid_entity._IK_jacobian_T,
                    rigid_entity._IK_mat,
                    n_error_dims,
                    n_dofs,
                    n_error_dims,
                    i_b,
                )
                lu.mat_add_eye(rigid_entity._IK_mat, damping**2, n_error_dims, i_b)
                lu.mat_inverse(
                    rigid_entity._IK_mat,
                    rigid_entity._IK_L,
                    rigid_entity._IK_U,
                    rigid_entity._IK_y,
                    rigid_entity._IK_inv,
                    n_error_dims,
                    i_b,
                )
                lu.mat_mul_vec(
                    rigid_entity._IK_inv,
                    rigid_entity._IK_err_pose,
                    rigid_entity._IK_vec,
                    n_error_dims,
                    n_error_dims,
                    i_b,
                )

                for i in range(rigid_entity.n_dofs):  # IK_delta_qpos = IK_jacobian_T @ IK_vec
                    rigid_entity._IK_delta_qpos[i, i_b] = 0
                for i in range(n_dofs):
                    for j in range(n_error_dims):
                        i_ = dofs_idx[
                            i
                        ]  # NOTE: IK_delta_qpos uses the original indexing instead of the effective n_dofs
                        rigid_entity._IK_delta_qpos[i_, i_b] += (
                            rigid_entity._IK_jacobian_T[i, j, i_b] * rigid_entity._IK_vec[j, i_b]
                        )

                for i in range(rigid_entity.n_dofs):
                    rigid_entity._IK_delta_qpos[i, i_b] = ti.math.clamp(
                        rigid_entity._IK_delta_qpos[i, i_b], -max_step_size, max_step_size
                    )

                # update q
                func_integrate_dq_entity(
                    rigid_entity._IK_delta_qpos,
                    rigid_entity._idx_in_solver,
                    i_b,
                    respect_joint_limit,
                    links_info,
                    joints_info,
                    dofs_info,
                    entities_info,
                    rigid_global_info,
                    static_rigid_sim_config,
                )

            if not solved:
                # re-compute final error if exited not due to solved
                func_forward_kinematics_entity(
                    rigid_entity._idx_in_solver,
                    i_b,
                    links_state,
                    links_info,
                    joints_state,
                    joints_info,
                    dofs_state,
                    dofs_info,
                    entities_info,
                    rigid_global_info,
                    static_rigid_sim_config,
                )
                solved = True
                for i_ee in range(n_links):
                    i_l_ee = links_idx[i_ee]

                    tgt_pos_i = ti.Vector([poss[i_ee, i_b, 0], poss[i_ee, i_b, 1], poss[i_ee, i_b, 2]])
                    err_pos_i = tgt_pos_i - links_state.pos[i_l_ee, i_b]
                    for k in range(3):
                        err_pos_i[k] *= pos_mask[k] * link_pos_mask[i_ee]
                    if err_pos_i.norm() > pos_tol:
                        solved = False

                    tgt_quat_i = ti.Vector(
                        [quats[i_ee, i_b, 0], quats[i_ee, i_b, 1], quats[i_ee, i_b, 2], quats[i_ee, i_b, 3]]
                    )
                    err_rot_i = gu.ti_quat_to_rotvec(
                        gu.ti_transform_quat_by_quat(gu.ti_inv_quat(links_state.quat[i_l_ee, i_b]), tgt_quat_i)
                    )
                    for k in range(3):
                        err_rot_i[k] *= rot_mask[k] * link_rot_mask[i_ee]
                    if err_rot_i.norm() > rot_tol:
                        solved = False

                    # put into multi-link error array
                    for k in range(3):
                        rigid_entity._IK_err_pose[i_ee * 6 + k, i_b] = err_pos_i[k]
                        rigid_entity._IK_err_pose[i_ee * 6 + k + 3, i_b] = err_rot_i[k]

            if solved:
                for i_q in range(rigid_entity.n_qs):
                    rigid_entity._IK_qpos_best[i_q, i_b] = rigid_global_info.qpos[i_q + rigid_entity._q_start, i_b]
                for i_error in range(n_error_dims):
                    rigid_entity._IK_err_pose_best[i_error, i_b] = rigid_entity._IK_err_pose[i_error, i_b]
                break

            else:
                # copy to _IK_qpos if this sample is better
                improved = True
                for i_ee in range(n_links):
                    error_pos_i = ti.Vector(
                        [rigid_entity._IK_err_pose[i_ee * 6 + i_error, i_b] for i_error in range(3)]
                    )
                    error_rot_i = ti.Vector(
                        [rigid_entity._IK_err_pose[i_ee * 6 + i_error, i_b] for i_error in range(3, 6)]
                    )
                    error_pos_best = ti.Vector(
                        [rigid_entity._IK_err_pose_best[i_ee * 6 + i_error, i_b] for i_error in range(3)]
                    )
                    error_rot_best = ti.Vector(
                        [rigid_entity._IK_err_pose_best[i_ee * 6 + i_error, i_b] for i_error in range(3, 6)]
                    )
                    if error_pos_i.norm() > error_pos_best.norm() or error_rot_i.norm() > error_rot_best.norm():
                        improved = False
                        break

                if improved:
                    for i_q in range(rigid_entity.n_qs):
                        rigid_entity._IK_qpos_best[i_q, i_b] = rigid_global_info.qpos[i_q + rigid_entity._q_start, i_b]
                    for i_error in range(n_error_dims):
                        rigid_entity._IK_err_pose_best[i_error, i_b] = rigid_entity._IK_err_pose[i_error, i_b]

                # Resample init q
                if respect_joint_limit and i_sample < max_samples - 1:
                    for _i_l in range(n_links_by_dofs):
                        i_l = links_idx_by_dofs[_i_l]
                        I_l = [i_l, i_b] if ti.static(static_rigid_sim_config.batch_links_info) else i_l

                        for i_j in range(links_info.joint_start[I_l], links_info.joint_end[I_l]):
                            I_j = [i_j, i_b] if ti.static(static_rigid_sim_config.batch_joints_info) else i_j

                            I_dof_start = (
                                [joints_info.dof_start[I_j], i_b]
                                if ti.static(static_rigid_sim_config.batch_dofs_info)
                                else joints_info.dof_start[I_j]
                            )
                            q_start = joints_info.q_start[I_j]
                            dof_limit = dofs_info.limit[I_dof_start]

                            if joints_info.type[I_j] == gs.JOINT_TYPE.FREE:
                                pass

                            elif (
                                joints_info.type[I_j] == gs.JOINT_TYPE.REVOLUTE
                                or joints_info.type[I_j] == gs.JOINT_TYPE.PRISMATIC
                            ):
                                if ti.math.isinf(dof_limit[0]) or ti.math.isinf(dof_limit[1]):
                                    pass
                                else:
                                    rigid_global_info.qpos[q_start, i_b] = dof_limit[0] + ti.random() * (
                                        dof_limit[1] - dof_limit[0]
                                    )
                else:
                    pass  # When respect_joint_limit=False, we can simply continue from the last solution

        # restore original qpos and link state
        for i_q in range(rigid_entity.n_qs):
            rigid_global_info.qpos[i_q + rigid_entity._q_start, i_b] = rigid_entity._IK_qpos_orig[i_q, i_b]
        func_forward_kinematics_entity(
            rigid_entity._idx_in_solver,
            i_b,
            links_state,
            links_info,
            joints_state,
            joints_info,
            dofs_state,
            dofs_info,
            entities_info,
            rigid_global_info,
            static_rigid_sim_config,
        )


# @@@@@@@@@ Composer starts here
# decomposed kernels should happen in the block below. This block will be handled by composer and composed into a single kernel
@ti.func
def func_forward_dynamics(
    links_state: array_class.LinksState,
    links_info: array_class.LinksInfo,
    dofs_state: array_class.DofsState,
    dofs_info: array_class.DofsInfo,
    joints_info: array_class.JointsInfo,
    entities_info: array_class.EntitiesInfo,
    rigid_global_info: array_class.RigidGlobalInfo,
    static_rigid_sim_config: ti.template(),
):
    func_compute_mass_matrix(
        implicit_damping=ti.static(static_rigid_sim_config.integrator == gs.integrator.approximate_implicitfast),
        links_state=links_state,
        links_info=links_info,
        dofs_state=dofs_state,
        dofs_info=dofs_info,
        entities_info=entities_info,
        rigid_global_info=rigid_global_info,
        static_rigid_sim_config=static_rigid_sim_config,
    )
    func_factor_mass(
        implicit_damping=False,
        entities_info=entities_info,
        dofs_state=dofs_state,
        dofs_info=dofs_info,
        rigid_global_info=rigid_global_info,
        static_rigid_sim_config=static_rigid_sim_config,
    )
    func_torque_and_passive_force(
        entities_info=entities_info,
        dofs_state=dofs_state,
        dofs_info=dofs_info,
        links_info=links_info,
        joints_info=joints_info,
        rigid_global_info=rigid_global_info,
        static_rigid_sim_config=static_rigid_sim_config,
    )
    func_update_acc(
        update_cacc=False,
        dofs_state=dofs_state,
        links_info=links_info,
        links_state=links_state,
        entities_info=entities_info,
        rigid_global_info=rigid_global_info,
        static_rigid_sim_config=static_rigid_sim_config,
    )
    func_update_force(
        links_state=links_state,
        links_info=links_info,
        entities_info=entities_info,
        rigid_global_info=rigid_global_info,
        static_rigid_sim_config=static_rigid_sim_config,
    )
    # self._func_actuation()
    func_bias_force(
        dofs_state=dofs_state,
        links_state=links_state,
        links_info=links_info,
        rigid_global_info=rigid_global_info,
        static_rigid_sim_config=static_rigid_sim_config,
    )
    func_compute_qacc(
        dofs_state=dofs_state,
        entities_info=entities_info,
        rigid_global_info=rigid_global_info,
        static_rigid_sim_config=static_rigid_sim_config,
    )


@ti.kernel
def kernel_clear_external_force(
    links_state: array_class.LinksState,
    rigid_global_info: array_class.RigidGlobalInfo,
    static_rigid_sim_config: ti.template(),
):
    func_clear_external_force(
        links_state=links_state,
        rigid_global_info=rigid_global_info,
        static_rigid_sim_config=static_rigid_sim_config,
    )


@ti.func
def func_update_cartesian_space(
    i_b,
    links_state: array_class.LinksState,
    links_info: array_class.LinksInfo,
    joints_state: array_class.JointsState,
    joints_info: array_class.JointsInfo,
    dofs_state: array_class.DofsState,
    dofs_info: array_class.DofsInfo,
    geoms_info: array_class.GeomsInfo,
    geoms_state: array_class.GeomsState,
    entities_info: array_class.EntitiesInfo,
    rigid_global_info: array_class.RigidGlobalInfo,
    static_rigid_sim_config: ti.template(),
):
    func_forward_kinematics(
        i_b,
        links_state=links_state,
        links_info=links_info,
        joints_state=joints_state,
        joints_info=joints_info,
        dofs_state=dofs_state,
        dofs_info=dofs_info,
        entities_info=entities_info,
        rigid_global_info=rigid_global_info,
        static_rigid_sim_config=static_rigid_sim_config,
    )
    func_COM_links(
        i_b,
        links_state=links_state,
        links_info=links_info,
        joints_state=joints_state,
        joints_info=joints_info,
        dofs_state=dofs_state,
        dofs_info=dofs_info,
        entities_info=entities_info,
        rigid_global_info=rigid_global_info,
        static_rigid_sim_config=static_rigid_sim_config,
    )
    func_forward_velocity(
        i_b,
        entities_info=entities_info,
        links_info=links_info,
        links_state=links_state,
        joints_info=joints_info,
        dofs_state=dofs_state,
        rigid_global_info=rigid_global_info,
        static_rigid_sim_config=static_rigid_sim_config,
    )

    func_update_geoms(
        i_b=i_b,
        entities_info=entities_info,
        geoms_info=geoms_info,
        geoms_state=geoms_state,
        links_state=links_state,
        rigid_global_info=rigid_global_info,
        static_rigid_sim_config=static_rigid_sim_config,
    )


@ti.kernel
def kernel_step_1(
    links_state: array_class.LinksState,
    links_info: array_class.LinksInfo,
    joints_state: array_class.JointsState,
    joints_info: array_class.JointsInfo,
    dofs_state: array_class.DofsState,
    dofs_info: array_class.DofsInfo,
    geoms_state: array_class.GeomsState,
    geoms_info: array_class.GeomsInfo,
    entities_info: array_class.EntitiesInfo,
    rigid_global_info: array_class.RigidGlobalInfo,
    static_rigid_sim_config: ti.template(),
):
    if ti.static(static_rigid_sim_config.enable_mujoco_compatibility):
        _B = links_state.pos.shape[1]
        ti.loop_config(serialize=static_rigid_sim_config.para_level < gs.PARA_LEVEL.ALL)
        for i_b in range(_B):
            func_update_cartesian_space(
                i_b=i_b,
                links_state=links_state,
                links_info=links_info,
                joints_state=joints_state,
                joints_info=joints_info,
                dofs_state=dofs_state,
                dofs_info=dofs_info,
                geoms_info=geoms_info,
                geoms_state=geoms_state,
                entities_info=entities_info,
                rigid_global_info=rigid_global_info,
                static_rigid_sim_config=static_rigid_sim_config,
            )

    func_forward_dynamics(
        links_state=links_state,
        links_info=links_info,
        dofs_state=dofs_state,
        dofs_info=dofs_info,
        joints_info=joints_info,
        entities_info=entities_info,
        rigid_global_info=rigid_global_info,
        static_rigid_sim_config=static_rigid_sim_config,
    )


@ti.func
def func_implicit_damping(
    dofs_state: array_class.DofsState,
    dofs_info: array_class.DofsInfo,
    entities_info: array_class.EntitiesInfo,
    rigid_global_info: array_class.RigidGlobalInfo,
    static_rigid_sim_config: ti.template(),
):

    n_entities = entities_info.dof_start.shape[0]
    _B = dofs_state.ctrl_mode.shape[1]
    # Determine whether the mass matrix must be re-computed to take into account first-order correction terms.
    # Note that avoiding inverting the mass matrix twice would not only speed up simulation but also improving
    # numerical stability as computing post-damping accelerations from forces is not necessary anymore.
    if ti.static(
        not static_rigid_sim_config.enable_mujoco_compatibility
        or static_rigid_sim_config.integrator == gs.integrator.Euler
    ):
        for i_e, i_b in ti.ndrange(n_entities, _B):
            rigid_global_info._mass_mat_mask[i_e, i_b] = 0

        ti.loop_config(serialize=static_rigid_sim_config.para_level < gs.PARA_LEVEL.PARTIAL)
        for i_e, i_b in ti.ndrange(n_entities, _B):
            entity_dof_start = entities_info.dof_start[i_e]
            entity_dof_end = entities_info.dof_end[i_e]
            for i_d in range(entity_dof_start, entity_dof_end):
                I_d = [i_d, i_b] if ti.static(static_rigid_sim_config.batch_dofs_info) else i_d
                if dofs_info.damping[I_d] > gs.EPS:
                    rigid_global_info._mass_mat_mask[i_e, i_b] = 1
                if ti.static(static_rigid_sim_config.integrator != gs.integrator.Euler):
                    if (
                        (dofs_state.ctrl_mode[i_d, i_b] == gs.CTRL_MODE.POSITION)
                        or (dofs_state.ctrl_mode[i_d, i_b] == gs.CTRL_MODE.VELOCITY)
                    ) and dofs_info.kv[I_d] > gs.EPS:
                        rigid_global_info._mass_mat_mask[i_e, i_b] = 1

    func_factor_mass(
        implicit_damping=True,
        entities_info=entities_info,
        dofs_state=dofs_state,
        dofs_info=dofs_info,
        rigid_global_info=rigid_global_info,
        static_rigid_sim_config=static_rigid_sim_config,
    )
    func_solve_mass(
        vec=dofs_state.force,
        out=dofs_state.acc,
        entities_info=entities_info,
        rigid_global_info=rigid_global_info,
        static_rigid_sim_config=static_rigid_sim_config,
    )

    # Disable pre-computed factorization mask right away
    if ti.static(
        not static_rigid_sim_config.enable_mujoco_compatibility
        or static_rigid_sim_config.integrator == gs.integrator.Euler
    ):
        for i_e, i_b in ti.ndrange(n_entities, _B):
            rigid_global_info._mass_mat_mask[i_e, i_b] = 1


@ti.kernel
def kernel_step_2(
    dofs_state: array_class.DofsState,
    dofs_info: array_class.DofsInfo,
    links_info: array_class.LinksInfo,
    links_state: array_class.LinksState,
    joints_info: array_class.JointsInfo,
    joints_state: array_class.JointsState,
    entities_state: array_class.EntitiesState,
    entities_info: array_class.EntitiesInfo,
    geoms_info: array_class.GeomsInfo,
    geoms_state: array_class.GeomsState,
    collider_state: array_class.ColliderState,
    rigid_global_info: array_class.RigidGlobalInfo,
    static_rigid_sim_config: ti.template(),
):
    # Position, Velocity and Acceleration data must be consistent when computing links acceleration, otherwise it
    # would not corresponds to anyting physical. There is no other way than doing this right before integration,
    # because the acceleration at the end of the step is unknown for now as it may change discontinuous between
    # before and after integration under the effect of external forces and constraints. This means that
    # acceleration data will be shifted one timestep in the past, but there isn't really any way around.
    func_update_acc(
        update_cacc=True,
        dofs_state=dofs_state,
        links_info=links_info,
        links_state=links_state,
        entities_info=entities_info,
        rigid_global_info=rigid_global_info,
        static_rigid_sim_config=static_rigid_sim_config,
    )

    if ti.static(static_rigid_sim_config.integrator != gs.integrator.approximate_implicitfast):
        func_implicit_damping(
            dofs_state=dofs_state,
            dofs_info=dofs_info,
            entities_info=entities_info,
            rigid_global_info=rigid_global_info,
            static_rigid_sim_config=static_rigid_sim_config,
        )

    func_integrate(
        dofs_state=dofs_state,
        links_info=links_info,
        joints_info=joints_info,
        rigid_global_info=rigid_global_info,
        static_rigid_sim_config=static_rigid_sim_config,
    )

    if ti.static(static_rigid_sim_config.use_hibernation):
        func_hibernate(
            dofs_state=dofs_state,
            entities_state=entities_state,
            entities_info=entities_info,
            links_state=links_state,
            geoms_state=geoms_state,
            collider_state=collider_state,
            rigid_global_info=rigid_global_info,
            static_rigid_sim_config=static_rigid_sim_config,
        )
        func_aggregate_awake_entities(
            entities_state=entities_state,
            entities_info=entities_info,
            rigid_global_info=rigid_global_info,
            static_rigid_sim_config=static_rigid_sim_config,
        )

    if ti.static(not static_rigid_sim_config.enable_mujoco_compatibility):
        _B = links_state.pos.shape[1]
        ti.loop_config(serialize=static_rigid_sim_config.para_level < gs.PARA_LEVEL.ALL)
        for i_b in range(_B):
            func_update_cartesian_space(
                i_b=i_b,
                links_state=links_state,
                links_info=links_info,
                joints_state=joints_state,
                joints_info=joints_info,
                dofs_state=dofs_state,
                dofs_info=dofs_info,
                geoms_info=geoms_info,
                geoms_state=geoms_state,
                entities_info=entities_info,
                rigid_global_info=rigid_global_info,
                static_rigid_sim_config=static_rigid_sim_config,
            )


@ti.kernel
def kernel_forward_kinematics_links_geoms(
    envs_idx: ti.types.ndarray(),
    links_state: array_class.LinksState,
    links_info: array_class.LinksInfo,
    joints_state: array_class.JointsState,
    joints_info: array_class.JointsInfo,
    dofs_state: array_class.DofsState,
    dofs_info: array_class.DofsInfo,
    geoms_state: array_class.GeomsState,
    geoms_info: array_class.GeomsInfo,
    entities_info: array_class.EntitiesInfo,
    rigid_global_info: array_class.RigidGlobalInfo,
    static_rigid_sim_config: ti.template(),
):
    for i_b in envs_idx:
        func_update_cartesian_space(
            i_b=i_b,
            links_state=links_state,
            links_info=links_info,
            joints_state=joints_state,
            joints_info=joints_info,
            dofs_state=dofs_state,
            dofs_info=dofs_info,
            geoms_info=geoms_info,
            geoms_state=geoms_state,
            entities_info=entities_info,
            rigid_global_info=rigid_global_info,
            static_rigid_sim_config=static_rigid_sim_config,
        )


@ti.func
def func_COM_links(
    i_b,
    links_state: array_class.LinksState,
    links_info: array_class.LinksInfo,
    joints_state: array_class.JointsState,
    joints_info: array_class.JointsInfo,
    dofs_state: array_class.DofsState,
    dofs_info: array_class.DofsInfo,
    entities_info: array_class.EntitiesInfo,
    rigid_global_info: array_class.RigidGlobalInfo,
    static_rigid_sim_config: ti.template(),
):

    n_links = links_info.root_idx.shape[0]
    if ti.static(static_rigid_sim_config.use_hibernation):
        ti.loop_config(serialize=static_rigid_sim_config.para_level < gs.PARA_LEVEL.ALL)
        for i_l_ in range(rigid_global_info.n_awake_links[i_b]):
            i_l = rigid_global_info.awake_links[i_l_, i_b]

            links_state.COM[i_l, i_b].fill(0.0)
            links_state.mass_sum[i_l, i_b] = 0.0

        ti.loop_config(serialize=static_rigid_sim_config.para_level < gs.PARA_LEVEL.ALL)
        for i_l_ in range(rigid_global_info.n_awake_links[i_b]):
            i_l = rigid_global_info.awake_links[i_l_, i_b]
            I_l = [i_l, i_b] if ti.static(static_rigid_sim_config.batch_links_info) else i_l

            mass = links_info.inertial_mass[I_l] + links_state.mass_shift[i_l, i_b]
            (
                links_state.i_pos[i_l, i_b],
                links_state.i_quat[i_l, i_b],
            ) = gu.ti_transform_pos_quat_by_trans_quat(
                links_info.inertial_pos[I_l] + links_state.i_pos_shift[i_l, i_b],
                links_info.inertial_quat[I_l],
                links_state.pos[i_l, i_b],
                links_state.quat[i_l, i_b],
            )

            i_r = links_info.root_idx[I_l]
            links_state.mass_sum[i_r, i_b] += mass
            links_state.COM[i_r, i_b] += mass * links_state.i_pos[i_l, i_b]

        ti.loop_config(serialize=static_rigid_sim_config.para_level < gs.PARA_LEVEL.ALL)
        for i_l_ in range(rigid_global_info.n_awake_links[i_b]):
            i_l = rigid_global_info.awake_links[i_l_, i_b]
            I_l = [i_l, i_b] if ti.static(static_rigid_sim_config.batch_links_info) else i_l

            i_r = links_info.root_idx[I_l]
            if i_l == i_r:
                links_state.COM[i_l, i_b] = links_state.COM[i_l, i_b] / links_state.mass_sum[i_l, i_b]

        ti.loop_config(serialize=static_rigid_sim_config.para_level < gs.PARA_LEVEL.ALL)
        for i_l_ in range(rigid_global_info.n_awake_links[i_b]):
            i_l = rigid_global_info.awake_links[i_l_, i_b]
            I_l = [i_l, i_b] if ti.static(static_rigid_sim_config.batch_links_info) else i_l

            i_r = links_info.root_idx[I_l]
            links_state.COM[i_l, i_b] = links_state.COM[i_r, i_b]

        ti.loop_config(serialize=static_rigid_sim_config.para_level < gs.PARA_LEVEL.ALL)
        for i_l_ in range(rigid_global_info.n_awake_links[i_b]):
            i_l = rigid_global_info.awake_links[i_l_, i_b]
            I_l = [i_l, i_b] if ti.static(static_rigid_sim_config.batch_links_info) else i_l

            i_r = links_info.root_idx[I_l]
            links_state.i_pos[i_l, i_b] = links_state.i_pos[i_l, i_b] - links_state.COM[i_l, i_b]

            i_inertial = links_info.inertial_i[I_l]
            i_mass = links_info.inertial_mass[I_l] + links_state.mass_shift[i_l, i_b]
            (
                links_state.cinr_inertial[i_l, i_b],
                links_state.cinr_pos[i_l, i_b],
                links_state.cinr_quat[i_l, i_b],
                links_state.cinr_mass[i_l, i_b],
            ) = gu.ti_transform_inertia_by_trans_quat(
                i_inertial, i_mass, links_state.i_pos[i_l, i_b], links_state.i_quat[i_l, i_b]
            )

        ti.loop_config(serialize=static_rigid_sim_config.para_level < gs.PARA_LEVEL.ALL)
        for i_l_ in range(rigid_global_info.n_awake_links[i_b]):
            i_l = rigid_global_info.awake_links[i_l_, i_b]
            I_l = [i_l, i_b] if ti.static(static_rigid_sim_config.batch_links_info) else i_l
            if links_info.n_dofs[I_l] == 0:
                continue

            i_p = links_info.parent_idx[I_l]

            _i_j = links_info.joint_start[I_l]
            _I_j = [_i_j, i_b] if ti.static(static_rigid_sim_config.batch_joints_info) else _i_j
            joint_type = joints_info.type[_I_j]

            p_pos = ti.Vector.zero(gs.ti_float, 3)
            p_quat = gu.ti_identity_quat()
            if i_p != -1:
                p_pos = links_state.pos[i_p, i_b]
                p_quat = links_state.quat[i_p, i_b]

            if joint_type == gs.JOINT_TYPE.FREE or (links_info.is_fixed[I_l] and i_p == -1):
                links_state.j_pos[i_l, i_b] = links_state.pos[i_l, i_b]
                links_state.j_quat[i_l, i_b] = links_state.quat[i_l, i_b]
            else:
                (
                    links_state.j_pos[i_l, i_b],
                    links_state.j_quat[i_l, i_b],
                ) = gu.ti_transform_pos_quat_by_trans_quat(links_info.pos[I_l], links_info.quat[I_l], p_pos, p_quat)

                for i_j in range(links_info.joint_start[I_l], links_info.joint_end[I_l]):
                    I_j = [i_j, i_b] if ti.static(static_rigid_sim_config.batch_joints_info) else i_j

                    (
                        links_state.j_pos[i_l, i_b],
                        links_state.j_quat[i_l, i_b],
                    ) = gu.ti_transform_pos_quat_by_trans_quat(
                        joints_info.pos[I_j],
                        gu.ti_identity_quat(),
                        links_state.j_pos[i_l, i_b],
                        links_state.j_quat[i_l, i_b],
                    )

        # cdof_fn
        ti.loop_config(serialize=static_rigid_sim_config.para_level < gs.PARA_LEVEL.ALL)
        for i_l_ in range(rigid_global_info.n_awake_links[i_b]):
            i_l = rigid_global_info.awake_links[i_l_, i_b]
            I_l = [i_l, i_b] if ti.static(static_rigid_sim_config.batch_links_info) else i_l
            if links_info.n_dofs[I_l] == 0:
                continue

            i_j = links_info.joint_start[I_l]
            I_j = [i_j, i_b] if ti.static(static_rigid_sim_config.batch_joints_info) else i_j
            joint_type = joints_info.type[I_j]

            if joint_type == gs.JOINT_TYPE.FREE:
                for i_d in range(links_info.dof_start[I_l], links_info.dof_end[I_l]):
                    I_d = [i_d, i_b] if ti.static(static_rigid_sim_config.batch_dofs_info) else i_d
                    dofs_state.cdof_vel[i_d, i_b] = dofs_info.motion_vel[I_d]
                    dofs_state.cdof_ang[i_d, i_b] = gu.ti_transform_by_quat(
                        dofs_info.motion_ang[I_d], links_state.j_quat[i_l, i_b]
                    )

                    offset_pos = links_state.COM[i_l, i_b] - links_state.j_pos[i_l, i_b]
                    (
                        dofs_state.cdof_ang[i_d, i_b],
                        dofs_state.cdof_vel[i_d, i_b],
                    ) = gu.ti_transform_motion_by_trans_quat(
                        dofs_state.cdof_ang[i_d, i_b],
                        dofs_state.cdof_vel[i_d, i_b],
                        offset_pos,
                        gu.ti_identity_quat(),
                    )

                    dofs_state.cdofvel_ang[i_d, i_b] = dofs_state.cdof_ang[i_d, i_b] * dofs_state.vel[i_d, i_b]
                    dofs_state.cdofvel_vel[i_d, i_b] = dofs_state.cdof_vel[i_d, i_b] * dofs_state.vel[i_d, i_b]

            elif joint_type == gs.JOINT_TYPE.FIXED:
                pass
            else:
                for i_d in range(links_info.dof_start[I_l], links_info.dof_end[I_l]):
                    I_d = [i_d, i_b] if ti.static(static_rigid_sim_config.batch_dofs_info) else i_d
                    motion_vel = dofs_info.motion_vel[I_d]
                    motion_ang = dofs_info.motion_ang[I_d]

                    dofs_state.cdof_ang[i_d, i_b] = gu.ti_transform_by_quat(motion_ang, links_state.j_quat[i_l, i_b])
                    dofs_state.cdof_vel[i_d, i_b] = gu.ti_transform_by_quat(motion_vel, links_state.j_quat[i_l, i_b])

                    offset_pos = links_state.COM[i_l, i_b] - links_state.j_pos[i_l, i_b]
                    (
                        dofs_state.cdof_ang[i_d, i_b],
                        dofs_state.cdof_vel[i_d, i_b],
                    ) = gu.ti_transform_motion_by_trans_quat(
                        dofs_state.cdof_ang[i_d, i_b],
                        dofs_state.cdof_vel[i_d, i_b],
                        offset_pos,
                        gu.ti_identity_quat(),
                    )

                    dofs_state.cdofvel_ang[i_d, i_b] = dofs_state.cdof_ang[i_d, i_b] * dofs_state.vel[i_d, i_b]
                    dofs_state.cdofvel_vel[i_d, i_b] = dofs_state.cdof_vel[i_d, i_b] * dofs_state.vel[i_d, i_b]
    else:
        ti.loop_config(serialize=static_rigid_sim_config.para_level < gs.PARA_LEVEL.ALL)
        for i_l in range(n_links):
            links_state.COM[i_l, i_b].fill(0.0)
            links_state.mass_sum[i_l, i_b] = 0.0

        ti.loop_config(serialize=static_rigid_sim_config.para_level < gs.PARA_LEVEL.ALL)
        for i_l in range(n_links):
            I_l = [i_l, i_b] if ti.static(static_rigid_sim_config.batch_links_info) else i_l

            mass = links_info.inertial_mass[I_l] + links_state.mass_shift[i_l, i_b]
            (
                links_state.i_pos[i_l, i_b],
                links_state.i_quat[i_l, i_b],
            ) = gu.ti_transform_pos_quat_by_trans_quat(
                links_info.inertial_pos[I_l] + links_state.i_pos_shift[i_l, i_b],
                links_info.inertial_quat[I_l],
                links_state.pos[i_l, i_b],
                links_state.quat[i_l, i_b],
            )

            i_r = links_info.root_idx[I_l]
            links_state.mass_sum[i_r, i_b] += mass
            links_state.COM[i_r, i_b] += mass * links_state.i_pos[i_l, i_b]

        ti.loop_config(serialize=static_rigid_sim_config.para_level < gs.PARA_LEVEL.ALL)
        for i_l in range(n_links):
            I_l = [i_l, i_b] if ti.static(static_rigid_sim_config.batch_links_info) else i_l

            i_r = links_info.root_idx[I_l]
            if i_l == i_r:
                if links_state.mass_sum[i_l, i_b] > 0.0:
                    links_state.COM[i_l, i_b] = links_state.COM[i_l, i_b] / links_state.mass_sum[i_l, i_b]

        ti.loop_config(serialize=static_rigid_sim_config.para_level < gs.PARA_LEVEL.ALL)
        for i_l in range(n_links):
            I_l = [i_l, i_b] if ti.static(static_rigid_sim_config.batch_links_info) else i_l

            i_r = links_info.root_idx[I_l]
            links_state.COM[i_l, i_b] = links_state.COM[i_r, i_b]

        ti.loop_config(serialize=static_rigid_sim_config.para_level < gs.PARA_LEVEL.ALL)
        for i_l in range(n_links):
            I_l = [i_l, i_b] if ti.static(static_rigid_sim_config.batch_links_info) else i_l

            i_r = links_info.root_idx[I_l]
            links_state.i_pos[i_l, i_b] = links_state.i_pos[i_l, i_b] - links_state.COM[i_l, i_b]

            i_inertial = links_info.inertial_i[I_l]
            i_mass = links_info.inertial_mass[I_l] + links_state.mass_shift[i_l, i_b]
            (
                links_state.cinr_inertial[i_l, i_b],
                links_state.cinr_pos[i_l, i_b],
                links_state.cinr_quat[i_l, i_b],
                links_state.cinr_mass[i_l, i_b],
            ) = gu.ti_transform_inertia_by_trans_quat(
                i_inertial, i_mass, links_state.i_pos[i_l, i_b], links_state.i_quat[i_l, i_b]
            )

        ti.loop_config(serialize=static_rigid_sim_config.para_level < gs.PARA_LEVEL.ALL)
        for i_l in range(n_links):
            I_l = [i_l, i_b] if ti.static(static_rigid_sim_config.batch_links_info) else i_l
            if links_info.n_dofs[I_l] == 0:
                continue

            i_p = links_info.parent_idx[I_l]

            _i_j = links_info.joint_start[I_l]
            _I_j = [_i_j, i_b] if ti.static(static_rigid_sim_config.batch_joints_info) else _i_j
            joint_type = joints_info.type[_I_j]

            p_pos = ti.Vector.zero(gs.ti_float, 3)
            p_quat = gu.ti_identity_quat()
            if i_p != -1:
                p_pos = links_state.pos[i_p, i_b]
                p_quat = links_state.quat[i_p, i_b]

            if joint_type == gs.JOINT_TYPE.FREE or (links_info.is_fixed[I_l] and i_p == -1):
                links_state.j_pos[i_l, i_b] = links_state.pos[i_l, i_b]
                links_state.j_quat[i_l, i_b] = links_state.quat[i_l, i_b]
            else:
                (
                    links_state.j_pos[i_l, i_b],
                    links_state.j_quat[i_l, i_b],
                ) = gu.ti_transform_pos_quat_by_trans_quat(links_info.pos[I_l], links_info.quat[I_l], p_pos, p_quat)

                for i_j in range(links_info.joint_start[I_l], links_info.joint_end[I_l]):
                    I_j = [i_j, i_b] if ti.static(static_rigid_sim_config.batch_joints_info) else i_j

                    (
                        links_state.j_pos[i_l, i_b],
                        links_state.j_quat[i_l, i_b],
                    ) = gu.ti_transform_pos_quat_by_trans_quat(
                        joints_info.pos[I_j],
                        gu.ti_identity_quat(),
                        links_state.j_pos[i_l, i_b],
                        links_state.j_quat[i_l, i_b],
                    )

        # cdof_fn
        ti.loop_config(serialize=static_rigid_sim_config.para_level < gs.PARA_LEVEL.ALL)
        for i_l in range(n_links):
            I_l = [i_l, i_b] if ti.static(static_rigid_sim_config.batch_links_info) else i_l
            if links_info.n_dofs[I_l] == 0:
                continue

            for i_j in range(links_info.joint_start[I_l], links_info.joint_end[I_l]):
                offset_pos = links_state.COM[i_l, i_b] - joints_state.xanchor[i_j, i_b]
                I_j = [i_j, i_b] if ti.static(static_rigid_sim_config.batch_joints_info) else i_j
                joint_type = joints_info.type[I_j]

                dof_start = joints_info.dof_start[I_j]

                if joint_type == gs.JOINT_TYPE.REVOLUTE:
                    dofs_state.cdof_ang[dof_start, i_b] = joints_state.xaxis[i_j, i_b]
                    dofs_state.cdof_vel[dof_start, i_b] = joints_state.xaxis[i_j, i_b].cross(offset_pos)
                elif joint_type == gs.JOINT_TYPE.PRISMATIC:
                    dofs_state.cdof_ang[dof_start, i_b] = ti.Vector.zero(gs.ti_float, 3)
                    dofs_state.cdof_vel[dof_start, i_b] = joints_state.xaxis[i_j, i_b]
                elif joint_type == gs.JOINT_TYPE.SPHERICAL:
                    xmat_T = gu.ti_quat_to_R(links_state.quat[i_l, i_b]).transpose()
                    for i in ti.static(range(3)):
                        dofs_state.cdof_ang[i + dof_start, i_b] = xmat_T[i, :]
                        dofs_state.cdof_vel[i + dof_start, i_b] = xmat_T[i, :].cross(offset_pos)
                elif joint_type == gs.JOINT_TYPE.FREE:
                    for i in ti.static(range(3)):
                        dofs_state.cdof_ang[i + dof_start, i_b] = ti.Vector.zero(gs.ti_float, 3)
                        dofs_state.cdof_vel[i + dof_start, i_b] = ti.Vector.zero(gs.ti_float, 3)
                        dofs_state.cdof_vel[i + dof_start, i_b][i] = 1.0

                    xmat_T = gu.ti_quat_to_R(links_state.quat[i_l, i_b]).transpose()
                    for i in ti.static(range(3)):
                        dofs_state.cdof_ang[i + dof_start + 3, i_b] = xmat_T[i, :]
                        dofs_state.cdof_vel[i + dof_start + 3, i_b] = xmat_T[i, :].cross(offset_pos)

                for i_d in range(dof_start, joints_info.dof_end[I_j]):
                    dofs_state.cdofvel_ang[i_d, i_b] = dofs_state.cdof_ang[i_d, i_b] * dofs_state.vel[i_d, i_b]
                    dofs_state.cdofvel_vel[i_d, i_b] = dofs_state.cdof_vel[i_d, i_b] * dofs_state.vel[i_d, i_b]


@ti.func
def func_forward_kinematics(
    i_b,
    links_state: array_class.LinksState,
    links_info: array_class.LinksInfo,
    joints_state: array_class.JointsState,
    joints_info: array_class.JointsInfo,
    dofs_state: array_class.DofsState,
    dofs_info: array_class.DofsInfo,
    entities_info: array_class.EntitiesInfo,
    rigid_global_info: array_class.RigidGlobalInfo,
    static_rigid_sim_config: ti.template(),
):
    n_entities = entities_info.n_links.shape[0]
    if ti.static(static_rigid_sim_config.use_hibernation):
        ti.loop_config(serialize=static_rigid_sim_config.para_level < gs.PARA_LEVEL.ALL)
        for i_e_ in range(rigid_global_info.n_awake_entities[i_b]):
            i_e = rigid_global_info.awake_entities[i_e_, i_b]
            func_forward_kinematics_entity(
                i_e,
                i_b,
                links_state,
                links_info,
                joints_state,
                joints_info,
                dofs_state,
                dofs_info,
                entities_info,
                rigid_global_info,
                static_rigid_sim_config,
            )
    else:
        ti.loop_config(serialize=static_rigid_sim_config.para_level < gs.PARA_LEVEL.ALL)
        for i_e in range(n_entities):
            func_forward_kinematics_entity(
                i_e,
                i_b,
                links_state,
                links_info,
                joints_state,
                joints_info,
                dofs_state,
                dofs_info,
                entities_info,
                rigid_global_info,
                static_rigid_sim_config,
            )


@ti.func
def func_forward_velocity(
    i_b,
    entities_info: array_class.EntitiesInfo,
    links_info: array_class.LinksInfo,
    links_state: array_class.LinksState,
    joints_info: array_class.JointsInfo,
    dofs_state: array_class.DofsState,
    rigid_global_info: array_class.RigidGlobalInfo,
    static_rigid_sim_config: ti.template(),
):
    n_entities = entities_info.n_links.shape[0]
    if ti.static(static_rigid_sim_config.use_hibernation):
        ti.loop_config(serialize=static_rigid_sim_config.para_level < gs.PARA_LEVEL.ALL)
        for i_e_ in range(rigid_global_info.n_awake_entities[i_b]):
            i_e = rigid_global_info.awake_entities[i_e_, i_b]
            func_forward_velocity_entity(
                i_e=i_e,
                i_b=i_b,
                entities_info=entities_info,
                links_info=links_info,
                links_state=links_state,
                joints_info=joints_info,
                dofs_state=dofs_state,
                rigid_global_info=rigid_global_info,
                static_rigid_sim_config=static_rigid_sim_config,
            )
    else:
        ti.loop_config(serialize=static_rigid_sim_config.para_level < gs.PARA_LEVEL.ALL)
        for i_e in range(n_entities):
            func_forward_velocity_entity(
                i_e=i_e,
                i_b=i_b,
                entities_info=entities_info,
                links_info=links_info,
                links_state=links_state,
                joints_info=joints_info,
                dofs_state=dofs_state,
                rigid_global_info=rigid_global_info,
                static_rigid_sim_config=static_rigid_sim_config,
            )


@ti.kernel
def kernel_forward_kinematics_entity(
    i_e: ti.int32,
    envs_idx: ti.types.ndarray(),
    links_state: array_class.LinksState,
    links_info: array_class.LinksInfo,
    joints_state: array_class.JointsState,
    joints_info: array_class.JointsInfo,
    dofs_state: array_class.DofsState,
    dofs_info: array_class.DofsInfo,
    entities_info: array_class.EntitiesInfo,
    rigid_global_info: array_class.RigidGlobalInfo,
    static_rigid_sim_config: ti.template(),
):
    for i_b in envs_idx:
        func_forward_kinematics_entity(
            i_e,
            i_b,
            links_state,
            links_info,
            joints_state,
            joints_info,
            dofs_state,
            dofs_info,
            entities_info,
            rigid_global_info,
            static_rigid_sim_config,
        )


@ti.func
def func_forward_kinematics_entity(
    i_e,
    i_b,
    links_state: array_class.LinksState,
    links_info: array_class.LinksInfo,
    joints_state: array_class.JointsState,
    joints_info: array_class.JointsInfo,
    dofs_state: array_class.DofsState,
    dofs_info: array_class.DofsInfo,
    entities_info: array_class.EntitiesInfo,
    rigid_global_info: array_class.RigidGlobalInfo,
    static_rigid_sim_config: ti.template(),
):

    for i_l in range(entities_info.link_start[i_e], entities_info.link_end[i_e]):
        I_l = [i_l, i_b] if ti.static(static_rigid_sim_config.batch_links_info) else i_l

        pos = links_info.pos[I_l]
        quat = links_info.quat[I_l]
        if links_info.parent_idx[I_l] != -1:
            parent_pos = links_state.pos[links_info.parent_idx[I_l], i_b]
            parent_quat = links_state.quat[links_info.parent_idx[I_l], i_b]
            pos = parent_pos + gu.ti_transform_by_quat(pos, parent_quat)
            quat = gu.ti_transform_quat_by_quat(quat, parent_quat)

        for i_j in range(links_info.joint_start[I_l], links_info.joint_end[I_l]):
            I_j = [i_j, i_b] if ti.static(static_rigid_sim_config.batch_joints_info) else i_j
            joint_type = joints_info.type[I_j]
            q_start = joints_info.q_start[I_j]
            dof_start = joints_info.dof_start[I_j]
            I_d = [dof_start, i_b] if ti.static(static_rigid_sim_config.batch_dofs_info) else dof_start

            # compute axis and anchor
            if joint_type == gs.JOINT_TYPE.FREE:
                joints_state.xanchor[i_j, i_b] = ti.Vector(
                    [
                        rigid_global_info.qpos[q_start, i_b],
                        rigid_global_info.qpos[q_start + 1, i_b],
                        rigid_global_info.qpos[q_start + 2, i_b],
                    ]
                )
                joints_state.xaxis[i_j, i_b] = ti.Vector([0.0, 0.0, 1.0])
            elif joint_type == gs.JOINT_TYPE.FIXED:
                pass
            else:
                axis = ti.Vector([0.0, 0.0, 1.0], dt=gs.ti_float)
                if joint_type == gs.JOINT_TYPE.REVOLUTE:
                    axis = dofs_info.motion_ang[I_d]
                elif joint_type == gs.JOINT_TYPE.PRISMATIC:
                    axis = dofs_info.motion_vel[I_d]

                joints_state.xanchor[i_j, i_b] = gu.ti_transform_by_quat(joints_info.pos[I_j], quat) + pos
                joints_state.xaxis[i_j, i_b] = gu.ti_transform_by_quat(axis, quat)

            if joint_type == gs.JOINT_TYPE.FREE:
                pos = ti.Vector(
                    [
                        rigid_global_info.qpos[q_start, i_b],
                        rigid_global_info.qpos[q_start + 1, i_b],
                        rigid_global_info.qpos[q_start + 2, i_b],
                    ],
                    dt=gs.ti_float,
                )
                quat = ti.Vector(
                    [
                        rigid_global_info.qpos[q_start + 3, i_b],
                        rigid_global_info.qpos[q_start + 4, i_b],
                        rigid_global_info.qpos[q_start + 5, i_b],
                        rigid_global_info.qpos[q_start + 6, i_b],
                    ],
                    dt=gs.ti_float,
                )
                quat = gu.ti_normalize(quat)
                xyz = gu.ti_quat_to_xyz(quat)
                for i in ti.static(range(3)):
                    dofs_state.pos[dof_start + i, i_b] = pos[i]
                    dofs_state.pos[dof_start + 3 + i, i_b] = xyz[i]
            elif joint_type == gs.JOINT_TYPE.FIXED:
                pass
            elif joint_type == gs.JOINT_TYPE.SPHERICAL:
                qloc = ti.Vector(
                    [
                        rigid_global_info.qpos[q_start, i_b],
                        rigid_global_info.qpos[q_start + 1, i_b],
                        rigid_global_info.qpos[q_start + 2, i_b],
                        rigid_global_info.qpos[q_start + 3, i_b],
                    ],
                    dt=gs.ti_float,
                )
                xyz = gu.ti_quat_to_xyz(qloc)
                for i in ti.static(range(3)):
                    dofs_state.pos[dof_start + i, i_b] = xyz[i]
                quat = gu.ti_transform_quat_by_quat(qloc, quat)
                pos = joints_state.xanchor[i_j, i_b] - gu.ti_transform_by_quat(joints_info.pos[I_j], quat)
            elif joint_type == gs.JOINT_TYPE.REVOLUTE:
                axis = dofs_info.motion_ang[I_d]
                dofs_state.pos[dof_start, i_b] = (
                    rigid_global_info.qpos[q_start, i_b] - rigid_global_info.qpos0[q_start, i_b]
                )
                qloc = gu.ti_rotvec_to_quat(axis * dofs_state.pos[dof_start, i_b])
                quat = gu.ti_transform_quat_by_quat(qloc, quat)
                pos = joints_state.xanchor[i_j, i_b] - gu.ti_transform_by_quat(joints_info.pos[I_j], quat)
            else:  # joint_type == gs.JOINT_TYPE.PRISMATIC:
                dofs_state.pos[dof_start, i_b] = (
                    rigid_global_info.qpos[q_start, i_b] - rigid_global_info.qpos0[q_start, i_b]
                )
                pos = pos + joints_state.xaxis[i_j, i_b] * dofs_state.pos[dof_start, i_b]

        # Skip link pose update for fixed root links to let users manually overwrite them
        if not (links_info.parent_idx[I_l] == -1 and links_info.is_fixed[I_l]):
            links_state.pos[i_l, i_b] = pos
            links_state.quat[i_l, i_b] = quat


@ti.func
def func_forward_velocity_entity(
    i_e,
    i_b,
    entities_info: array_class.EntitiesInfo,
    links_info: array_class.LinksInfo,
    links_state: array_class.LinksState,
    joints_info: array_class.JointsInfo,
    dofs_state: array_class.DofsState,
    rigid_global_info: array_class.RigidGlobalInfo,
    static_rigid_sim_config: ti.template(),
):

    for i_l in range(entities_info.link_start[i_e], entities_info.link_end[i_e]):
        I_l = [i_l, i_b] if ti.static(static_rigid_sim_config.batch_links_info) else i_l

        cvel_vel = ti.Vector.zero(gs.ti_float, 3)
        cvel_ang = ti.Vector.zero(gs.ti_float, 3)
        if links_info.parent_idx[I_l] != -1:
            cvel_vel = links_state.cd_vel[links_info.parent_idx[I_l], i_b]
            cvel_ang = links_state.cd_ang[links_info.parent_idx[I_l], i_b]

        for i_j in range(links_info.joint_start[I_l], links_info.joint_end[I_l]):
            I_j = [i_j, i_b] if ti.static(static_rigid_sim_config.batch_joints_info) else i_j
            joint_type = joints_info.type[I_j]
            q_start = joints_info.q_start[I_j]
            dof_start = joints_info.dof_start[I_j]

            if joint_type == gs.JOINT_TYPE.FREE:
                for i_3 in ti.static(range(3)):
                    cvel_vel = (
                        cvel_vel + dofs_state.cdof_vel[dof_start + i_3, i_b] * dofs_state.vel[dof_start + i_3, i_b]
                    )
                    cvel_ang = (
                        cvel_ang + dofs_state.cdof_ang[dof_start + i_3, i_b] * dofs_state.vel[dof_start + i_3, i_b]
                    )

                for i_3 in ti.static(range(3)):
                    (
                        dofs_state.cdofd_ang[dof_start + i_3, i_b],
                        dofs_state.cdofd_vel[dof_start + i_3, i_b],
                    ) = ti.Vector.zero(gs.ti_float, 3), ti.Vector.zero(gs.ti_float, 3)

                    (
                        dofs_state.cdofd_ang[dof_start + i_3 + 3, i_b],
                        dofs_state.cdofd_vel[dof_start + i_3 + 3, i_b],
                    ) = gu.motion_cross_motion(
                        cvel_ang,
                        cvel_vel,
                        dofs_state.cdof_ang[dof_start + i_3 + 3, i_b],
                        dofs_state.cdof_vel[dof_start + i_3 + 3, i_b],
                    )

                for i_3 in ti.static(range(3)):
                    cvel_vel = (
                        cvel_vel
                        + dofs_state.cdof_vel[dof_start + i_3 + 3, i_b] * dofs_state.vel[dof_start + i_3 + 3, i_b]
                    )
                    cvel_ang = (
                        cvel_ang
                        + dofs_state.cdof_ang[dof_start + i_3 + 3, i_b] * dofs_state.vel[dof_start + i_3 + 3, i_b]
                    )

            else:
                for i_d in range(dof_start, joints_info.dof_end[I_j]):
                    dofs_state.cdofd_ang[i_d, i_b], dofs_state.cdofd_vel[i_d, i_b] = gu.motion_cross_motion(
                        cvel_ang,
                        cvel_vel,
                        dofs_state.cdof_ang[i_d, i_b],
                        dofs_state.cdof_vel[i_d, i_b],
                    )
                for i_d in range(dof_start, joints_info.dof_end[I_j]):
                    cvel_vel = cvel_vel + dofs_state.cdof_vel[i_d, i_b] * dofs_state.vel[i_d, i_b]
                    cvel_ang = cvel_ang + dofs_state.cdof_ang[i_d, i_b] * dofs_state.vel[i_d, i_b]

        links_state.cd_vel[i_l, i_b] = cvel_vel
        links_state.cd_ang[i_l, i_b] = cvel_ang


@ti.kernel
def kernel_update_geoms(
    envs_idx: ti.types.ndarray(),
    entities_info: array_class.EntitiesInfo,
    geoms_info: array_class.GeomsInfo,
    geoms_state: array_class.GeomsState,
    links_state: array_class.LinksState,
    rigid_global_info: array_class.RigidGlobalInfo,
    static_rigid_sim_config: ti.template(),
):
    for i_b in envs_idx:
        func_update_geoms(
            i_b,
            entities_info,
            geoms_info,
            geoms_state,
            links_state,
            rigid_global_info,
            static_rigid_sim_config,
        )


@ti.func
def func_update_geoms(
    i_b,
    entities_info: array_class.EntitiesInfo,
    geoms_info: array_class.GeomsInfo,
    geoms_state: array_class.GeomsState,
    links_state: array_class.LinksState,
    rigid_global_info: array_class.RigidGlobalInfo,
    static_rigid_sim_config: ti.template(),
):
    """
    NOTE: this only update geom pose, not its verts and else.
    """
    n_geoms = geoms_info.pos.shape[0]
    if ti.static(static_rigid_sim_config.use_hibernation):
        ti.loop_config(serialize=static_rigid_sim_config.para_level < gs.PARA_LEVEL.PARTIAL)
        for i_e_ in range(rigid_global_info.n_awake_entities[i_b]):
            i_e = rigid_global_info.awake_entities[i_e_, i_b]
            for i_g in range(entities_info.geom_start[i_e], entities_info.geom_end[i_e]):
                (
                    geoms_state.pos[i_g, i_b],
                    geoms_state.quat[i_g, i_b],
                ) = gu.ti_transform_pos_quat_by_trans_quat(
                    geoms_info.pos[i_g],
                    geoms_info.quat[i_g],
                    links_state.pos[geoms_info.link_idx[i_g], i_b],
                    links_state.quat[geoms_info.link_idx[i_g], i_b],
                )

                geoms_state.verts_updated[i_g, i_b] = 0
    else:
        ti.loop_config(serialize=static_rigid_sim_config.para_level < gs.PARA_LEVEL.PARTIAL)
        for i_g in range(n_geoms):
            (
                geoms_state.pos[i_g, i_b],
                geoms_state.quat[i_g, i_b],
            ) = gu.ti_transform_pos_quat_by_trans_quat(
                geoms_info.pos[i_g],
                geoms_info.quat[i_g],
                links_state.pos[geoms_info.link_idx[i_g], i_b],
                links_state.quat[geoms_info.link_idx[i_g], i_b],
            )

            geoms_state.verts_updated[i_g, i_b] = 0


@ti.func
def func_update_verts_for_geom(
    i_g,
    i_b,
    geoms_state: array_class.GeomsState,
    geoms_info: array_class.GeomsInfo,
    verts_info: array_class.VertsInfo,
    free_verts_state: array_class.FreeVertsState,
    fixed_verts_state: array_class.FixedVertsState,
):
    if not geoms_state.verts_updated[i_g, i_b]:
        if geoms_info.is_free[i_g]:
            for i_v in range(geoms_info.vert_start[i_g], geoms_info.vert_end[i_g]):
                verts_state_idx = verts_info.verts_state_idx[i_v]
                free_verts_state.pos[verts_state_idx, i_b] = gu.ti_transform_by_trans_quat(
                    verts_info.init_pos[i_v], geoms_state.pos[i_g, i_b], geoms_state.quat[i_g, i_b]
                )
            geoms_state.verts_updated[i_g, i_b] = 1
        elif i_b == 0:
            for i_v in range(geoms_info.vert_start[i_g], geoms_info.vert_end[i_g]):
                verts_state_idx = verts_info.verts_state_idx[i_v]
                fixed_verts_state.pos[verts_state_idx] = gu.ti_transform_by_trans_quat(
                    verts_info.init_pos[i_v], geoms_state.pos[i_g, i_b], geoms_state.quat[i_g, i_b]
                )
            geoms_state.verts_updated[i_g, 0] = 1


@ti.kernel
def kernel_update_verts_for_geom(
    i_g: ti.i32,
    geoms_state: array_class.GeomsState,
    geoms_info: array_class.GeomsInfo,
    verts_info: array_class.VertsInfo,
    free_verts_state: array_class.FreeVertsState,
    fixed_verts_state: array_class.FixedVertsState,
):
    _B = geoms_state.verts_updated.shape[1]
    for i_b in range(_B):
<<<<<<< HEAD
        func_update_verts_for_geom(i_g, i_b, geoms_state, geoms_info, verts_info, free_verts_state, fixed_verts_state)


@ti.func
def func_update_verts_for_geom(
    i_g: ti.i32,
    i_b: ti.i32,
    geoms_state: array_class.GeomsState,
    geoms_info: array_class.GeomsInfo,
    verts_info: array_class.VertsInfo,
    free_verts_state: array_class.FreeVertsState,
    fixed_verts_state: array_class.FixedVertsState,
):
    if not geoms_state.verts_updated[i_g, i_b]:
        if geoms_info.is_free[i_g]:
            for i_v in range(geoms_info.vert_start[i_g], geoms_info.vert_end[i_g]):
                verts_state_idx = verts_info.verts_state_idx[i_v]
                free_verts_state.pos[verts_state_idx, i_b] = gu.ti_transform_by_trans_quat(
                    verts_info.init_pos[i_v], geoms_state.pos[i_g, i_b], geoms_state.quat[i_g, i_b]
                )
            geoms_state.verts_updated[i_g, i_b] = 1
        elif i_b == 0:
            for i_v in range(geoms_info.vert_start[i_g], geoms_info.vert_end[i_g]):
                verts_state_idx = verts_info.verts_state_idx[i_v]
                fixed_verts_state.pos[verts_state_idx] = gu.ti_transform_by_trans_quat(
                    verts_info.init_pos[i_v], geoms_state.pos[i_g, i_b], geoms_state.quat[i_g, i_b]
                )
            geoms_state.verts_updated[i_g, 0] = 1
=======
        func_update_verts_for_geom(
            i_g=i_g,
            i_b=i_b,
            geoms_state=geoms_state,
            geoms_info=geoms_info,
            verts_info=verts_info,
            free_verts_state=free_verts_state,
            fixed_verts_state=fixed_verts_state,
        )
>>>>>>> 87f45ca1


@ti.func
def func_update_all_verts(self):
    ti.loop_config(serialize=self._para_level < gs.PARA_LEVEL.PARTIAL)
    for i_v, i_b in ti.ndrange(self.n_verts, self._B):
        g_pos = self.geoms_state.pos[self.verts_info.geom_idx[i_v], i_b]
        g_quat = self.geoms_state.quat[self.verts_info.geom_idx[i_v], i_b]
        verts_state_idx = self.verts_info.verts_state_idx[i_v]
        if self.verts_info.is_free[i_v]:
            self.free_verts_state.pos[verts_state_idx, i_b] = gu.ti_transform_by_trans_quat(
                self.verts_info.init_pos[i_v], g_pos, g_quat
            )
        elif i_b == 0:
            self.fixed_verts_state.pos[verts_state_idx] = gu.ti_transform_by_trans_quat(
                self.verts_info.init_pos[i_v], g_pos, g_quat
            )


@ti.kernel
def kernel_update_geom_aabbs(
    geoms_state: array_class.GeomsState,
    geoms_init_AABB: array_class.GeomsInitAABB,
    static_rigid_sim_config: ti.template(),
):
    n_geoms = geoms_state.pos.shape[0]
    _B = geoms_state.pos.shape[1]
    ti.loop_config(serialize=static_rigid_sim_config.para_level < gs.PARA_LEVEL.PARTIAL)
    for i_g, i_b in ti.ndrange(n_geoms, _B):
        g_pos = geoms_state.pos[i_g, i_b]
        g_quat = geoms_state.quat[i_g, i_b]

        lower = gu.ti_vec3(ti.math.inf)
        upper = gu.ti_vec3(-ti.math.inf)
        for i_corner in ti.static(range(8)):
            corner_pos = gu.ti_transform_by_trans_quat(geoms_init_AABB[i_g, i_corner], g_pos, g_quat)
            lower = ti.min(lower, corner_pos)
            upper = ti.max(upper, corner_pos)

        geoms_state.aabb_min[i_g, i_b] = lower
        geoms_state.aabb_max[i_g, i_b] = upper


@ti.kernel
def kernel_update_vgeoms(
    vgeoms_info: array_class.VGeomsInfo,
    vgeoms_state: array_class.VGeomsState,
    links_state: array_class.LinksState,
    static_rigid_sim_config: ti.template(),
):
    """
    Vgeoms are only for visualization purposes.
    """
    n_vgeoms = vgeoms_info.link_idx.shape[0]
    _B = links_state.pos.shape[1]
    ti.loop_config(serialize=static_rigid_sim_config.para_level < gs.PARA_LEVEL.PARTIAL)
    for i_g, i_b in ti.ndrange(n_vgeoms, _B):
        vgeoms_state.pos[i_g, i_b], vgeoms_state.quat[i_g, i_b] = gu.ti_transform_pos_quat_by_trans_quat(
            vgeoms_info.pos[i_g],
            vgeoms_info.quat[i_g],
            links_state.pos[vgeoms_info.link_idx[i_g], i_b],
            links_state.quat[vgeoms_info.link_idx[i_g], i_b],
        )


@ti.func
def func_hibernate(
    dofs_state,
    entities_state,
    entities_info,
    links_state,
    geoms_state,
    collider_state,
    rigid_global_info,
    static_rigid_sim_config: ti.template(),
):

    n_entities = entities_state.hibernated.shape[0]
    _B = entities_state.hibernated.shape[1]
    ti.loop_config(serialize=static_rigid_sim_config.para_level < gs.PARA_LEVEL.PARTIAL)
    for i_e, i_b in ti.ndrange(n_entities, _B):
        if (
            not entities_state.hibernated[i_e, i_b] and entities_info.n_dofs[i_e] > 0
        ):  # We do not hibernate fixed entity
            hibernate = True
            for i_d in range(entities_info.dof_start[i_e], entities_info.dof_end[i_e]):
                if (
                    ti.abs(dofs_state.acc[i_d, i_b]) > static_rigid_sim_config.hibernation_thresh_acc
                    or ti.abs(dofs_state.vel[i_d, i_b]) > static_rigid_sim_config.hibernation_thresh_vel
                ):
                    hibernate = False
                    break

            if hibernate:
                func_hibernate_entity(
                    i_e,
                    i_b,
                    entities_state=entities_state,
                    entities_info=entities_info,
                    dofs_state=dofs_state,
                    links_state=links_state,
                    geoms_state=geoms_state,
                )
            else:
                # update collider sort_buffer
                for i_g in range(entities_info.geom_start[i_e], entities_info.geom_end[i_e]):
                    collider_state.sort_buffer.value[geoms_state.min_buffer_idx[i_g, i_b], i_b] = geoms_state.aabb_min[
                        i_g, i_b
                    ][0]
                    collider_state.sort_buffer.value[geoms_state.max_buffer_idx[i_g, i_b], i_b] = geoms_state.aabb_max[
                        i_g, i_b
                    ][0]


@ti.func
def func_aggregate_awake_entities(
    entities_state,
    entities_info,
    rigid_global_info,
    static_rigid_sim_config: ti.template(),
):

    n_entities = entities_state.hibernated.shape[0]
    _B = entities_state.hibernated.shape[1]
    rigid_global_info.n_awake_entities.fill(0)
    rigid_global_info.n_awake_links.fill(0)
    rigid_global_info.n_awake_dofs.fill(0)
    ti.loop_config(serialize=static_rigid_sim_config.para_level < gs.PARA_LEVEL.PARTIAL)
    for i_e, i_b in ti.ndrange(n_entities, _B):
        if entities_state.hibernated[i_e, i_b] or entities_info.n_dofs[i_e] == 0:
            continue
        n_awake_entities = ti.atomic_add(rigid_global_info.n_awake_entities[i_b], 1)
        rigid_global_info.awake_entities[n_awake_entities, i_b] = i_e

        for i_d in range(entities_info.dof_start[i_e], entities_info.dof_end[i_e]):
            n_awake_dofs = ti.atomic_add(rigid_global_info.n_awake_dofs[i_b], 1)
            rigid_global_info.awake_dofs[n_awake_dofs, i_b] = i_d

        for i_l in range(entities_info.link_start[i_e], entities_info.link_end[i_e]):
            n_awake_links = ti.atomic_add(rigid_global_info.n_awake_links[i_b], 1)
            rigid_global_info.awake_links[n_awake_links, i_b] = i_l


@ti.func
def func_hibernate_entity(
    i_e,
    i_b,
    entities_state,
    entities_info,
    dofs_state,
    links_state,
    geoms_state,
):

    entities_state.hibernated[i_e, i_b] = True

    for i_d in range(entities_info.dof_start[i_e], entities_info.dof_end[i_e]):
        dofs_state.hibernated[i_d, i_b] = True
        dofs_state.vel[i_d, i_b] = 0.0
        dofs_state.acc[i_d, i_b] = 0.0

    for i_l in range(entities_info.link_start[i_e], entities_info.link_end[i_e]):
        links_state.hibernated[i_l, i_b] = True

    for i_g in range(entities_info.geom_start[i_e], entities_info.geom_end[i_e]):
        geoms_state.hibernated[i_g, i_b] = True


@ti.func
def func_wakeup_entity(
    i_e,
    i_b,
    entities_state: array_class.EntitiesState,
    entities_info: array_class.EntitiesInfo,
    dofs_state: array_class.DofsState,
    links_state: array_class.LinksState,
    rigid_global_info: array_class.RigidGlobalInfo,
):
    if entities_state.hibernated[i_e, i_b]:
        entities_state.hibernated[i_e, i_b] = False
        n_awake_entities = ti.atomic_add(rigid_global_info.n_awake_entities[i_b], 1)
        rigid_global_info.awake_entities[n_awake_entities, i_b] = i_e

        for i_d in range(entities_info.dof_start[i_e], entities_info.dof_end[i_e]):
            dofs_state.hibernated[i_d, i_b] = False
            n_awake_dofs = ti.atomic_add(rigid_global_info.n_awake_dofs[i_b], 1)
            rigid_global_info.awake_dofs[n_awake_dofs, i_b] = i_d

        for i_l in range(entities_info.link_start[i_e], entities_info.link_end[i_e]):
            links_state.hibernated[i_l, i_b] = False
            n_awake_links = ti.atomic_add(rigid_global_info.n_awake_links[i_b], 1)
            rigid_global_info.awake_links[n_awake_links, i_b] = i_l


@ti.kernel
def kernel_apply_links_external_force(
    force: ti.types.ndarray(),
    links_idx: ti.types.ndarray(),
    envs_idx: ti.types.ndarray(),
    ref: ti.template(),
    local: ti.template(),
    links_state: array_class.LinksState,
    static_rigid_sim_config: ti.template(),
):
    ti.loop_config(serialize=static_rigid_sim_config.para_level < gs.PARA_LEVEL.PARTIAL)
    for i_l_, i_b_ in ti.ndrange(links_idx.shape[0], envs_idx.shape[0]):
        force_i = ti.Vector([force[i_b_, i_l_, 0], force[i_b_, i_l_, 1], force[i_b_, i_l_, 2]], dt=gs.ti_float)
        func_apply_link_external_force(force_i, links_idx[i_l_], envs_idx[i_b_], ref, local, links_state)


@ti.kernel
def kernel_apply_links_external_torque(
    torque: ti.types.ndarray(),
    links_idx: ti.types.ndarray(),
    envs_idx: ti.types.ndarray(),
    ref: ti.template(),
    local: ti.template(),
    links_state: array_class.LinksState,
    static_rigid_sim_config: ti.template(),
):
    ti.loop_config(serialize=static_rigid_sim_config.para_level < gs.PARA_LEVEL.PARTIAL)
    for i_l_, i_b_ in ti.ndrange(links_idx.shape[0], envs_idx.shape[0]):
        torque_i = ti.Vector([torque[i_b_, i_l_, 0], torque[i_b_, i_l_, 1], torque[i_b_, i_l_, 2]], dt=gs.ti_float)
        func_apply_link_external_torque(torque_i, links_idx[i_l_], envs_idx[i_b_], ref, local, links_state)


@ti.func
def func_apply_external_force(pos, force, link_idx, env_idx, links_state: array_class.LinksState):
    torque = (pos - links_state.COM[link_idx, env_idx]).cross(force)
    links_state.cfrc_applied_ang[link_idx, env_idx] -= torque
    links_state.cfrc_applied_vel[link_idx, env_idx] -= force


@ti.func
def func_apply_link_external_force(
    force,
    link_idx,
    env_idx,
    ref: ti.template(),
    local: ti.template(),
    links_state: array_class.LinksState,
):
    torque = ti.Vector.zero(gs.ti_float, 3)
    if ti.static(ref == 1):  # link's CoM
        if ti.static(local == 1):
            force = gu.ti_transform_by_quat(force, links_state.i_quat[link_idx, env_idx])
        torque = links_state.i_pos[link_idx, env_idx].cross(force)
    if ti.static(ref == 2):  # link's origin
        if ti.static(local == 1):
            force = gu.ti_transform_by_quat(force, links_state.i_quat[link_idx, env_idx])
        torque = (links_state.pos[link_idx, env_idx] - links_state.COM[link_idx, env_idx]).cross(force)

    links_state.cfrc_applied_vel[link_idx, env_idx] -= force
    links_state.cfrc_applied_ang[link_idx, env_idx] -= torque


@ti.func
def func_apply_external_torque(self, torque, link_idx, env_idx):
    self.links_state.cfrc_applied_ang[link_idx, env_idx] -= torque


@ti.func
def func_apply_link_external_torque(
    torque,
    link_idx,
    env_idx,
    ref: ti.template(),
    local: ti.template(),
    links_state: array_class.LinksState,
):
    if ti.static(ref == 1 and local == 1):  # link's CoM
        torque = gu.ti_transform_by_quat(torque, links_state.i_quat[link_idx, env_idx])
    if ti.static(ref == 2 and local == 1):  # link's origin
        torque = gu.ti_transform_by_quat(torque, links_state.quat[link_idx, env_idx])

    links_state.cfrc_applied_ang[link_idx, env_idx] -= torque


@ti.func
def func_clear_external_force(
    links_state: array_class.LinksState,
    rigid_global_info: array_class.RigidGlobalInfo,
    static_rigid_sim_config: ti.template(),
):
    _B = links_state.pos.shape[1]
    n_links = links_state.pos.shape[0]

    if ti.static(static_rigid_sim_config.use_hibernation):
        ti.loop_config(serialize=static_rigid_sim_config.para_level < gs.PARA_LEVEL.PARTIAL)
        for i_b in range(_B):
            for i_l_ in range(rigid_global_info.n_awake_links[i_b]):
                i_l = rigid_global_info.awake_links[i_l_, i_b]
                links_state.cfrc_applied_ang[i_l, i_b] = ti.Vector.zero(gs.ti_float, 3)
                links_state.cfrc_applied_vel[i_l, i_b] = ti.Vector.zero(gs.ti_float, 3)
    else:
        ti.loop_config(serialize=static_rigid_sim_config.para_level < gs.PARA_LEVEL.PARTIAL)
        for i_l, i_b in ti.ndrange(n_links, _B):
            links_state.cfrc_applied_ang[i_l, i_b] = ti.Vector.zero(gs.ti_float, 3)
            links_state.cfrc_applied_vel[i_l, i_b] = ti.Vector.zero(gs.ti_float, 3)


@ti.func
def func_torque_and_passive_force(
    entities_info: array_class.EntitiesInfo,
    dofs_state: array_class.DofsState,
    dofs_info: array_class.DofsInfo,
    links_info: array_class.LinksInfo,
    joints_info: array_class.JointsInfo,
    rigid_global_info: array_class.RigidGlobalInfo,
    static_rigid_sim_config: ti.template(),
):
    n_entities = entities_info.n_links.shape[0]
    _B = dofs_state.ctrl_mode.shape[1]
    n_dofs = dofs_state.ctrl_mode.shape[0]
    n_links = links_info.root_idx.shape[0]

    # compute force based on each dof's ctrl mode
    ti.loop_config(serialize=static_rigid_sim_config.para_level < gs.PARA_LEVEL.ALL)
    for i_e, i_b in ti.ndrange(n_entities, _B):
        wakeup = False
        for i_l in range(entities_info.link_start[i_e], entities_info.link_end[i_e]):
            I_l = [i_l, i_b] if ti.static(static_rigid_sim_config.batch_links_info) else i_l
            if links_info.n_dofs[I_l] == 0:
                continue

            i_j = links_info.joint_start[I_l]
            I_j = [i_j, i_b] if ti.static(static_rigid_sim_config.batch_joints_info) else i_j
            joint_type = joints_info.type[I_j]

            for i_d in range(links_info.dof_start[I_l], links_info.dof_end[I_l]):
                I_d = [i_d, i_b] if ti.static(static_rigid_sim_config.batch_dofs_info) else i_d
                force = gs.ti_float(0.0)
                if dofs_state.ctrl_mode[i_d, i_b] == gs.CTRL_MODE.FORCE:
                    force = dofs_state.ctrl_force[i_d, i_b]
                elif dofs_state.ctrl_mode[i_d, i_b] == gs.CTRL_MODE.VELOCITY:
                    force = dofs_info.kv[I_d] * (dofs_state.ctrl_vel[i_d, i_b] - dofs_state.vel[i_d, i_b])
                elif dofs_state.ctrl_mode[i_d, i_b] == gs.CTRL_MODE.POSITION and not (
                    joint_type == gs.JOINT_TYPE.FREE and i_d >= links_info.dof_start[I_l] + 3
                ):
                    force = (
                        dofs_info.kp[I_d] * (dofs_state.ctrl_pos[i_d, i_b] - dofs_state.pos[i_d, i_b])
                        - dofs_info.kv[I_d] * dofs_state.vel[i_d, i_b]
                    )

                dofs_state.qf_applied[i_d, i_b] = ti.math.clamp(
                    force,
                    dofs_info.force_range[I_d][0],
                    dofs_info.force_range[I_d][1],
                )

                if ti.abs(force) > gs.EPS:
                    wakeup = True

            dof_start = links_info.dof_start[I_l]
            if joint_type == gs.JOINT_TYPE.FREE and (
                dofs_state.ctrl_mode[dof_start + 3, i_b] == gs.CTRL_MODE.POSITION
                or dofs_state.ctrl_mode[dof_start + 4, i_b] == gs.CTRL_MODE.POSITION
                or dofs_state.ctrl_mode[dof_start + 5, i_b] == gs.CTRL_MODE.POSITION
            ):
                xyz = ti.Vector(
                    [
                        dofs_state.pos[0 + 3 + dof_start, i_b],
                        dofs_state.pos[1 + 3 + dof_start, i_b],
                        dofs_state.pos[2 + 3 + dof_start, i_b],
                    ],
                    dt=gs.ti_float,
                )

                ctrl_xyz = ti.Vector(
                    [
                        dofs_state.ctrl_pos[0 + 3 + dof_start, i_b],
                        dofs_state.ctrl_pos[1 + 3 + dof_start, i_b],
                        dofs_state.ctrl_pos[2 + 3 + dof_start, i_b],
                    ],
                    dt=gs.ti_float,
                )

                quat = gu.ti_xyz_to_quat(xyz)
                ctrl_quat = gu.ti_xyz_to_quat(ctrl_xyz)

                q_diff = gu.ti_transform_quat_by_quat(ctrl_quat, gu.ti_inv_quat(quat))
                rotvec = gu.ti_quat_to_rotvec(q_diff)

                for j in ti.static(range(3)):
                    i_d = dof_start + 3 + j
                    I_d = [i_d, i_b] if ti.static(static_rigid_sim_config.batch_dofs_info) else i_d
                    force = dofs_info.kp[I_d] * rotvec[j] - dofs_info.kv[I_d] * dofs_state.vel[i_d, i_b]

                    dofs_state.qf_applied[i_d, i_b] = ti.math.clamp(
                        force, dofs_info.force_range[I_d][0], dofs_info.force_range[I_d][1]
                    )

                    if ti.abs(force) > gs.EPS:
                        wakeup = True

        if ti.static(static_rigid_sim_config.use_hibernation):
            if wakeup:
                func_wakeup_entity(i_e, i_b)

    if ti.static(static_rigid_sim_config.use_hibernation):
        ti.loop_config(serialize=static_rigid_sim_config.para_level < gs.PARA_LEVEL.ALL)
        for i_b in range(rigid_global_info._B):
            for i_d_ in range(rigid_global_info.n_awake_dofs[i_b]):
                i_d = rigid_global_info.awake_dofs[i_d_, i_b]
                I_d = [i_d, i_b] if ti.static(static_rigid_sim_config.batch_dofs_info) else i_d

                dofs_state.qf_passive[i_d, i_b] = -dofs_info.damping[I_d] * dofs_state.vel[i_d, i_b]

        ti.loop_config(serialize=static_rigid_sim_config.para_level < gs.PARA_LEVEL.ALL)
        for i_b in range(rigid_global_info._B):
            for i_l_ in range(rigid_global_info.n_awake_links[i_b]):
                i_l = rigid_global_info.awake_links[i_l_, i_b]
                I_l = [i_l, i_b] if ti.static(static_rigid_sim_config.batch_links_info) else i_l
                if links_info.n_dofs[I_l] == 0:
                    continue

                i_j = links_info.joint_start[I_l]
                I_j = [i_j, i_b] if ti.static(static_rigid_sim_config.batch_joints_info) else i_j
                joint_type = joints_info.type[I_j]

                if joint_type != gs.JOINT_TYPE.FREE and joint_type != gs.JOINT_TYPE.FIXED:
                    dof_start = links_info.dof_start[I_l]
                    q_start = links_info.q_start[I_l]
                    q_end = links_info.q_end[I_l]

                    for j_d in range(q_end - q_start):
                        I_d = (
                            [dof_start + j_d, i_b]
                            if ti.static(static_rigid_sim_config.batch_dofs_info)
                            else dof_start + j_d
                        )
                        dofs_state.qf_passive[dof_start + j_d, i_b] += (
                            -rigid_global_info.qpos[q_start + j_d, i_b] * dofs_info.stiffness[I_d]
                        )
    else:
        ti.loop_config(serialize=static_rigid_sim_config.para_level < gs.PARA_LEVEL.ALL)
        for i_d, i_b in ti.ndrange(n_dofs, _B):
            I_d = [i_d, i_b] if ti.static(static_rigid_sim_config.batch_dofs_info) else i_d
            dofs_state.qf_passive[i_d, i_b] = -dofs_info.damping[I_d] * dofs_state.vel[i_d, i_b]

        ti.loop_config(serialize=static_rigid_sim_config.para_level < gs.PARA_LEVEL.ALL)
        for i_l, i_b in ti.ndrange(n_links, _B):
            I_l = [i_l, i_b] if ti.static(static_rigid_sim_config.batch_links_info) else i_l
            if links_info.n_dofs[I_l] == 0:
                continue

            i_j = links_info.joint_start[I_l]
            I_j = [i_j, i_b] if ti.static(static_rigid_sim_config.batch_joints_info) else i_j
            joint_type = joints_info.type[I_j]

            if joint_type != gs.JOINT_TYPE.FREE and joint_type != gs.JOINT_TYPE.FIXED:
                dof_start = links_info.dof_start[I_l]
                q_start = links_info.q_start[I_l]
                q_end = links_info.q_end[I_l]

                for j_d in range(q_end - q_start):
                    I_d = (
                        [dof_start + j_d, i_b]
                        if ti.static(static_rigid_sim_config.batch_dofs_info)
                        else dof_start + j_d
                    )
                    dofs_state.qf_passive[dof_start + j_d, i_b] += (
                        -rigid_global_info.qpos[q_start + j_d, i_b] * dofs_info.stiffness[I_d]
                    )


@ti.func
def func_update_acc(
    update_cacc: ti.template(),
    dofs_state: array_class.DofsState,
    links_info: array_class.LinksInfo,
    links_state: array_class.LinksState,
    entities_info: array_class.EntitiesInfo,
    rigid_global_info: array_class.RigidGlobalInfo,
    static_rigid_sim_config: ti.template(),
):
    _B = dofs_state.ctrl_mode.shape[1]
    n_links = links_info.root_idx.shape[0]
    n_entities = entities_info.n_links.shape[0]

    if ti.static(static_rigid_sim_config.use_hibernation):
        ti.loop_config(serialize=static_rigid_sim_config.para_level < gs.PARA_LEVEL.ALL)
        for i_b in range(_B):
            for i_e_ in range(rigid_global_info.n_awake_entities[i_b]):
                i_e = rigid_global_info.awake_entities[i_e_, i_b]
                for i_l in range(entities_info.link_start[i_e], entities_info.link_end[i_e]):
                    I_l = [i_l, i_b] if ti.static(static_rigid_sim_config.batch_links_info) else i_l
                    i_p = links_info.parent_idx[I_l]

                    if i_p == -1:
                        links_state.cdd_vel[i_l, i_b] = -rigid_global_info.gravity[i_b] * (
                            1 - entities_info.gravity_compensation[i_e]
                        )
                        links_state.cdd_ang[i_l, i_b] = ti.Vector.zero(gs.ti_float, 3)
                        if ti.static(update_cacc):
                            links_state.cacc_lin[i_l, i_b] = ti.Vector.zero(gs.ti_float, 3)
                            links_state.cacc_ang[i_l, i_b] = ti.Vector.zero(gs.ti_float, 3)
                    else:
                        links_state.cdd_vel[i_l, i_b] = links_state.cdd_vel[i_p, i_b]
                        links_state.cdd_ang[i_l, i_b] = links_state.cdd_ang[i_p, i_b]
                        if ti.static(update_cacc):
                            links_state.cacc_lin[i_l, i_b] = links_state.cacc_lin[i_p, i_b]
                            links_state.cacc_ang[i_l, i_b] = links_state.cacc_ang[i_p, i_b]

                    for i_d in range(links_info.dof_start[I_l], links_info.dof_end[I_l]):
                        local_cdd_vel = dofs_state.cdofd_vel[i_d, i_b] * dofs_state.vel[i_d, i_b]
                        local_cdd_ang = dofs_state.cdofd_ang[i_d, i_b] * dofs_state.vel[i_d, i_b]
                        links_state.cdd_vel[i_l, i_b] = links_state.cdd_vel[i_l, i_b] + local_cdd_vel
                        links_state.cdd_ang[i_l, i_b] = links_state.cdd_ang[i_l, i_b] + local_cdd_ang
                        if ti.static(update_cacc):
                            links_state.cacc_lin[i_l, i_b] = (
                                links_state.cacc_lin[i_l, i_b]
                                + local_cdd_vel
                                + dofs_state.cdof_vel[i_d, i_b] * dofs_state.acc[i_d, i_b]
                            )
                            links_state.cacc_ang[i_l, i_b] = (
                                links_state.cacc_ang[i_l, i_b]
                                + local_cdd_ang
                                + dofs_state.cdof_ang[i_d, i_b] * dofs_state.acc[i_d, i_b]
                            )
    else:
        ti.loop_config(serialize=static_rigid_sim_config.para_level < gs.PARA_LEVEL.ALL)
        for i_e, i_b in ti.ndrange(n_entities, _B):
            for i_l in range(entities_info.link_start[i_e], entities_info.link_end[i_e]):
                I_l = [i_l, i_b] if ti.static(static_rigid_sim_config.batch_links_info) else i_l
                i_p = links_info.parent_idx[I_l]

                if i_p == -1:
                    links_state.cdd_vel[i_l, i_b] = -rigid_global_info.gravity[i_b] * (
                        1 - entities_info.gravity_compensation[i_e]
                    )
                    links_state.cdd_ang[i_l, i_b] = ti.Vector.zero(gs.ti_float, 3)
                    if ti.static(update_cacc):
                        links_state.cacc_lin[i_l, i_b] = ti.Vector.zero(gs.ti_float, 3)
                        links_state.cacc_ang[i_l, i_b] = ti.Vector.zero(gs.ti_float, 3)
                else:
                    links_state.cdd_vel[i_l, i_b] = links_state.cdd_vel[i_p, i_b]
                    links_state.cdd_ang[i_l, i_b] = links_state.cdd_ang[i_p, i_b]
                    if ti.static(update_cacc):
                        links_state.cacc_lin[i_l, i_b] = links_state.cacc_lin[i_p, i_b]
                        links_state.cacc_ang[i_l, i_b] = links_state.cacc_ang[i_p, i_b]

                for i_d in range(links_info.dof_start[I_l], links_info.dof_end[I_l]):
                    # cacc = cacc_parent + cdofdot * qvel + cdof * qacc
                    local_cdd_vel = dofs_state.cdofd_vel[i_d, i_b] * dofs_state.vel[i_d, i_b]
                    local_cdd_ang = dofs_state.cdofd_ang[i_d, i_b] * dofs_state.vel[i_d, i_b]
                    links_state.cdd_vel[i_l, i_b] = links_state.cdd_vel[i_l, i_b] + local_cdd_vel
                    links_state.cdd_ang[i_l, i_b] = links_state.cdd_ang[i_l, i_b] + local_cdd_ang
                    if ti.static(update_cacc):
                        links_state.cacc_lin[i_l, i_b] = (
                            links_state.cacc_lin[i_l, i_b]
                            + local_cdd_vel
                            + dofs_state.cdof_vel[i_d, i_b] * dofs_state.acc[i_d, i_b]
                        )
                        links_state.cacc_ang[i_l, i_b] = (
                            links_state.cacc_ang[i_l, i_b]
                            + local_cdd_ang
                            + dofs_state.cdof_ang[i_d, i_b] * dofs_state.acc[i_d, i_b]
                        )


@ti.func
def func_update_force(
    links_state: array_class.LinksState,
    links_info: array_class.LinksInfo,
    entities_info: array_class.EntitiesInfo,
    rigid_global_info: array_class.RigidGlobalInfo,
    static_rigid_sim_config: ti.template(),
):
    _B = links_state.pos.shape[1]
    n_links = links_info.root_idx.shape[0]
    n_entities = entities_info.n_links.shape[0]

    if ti.static(static_rigid_sim_config.use_hibernation):
        ti.loop_config(serialize=static_rigid_sim_config.para_level < gs.PARA_LEVEL.ALL)
        for i_b in range(_B):
            for i_l_ in range(rigid_global_info.n_awake_links[i_b]):
                i_l = rigid_global_info.awake_links[i_l_, i_b]

                f1_ang, f1_vel = gu.inertial_mul(
                    links_state.cinr_pos[i_l, i_b],
                    links_state.cinr_inertial[i_l, i_b],
                    links_state.cinr_mass[i_l, i_b],
                    links_state.cdd_vel[i_l, i_b],
                    links_state.cdd_ang[i_l, i_b],
                )
                f2_ang, f2_vel = gu.inertial_mul(
                    links_state.cinr_pos[i_l, i_b],
                    links_state.cinr_inertial[i_l, i_b],
                    links_state.cinr_mass[i_l, i_b],
                    links_state.cd_vel[i_l, i_b],
                    links_state.cd_ang[i_l, i_b],
                )
                f2_ang, f2_vel = gu.motion_cross_force(
                    links_state.cd_ang[i_l, i_b], links_state.cd_vel[i_l, i_b], f2_ang, f2_vel
                )

                links_state.cfrc_vel[i_l, i_b] = f1_vel + f2_vel + links_state.cfrc_applied_vel[i_l, i_b]
                links_state.cfrc_ang[i_l, i_b] = f1_ang + f2_ang + links_state.cfrc_applied_ang[i_l, i_b]

        for i_b in range(_B):
            for i_e_ in range(rigid_global_info.n_awake_entities[i_b]):
                i_e = rigid_global_info.awake_entities[i_e_, i_b]
                for i_l in range(entities_info.link_end[i_e] - 1 - entities_info.link_start[i_e]):
                    i_l = entities_info.link_end[i_e] - 1 - i
                    I_l = [i_l, i_b] if ti.static(static_rigid_sim_config.batch_links_info) else i_l
                    i_p = links_info.parent_idx[I_l]
                    if i_p != -1:
                        links_state.cfrc_vel[i_p, i_b] = links_state.cfrc_vel[i_p, i_b] + links_state.cfrc_vel[i_l, i_b]
                        links_state.cfrc_ang[i_p, i_b] = links_state.cfrc_ang[i_p, i_b] + links_state.cfrc_ang[i_l, i_b]
    else:
        ti.loop_config(serialize=static_rigid_sim_config.para_level < gs.PARA_LEVEL.ALL)
        for i_l, i_b in ti.ndrange(n_links, _B):
            f1_ang, f1_vel = gu.inertial_mul(
                links_state.cinr_pos[i_l, i_b],
                links_state.cinr_inertial[i_l, i_b],
                links_state.cinr_mass[i_l, i_b],
                links_state.cdd_vel[i_l, i_b],
                links_state.cdd_ang[i_l, i_b],
            )
            f2_ang, f2_vel = gu.inertial_mul(
                links_state.cinr_pos[i_l, i_b],
                links_state.cinr_inertial[i_l, i_b],
                links_state.cinr_mass[i_l, i_b],
                links_state.cd_vel[i_l, i_b],
                links_state.cd_ang[i_l, i_b],
            )
            f2_ang, f2_vel = gu.motion_cross_force(
                links_state.cd_ang[i_l, i_b], links_state.cd_vel[i_l, i_b], f2_ang, f2_vel
            )

            links_state.cfrc_vel[i_l, i_b] = f1_vel + f2_vel + links_state.cfrc_applied_vel[i_l, i_b]
            links_state.cfrc_ang[i_l, i_b] = f1_ang + f2_ang + links_state.cfrc_applied_ang[i_l, i_b]

        ti.loop_config(serialize=static_rigid_sim_config.para_level < gs.PARA_LEVEL.ALL)
        for i_e, i_b in ti.ndrange(n_entities, _B):
            for i in range(entities_info.n_links[i_e]):
                i_l = entities_info.link_end[i_e] - 1 - i
                I_l = [i_l, i_b] if ti.static(static_rigid_sim_config.batch_links_info) else i_l
                i_p = links_info.parent_idx[I_l]
                if i_p != -1:
                    links_state.cfrc_vel[i_p, i_b] = links_state.cfrc_vel[i_p, i_b] + links_state.cfrc_vel[i_l, i_b]
                    links_state.cfrc_ang[i_p, i_b] = links_state.cfrc_ang[i_p, i_b] + links_state.cfrc_ang[i_l, i_b]


@ti.func
def func_actuation(self):
    if ti.static(self._use_hibernation):
        pass
    else:
        ti.loop_config(serialize=self._para_level < gs.PARA_LEVEL.ALL)
        for i_l, i_b in ti.ndrange(self.n_links, self._B):
            I_l = [i_l, i_b] if ti.static(self._options.batch_links_info) else i_l
            for i_j in range(self.links_info.joint_start[I_l], self.links_info.joint_end[I_l]):
                I_j = [i_j, i_b] if ti.static(self._options.batch_joints_info) else i_j
                joint_type = self.joints_info.type[I_j]
                q_start = self.joints_info.q_start[I_j]

                if joint_type == gs.JOINT_TYPE.REVOLUTE or joint_type == gs.JOINT_TYPE.PRISMATIC:
                    gear = -1  # TODO
                    i_d = self.links_info.dof_start[I_l]
                    self.dofs_state.act_length[i_d, i_b] = gear * self.qpos[q_start, i_b]
                    self.dofs_state.qf_actuator[i_d, i_b] = self.dofs_state.act_length[i_d, i_b]
                else:
                    for i_d in range(self.links_info.dof_start[I_l], self.links_info.dof_end[I_l]):
                        self.dofs_state.act_length[i_d, i_b] = 0.0
                        self.dofs_state.qf_actuator[i_d, i_b] = self.dofs_state.act_length[i_d, i_b]


@ti.func
def func_bias_force(
    dofs_state: array_class.DofsState,
    links_state: array_class.LinksState,
    links_info: array_class.LinksInfo,
    rigid_global_info: array_class.RigidGlobalInfo,
    static_rigid_sim_config: ti.template(),
):
    _B = dofs_state.ctrl_mode.shape[1]
    n_links = links_info.root_idx.shape[0]

    if ti.static(static_rigid_sim_config.use_hibernation):
        ti.loop_config(serialize=static_rigid_sim_config.para_level < gs.PARA_LEVEL.ALL)
        for i_b in range(_B):
            for i_l_ in range(rigid_global_info.n_awake_links[i_b]):
                i_l = rigid_global_info.awake_links[i_l_, i_b]
                I_l = [i_l, i_b] if ti.static(static_rigid_sim_config.batch_links_info) else i_l

                for i_d in range(links_info.dof_start[I_l], links_info.dof_end[I_l]):
                    dofs_state.qf_bias[i_d, i_b] = dofs_state.cdof_ang[i_d, i_b].dot(
                        links_state.cfrc_ang[i_l, i_b]
                    ) + dofs_state.cdof_vel[i_d, i_b].dot(links_state.cfrc_vel[i_l, i_b])

                    dofs_state.force[i_d, i_b] = (
                        dofs_state.qf_passive[i_d, i_b]
                        - dofs_state.qf_bias[i_d, i_b]
                        + dofs_state.qf_applied[i_d, i_b]
                        # + self.dofs_state.qf_actuator[i_d, i_b]
                    )

                    dofs_state.qf_smooth[i_d, i_b] = dofs_state.force[i_d, i_b]

    else:
        ti.loop_config(serialize=static_rigid_sim_config.para_level < gs.PARA_LEVEL.ALL)
        for i_l, i_b in ti.ndrange(n_links, _B):
            I_l = [i_l, i_b] if ti.static(static_rigid_sim_config.batch_links_info) else i_l

            for i_d in range(links_info.dof_start[I_l], links_info.dof_end[I_l]):
                dofs_state.qf_bias[i_d, i_b] = dofs_state.cdof_ang[i_d, i_b].dot(
                    links_state.cfrc_ang[i_l, i_b]
                ) + dofs_state.cdof_vel[i_d, i_b].dot(links_state.cfrc_vel[i_l, i_b])

                dofs_state.force[i_d, i_b] = (
                    dofs_state.qf_passive[i_d, i_b]
                    - dofs_state.qf_bias[i_d, i_b]
                    + dofs_state.qf_applied[i_d, i_b]
                    # + self.dofs_state.qf_actuator[i_d, i_b]
                )

                dofs_state.qf_smooth[i_d, i_b] = dofs_state.force[i_d, i_b]


@ti.func
def func_compute_qacc(
    dofs_state: array_class.DofsState,
    entities_info: array_class.EntitiesInfo,
    rigid_global_info: array_class.RigidGlobalInfo,
    static_rigid_sim_config: ti.template(),
):
    _B = dofs_state.ctrl_mode.shape[1]
    n_entities = entities_info.n_links.shape[0]

    func_solve_mass(
        vec=dofs_state.force,
        out=dofs_state.acc_smooth,
        entities_info=entities_info,
        rigid_global_info=rigid_global_info,
        static_rigid_sim_config=static_rigid_sim_config,
    )

    if ti.static(static_rigid_sim_config.use_hibernation):
        ti.loop_config(serialize=static_rigid_sim_config.para_level < gs.PARA_LEVEL.PARTIAL)
        for i_b in ti.range(_B):
            for i_e_ in range(rigid_global_info.n_awake_entities[i_b]):
                i_e = rigid_global_info.awake_entities[i_e_, i_b]
                for i_d1_ in range(entities_info.n_dofs[i_e]):
                    i_d1 = entities_info.dof_start[i_e] + i_d1_
                    dofs_state.acc[i_d1, i_b] = dofs_state.acc_smooth[i_d1, i_b]
    else:
        ti.loop_config(serialize=static_rigid_sim_config.para_level < gs.PARA_LEVEL.PARTIAL)
        for i_e, i_b in ti.ndrange(n_entities, _B):
            for i_d1_ in range(entities_info.n_dofs[i_e]):
                i_d1 = entities_info.dof_start[i_e] + i_d1_
                dofs_state.acc[i_d1, i_b] = dofs_state.acc_smooth[i_d1, i_b]


@ti.func
def func_integrate(
    dofs_state: array_class.DofsState,
    links_info: array_class.LinksInfo,
    joints_info: array_class.JointsInfo,
    rigid_global_info: array_class.RigidGlobalInfo,
    static_rigid_sim_config: ti.template(),
):

    _B = dofs_state.ctrl_mode.shape[1]
    n_dofs = dofs_state.ctrl_mode.shape[0]
    n_links = links_info.root_idx.shape[0]
    if ti.static(static_rigid_sim_config.use_hibernation):
        ti.loop_config(serialize=static_rigid_sim_config.para_level < gs.PARA_LEVEL.ALL)
        for i_b in range(_B):
            for i_d_ in range(rigid_global_info.n_awake_dofs[i_b]):
                i_d = rigid_global_info.awake_dofs[i_d_, i_b]
                dofs_state.vel[i_d, i_b] = (
                    dofs_state.vel[i_d, i_b] + dofs_state.acc[i_d, i_b] * static_rigid_sim_config.substep_dt
                )

        ti.loop_config(serialize=static_rigid_sim_config.para_level < gs.PARA_LEVEL.ALL)
        for i_b in range(_B):
            for i_l_ in range(rigid_global_info.n_awake_links[i_b]):
                i_l = rigid_global_info.awake_links[i_l_, i_b]
                I_l = [i_l, i_b] if ti.static(static_rigid_sim_config.batch_links_info) else i_l

                for i_j in range(links_info.joint_start[I_l], links_info.joint_end[I_l]):
                    dof_start = joints_info.dof_start[I_j]
                    q_start = joints_info.q_start[I_j]
                    q_end = joints_info.q_end[I_j]

                    I_j = [i_j, i_b] if ti.static(static_rigid_sim_config.batch_joints_info) else i_j
                    joint_type = joints_info.type[I_j]

                    if joint_type == gs.JOINT_TYPE.FREE:
                        rot = ti.Vector(
                            [
                                rigid_global_info.qpos[q_start + 3, i_b],
                                rigid_global_info.qpos[q_start + 4, i_b],
                                rigid_global_info.qpos[q_start + 5, i_b],
                                rigid_global_info.qpos[q_start + 6, i_b],
                            ]
                        )
                        ang = (
                            ti.Vector(
                                [
                                    dofs_state.vel[dof_start + 3, i_b],
                                    dofs_state.vel[dof_start + 4, i_b],
                                    dofs_state.vel[dof_start + 5, i_b],
                                ]
                            )
                            * static_rigid_sim_config.substep_dt
                        )
                        qrot = gu.ti_rotvec_to_quat(ang)
                        rot = gu.ti_transform_quat_by_quat(qrot, rot)
                        pos = ti.Vector(
                            [
                                rigid_global_info.qpos[q_start, i_b],
                                rigid_global_info.qpos[q_start + 1, i_b],
                                rigid_global_info.qpos[q_start + 2, i_b],
                            ]
                        )
                        vel = ti.Vector(
                            [
                                dofs_state.vel[dof_start, i_b],
                                dofs_state.vel[dof_start + 1, i_b],
                                dofs_state.vel[dof_start + 2, i_b],
                            ]
                        )
                        pos = pos + vel * static_rigid_sim_config.substep_dt
                        for j in ti.static(range(3)):
                            rigid_global_info.qpos[q_start + j, i_b] = pos[j]
                        for j in ti.static(range(4)):
                            rigid_global_info.qpos[q_start + j + 3, i_b] = rot[j]
                    elif joint_type == gs.JOINT_TYPE.FIXED:
                        pass
                    elif joint_type == gs.JOINT_TYPE.SPHERICAL:
                        rot = ti.Vector(
                            [
                                rigid_global_info.qpos[q_start + 0, i_b],
                                rigid_global_info.qpos[q_start + 1, i_b],
                                rigid_global_info.qpos[q_start + 2, i_b],
                                rigid_global_info.qpos[q_start + 3, i_b],
                            ]
                        )
                        ang = (
                            ti.Vector(
                                [
                                    dofs_state.vel[dof_start + 3, i_b],
                                    dofs_state.vel[dof_start + 4, i_b],
                                    dofs_state.vel[dof_start + 5, i_b],
                                ]
                            )
                            * static_rigid_sim_config.substep_dt
                        )
                        qrot = gu.ti_rotvec_to_quat(ang)
                        rot = gu.ti_transform_quat_by_quat(qrot, rot)
                        for j in ti.static(range(4)):
                            rigid_global_info.qpos[q_start + j, i_b] = rot[j]

                    else:
                        for j in range(q_end - q_start):
                            rigid_global_info.qpos[q_start + j, i_b] = (
                                rigid_global_info.qpos[q_start + j, i_b]
                                + dofs_state.vel[dof_start + j, i_b] * static_rigid_sim_config.substep_dt
                            )

    else:
        ti.loop_config(serialize=static_rigid_sim_config.para_level < gs.PARA_LEVEL.ALL)
        for i_d, i_b in ti.ndrange(n_dofs, _B):
            dofs_state.vel[i_d, i_b] = (
                dofs_state.vel[i_d, i_b] + dofs_state.acc[i_d, i_b] * static_rigid_sim_config.substep_dt
            )

        ti.loop_config(serialize=static_rigid_sim_config.para_level < gs.PARA_LEVEL.ALL)
        for i_l, i_b in ti.ndrange(n_links, _B):
            I_l = [i_l, i_b] if ti.static(static_rigid_sim_config.batch_links_info) else i_l
            if links_info.n_dofs[I_l] == 0:
                continue

            dof_start = links_info.dof_start[I_l]
            q_start = links_info.q_start[I_l]
            q_end = links_info.q_end[I_l]

            i_j = links_info.joint_start[I_l]
            I_j = [i_j, i_b] if ti.static(static_rigid_sim_config.batch_joints_info) else i_j
            joint_type = joints_info.type[I_j]

            if joint_type == gs.JOINT_TYPE.FREE:
                pos = ti.Vector(
                    [
                        rigid_global_info.qpos[q_start, i_b],
                        rigid_global_info.qpos[q_start + 1, i_b],
                        rigid_global_info.qpos[q_start + 2, i_b],
                    ]
                )
                vel = ti.Vector(
                    [
                        dofs_state.vel[dof_start, i_b],
                        dofs_state.vel[dof_start + 1, i_b],
                        dofs_state.vel[dof_start + 2, i_b],
                    ]
                )
                pos = pos + vel * static_rigid_sim_config.substep_dt
                for j in ti.static(range(3)):
                    rigid_global_info.qpos[q_start + j, i_b] = pos[j]
            if joint_type == gs.JOINT_TYPE.SPHERICAL or joint_type == gs.JOINT_TYPE.FREE:
                rot_offset = 3 if joint_type == gs.JOINT_TYPE.FREE else 0
                rot = ti.Vector(
                    [
                        rigid_global_info.qpos[q_start + rot_offset + 0, i_b],
                        rigid_global_info.qpos[q_start + rot_offset + 1, i_b],
                        rigid_global_info.qpos[q_start + rot_offset + 2, i_b],
                        rigid_global_info.qpos[q_start + rot_offset + 3, i_b],
                    ]
                )
                ang = (
                    ti.Vector(
                        [
                            dofs_state.vel[dof_start + rot_offset + 0, i_b],
                            dofs_state.vel[dof_start + rot_offset + 1, i_b],
                            dofs_state.vel[dof_start + rot_offset + 2, i_b],
                        ]
                    )
                    * static_rigid_sim_config.substep_dt
                )
                qrot = gu.ti_rotvec_to_quat(ang)
                rot = gu.ti_transform_quat_by_quat(qrot, rot)
                for j in ti.static(range(4)):
                    rigid_global_info.qpos[q_start + j + rot_offset, i_b] = rot[j]
            else:
                for j in range(q_end - q_start):
                    rigid_global_info.qpos[q_start + j, i_b] = (
                        rigid_global_info.qpos[q_start + j, i_b]
                        + dofs_state.vel[dof_start + j, i_b] * static_rigid_sim_config.substep_dt
                    )


@ti.func
def func_integrate_dq_entity(
    dq,
    i_e,
    i_b,
    respect_joint_limit,
    links_info: array_class.LinksInfo,
    joints_info: array_class.JointsInfo,
    dofs_info: array_class.DofsInfo,
    entities_info: array_class.EntitiesInfo,
    rigid_global_info: array_class.RigidGlobalInfo,
    static_rigid_sim_config: ti.template(),
):
    for i_l in range(entities_info.link_start[i_e], entities_info.link_end[i_e]):
        I_l = [i_l, i_b] if ti.static(static_rigid_sim_config.batch_links_info) else i_l
        if links_info.n_dofs[I_l] == 0:
            continue

        i_j = links_info.joint_start[I_l]
        I_j = [i_j, i_b] if ti.static(static_rigid_sim_config.batch_joints_info) else i_j
        joint_type = joints_info.type[I_j]

        q_start = links_info.q_start[I_l]
        dof_start = links_info.dof_start[I_l]
        dq_start = links_info.dof_start[I_l] - entities_info.dof_start[i_e]

        if joint_type == gs.JOINT_TYPE.FREE:
            pos = ti.Vector(
                [
                    rigid_global_info.qpos[q_start, i_b],
                    rigid_global_info.qpos[q_start + 1, i_b],
                    rigid_global_info.qpos[q_start + 2, i_b],
                ]
            )
            dpos = ti.Vector([dq[dq_start, i_b], dq[dq_start + 1, i_b], dq[dq_start + 2, i_b]])
            pos = pos + dpos

            quat = ti.Vector(
                [
                    rigid_global_info.qpos[q_start + 3, i_b],
                    rigid_global_info.qpos[q_start + 4, i_b],
                    rigid_global_info.qpos[q_start + 5, i_b],
                    rigid_global_info.qpos[q_start + 6, i_b],
                ]
            )
            dquat = gu.ti_rotvec_to_quat(
                ti.Vector([dq[dq_start + 3, i_b], dq[dq_start + 4, i_b], dq[dq_start + 5, i_b]])
            )
            quat = gu.ti_transform_quat_by_quat(
                quat, dquat
            )  # Note that this order is different from integrateing vel. Here dq is w.r.t to world.

            for j in ti.static(range(3)):
                rigid_global_info.qpos[q_start + j, i_b] = pos[j]

            for j in ti.static(range(4)):
                rigid_global_info.qpos[q_start + j + 3, i_b] = quat[j]

        elif joint_type == gs.JOINT_TYPE.FIXED:
            pass

        else:
            for i_d_ in range(links_info.n_dofs[I_l]):
                rigid_global_info.qpos[q_start + i_d_, i_b] = (
                    rigid_global_info.qpos[q_start + i_d_, i_b] + dq[dq_start + i_d_, i_b]
                )

                if respect_joint_limit:
                    I_d = (
                        [dof_start + i_d_, i_b]
                        if ti.static(static_rigid_sim_config.batch_dofs_info)
                        else dof_start + i_d_
                    )
                    rigid_global_info.qpos[q_start + i_d_, i_b] = ti.math.clamp(
                        rigid_global_info.qpos[q_start + i_d_, i_b],
                        dofs_info.limit[I_d][0],
                        dofs_info.limit[I_d][1],
                    )


@ti.kernel
def kernel_update_geoms_render_T(
    geoms_render_T: ti.types.ndarray(),
    geoms_state: array_class.GeomsState,
    rigid_global_info: array_class.RigidGlobalInfo,
    static_rigid_sim_config: ti.template(),
):
    n_geoms = geoms_state.pos.shape[0]
    _B = geoms_state.pos.shape[1]
    ti.loop_config(serialize=static_rigid_sim_config.para_level < gs.PARA_LEVEL.ALL)
    for i_g, i_b in ti.ndrange(n_geoms, _B):
        geom_T = gu.ti_trans_quat_to_T(
            geoms_state.pos[i_g, i_b] + rigid_global_info.envs_offset[i_b],
            geoms_state.quat[i_g, i_b],
        )
        for i, j in ti.static(ti.ndrange(4, 4)):
            geoms_render_T[i_g, i_b, i, j] = ti.cast(geom_T[i, j], ti.float32)


@ti.kernel
def kernel_update_vgeoms_render_T(
    vgeoms_render_T: ti.types.ndarray(),
    vgeoms_info: array_class.VGeomsInfo,
    vgeoms_state: array_class.VGeomsState,
    links_state: array_class.LinksState,
    rigid_global_info: array_class.RigidGlobalInfo,
    static_rigid_sim_config: ti.template(),
):
    n_vgeoms = vgeoms_info.link_idx.shape[0]
    _B = links_state.pos.shape[1]
    ti.loop_config(serialize=static_rigid_sim_config.para_level < gs.PARA_LEVEL.ALL)
    for i_g, i_b in ti.ndrange(n_vgeoms, _B):
        geom_T = gu.ti_trans_quat_to_T(
            vgeoms_state.pos[i_g, i_b] + rigid_global_info.envs_offset[i_b],
            vgeoms_state.quat[i_g, i_b],
        )
        for i, j in ti.static(ti.ndrange(4, 4)):
            vgeoms_render_T[i_g, i_b, i, j] = ti.cast(geom_T[i, j], ti.float32)


@ti.kernel
def kernel_get_state(
    qpos: ti.types.ndarray(),
    vel: ti.types.ndarray(),
    links_pos: ti.types.ndarray(),
    links_quat: ti.types.ndarray(),
    i_pos_shift: ti.types.ndarray(),
    mass_shift: ti.types.ndarray(),
    friction_ratio: ti.types.ndarray(),
    links_state: array_class.LinksState,
    dofs_state: array_class.DofsState,
    geoms_state: array_class.GeomsState,
    rigid_global_info: array_class.RigidGlobalInfo,
    static_rigid_sim_config: ti.template(),
):

    n_qs = qpos.shape[1]
    n_dofs = vel.shape[1]
    n_links = links_pos.shape[1]
    n_geoms = friction_ratio.shape[1]
    _B = qpos.shape[0]

    ti.loop_config(serialize=static_rigid_sim_config.para_level < gs.PARA_LEVEL.ALL)
    for i_q, i_b in ti.ndrange(n_qs, _B):
        qpos[i_b, i_q] = rigid_global_info.qpos[i_q, i_b]

    ti.loop_config(serialize=static_rigid_sim_config.para_level < gs.PARA_LEVEL.ALL)
    for i_d, i_b in ti.ndrange(n_dofs, _B):
        vel[i_b, i_d] = dofs_state.vel[i_d, i_b]

    ti.loop_config(serialize=static_rigid_sim_config.para_level < gs.PARA_LEVEL.ALL)
    for i_l, i_b in ti.ndrange(n_links, _B):
        for i in ti.static(range(3)):
            links_pos[i_b, i_l, i] = links_state.pos[i_l, i_b][i]
            i_pos_shift[i_b, i_l, i] = links_state.i_pos_shift[i_l, i_b][i]
        for i in ti.static(range(4)):
            links_quat[i_b, i_l, i] = links_state.quat[i_l, i_b][i]
        mass_shift[i_b, i_l] = links_state.mass_shift[i_l, i_b]

    ti.loop_config(serialize=static_rigid_sim_config.para_level < gs.PARA_LEVEL.ALL)
    for i_l, i_b in ti.ndrange(n_geoms, _B):
        friction_ratio[i_b, i_l] = geoms_state.friction_ratio[i_l, i_b]


@ti.kernel
def kernel_set_state(
    qpos: ti.types.ndarray(),
    dofs_vel: ti.types.ndarray(),
    links_pos: ti.types.ndarray(),
    links_quat: ti.types.ndarray(),
    i_pos_shift: ti.types.ndarray(),
    mass_shift: ti.types.ndarray(),
    friction_ratio: ti.types.ndarray(),
    envs_idx: ti.types.ndarray(),
    links_state: array_class.LinksState,
    dofs_state: array_class.DofsState,
    geoms_state: array_class.GeomsState,
    rigid_global_info: array_class.RigidGlobalInfo,
    static_rigid_sim_config: ti.template(),
):

    n_qs = qpos.shape[1]
    n_dofs = dofs_vel.shape[1]
    n_links = links_pos.shape[1]
    n_geoms = friction_ratio.shape[1]

    ti.loop_config(serialize=static_rigid_sim_config.para_level < gs.PARA_LEVEL.ALL)
    for i_q, i_b_ in ti.ndrange(n_qs, envs_idx.shape[0]):
        rigid_global_info.qpos[i_q, envs_idx[i_b_]] = qpos[envs_idx[i_b_], i_q]

    ti.loop_config(serialize=static_rigid_sim_config.para_level < gs.PARA_LEVEL.ALL)
    for i_d, i_b_ in ti.ndrange(n_dofs, envs_idx.shape[0]):
        dofs_state.vel[i_d, envs_idx[i_b_]] = dofs_vel[envs_idx[i_b_], i_d]

    ti.loop_config(serialize=static_rigid_sim_config.para_level < gs.PARA_LEVEL.ALL)
    for i_l, i_b_ in ti.ndrange(n_links, envs_idx.shape[0]):
        for i in ti.static(range(3)):
            links_state.pos[i_l, envs_idx[i_b_]][i] = links_pos[envs_idx[i_b_], i_l, i]
            links_state.i_pos_shift[i_l, envs_idx[i_b_]][i] = i_pos_shift[envs_idx[i_b_], i_l, i]
        for i in ti.static(range(4)):
            links_state.quat[i_l, envs_idx[i_b_]][i] = links_quat[envs_idx[i_b_], i_l, i]
        links_state.mass_shift[i_l, envs_idx[i_b_]] = mass_shift[envs_idx[i_b_], i_l]

    ti.loop_config(serialize=static_rigid_sim_config.para_level < gs.PARA_LEVEL.ALL)
    for i_l, i_b_ in ti.ndrange(n_geoms, envs_idx.shape[0]):
        geoms_state.friction_ratio[i_l, envs_idx[i_b_]] = friction_ratio[envs_idx[i_b_], i_l]


@ti.kernel
def kernel_set_links_pos(
    relative: ti.i32,
    pos: ti.types.ndarray(),
    links_idx: ti.types.ndarray(),
    envs_idx: ti.types.ndarray(),
    links_info: array_class.LinksInfo,
    links_state: array_class.LinksState,
    rigid_global_info: array_class.RigidGlobalInfo,
    static_rigid_sim_config: ti.template(),
):

    ti.loop_config(serialize=static_rigid_sim_config.para_level < gs.PARA_LEVEL.ALL)
    for i_l_, i_b_ in ti.ndrange(links_idx.shape[0], envs_idx.shape[0]):
        i_b = envs_idx[i_b_]
        i_l = links_idx[i_l_]
        I_l = [i_l, i_b] if ti.static(static_rigid_sim_config.batch_links_info) else i_l

        if links_info.parent_idx[I_l] == -1 and links_info.is_fixed[I_l]:
            for i in ti.static(range(3)):
                links_state.pos[i_l, i_b][i] = pos[i_b_, i_l_, i]
            if relative:
                for i in ti.static(range(3)):
                    links_state.pos[i_l, i_b][i] = links_state.pos[i_l, i_b][i] + links_info.pos[I_l][i]
        else:
            q_start = links_info.q_start[I_l]
            for i in ti.static(range(3)):
                rigid_global_info.qpos[q_start + i, i_b] = pos[i_b_, i_l_, i]
            if relative:
                for i in ti.static(range(3)):
                    rigid_global_info.qpos[q_start + i, i_b] = (
                        rigid_global_info.qpos[q_start + i, i_b] + rigid_global_info.qpos0[q_start + i, i_b]
                    )


@ti.kernel
def kernel_set_links_quat(
    relative: ti.i32,
    quat: ti.types.ndarray(),
    links_idx: ti.types.ndarray(),
    envs_idx: ti.types.ndarray(),
    links_info: array_class.LinksInfo,
    links_state: array_class.LinksState,
    rigid_global_info: array_class.RigidGlobalInfo,
    static_rigid_sim_config: ti.template(),
):

    ti.loop_config(serialize=static_rigid_sim_config.para_level < gs.PARA_LEVEL.ALL)
    for i_l_, i_b_ in ti.ndrange(links_idx.shape[0], envs_idx.shape[0]):
        i_b = envs_idx[i_b_]
        i_l = links_idx[i_l_]
        I_l = [i_l, i_b] if ti.static(static_rigid_sim_config.batch_links_info) else i_l

        if relative:
            quat_ = ti.Vector(
                [
                    quat[i_b_, i_l_, 0],
                    quat[i_b_, i_l_, 1],
                    quat[i_b_, i_l_, 2],
                    quat[i_b_, i_l_, 3],
                ],
                dt=gs.ti_float,
            )
            if links_info.parent_idx[I_l] == -1 and links_info.is_fixed[I_l]:
                links_state.quat[i_l, i_b] = gu.ti_transform_quat_by_quat(links_info.quat[I_l], quat_)
            else:
                q_start = links_info.q_start[I_l]
                quat0 = ti.Vector(
                    [
                        rigid_global_info.qpos0[q_start + 3, i_b],
                        rigid_global_info.qpos0[q_start + 4, i_b],
                        rigid_global_info.qpos0[q_start + 5, i_b],
                        rigid_global_info.qpos0[q_start + 6, i_b],
                    ],
                    dt=gs.ti_float,
                )
                quat_ = gu.ti_transform_quat_by_quat(quat0, quat_)
                for i in ti.static(range(4)):
                    rigid_global_info.qpos[q_start + i + 3, i_b] = quat_[i]
        else:
            if links_info.parent_idx[I_l] == -1 and links_info.is_fixed[I_l]:
                for i in ti.static(range(4)):
                    links_state.quat[i_l, i_b][i] = quat[i_b_, i_l_, i]
            else:
                q_start = links_info.q_start[I_l]
                for i in ti.static(range(4)):
                    rigid_global_info.qpos[q_start + i + 3, i_b] = quat[i_b_, i_l_, i]


@ti.kernel
def kernel_set_links_mass_shift(
    mass: ti.types.ndarray(),
    links_idx: ti.types.ndarray(),
    envs_idx: ti.types.ndarray(),
    links_state: array_class.LinksState,
    static_rigid_sim_config: ti.template(),
):
    ti.loop_config(serialize=static_rigid_sim_config.para_level < gs.PARA_LEVEL.ALL)
    for i_l_, i_b_ in ti.ndrange(links_idx.shape[0], envs_idx.shape[0]):
        links_state.mass_shift[links_idx[i_l_], envs_idx[i_b_]] = mass[i_b_, i_l_]


@ti.kernel
def kernel_set_links_COM_shift(
    com: ti.types.ndarray(),
    links_idx: ti.types.ndarray(),
    envs_idx: ti.types.ndarray(),
    links_state: array_class.LinksState,
    static_rigid_sim_config: ti.template(),
):
    ti.loop_config(serialize=static_rigid_sim_config.para_level < gs.PARA_LEVEL.ALL)
    for i_l_, i_b_ in ti.ndrange(links_idx.shape[0], envs_idx.shape[0]):
        for i in ti.static(range(3)):
            links_state.i_pos_shift[links_idx[i_l_], envs_idx[i_b_]][i] = com[i_b_, i_l_, i]


@ti.kernel
def kernel_set_links_inertial_mass(
    inertial_mass: ti.types.ndarray(),
    links_idx: ti.types.ndarray(),
    envs_idx: ti.types.ndarray(),
    links_info: array_class.LinksInfo,
    static_rigid_sim_config: ti.template(),
):
    ti.loop_config(serialize=static_rigid_sim_config.para_level < gs.PARA_LEVEL.ALL)
    if ti.static(static_rigid_sim_config.batch_links_info):
        for i_l_, i_b_ in ti.ndrange(links_idx.shape[0], envs_idx.shape[0]):
            links_info.inertial_mass[links_idx[i_l_], envs_idx[i_b_]] = inertial_mass[i_b_, i_l_]
    else:
        for i_l_ in range(links_idx.shape[0]):
            links_info.inertial_mass[links_idx[i_l_]] = inertial_mass[i_l_]


@ti.kernel
def kernel_set_links_invweight(
    invweight: ti.types.ndarray(),
    links_idx: ti.types.ndarray(),
    envs_idx: ti.types.ndarray(),
    links_info: array_class.LinksInfo,
    static_rigid_sim_config: ti.template(),
):
    ti.loop_config(serialize=static_rigid_sim_config.para_level < gs.PARA_LEVEL.ALL)
    if ti.static(static_rigid_sim_config.batch_links_info):
        for i_l_, i_b_, j in ti.ndrange(links_idx.shape[0], envs_idx.shape[0], 2):
            links_info.invweight[links_idx[i_l_], envs_idx[i_b_]][j] = invweight[i_b_, i_l_, j]
    else:
        for i_l_, j in ti.ndrange(links_idx.shape[0], 2):
            links_info.invweight[links_idx[i_l_]][j] = invweight[i_l_, j]


@ti.kernel
def kernel_set_geoms_friction_ratio(
    friction_ratio: ti.types.ndarray(),
    geoms_idx: ti.types.ndarray(),
    envs_idx: ti.types.ndarray(),
    geoms_state: array_class.GeomsState,
    static_rigid_sim_config: ti.template(),
):
    ti.loop_config(serialize=static_rigid_sim_config.para_level < gs.PARA_LEVEL.ALL)
    for i_g_, i_b_ in ti.ndrange(geoms_idx.shape[0], envs_idx.shape[0]):
        geoms_state.friction_ratio[geoms_idx[i_g_], envs_idx[i_b_]] = friction_ratio[i_b_, i_g_]


@ti.kernel
def kernel_set_qpos(
    qpos: ti.types.ndarray(),
    qs_idx: ti.types.ndarray(),
    envs_idx: ti.types.ndarray(),
    rigid_global_info: array_class.RigidGlobalInfo,
    static_rigid_sim_config: ti.template(),
):
    ti.loop_config(serialize=static_rigid_sim_config.para_level < gs.PARA_LEVEL.ALL)
    for i_q_, i_b_ in ti.ndrange(qs_idx.shape[0], envs_idx.shape[0]):
        rigid_global_info.qpos[qs_idx[i_q_], envs_idx[i_b_]] = qpos[i_b_, i_q_]


@ti.kernel
def kernel_set_global_sol_params(
    sol_params: ti.types.ndarray(),
    geoms_info: array_class.GeomsInfo,
    joints_info: array_class.JointsInfo,
    equalities_info: array_class.EqualitiesInfo,
    static_rigid_sim_config: ti.template(),
):
    ti.loop_config(serialize=static_rigid_sim_config.para_level < gs.PARA_LEVEL.PARTIAL)
    n_geoms = geoms_info.sol_params.shape[0]
    n_joints = joints_info.sol_params.shape[0]
    n_equalities = equalities_info.sol_params.shape[0]
    _B = equalities_info.sol_params.shape[1]

    for i_g in range(n_geoms):
        for i in ti.static(range(7)):
            geoms_info.sol_params[i_g][i] = sol_params[i]

    ti.loop_config(serialize=static_rigid_sim_config.para_level < gs.PARA_LEVEL.PARTIAL)
    for i_j, i_b in ti.ndrange(n_joints, _B):
        I_j = [i_j, i_b] if ti.static(static_rigid_sim_config.batch_joints_info) else i_j
        for i in ti.static(range(7)):
            joints_info.sol_params[I_j][i] = sol_params[i]

    ti.loop_config(serialize=static_rigid_sim_config.para_level < gs.PARA_LEVEL.PARTIAL)
    for i_eq, i_b in ti.ndrange(n_equalities, _B):
        for i in ti.static(range(7)):
            equalities_info.sol_params[i_eq, i_b][i] = sol_params[i]


@ti.kernel
def kernel_set_sol_params(
    constraint_type: ti.template(),
    sol_params: ti.types.ndarray(),
    inputs_idx: ti.types.ndarray(),
    envs_idx: ti.types.ndarray(),
    geoms_info: array_class.GeomsInfo,
    joints_info: array_class.JointsInfo,
    equalities_info: array_class.EqualitiesInfo,
    static_rigid_sim_config: ti.template(),
):
    if ti.static(constraint_type == 0):  # geometries
        ti.loop_config(serialize=static_rigid_sim_config.para_level < gs.PARA_LEVEL.PARTIAL)
        for i_g_ in range(inputs_idx.shape[0]):
            for i in ti.static(range(7)):
                geoms_info.sol_params[inputs_idx[i_g_]][i] = sol_params[i_g_, i]
    elif ti.static(constraint_type == 1):  # joints
        ti.loop_config(serialize=static_rigid_sim_config.para_level < gs.PARA_LEVEL.PARTIAL)
        if ti.static(static_rigid_sim_config.batch_joints_info):
            for i_j_, i_b_ in ti.ndrange(inputs_idx.shape[0], envs_idx.shape[0]):
                for i in ti.static(range(7)):
                    joints_info.sol_params[inputs_idx[i_j_], envs_idx[i_b_]][i] = sol_params[i_b_, i_j_, i]
        else:
            for i_j_ in range(inputs_idx.shape[0]):
                for i in ti.static(range(7)):
                    joints_info.sol_params[inputs_idx[i_j_]][i] = sol_params[i_j_, i]
    else:  # equalities
        ti.loop_config(serialize=static_rigid_sim_config.para_level < gs.PARA_LEVEL.PARTIAL)
        for i_eq_, i_b_ in ti.ndrange(inputs_idx.shape[0], envs_idx.shape[0]):
            for i in ti.static(range(7)):
                equalities_info.sol_params[inputs_idx[i_eq_], envs_idx[i_b_]][i] = sol_params[i_b_, i_eq_, i]


@ti.kernel
def kernel_set_dofs_kp(
    kp: ti.types.ndarray(),
    dofs_idx: ti.types.ndarray(),
    envs_idx: ti.types.ndarray(),
    dofs_info: array_class.DofsInfo,
    static_rigid_sim_config: ti.template(),
):
    ti.loop_config(serialize=static_rigid_sim_config.para_level < gs.PARA_LEVEL.PARTIAL)
    if ti.static(static_rigid_sim_config.batch_dofs_info):
        for i_d_, i_b_ in ti.ndrange(dofs_idx.shape[0], envs_idx.shape[0]):
            dofs_info.kp[dofs_idx[i_d_], envs_idx[i_b_]] = kp[i_b_, i_d_]
    else:
        for i_d_ in range(dofs_idx.shape[0]):
            dofs_info.kp[dofs_idx[i_d_]] = kp[i_d_]


@ti.kernel
def kernel_set_dofs_kv(
    kv: ti.types.ndarray(),
    dofs_idx: ti.types.ndarray(),
    envs_idx: ti.types.ndarray(),
    dofs_info: array_class.DofsInfo,
    static_rigid_sim_config: ti.template(),
):
    ti.loop_config(serialize=static_rigid_sim_config.para_level < gs.PARA_LEVEL.PARTIAL)
    if ti.static(static_rigid_sim_config.batch_dofs_info):
        for i_d_, i_b_ in ti.ndrange(dofs_idx.shape[0], envs_idx.shape[0]):
            dofs_info.kv[dofs_idx[i_d_], envs_idx[i_b_]] = kv[i_b_, i_d_]
    else:
        for i_d_ in range(dofs_idx.shape[0]):
            dofs_info.kv[dofs_idx[i_d_]] = kv[i_d_]


@ti.kernel
def kernel_set_dofs_force_range(
    lower: ti.types.ndarray(),
    upper: ti.types.ndarray(),
    dofs_idx: ti.types.ndarray(),
    envs_idx: ti.types.ndarray(),
    dofs_info: array_class.DofsInfo,
    static_rigid_sim_config: ti.template(),
):
    ti.loop_config(serialize=static_rigid_sim_config.para_level < gs.PARA_LEVEL.PARTIAL)
    if ti.static(static_rigid_sim_config.batch_dofs_info):
        for i_d_, i_b_ in ti.ndrange(dofs_idx.shape[0], envs_idx.shape[0]):
            dofs_info.force_range[dofs_idx[i_d_], envs_idx[i_b_]][0] = lower[i_b_, i_d_]
            dofs_info.force_range[dofs_idx[i_d_], envs_idx[i_b_]][1] = upper[i_b_, i_d_]
    else:
        for i_d_ in range(dofs_idx.shape[0]):
            dofs_info.force_range[dofs_idx[i_d_]][0] = lower[i_d_]
            dofs_info.force_range[dofs_idx[i_d_]][1] = upper[i_d_]


@ti.kernel
def kernel_set_dofs_stiffness(
    stiffness: ti.types.ndarray(),
    dofs_idx: ti.types.ndarray(),
    envs_idx: ti.types.ndarray(),
    dofs_info: array_class.DofsInfo,
    static_rigid_sim_config: ti.template(),
):
    ti.loop_config(serialize=static_rigid_sim_config.para_level < gs.PARA_LEVEL.PARTIAL)
    if ti.static(static_rigid_sim_config.batch_dofs_info):
        for i_d_, i_b_ in ti.ndrange(dofs_idx.shape[0], envs_idx.shape[0]):
            dofs_info.stiffness[dofs_idx[i_d_], envs_idx[i_b_]] = stiffness[i_b_, i_d_]
    else:
        for i_d_ in range(dofs_idx.shape[0]):
            dofs_info.stiffness[dofs_idx[i_d_]] = stiffness[i_d_]


@ti.kernel
def kernel_set_dofs_invweight(
    invweight: ti.types.ndarray(),
    dofs_idx: ti.types.ndarray(),
    envs_idx: ti.types.ndarray(),
    dofs_info: array_class.DofsInfo,
    static_rigid_sim_config: ti.template(),
):
    ti.loop_config(serialize=static_rigid_sim_config.para_level < gs.PARA_LEVEL.PARTIAL)
    if ti.static(static_rigid_sim_config.batch_dofs_info):
        for i_d_, i_b_ in ti.ndrange(dofs_idx.shape[0], envs_idx.shape[0]):
            dofs_info.invweight[dofs_idx[i_d_], envs_idx[i_b_]] = invweight[i_b_, i_d_]
    else:
        for i_d_ in range(dofs_idx.shape[0]):
            dofs_info.invweight[dofs_idx[i_d_]] = invweight[i_d_]


@ti.kernel
def kernel_set_dofs_armature(
    armature: ti.types.ndarray(),
    dofs_idx: ti.types.ndarray(),
    envs_idx: ti.types.ndarray(),
    dofs_info: array_class.DofsInfo,
    static_rigid_sim_config: ti.template(),
):
    ti.loop_config(serialize=static_rigid_sim_config.para_level < gs.PARA_LEVEL.PARTIAL)
    if ti.static(static_rigid_sim_config.batch_dofs_info):
        for i_d_, i_b_ in ti.ndrange(dofs_idx.shape[0], envs_idx.shape[0]):
            dofs_info.armature[dofs_idx[i_d_], envs_idx[i_b_]] = armature[i_b_, i_d_]
    else:
        for i_d_ in range(dofs_idx.shape[0]):
            dofs_info.armature[dofs_idx[i_d_]] = armature[i_d_]


@ti.kernel
def kernel_set_dofs_damping(
    damping: ti.types.ndarray(),
    dofs_idx: ti.types.ndarray(),
    envs_idx: ti.types.ndarray(),
    dofs_info: array_class.DofsInfo,
    static_rigid_sim_config: ti.template(),
):
    ti.loop_config(serialize=static_rigid_sim_config.para_level < gs.PARA_LEVEL.PARTIAL)
    if ti.static(static_rigid_sim_config.batch_dofs_info):
        for i_d_, i_b_ in ti.ndrange(dofs_idx.shape[0], envs_idx.shape[0]):
            dofs_info.damping[dofs_idx[i_d_], envs_idx[i_b_]] = damping[i_b_, i_d_]
    else:
        for i_d_ in range(dofs_idx.shape[0]):
            dofs_info.damping[dofs_idx[i_d_]] = damping[i_d_]


@ti.kernel
def kernel_set_dofs_limit(
    lower: ti.types.ndarray(),
    upper: ti.types.ndarray(),
    dofs_idx: ti.types.ndarray(),
    envs_idx: ti.types.ndarray(),
    dofs_info: array_class.DofsInfo,
    static_rigid_sim_config: ti.template(),
):
    ti.loop_config(serialize=static_rigid_sim_config.para_level < gs.PARA_LEVEL.PARTIAL)
    if ti.static(static_rigid_sim_config.batch_dofs_info):
        for i_d_, i_b_ in ti.ndrange(dofs_idx.shape[0], envs_idx.shape[0]):
            dofs_info.limit[dofs_idx[i_d_], envs_idx[i_b_]][0] = lower[i_b_, i_d_]
            dofs_info.limit[dofs_idx[i_d_], envs_idx[i_b_]][1] = upper[i_b_, i_d_]
    else:
        for i_d_ in range(dofs_idx.shape[0]):
            dofs_info.limit[dofs_idx[i_d_]][0] = lower[i_d_]
            dofs_info.limit[dofs_idx[i_d_]][1] = upper[i_d_]


@ti.kernel
def kernel_set_dofs_velocity(
    velocity: ti.types.ndarray(),
    dofs_idx: ti.types.ndarray(),
    envs_idx: ti.types.ndarray(),
    dofs_state: array_class.DofsState,
    static_rigid_sim_config: ti.template(),
):
    ti.loop_config(serialize=static_rigid_sim_config.para_level < gs.PARA_LEVEL.PARTIAL)
    for i_d_, i_b_ in ti.ndrange(dofs_idx.shape[0], envs_idx.shape[0]):
        dofs_state.vel[dofs_idx[i_d_], envs_idx[i_b_]] = velocity[i_b_, i_d_]


@ti.kernel
def kernel_set_dofs_zero_velocity(
    dofs_idx: ti.types.ndarray(),
    envs_idx: ti.types.ndarray(),
    dofs_state: array_class.DofsState,
    static_rigid_sim_config: ti.template(),
):
    ti.loop_config(serialize=static_rigid_sim_config.para_level < gs.PARA_LEVEL.PARTIAL)
    for i_d_, i_b_ in ti.ndrange(dofs_idx.shape[0], envs_idx.shape[0]):
        dofs_state.vel[dofs_idx[i_d_], envs_idx[i_b_]] = 0.0


@ti.kernel
def kernel_set_dofs_position(
    position: ti.types.ndarray(),
    dofs_idx: ti.types.ndarray(),
    envs_idx: ti.types.ndarray(),
    dofs_state: array_class.DofsState,
    links_info: array_class.LinksInfo,
    joints_info: array_class.JointsInfo,
    entities_info: array_class.EntitiesInfo,
    rigid_global_info: array_class.RigidGlobalInfo,
    static_rigid_sim_config: ti.template(),
):
    n_entities = entities_info.link_start.shape[0]

    ti.loop_config(serialize=static_rigid_sim_config.para_level < gs.PARA_LEVEL.PARTIAL)
    for i_d_, i_b_ in ti.ndrange(dofs_idx.shape[0], envs_idx.shape[0]):
        dofs_state.pos[dofs_idx[i_d_], envs_idx[i_b_]] = position[i_b_, i_d_]

    # also need to update qpos, as dofs_state.pos is not used for actual IK
    # TODO: make this more efficient by only taking care of releavant qs/dofs

    ti.loop_config(serialize=static_rigid_sim_config.para_level < gs.PARA_LEVEL.PARTIAL)
    for i_e, i_b_ in ti.ndrange(n_entities, envs_idx.shape[0]):
        i_b = envs_idx[i_b_]
        for i_l in range(entities_info.link_start[i_e], entities_info.link_end[i_e]):
            I_l = [i_l, i_b] if ti.static(static_rigid_sim_config.batch_links_info) else i_l
            if links_info.n_dofs[I_l] == 0:
                continue

            dof_start = links_info.dof_start[I_l]
            q_start = links_info.q_start[I_l]

            i_j = links_info.joint_start[I_l]
            I_j = [i_j, i_b] if ti.static(static_rigid_sim_config.batch_joints_info) else i_j
            joint_type = joints_info.type[I_j]

            if joint_type == gs.JOINT_TYPE.FREE:
                xyz = ti.Vector(
                    [
                        dofs_state.pos[0 + 3 + dof_start, i_b],
                        dofs_state.pos[1 + 3 + dof_start, i_b],
                        dofs_state.pos[2 + 3 + dof_start, i_b],
                    ],
                    dt=gs.ti_float,
                )
                quat = gu.ti_xyz_to_quat(xyz)

                for i_q in ti.static(range(3)):
                    rigid_global_info.qpos[i_q + q_start, i_b] = dofs_state.pos[i_q + dof_start, i_b]

                for i_q in ti.static(range(4)):
                    rigid_global_info.qpos[i_q + 3 + q_start, i_b] = quat[i_q]
            elif joint_type == gs.JOINT_TYPE.SPHERICAL:
                xyz = ti.Vector(
                    [
                        dofs_state.pos[0 + dof_start, i_b],
                        dofs_state.pos[1 + dof_start, i_b],
                        dofs_state.pos[2 + dof_start, i_b],
                    ],
                    dt=gs.ti_float,
                )
                quat = gu.ti_xyz_to_quat(xyz)
                for i_q_ in ti.static(range(4)):
                    i_q = q_start + i_q_
                    rigid_global_info.qpos[i_q, i_b] = quat[i_q - q_start]
            else:
                for i_q in range(q_start, links_info.q_end[I_l]):
                    rigid_global_info.qpos[i_q, i_b] = dofs_state.pos[dof_start + i_q - q_start, i_b]


@ti.kernel
def kernel_control_dofs_force(
    force: ti.types.ndarray(),
    dofs_idx: ti.types.ndarray(),
    envs_idx: ti.types.ndarray(),
    dofs_state: array_class.DofsState,
    static_rigid_sim_config: ti.template(),
):
    ti.loop_config(serialize=static_rigid_sim_config.para_level < gs.PARA_LEVEL.PARTIAL)
    for i_d_, i_b_ in ti.ndrange(dofs_idx.shape[0], envs_idx.shape[0]):
        dofs_state.ctrl_mode[dofs_idx[i_d_], envs_idx[i_b_]] = gs.CTRL_MODE.FORCE
        dofs_state.ctrl_force[dofs_idx[i_d_], envs_idx[i_b_]] = force[i_b_, i_d_]


@ti.kernel
def kernel_control_dofs_velocity(
    velocity: ti.types.ndarray(),
    dofs_idx: ti.types.ndarray(),
    envs_idx: ti.types.ndarray(),
    dofs_state: array_class.DofsState,
    static_rigid_sim_config: ti.template(),
):
    ti.loop_config(serialize=static_rigid_sim_config.para_level < gs.PARA_LEVEL.PARTIAL)
    for i_d_, i_b_ in ti.ndrange(dofs_idx.shape[0], envs_idx.shape[0]):
        dofs_state.ctrl_mode[dofs_idx[i_d_], envs_idx[i_b_]] = gs.CTRL_MODE.VELOCITY
        dofs_state.ctrl_vel[dofs_idx[i_d_], envs_idx[i_b_]] = velocity[i_b_, i_d_]


@ti.kernel
def kernel_control_dofs_position(
    position: ti.types.ndarray(),
    dofs_idx: ti.types.ndarray(),
    envs_idx: ti.types.ndarray(),
    dofs_state: array_class.DofsState,
    static_rigid_sim_config: ti.template(),
):
    ti.loop_config(serialize=static_rigid_sim_config.para_level < gs.PARA_LEVEL.PARTIAL)
    for i_d_, i_b_ in ti.ndrange(dofs_idx.shape[0], envs_idx.shape[0]):
        dofs_state.ctrl_mode[dofs_idx[i_d_], envs_idx[i_b_]] = gs.CTRL_MODE.POSITION
        dofs_state.ctrl_pos[dofs_idx[i_d_], envs_idx[i_b_]] = position[i_b_, i_d_]


@ti.kernel
def kernel_get_links_vel(
    tensor: ti.types.ndarray(),
    links_idx: ti.types.ndarray(),
    envs_idx: ti.types.ndarray(),
    ref: ti.template(),
    links_state: array_class.LinksState,
    static_rigid_sim_config: ti.template(),
):
    ti.loop_config(serialize=static_rigid_sim_config.para_level < gs.PARA_LEVEL.PARTIAL)
    for i_l_, i_b_ in ti.ndrange(links_idx.shape[0], envs_idx.shape[0]):
        # This is the velocity in world coordinates expressed at global com-position
        vel = links_state.cd_vel[links_idx[i_l_], envs_idx[i_b_]]  # entity's CoM

        # Translate to get the velocity expressed at a different position if necessary link-position
        if ti.static(ref == 1):  # link's CoM
            vel = vel + links_state.cd_ang[links_idx[i_l_], envs_idx[i_b_]].cross(
                links_state.i_pos[links_idx[i_l_], envs_idx[i_b_]]
            )
        if ti.static(ref == 2):  # link's origin
            vel = vel + links_state.cd_ang[links_idx[i_l_], envs_idx[i_b_]].cross(
                links_state.pos[links_idx[i_l_], envs_idx[i_b_]] - links_state.COM[links_idx[i_l_], envs_idx[i_b_]]
            )

        for i in ti.static(range(3)):
            tensor[i_b_, i_l_, i] = vel[i]


@ti.kernel
def kernel_get_links_acc(
    mimick_imu: ti.i32,
    tensor: ti.types.ndarray(),
    links_idx: ti.types.ndarray(),
    envs_idx: ti.types.ndarray(),
    links_state: array_class.LinksState,
    rigid_global_info: array_class.RigidGlobalInfo,
    static_rigid_sim_config: ti.template(),
):
    ti.loop_config(serialize=static_rigid_sim_config.para_level < gs.PARA_LEVEL.PARTIAL)
    for i_l_, i_b_ in ti.ndrange(links_idx.shape[0], envs_idx.shape[0]):
        i_l = links_idx[i_l_]
        i_b = envs_idx[i_b_]

        # Compute links spatial acceleration expressed at links origin in world coordinates
        cpos = links_state.pos[i_l, i_b] - links_state.COM[i_l, i_b]
        acc_ang = links_state.cacc_ang[i_l, i_b]
        acc_lin = links_state.cacc_lin[i_l, i_b] + acc_ang.cross(cpos)

        # Compute links classical linear acceleration expressed at links origin in world coordinates
        ang = links_state.cd_ang[i_l, i_b]
        vel = links_state.cd_vel[i_l, i_b] + ang.cross(cpos)
        acc_classic_lin = acc_lin + ang.cross(vel)

        # Mimick IMU accelerometer signal if requested
        if mimick_imu:
            # Subtract gravity
            acc_classic_lin -= rigid_global_info.gravity[i_b]

            # Move the resulting linear acceleration in local links frame
            acc_classic_lin = gu.ti_inv_transform_by_quat(acc_classic_lin, links_state.quat[i_l, i_b])

        for i in ti.static(range(3)):
            tensor[i_b_, i_l_, i] = acc_classic_lin[i]


@ti.kernel
def kernel_get_dofs_control_force(
    tensor: ti.types.ndarray(),
    dofs_idx: ti.types.ndarray(),
    envs_idx: ti.types.ndarray(),
    dofs_state: array_class.DofsState,
    dofs_info: array_class.DofsInfo,
    static_rigid_sim_config: ti.template(),
):
    # we need to compute control force here because this won't be computed until the next actual simulation step
    ti.loop_config(serialize=static_rigid_sim_config.para_level < gs.PARA_LEVEL.PARTIAL)
    for i_d_, i_b_ in ti.ndrange(dofs_idx.shape[0], envs_idx.shape[0]):
        i_d = dofs_idx[i_d_]
        i_b = envs_idx[i_b_]
        I_d = [i_d, i_b] if ti.static(static_rigid_sim_config.batch_dofs_info) else i_d
        force = gs.ti_float(0.0)
        if dofs_state.ctrl_mode[i_d, i_b] == gs.CTRL_MODE.FORCE:
            force = dofs_state.ctrl_force[i_d, i_b]
        elif dofs_state.ctrl_mode[i_d, i_b] == gs.CTRL_MODE.VELOCITY:
            force = dofs_info.kv[I_d] * (dofs_state.ctrl_vel[i_d, i_b] - dofs_state.vel[i_d, i_b])
        elif dofs_state.ctrl_mode[i_d, i_b] == gs.CTRL_MODE.POSITION:
            force = (
                dofs_info.kp[I_d] * (dofs_state.ctrl_pos[i_d, i_b] - dofs_state.pos[i_d, i_b])
                - dofs_info.kv[I_d] * dofs_state.vel[i_d, i_b]
            )
        tensor[i_b_, i_d_] = ti.math.clamp(
            force,
            dofs_info.force_range[I_d][0],
            dofs_info.force_range[I_d][1],
        )


@ti.kernel
def kernel_set_drone_rpm(
    n_propellers: ti.i32,
    propellers_link_idxs: ti.types.ndarray(),
    propellers_rpm: ti.types.ndarray(),
    propellers_spin: ti.types.ndarray(),
    KF: ti.float32,
    KM: ti.float32,
    invert: ti.i32,
    links_state: array_class.LinksState,
):
    """
    Set the RPM of propellers of a drone entity.

    This method should only be called by drone entities.
    """
    _B = propellers_rpm.shape[1]
    for i_b in range(_B):
        for i_prop in range(n_propellers):
            i_l = propellers_link_idxs[i_prop]

            force = ti.Vector([0.0, 0.0, propellers_rpm[i_prop, i_b] ** 2 * KF], dt=gs.ti_float)
            torque = ti.Vector(
                [0.0, 0.0, propellers_rpm[i_prop, i_b] ** 2 * KM * propellers_spin[i_prop]], dt=gs.ti_float
            )
            if invert:
                torque = -torque

            func_apply_link_external_force(force, i_l, i_b, 1, 1, links_state)
            func_apply_link_external_torque(torque, i_l, i_b, 1, 1, links_state)


@ti.kernel
def kernel_update_drone_propeller_vgeoms(
    n_propellers: ti.i32,
    propellers_vgeom_idxs: ti.types.ndarray(),
    propellers_revs: ti.types.ndarray(),
    propellers_spin: ti.types.ndarray(),
    vgeoms_state: array_class.VGeomsState,
    static_rigid_sim_config: ti.template(),
):
    """
    Update the angle of the vgeom in the propellers of a drone entity.
    """
    _B = propellers_revs.shape[1]
    for i, b in ti.ndrange(n_propellers, _B):
        rad = propellers_revs[i, b] * propellers_spin[i] * static_rigid_sim_config.substep_dt * np.pi / 30
        vgeoms_state.quat[propellers_vgeom_idxs[i], b] = gu.ti_transform_quat_by_quat(
            gu.ti_rotvec_to_quat(ti.Vector([0.0, 0.0, rad], dt=gs.ti_float)),
            vgeoms_state.quat[propellers_vgeom_idxs[i], b],
        )


@ti.kernel
def kernel_set_geom_friction(geoms_idx: ti.i32, friction: ti.f32, geoms_info: array_class.GeomsInfo):
    geoms_info.friction[geoms_idx] = friction


@ti.kernel
def kernel_set_geoms_friction(
    friction: ti.types.ndarray(),
    geoms_idx: ti.types.ndarray(),
    geoms_info: array_class.GeomsInfo,
    static_rigid_sim_config: ti.template(),
):
    ti.loop_config(serialize=static_rigid_sim_config.para_level < gs.PARA_LEVEL.PARTIAL)
    for i_g_ in ti.ndrange(geoms_idx.shape[0]):
        geoms_info.friction[geoms_idx[i_g_]] = friction[i_g_]


@ti.kernel
def kernel_add_weld_constraint(
    link1_idx: ti.i32,
    link2_idx: ti.i32,
    envs_idx: ti.types.ndarray(),
    equalities_info: array_class.EqualitiesInfo,
    constraint_state: array_class.ConstraintState,
    links_state: array_class.LinksState,
    static_rigid_sim_config: ti.template(),
):
    ti.loop_config(serialize=static_rigid_sim_config.para_level < gs.PARA_LEVEL.PARTIAL)
    for i_b_ in ti.ndrange(envs_idx.shape[0]):
        i_b = envs_idx[i_b_]
        i_e = constraint_state.ti_n_equalities[i_b]
        if i_e == static_rigid_sim_config.n_equalities_candidate:
            print(
                f"{colors.YELLOW}[Genesis] [00:00:00] [WARNING] Ignoring dynamically registered weld constraint "
                f"to avoid exceeding max number of equality constraints ({static_rigid_sim_config.n_equalities_candidate}). "
                f"Please increase the value of RigidSolver's option 'max_dynamic_constraints'.{formats.RESET}"
            )
        else:
            shared_pos = links_state.pos[link1_idx, i_b]
            pos1 = gu.ti_inv_transform_by_trans_quat(
                shared_pos, links_state.pos[link1_idx, i_b], links_state.quat[link1_idx, i_b]
            )
            pos2 = gu.ti_inv_transform_by_trans_quat(
                shared_pos, links_state.pos[link2_idx, i_b], links_state.quat[link2_idx, i_b]
            )

            equalities_info.eq_type[i_e, i_b] = gs.ti_int(gs.EQUALITY_TYPE.WELD)
            equalities_info.eq_obj1id[i_e, i_b] = link1_idx
            equalities_info.eq_obj2id[i_e, i_b] = link2_idx

            for i_3 in ti.static(range(3)):
                equalities_info.eq_data[i_e, i_b][i_3 + 3] = pos1[i_3]
                equalities_info.eq_data[i_e, i_b][i_3] = pos2[i_3]

            relpose = gu.ti_quat_mul(gu.ti_inv_quat(links_state.quat[link1_idx, i_b]), links_state.quat[link2_idx, i_b])

            equalities_info.eq_data[i_e, i_b][6] = relpose[0]
            equalities_info.eq_data[i_e, i_b][7] = relpose[1]
            equalities_info.eq_data[i_e, i_b][8] = relpose[2]
            equalities_info.eq_data[i_e, i_b][9] = relpose[3]

            equalities_info.eq_data[i_e, i_b][10] = 1.0
            equalities_info.sol_params[i_e, i_b] = ti.Vector(
                [2 * static_rigid_sim_config.substep_dt, 1.0e00, 9.0e-01, 9.5e-01, 1.0e-03, 5.0e-01, 2.0e00]
            )

            constraint_state.ti_n_equalities[i_b] = constraint_state.ti_n_equalities[i_b] + 1


@ti.kernel
def kernel_delete_weld_constraint(
    link1_idx: ti.i32,
    link2_idx: ti.i32,
    envs_idx: ti.types.ndarray(),
    equalities_info: array_class.EqualitiesInfo,
    constraint_state: array_class.ConstraintState,
    static_rigid_sim_config: ti.template(),
):
    ti.loop_config(serialize=static_rigid_sim_config.para_level < gs.PARA_LEVEL.PARTIAL)
    for i_b_ in ti.ndrange(envs_idx.shape[0]):
        i_b = envs_idx[i_b_]
        for i_e in range(static_rigid_sim_config.n_equalities, constraint_state.ti_n_equalities[i_b]):
            if (
                equalities_info.eq_type[i_e, i_b] == gs.EQUALITY_TYPE.WELD
                and equalities_info.eq_obj1id[i_e, i_b] == link1_idx
                and equalities_info.eq_obj2id[i_e, i_b] == link2_idx
            ):
                if i_e < constraint_state.ti_n_equalities[i_b] - 1:
                    equalities_info.eq_type[i_e, i_b] = equalities_info.eq_type[
                        constraint_state.ti_n_equalities[i_b] - 1, i_b
                    ]
                constraint_state.ti_n_equalities[i_b] = constraint_state.ti_n_equalities[i_b] - 1<|MERGE_RESOLUTION|>--- conflicted
+++ resolved
@@ -4767,10 +4767,24 @@
             geoms_state.verts_updated[i_g, i_b] = 0
 
 
+@ti.kernel
+def kernel_update_verts_for_geom(
+    i_g: ti.i32,
+    geoms_state: array_class.GeomsState,
+    geoms_info: array_class.GeomsInfo,
+    verts_info: array_class.VertsInfo,
+    free_verts_state: array_class.FreeVertsState,
+    fixed_verts_state: array_class.FixedVertsState,
+):
+    _B = geoms_state.verts_updated.shape[1]
+    for i_b in range(_B):
+        func_update_verts_for_geom(i_g, i_b, geoms_state, geoms_info, verts_info, free_verts_state, fixed_verts_state)
+
+
 @ti.func
 def func_update_verts_for_geom(
-    i_g,
-    i_b,
+    i_g: ti.i32,
+    i_b: ti.i32,
     geoms_state: array_class.GeomsState,
     geoms_info: array_class.GeomsInfo,
     verts_info: array_class.VertsInfo,
@@ -4792,59 +4806,6 @@
                     verts_info.init_pos[i_v], geoms_state.pos[i_g, i_b], geoms_state.quat[i_g, i_b]
                 )
             geoms_state.verts_updated[i_g, 0] = 1
-
-
-@ti.kernel
-def kernel_update_verts_for_geom(
-    i_g: ti.i32,
-    geoms_state: array_class.GeomsState,
-    geoms_info: array_class.GeomsInfo,
-    verts_info: array_class.VertsInfo,
-    free_verts_state: array_class.FreeVertsState,
-    fixed_verts_state: array_class.FixedVertsState,
-):
-    _B = geoms_state.verts_updated.shape[1]
-    for i_b in range(_B):
-<<<<<<< HEAD
-        func_update_verts_for_geom(i_g, i_b, geoms_state, geoms_info, verts_info, free_verts_state, fixed_verts_state)
-
-
-@ti.func
-def func_update_verts_for_geom(
-    i_g: ti.i32,
-    i_b: ti.i32,
-    geoms_state: array_class.GeomsState,
-    geoms_info: array_class.GeomsInfo,
-    verts_info: array_class.VertsInfo,
-    free_verts_state: array_class.FreeVertsState,
-    fixed_verts_state: array_class.FixedVertsState,
-):
-    if not geoms_state.verts_updated[i_g, i_b]:
-        if geoms_info.is_free[i_g]:
-            for i_v in range(geoms_info.vert_start[i_g], geoms_info.vert_end[i_g]):
-                verts_state_idx = verts_info.verts_state_idx[i_v]
-                free_verts_state.pos[verts_state_idx, i_b] = gu.ti_transform_by_trans_quat(
-                    verts_info.init_pos[i_v], geoms_state.pos[i_g, i_b], geoms_state.quat[i_g, i_b]
-                )
-            geoms_state.verts_updated[i_g, i_b] = 1
-        elif i_b == 0:
-            for i_v in range(geoms_info.vert_start[i_g], geoms_info.vert_end[i_g]):
-                verts_state_idx = verts_info.verts_state_idx[i_v]
-                fixed_verts_state.pos[verts_state_idx] = gu.ti_transform_by_trans_quat(
-                    verts_info.init_pos[i_v], geoms_state.pos[i_g, i_b], geoms_state.quat[i_g, i_b]
-                )
-            geoms_state.verts_updated[i_g, 0] = 1
-=======
-        func_update_verts_for_geom(
-            i_g=i_g,
-            i_b=i_b,
-            geoms_state=geoms_state,
-            geoms_info=geoms_info,
-            verts_info=verts_info,
-            free_verts_state=free_verts_state,
-            fixed_verts_state=fixed_verts_state,
-        )
->>>>>>> 87f45ca1
 
 
 @ti.func
