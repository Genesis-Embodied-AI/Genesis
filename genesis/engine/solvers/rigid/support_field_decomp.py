from typing import TYPE_CHECKING
from math import pi
from dataclasses import dataclass

import numpy as np
import taichi as ti

import genesis as gs
import genesis.utils.geom as gu
import genesis.engine.solvers.rigid.array_class as array_class

if TYPE_CHECKING:
    from genesis.engine.solvers.rigid.rigid_solver_decomp import RigidSolver


@ti.data_oriented
class SupportField:
    # @dataclass(frozen=True)
    # class SupportFieldStaticConfig:
    #     # store static arguments here
    #     support_res: int = 180  # resolution of the support field

    @ti.data_oriented
    class SupportFieldStaticConfig:
        def __init__(self, **kwargs):
            for key, value in kwargs.items():
                setattr(self, key, value)

    def __init__(self, rigid_solver: "RigidSolver") -> None:
        self.solver = rigid_solver
        self._support_field_static_config = SupportField.SupportFieldStaticConfig(
            support_res=180,
        )
        if self.solver._enable_collision:
            self._compute_support()

    def _get_direction_grid(self):
        support_res = self._support_field_static_config.support_res
        theta = np.arange(support_res) / support_res * 2 * pi - pi
        phi = np.arange(support_res) / support_res * pi

        spherical_coords = np.zeros([support_res, support_res, 2])
        spherical_coords[:, :, 0] = theta[:, None]
        spherical_coords[:, :, 1] = phi[None]

        x = np.sin(spherical_coords[:, :, 1]) * np.cos(spherical_coords[:, :, 0])
        y = np.sin(spherical_coords[:, :, 1]) * np.sin(spherical_coords[:, :, 0])
        z = np.cos(spherical_coords[:, :, 1])
        v = np.stack((x, y, z), axis=-1)
        return v

    def _compute_support(self) -> None:
        v = self._get_direction_grid()
        v1 = v.reshape([-1, 3])
        support_v = []
        support_vid = []
        support_cell_start = []
        start = 0
        if self.solver.n_geoms > 0:
            init_pos = self.solver.verts_info.init_pos.to_numpy()
            for i_g in range(self.solver.n_geoms):
                vert_start = self.solver.geoms_info.vert_start[i_g]
                vert_end = self.solver.geoms_info.vert_end[i_g]
                this_pos = init_pos[vert_start:vert_end]

                num_v = v1.shape[0]
                window_size = int(5e8 // this_pos.shape[0])
                max_indices = np.empty(num_v, dtype=np.intp)

                for i in range(0, num_v, window_size):
                    end = min(i + window_size, num_v)
                    dot_chunk = v1[i:end] @ this_pos.T
                    max_indices[i:end] = np.argmax(dot_chunk, axis=1)

                support = this_pos[max_indices]

                support_cell_start.append(start)
                support_v.append(support)
                support_vid.append(max_indices)
                start += support.shape[0]

            support_v = np.concatenate(support_v)
            support_vid = np.concatenate(support_vid, dtype=gs.np_int)
            support_cell_start = np.array(support_cell_start, dtype=gs.np_int)
        else:
            support_v = np.zeros([1, 3], dtype=gs.np_float)
            support_vid = np.zeros([1], dtype=gs.np_int)
            support_cell_start = np.zeros([1], dtype=gs.np_int)

        n_support_cells = start
        self._support_field_info = array_class.get_support_field_info(self.solver.n_geoms, n_support_cells)

        _kernel_init_support(
            self.solver._static_rigid_sim_config, self._support_field_info, support_cell_start, support_v, support_vid
        )

<<<<<<< HEAD
    @ti.kernel
    def _kernel_init_support(
        self_unused,
        static_rigid_sim_config: ti.template(),
        support_field_info: ti.template(),
        support_cell_start: ti.types.ndarray(),
        support_v: ti.types.ndarray(),
        support_vid: ti.types.ndarray(),
    ):
        n_geoms = support_field_info.support_cell_start.shape[0]
        n_support_cells = support_field_info.support_v.shape[0]

        ti.loop_config(serialize=static_rigid_sim_config.para_level < gs.PARA_LEVEL.PARTIAL)
        for i in range(n_geoms):
            support_field_info.support_cell_start[i] = support_cell_start[i]

        for i in range(n_support_cells):
            support_field_info.support_vid[i] = support_vid[i]
            for j in ti.static(range(3)):
                support_field_info.support_v[i][j] = support_v[i, j]

    @ti.func
    def _func_support_world(
        self_unused,
        geoms_state: array_class.GeomsState,
        geoms_info: array_class.GeomsInfo,
        support_field_info: ti.template(),
        support_field_static_config: ti.template(),
        d,
        i_g,
        i_b,
    ):
        """
        support position for a world direction
        """

        g_pos = geoms_state.pos[i_g, i_b]
        g_quat = geoms_state.quat[i_g, i_b]
        d_mesh = gu.ti_transform_by_quat(d, gu.ti_inv_quat(g_quat))
        v, vid = self_unused._func_support_mesh(support_field_info, support_field_static_config, d_mesh, i_g)
        v_ = gu.ti_transform_by_trans_quat(v, g_pos, g_quat)
        return v_, vid

    @ti.func
    def _func_support_mesh(
        self_unused, support_field_info: ti.template(), support_field_static_config: ti.template(), d_mesh, i_g
    ):
        """
        support point at mesh frame coordinate.
        """
        theta = ti.atan2(d_mesh[1], d_mesh[0])  # [-pi, pi]
        phi = ti.acos(d_mesh[2])  # [0, pi]

        support_res = gs.ti_int(support_field_static_config.support_res)
        dot_max = gs.ti_float(-1e20)
        v = ti.Vector([0.0, 0.0, 0.0], dt=gs.ti_float)
        vid = 0

        ii = (theta + pi) / pi / 2 * support_res
        jj = phi / pi * support_res

        for i4 in range(4):
            i, j = gs.ti_int(0), gs.ti_int(0)
            if i4 % 2:
                i = gs.ti_int(ti.math.ceil(ii) % support_res)
            else:
                i = gs.ti_int(ti.math.floor(ii) % support_res)

            if i4 // 2 > 0:
                j = gs.ti_int(ti.math.clamp(ti.math.ceil(jj), 0, support_res - 1))
                if j == support_res - 1:
                    j = support_res - 2
            else:
                j = gs.ti_int(ti.math.clamp(ti.math.floor(jj), 0, support_res - 1))
                if j == 0:
                    j = 1

            support_idx = gs.ti_int(support_field_info.support_cell_start[i_g] + i * support_res + j)
            _vid = support_field_info.support_vid[support_idx]
            pos = support_field_info.support_v[support_idx]
            dot = pos.dot(d_mesh)

            if dot > dot_max:
                v = pos
                dot_max = dot
                vid = _vid

        return v, vid

    @ti.func
    def _func_support_sphere(
        self_unused, geoms_state: array_class.GeomsState, geoms_info: array_class.GeomsInfo, d, i_g, i_b, shrink
    ):
        sphere_center = geoms_state.pos[i_g, i_b]
        sphere_radius = geoms_info.data[i_g][0]

        # Shrink the sphere to a point
        res = sphere_center
        if not shrink:
            res += d * sphere_radius
        return res

    @ti.func
    def _func_support_ellipsoid(
        self_unused, geoms_state: array_class.GeomsState, geoms_info: array_class.GeomsInfo, d, i_g, i_b
    ):
        ellipsoid_center = geoms_state.pos[i_g, i_b]
        ellipsoid_scaled_axis = ti.Vector(
            [
                geoms_info.data[i_g][0] ** 2,
                geoms_info.data[i_g][1] ** 2,
                geoms_info.data[i_g][2] ** 2,
            ],
            dt=gs.ti_float,
        )
        ellipsoid_scaled_axis = gu.ti_transform_by_quat(ellipsoid_scaled_axis, geoms_state.quat[i_g, i_b])
        dist = ellipsoid_scaled_axis / ti.sqrt(d.dot(1.0 / ellipsoid_scaled_axis))
        return ellipsoid_center + d * dist

    @ti.func
    def _func_support_capsule(
        self_unused, geoms_state: array_class.GeomsState, geoms_info: array_class.GeomsInfo, d, i_g, i_b, shrink
    ):
        res = gs.ti_vec3(0, 0, 0)
        g_pos = geoms_state.pos[i_g, i_b]
        g_quat = geoms_state.quat[i_g, i_b]
        capsule_center = g_pos
        capsule_radius = geoms_info.data[i_g][0]
        capsule_halflength = 0.5 * geoms_info.data[i_g][1]

        if shrink:
            local_dir = gu.ti_transform_by_quat(d, gu.ti_inv_quat(g_quat))
            res[2] = capsule_halflength if local_dir[2] >= 0.0 else -capsule_halflength
            res = gu.ti_transform_by_trans_quat(res, capsule_center, g_quat)
        else:
            capsule_axis = gu.ti_transform_by_quat(ti.Vector([0.0, 0.0, 1.0], dt=gs.ti_float), g_quat)
            capsule_endpoint_side = -1.0 if d.dot(capsule_axis) < 0.0 else 1.0
            capsule_endpoint = capsule_center + capsule_halflength * capsule_endpoint_side * capsule_axis
            res = capsule_endpoint + d * capsule_radius
        return res

    @ti.func
    def _func_support_prism(self_unused, collider_state: ti.template(), d, i_g, i_b):
        istart = 3
        if d[2] < 0:
            istart = 0

        ibest = istart
        best = collider_state.prism[istart, i_b].dot(d)
        for i in range(istart + 1, istart + 3):
            dot = collider_state.prism[i, i_b].dot(d)
            if dot > best:
                ibest = i
                best = dot

        return collider_state.prism[ibest, i_b], ibest

    @ti.func
    def _func_support_box(
        self_unused, geoms_state: array_class.GeomsState, geoms_info: array_class.GeomsInfo, d, i_g, i_b
    ):
        g_pos = geoms_state.pos[i_g, i_b]
        g_quat = geoms_state.quat[i_g, i_b]
        d_box = gu.ti_inv_transform_by_quat(d, g_quat)

        v_ = ti.Vector(
            [
                (-1.0 if d_box[0] < 0.0 else 1.0) * geoms_info.data[i_g][0] * 0.5,
                (-1.0 if d_box[1] < 0.0 else 1.0) * geoms_info.data[i_g][1] * 0.5,
                (-1.0 if d_box[2] < 0.0 else 1.0) * geoms_info.data[i_g][2] * 0.5,
            ],
            dt=gs.ti_float,
        )
        vid = (v_[0] > 0.0) * 1 + (v_[1] > 0.0) * 2 + (v_[2] > 0.0) * 4
        vid += geoms_info.vert_start[i_g]
        v = gu.ti_transform_by_trans_quat(v_, g_pos, g_quat)
        return v, vid

    @ti.func
    def _func_count_supports_world(
        self_unused,
        geoms_state: array_class.GeomsState,
        geoms_info: array_class.GeomsInfo,
        support_field_info: ti.template(),
        support_field_static_config: ti.template(),
        d,
        i_g,
        i_b,
    ):
        """
        Count the number of valid support points for the given world direction.
        """
        d_mesh = gu.ti_transform_by_quat(d, gu.ti_inv_quat(geoms_state.quat[i_g, i_b]))
        return self_unused._func_count_supports_mesh(
            geoms_state, geoms_info, support_field_info, support_field_static_config, d_mesh, i_g
        )

    @ti.func
    def _func_count_supports_mesh(
        self_unused,
        geoms_state: array_class.GeomsState,
        geoms_info: array_class.GeomsInfo,
        support_field_info: ti.template(),
        support_field_static_config: ti.template(),
        d_mesh,
        i_g,
    ):
        """
        Count the number of valid support points for a mesh in the given direction.
        """
        theta = ti.atan2(d_mesh[1], d_mesh[0])  # [-pi, pi]
        phi = ti.acos(d_mesh[2])  # [0, pi]

        support_res = gs.ti_int(support_field_static_config.support_res)
        dot_max = gs.ti_float(-1e20)

        ii = (theta + pi) / pi / 2 * support_res
        jj = phi / pi * support_res

        count = gs.ti_int(0)
        for i4 in range(4):
            i, j = gs.ti_int(0), gs.ti_int(0)
            if i4 % 2:
                i = gs.ti_int(ti.math.ceil(ii) % support_res)
            else:
                i = gs.ti_int(ti.math.floor(ii) % support_res)

            if i4 // 2 > 0:
                j = gs.ti_int(ti.math.clamp(ti.math.ceil(jj), 0, support_res - 1))
                if j == support_res - 1:
                    j = support_res - 2
            else:
                j = gs.ti_int(ti.math.clamp(ti.math.floor(jj), 0, support_res - 1))
                if j == 0:
                    j = 1

            support_idx = gs.ti_int(support_field_info.support_cell_start[i_g] + i * support_res + j)
            _vid = support_field_info.support_vid[support_idx]
            pos = support_field_info.support_v[support_idx]
            dot = pos.dot(d_mesh)

            if dot > dot_max:
                count = 1
            elif dot == dot_max:
                count += 1

        return count

    @ti.func
    def _func_count_supports_box(
        self_unused, geoms_state: array_class.GeomsState, geoms_info: array_class.GeomsInfo, d, i_g, i_b
    ):
        """
        Count the number of valid support points for a box in the given direction.

        If the direction has 1 zero component, there are 2 possible support points. If the direction has 2 zero
        components, there are 4 possible support points.
        """
        g_quat = geoms_state.quat[i_g, i_b]
        d_box = gu.ti_inv_transform_by_quat(d, g_quat)

        return 2 ** (d_box == 0.0).cast(gs.ti_int).sum()
=======

@ti.kernel
def _kernel_init_support(
    static_rigid_sim_config: ti.template(),
    support_field_info: array_class.SupportFieldInfo,
    support_cell_start: ti.types.ndarray(),
    support_v: ti.types.ndarray(),
    support_vid: ti.types.ndarray(),
):
    n_geoms = support_field_info.support_cell_start.shape[0]
    n_support_cells = support_field_info.support_v.shape[0]

    ti.loop_config(serialize=static_rigid_sim_config.para_level < gs.PARA_LEVEL.PARTIAL)
    for i in range(n_geoms):
        support_field_info.support_cell_start[i] = support_cell_start[i]

    for i in range(n_support_cells):
        support_field_info.support_vid[i] = support_vid[i]
        for j in ti.static(range(3)):
            support_field_info.support_v[i][j] = support_v[i, j]


@ti.func
def _func_support_world(
    geoms_state: array_class.GeomsState,
    geoms_info: array_class.GeomsInfo,
    support_field_info: array_class.SupportFieldInfo,
    support_field_static_config: ti.template(),
    d,
    i_g,
    i_b,
):
    """
    support position for a world direction
    """

    g_pos = geoms_state.pos[i_g, i_b]
    g_quat = geoms_state.quat[i_g, i_b]
    d_mesh = gu.ti_transform_by_quat(d, gu.ti_inv_quat(g_quat))
    v, vid = _func_support_mesh(support_field_info, support_field_static_config, d_mesh, i_g)
    v_ = gu.ti_transform_by_trans_quat(v, g_pos, g_quat)
    return v_, vid


@ti.func
def _func_support_mesh(
    support_field_info: array_class.SupportFieldInfo,
    support_field_static_config: ti.template(),
    d_mesh,
    i_g,
):
    """
    support point at mesh frame coordinate.
    """
    theta = ti.atan2(d_mesh[1], d_mesh[0])  # [-pi, pi]
    phi = ti.acos(d_mesh[2])  # [0, pi]

    support_res = gs.ti_int(support_field_static_config.support_res)
    dot_max = gs.ti_float(-1e20)
    v = ti.Vector([0.0, 0.0, 0.0], dt=gs.ti_float)
    vid = 0

    ii = (theta + pi) / pi / 2 * support_res
    jj = phi / pi * support_res

    for i4 in range(4):
        i, j = gs.ti_int(0), gs.ti_int(0)
        if i4 % 2:
            i = gs.ti_int(ti.math.ceil(ii) % support_res)
        else:
            i = gs.ti_int(ti.math.floor(ii) % support_res)

        if i4 // 2 > 0:
            j = gs.ti_int(ti.math.clamp(ti.math.ceil(jj), 0, support_res - 1))
            if j == support_res - 1:
                j = support_res - 2
        else:
            j = gs.ti_int(ti.math.clamp(ti.math.floor(jj), 0, support_res - 1))
            if j == 0:
                j = 1

        support_idx = gs.ti_int(support_field_info.support_cell_start[i_g] + i * support_res + j)
        _vid = support_field_info.support_vid[support_idx]
        pos = support_field_info.support_v[support_idx]
        dot = pos.dot(d_mesh)

        if dot > dot_max:
            v = pos
            dot_max = dot
            vid = _vid

    return v, vid


@ti.func
def _func_support_sphere(
    geoms_state: array_class.GeomsState,
    geoms_info: array_class.GeomsInfo,
    d,
    i_g,
    i_b,
    shrink,
):
    sphere_center = geoms_state.pos[i_g, i_b]
    sphere_radius = geoms_info.data[i_g][0]

    # Shrink the sphere to a point
    res = sphere_center
    if not shrink:
        res += d * sphere_radius
    return res


@ti.func
def _func_support_ellipsoid(
    geoms_state: array_class.GeomsState,
    geoms_info: array_class.GeomsInfo,
    d,
    i_g,
    i_b,
):
    ellipsoid_center = geoms_state.pos[i_g, i_b]
    ellipsoid_scaled_axis = ti.Vector(
        [
            geoms_info.data[i_g][0] ** 2,
            geoms_info.data[i_g][1] ** 2,
            geoms_info.data[i_g][2] ** 2,
        ],
        dt=gs.ti_float,
    )
    ellipsoid_scaled_axis = gu.ti_transform_by_quat(ellipsoid_scaled_axis, geoms_state.quat[i_g, i_b])
    dist = ellipsoid_scaled_axis / ti.sqrt(d.dot(1.0 / ellipsoid_scaled_axis))
    return ellipsoid_center + d * dist


@ti.func
def _func_support_capsule(
    geoms_state: array_class.GeomsState,
    geoms_info: array_class.GeomsInfo,
    d,
    i_g,
    i_b,
    shrink,
):
    res = gs.ti_vec3(0, 0, 0)
    g_pos = geoms_state.pos[i_g, i_b]
    g_quat = geoms_state.quat[i_g, i_b]
    capsule_center = g_pos
    capsule_radius = geoms_info.data[i_g][0]
    capsule_halflength = 0.5 * geoms_info.data[i_g][1]

    if shrink:
        local_dir = gu.ti_transform_by_quat(d, gu.ti_inv_quat(g_quat))
        res[2] = capsule_halflength if local_dir[2] >= 0.0 else -capsule_halflength
        res = gu.ti_transform_by_trans_quat(res, capsule_center, g_quat)
    else:
        capsule_axis = gu.ti_transform_by_quat(ti.Vector([0.0, 0.0, 1.0], dt=gs.ti_float), g_quat)
        capsule_endpoint_side = -1.0 if d.dot(capsule_axis) < 0.0 else 1.0
        capsule_endpoint = capsule_center + capsule_halflength * capsule_endpoint_side * capsule_axis
        res = capsule_endpoint + d * capsule_radius
    return res


@ti.func
def _func_support_prism(
    collider_state: array_class.ColliderState,
    d,
    i_g,
    i_b,
):
    istart = 3
    if d[2] < 0:
        istart = 0

    ibest = istart
    best = collider_state.prism[istart, i_b].dot(d)
    for i in range(istart + 1, istart + 3):
        dot = collider_state.prism[i, i_b].dot(d)
        if dot > best:
            ibest = i
            best = dot

    return collider_state.prism[ibest, i_b], ibest


@ti.func
def _func_support_box(
    geoms_state: array_class.GeomsState,
    geoms_info: array_class.GeomsInfo,
    d,
    i_g,
    i_b,
):
    g_pos = geoms_state.pos[i_g, i_b]
    g_quat = geoms_state.quat[i_g, i_b]
    d_box = gu.ti_inv_transform_by_quat(d, g_quat)

    v_ = ti.Vector(
        [
            (-1.0 if d_box[0] < 0.0 else 1.0) * geoms_info.data[i_g][0] * 0.5,
            (-1.0 if d_box[1] < 0.0 else 1.0) * geoms_info.data[i_g][1] * 0.5,
            (-1.0 if d_box[2] < 0.0 else 1.0) * geoms_info.data[i_g][2] * 0.5,
        ],
        dt=gs.ti_float,
    )
    vid = (v_[0] > 0.0) * 1 + (v_[1] > 0.0) * 2 + (v_[2] > 0.0) * 4
    vid += geoms_info.vert_start[i_g]
    v = gu.ti_transform_by_trans_quat(v_, g_pos, g_quat)
    return v, vid


@ti.func
def _func_count_supports_world(
    geoms_state: array_class.GeomsState,
    geoms_info: array_class.GeomsInfo,
    support_field_info: array_class.SupportFieldInfo,
    support_field_static_config: ti.template(),
    d,
    i_g,
    i_b,
):
    """
    Count the number of valid support points for the given world direction.
    """
    d_mesh = gu.ti_transform_by_quat(d, gu.ti_inv_quat(geoms_state.quat[i_g, i_b]))
    return _func_count_supports_mesh(
        geoms_state, geoms_info, support_field_info, support_field_static_config, d_mesh, i_g
    )


@ti.func
def _func_count_supports_mesh(
    geoms_state: array_class.GeomsState,
    geoms_info: array_class.GeomsInfo,
    support_field_info: array_class.SupportFieldInfo,
    support_field_static_config: ti.template(),
    d_mesh,
    i_g,
):
    """
    Count the number of valid support points for a mesh in the given direction.
    """
    theta = ti.atan2(d_mesh[1], d_mesh[0])  # [-pi, pi]
    phi = ti.acos(d_mesh[2])  # [0, pi]

    support_res = gs.ti_int(support_field_static_config.support_res)
    dot_max = gs.ti_float(-1e20)

    ii = (theta + pi) / pi / 2 * support_res
    jj = phi / pi * support_res

    count = gs.ti_int(0)
    for i4 in range(4):
        i, j = gs.ti_int(0), gs.ti_int(0)
        if i4 % 2:
            i = gs.ti_int(ti.math.ceil(ii) % support_res)
        else:
            i = gs.ti_int(ti.math.floor(ii) % support_res)

        if i4 // 2 > 0:
            j = gs.ti_int(ti.math.clamp(ti.math.ceil(jj), 0, support_res - 1))
            if j == support_res - 1:
                j = support_res - 2
        else:
            j = gs.ti_int(ti.math.clamp(ti.math.floor(jj), 0, support_res - 1))
            if j == 0:
                j = 1

        support_idx = gs.ti_int(support_field_info.support_cell_start[i_g] + i * support_res + j)
        _vid = support_field_info.support_vid[support_idx]
        pos = support_field_info.support_v[support_idx]
        dot = pos.dot(d_mesh)

        if dot > dot_max:
            count = 1
        elif dot == dot_max:
            count += 1

    return count


@ti.func
def _func_count_supports_box(
    geoms_state: array_class.GeomsState,
    geoms_info: array_class.GeomsInfo,
    d,
    i_g,
    i_b,
):
    """
    Count the number of valid support points for a box in the given direction.

    If the direction has 1 zero component, there are 2 possible support points. If the direction has 2 zero
    components, there are 4 possible support points.
    """
    g_quat = geoms_state.quat[i_g, i_b]
    d_box = gu.ti_inv_transform_by_quat(d, g_quat)

    return 2 ** (d_box == 0.0).cast(gs.ti_int).sum()
>>>>>>> b16f229f
<|MERGE_RESOLUTION|>--- conflicted
+++ resolved
@@ -94,270 +94,6 @@
             self.solver._static_rigid_sim_config, self._support_field_info, support_cell_start, support_v, support_vid
         )
 
-<<<<<<< HEAD
-    @ti.kernel
-    def _kernel_init_support(
-        self_unused,
-        static_rigid_sim_config: ti.template(),
-        support_field_info: ti.template(),
-        support_cell_start: ti.types.ndarray(),
-        support_v: ti.types.ndarray(),
-        support_vid: ti.types.ndarray(),
-    ):
-        n_geoms = support_field_info.support_cell_start.shape[0]
-        n_support_cells = support_field_info.support_v.shape[0]
-
-        ti.loop_config(serialize=static_rigid_sim_config.para_level < gs.PARA_LEVEL.PARTIAL)
-        for i in range(n_geoms):
-            support_field_info.support_cell_start[i] = support_cell_start[i]
-
-        for i in range(n_support_cells):
-            support_field_info.support_vid[i] = support_vid[i]
-            for j in ti.static(range(3)):
-                support_field_info.support_v[i][j] = support_v[i, j]
-
-    @ti.func
-    def _func_support_world(
-        self_unused,
-        geoms_state: array_class.GeomsState,
-        geoms_info: array_class.GeomsInfo,
-        support_field_info: ti.template(),
-        support_field_static_config: ti.template(),
-        d,
-        i_g,
-        i_b,
-    ):
-        """
-        support position for a world direction
-        """
-
-        g_pos = geoms_state.pos[i_g, i_b]
-        g_quat = geoms_state.quat[i_g, i_b]
-        d_mesh = gu.ti_transform_by_quat(d, gu.ti_inv_quat(g_quat))
-        v, vid = self_unused._func_support_mesh(support_field_info, support_field_static_config, d_mesh, i_g)
-        v_ = gu.ti_transform_by_trans_quat(v, g_pos, g_quat)
-        return v_, vid
-
-    @ti.func
-    def _func_support_mesh(
-        self_unused, support_field_info: ti.template(), support_field_static_config: ti.template(), d_mesh, i_g
-    ):
-        """
-        support point at mesh frame coordinate.
-        """
-        theta = ti.atan2(d_mesh[1], d_mesh[0])  # [-pi, pi]
-        phi = ti.acos(d_mesh[2])  # [0, pi]
-
-        support_res = gs.ti_int(support_field_static_config.support_res)
-        dot_max = gs.ti_float(-1e20)
-        v = ti.Vector([0.0, 0.0, 0.0], dt=gs.ti_float)
-        vid = 0
-
-        ii = (theta + pi) / pi / 2 * support_res
-        jj = phi / pi * support_res
-
-        for i4 in range(4):
-            i, j = gs.ti_int(0), gs.ti_int(0)
-            if i4 % 2:
-                i = gs.ti_int(ti.math.ceil(ii) % support_res)
-            else:
-                i = gs.ti_int(ti.math.floor(ii) % support_res)
-
-            if i4 // 2 > 0:
-                j = gs.ti_int(ti.math.clamp(ti.math.ceil(jj), 0, support_res - 1))
-                if j == support_res - 1:
-                    j = support_res - 2
-            else:
-                j = gs.ti_int(ti.math.clamp(ti.math.floor(jj), 0, support_res - 1))
-                if j == 0:
-                    j = 1
-
-            support_idx = gs.ti_int(support_field_info.support_cell_start[i_g] + i * support_res + j)
-            _vid = support_field_info.support_vid[support_idx]
-            pos = support_field_info.support_v[support_idx]
-            dot = pos.dot(d_mesh)
-
-            if dot > dot_max:
-                v = pos
-                dot_max = dot
-                vid = _vid
-
-        return v, vid
-
-    @ti.func
-    def _func_support_sphere(
-        self_unused, geoms_state: array_class.GeomsState, geoms_info: array_class.GeomsInfo, d, i_g, i_b, shrink
-    ):
-        sphere_center = geoms_state.pos[i_g, i_b]
-        sphere_radius = geoms_info.data[i_g][0]
-
-        # Shrink the sphere to a point
-        res = sphere_center
-        if not shrink:
-            res += d * sphere_radius
-        return res
-
-    @ti.func
-    def _func_support_ellipsoid(
-        self_unused, geoms_state: array_class.GeomsState, geoms_info: array_class.GeomsInfo, d, i_g, i_b
-    ):
-        ellipsoid_center = geoms_state.pos[i_g, i_b]
-        ellipsoid_scaled_axis = ti.Vector(
-            [
-                geoms_info.data[i_g][0] ** 2,
-                geoms_info.data[i_g][1] ** 2,
-                geoms_info.data[i_g][2] ** 2,
-            ],
-            dt=gs.ti_float,
-        )
-        ellipsoid_scaled_axis = gu.ti_transform_by_quat(ellipsoid_scaled_axis, geoms_state.quat[i_g, i_b])
-        dist = ellipsoid_scaled_axis / ti.sqrt(d.dot(1.0 / ellipsoid_scaled_axis))
-        return ellipsoid_center + d * dist
-
-    @ti.func
-    def _func_support_capsule(
-        self_unused, geoms_state: array_class.GeomsState, geoms_info: array_class.GeomsInfo, d, i_g, i_b, shrink
-    ):
-        res = gs.ti_vec3(0, 0, 0)
-        g_pos = geoms_state.pos[i_g, i_b]
-        g_quat = geoms_state.quat[i_g, i_b]
-        capsule_center = g_pos
-        capsule_radius = geoms_info.data[i_g][0]
-        capsule_halflength = 0.5 * geoms_info.data[i_g][1]
-
-        if shrink:
-            local_dir = gu.ti_transform_by_quat(d, gu.ti_inv_quat(g_quat))
-            res[2] = capsule_halflength if local_dir[2] >= 0.0 else -capsule_halflength
-            res = gu.ti_transform_by_trans_quat(res, capsule_center, g_quat)
-        else:
-            capsule_axis = gu.ti_transform_by_quat(ti.Vector([0.0, 0.0, 1.0], dt=gs.ti_float), g_quat)
-            capsule_endpoint_side = -1.0 if d.dot(capsule_axis) < 0.0 else 1.0
-            capsule_endpoint = capsule_center + capsule_halflength * capsule_endpoint_side * capsule_axis
-            res = capsule_endpoint + d * capsule_radius
-        return res
-
-    @ti.func
-    def _func_support_prism(self_unused, collider_state: ti.template(), d, i_g, i_b):
-        istart = 3
-        if d[2] < 0:
-            istart = 0
-
-        ibest = istart
-        best = collider_state.prism[istart, i_b].dot(d)
-        for i in range(istart + 1, istart + 3):
-            dot = collider_state.prism[i, i_b].dot(d)
-            if dot > best:
-                ibest = i
-                best = dot
-
-        return collider_state.prism[ibest, i_b], ibest
-
-    @ti.func
-    def _func_support_box(
-        self_unused, geoms_state: array_class.GeomsState, geoms_info: array_class.GeomsInfo, d, i_g, i_b
-    ):
-        g_pos = geoms_state.pos[i_g, i_b]
-        g_quat = geoms_state.quat[i_g, i_b]
-        d_box = gu.ti_inv_transform_by_quat(d, g_quat)
-
-        v_ = ti.Vector(
-            [
-                (-1.0 if d_box[0] < 0.0 else 1.0) * geoms_info.data[i_g][0] * 0.5,
-                (-1.0 if d_box[1] < 0.0 else 1.0) * geoms_info.data[i_g][1] * 0.5,
-                (-1.0 if d_box[2] < 0.0 else 1.0) * geoms_info.data[i_g][2] * 0.5,
-            ],
-            dt=gs.ti_float,
-        )
-        vid = (v_[0] > 0.0) * 1 + (v_[1] > 0.0) * 2 + (v_[2] > 0.0) * 4
-        vid += geoms_info.vert_start[i_g]
-        v = gu.ti_transform_by_trans_quat(v_, g_pos, g_quat)
-        return v, vid
-
-    @ti.func
-    def _func_count_supports_world(
-        self_unused,
-        geoms_state: array_class.GeomsState,
-        geoms_info: array_class.GeomsInfo,
-        support_field_info: ti.template(),
-        support_field_static_config: ti.template(),
-        d,
-        i_g,
-        i_b,
-    ):
-        """
-        Count the number of valid support points for the given world direction.
-        """
-        d_mesh = gu.ti_transform_by_quat(d, gu.ti_inv_quat(geoms_state.quat[i_g, i_b]))
-        return self_unused._func_count_supports_mesh(
-            geoms_state, geoms_info, support_field_info, support_field_static_config, d_mesh, i_g
-        )
-
-    @ti.func
-    def _func_count_supports_mesh(
-        self_unused,
-        geoms_state: array_class.GeomsState,
-        geoms_info: array_class.GeomsInfo,
-        support_field_info: ti.template(),
-        support_field_static_config: ti.template(),
-        d_mesh,
-        i_g,
-    ):
-        """
-        Count the number of valid support points for a mesh in the given direction.
-        """
-        theta = ti.atan2(d_mesh[1], d_mesh[0])  # [-pi, pi]
-        phi = ti.acos(d_mesh[2])  # [0, pi]
-
-        support_res = gs.ti_int(support_field_static_config.support_res)
-        dot_max = gs.ti_float(-1e20)
-
-        ii = (theta + pi) / pi / 2 * support_res
-        jj = phi / pi * support_res
-
-        count = gs.ti_int(0)
-        for i4 in range(4):
-            i, j = gs.ti_int(0), gs.ti_int(0)
-            if i4 % 2:
-                i = gs.ti_int(ti.math.ceil(ii) % support_res)
-            else:
-                i = gs.ti_int(ti.math.floor(ii) % support_res)
-
-            if i4 // 2 > 0:
-                j = gs.ti_int(ti.math.clamp(ti.math.ceil(jj), 0, support_res - 1))
-                if j == support_res - 1:
-                    j = support_res - 2
-            else:
-                j = gs.ti_int(ti.math.clamp(ti.math.floor(jj), 0, support_res - 1))
-                if j == 0:
-                    j = 1
-
-            support_idx = gs.ti_int(support_field_info.support_cell_start[i_g] + i * support_res + j)
-            _vid = support_field_info.support_vid[support_idx]
-            pos = support_field_info.support_v[support_idx]
-            dot = pos.dot(d_mesh)
-
-            if dot > dot_max:
-                count = 1
-            elif dot == dot_max:
-                count += 1
-
-        return count
-
-    @ti.func
-    def _func_count_supports_box(
-        self_unused, geoms_state: array_class.GeomsState, geoms_info: array_class.GeomsInfo, d, i_g, i_b
-    ):
-        """
-        Count the number of valid support points for a box in the given direction.
-
-        If the direction has 1 zero component, there are 2 possible support points. If the direction has 2 zero
-        components, there are 4 possible support points.
-        """
-        g_quat = geoms_state.quat[i_g, i_b]
-        d_box = gu.ti_inv_transform_by_quat(d, g_quat)
-
-        return 2 ** (d_box == 0.0).cast(gs.ti_int).sum()
-=======
 
 @ti.kernel
 def _kernel_init_support(
@@ -656,5 +392,4 @@
     g_quat = geoms_state.quat[i_g, i_b]
     d_box = gu.ti_inv_transform_by_quat(d, g_quat)
 
-    return 2 ** (d_box == 0.0).cast(gs.ti_int).sum()
->>>>>>> b16f229f
+    return 2 ** (d_box == 0.0).cast(gs.ti_int).sum()