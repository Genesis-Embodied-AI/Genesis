import math
import os
import sys
import tempfile
import xml.etree.ElementTree as ET
from pathlib import Path

import pytest
import trimesh
import torch
import numpy as np
import mujoco

import genesis as gs
import genesis.utils.geom as gu
from genesis.utils.misc import tensor_to_array

from .utils import (
    get_hf_assets,
    assert_allclose,
    build_mujoco_sim,
    build_genesis_sim,
    init_simulators,
    check_mujoco_model_consistency,
    check_mujoco_data_consistency,
    simulate_and_check_mujoco_consistency,
)


@pytest.fixture
def xml_path(request, tmp_path, model_name):
    mjcf = request.getfixturevalue(model_name)
    xml_tree = ET.ElementTree(mjcf)
    file_name = f"{model_name}.urdf" if mjcf.tag == "robot" else f"{model_name}.xml"
    file_path = str(tmp_path / file_name)
    xml_tree.write(file_path, encoding="utf-8", xml_declaration=True)
    return file_path


@pytest.fixture(scope="session")
def box_plan():
    """Generate an MJCF model for a box on a plane."""
    mjcf = ET.Element("mujoco", model="one_box")
    ET.SubElement(mjcf, "option", timestep="0.01")
    default = ET.SubElement(mjcf, "default")
    ET.SubElement(default, "geom", contype="1", conaffinity="1", condim="3", friction="1. 0.5 0.5")
    worldbody = ET.SubElement(mjcf, "worldbody")
    ET.SubElement(worldbody, "geom", type="plane", name="floor", pos="0. 0. 0.", size="40. 40. 40.")
    box_body = ET.SubElement(worldbody, "body", name="box", pos="0. 0. 0.3")
    ET.SubElement(box_body, "geom", type="box", size="0.2 0.2 0.2", pos="0. 0. 0.")
    ET.SubElement(box_body, "joint", name="root", type="free")
    return mjcf


@pytest.fixture(scope="session")
def mimic_hinges():
    mjcf = ET.Element("mujoco", model="mimic_hinges")
    ET.SubElement(mjcf, "compiler", angle="degree")
    ET.SubElement(mjcf, "option", timestep="0.01")
    worldbody = ET.SubElement(mjcf, "worldbody")
    parent = ET.SubElement(worldbody, "body", name="parent", pos="0 0 1.0")
    child1 = ET.SubElement(parent, "body", name="child1", pos="0.5 0 0")
    ET.SubElement(child1, "geom", type="capsule", size="0.05 0.2", rgba="0.9 0.1 0.1 1")
    ET.SubElement(child1, "joint", type="hinge", name="joint1", axis="0 1 0", range="-45 45")
    child2 = ET.SubElement(parent, "body", name="child2", pos="0 0.5 0")
    ET.SubElement(child2, "geom", type="capsule", size="0.05 0.2", rgba="0.1 0.1 0.9 1")
    ET.SubElement(child2, "joint", type="hinge", name="joint2", axis="0 1 0", range="-45 45")
    equality = ET.SubElement(mjcf, "equality")
    ET.SubElement(equality, "joint", name="joint_equality", joint1="joint1", joint2="joint2")
    return mjcf


@pytest.fixture(scope="session")
def box_box():
    """Generate an MJCF model for two boxes."""
    mjcf = ET.Element("mujoco", model="one_box")
    ET.SubElement(mjcf, "option", timestep="0.01")
    default = ET.SubElement(mjcf, "default")
    ET.SubElement(default, "geom", contype="1", conaffinity="1", condim="3", friction="1. 0.5 0.5")
    worldbody = ET.SubElement(mjcf, "worldbody")
    ET.SubElement(worldbody, "geom", type="plane", name="floor", pos="0. 0. 0.", size="40. 40. 40.")
    box1_body = ET.SubElement(worldbody, "body", name="box1", pos="0. 0. 0.2")
    ET.SubElement(box1_body, "geom", type="box", size="0.2 0.2 0.2", pos="0. 0. 0.", rgba="0 1 0 0.4")
    ET.SubElement(box1_body, "joint", name="root1", type="free")
    box2_body = ET.SubElement(worldbody, "body", name="box2", pos="0. 0. 0.8")
    ET.SubElement(box2_body, "geom", type="box", size="0.2 0.2 0.2", pos="0. 0. 0.", rgba="0 0 1 0.4")
    ET.SubElement(box2_body, "joint", name="root2", type="free")
    return mjcf


@pytest.fixture
def collision_edge_cases(asset_tmp_path, mode):
    assets = {}
    for i, box_size in enumerate(((0.8, 0.8, 0.04), (0.04, 0.04, 0.005))):
        tmesh = trimesh.creation.box(extents=np.array(box_size) * 2)
        mesh_path = str(asset_tmp_path / f"box{i}.obj")
        tmesh.export(mesh_path, file_type="obj")
        assets[f"box{i}"] = mesh_path

    mjcf = ET.Element("mujoco", model="one_box")
    ET.SubElement(mjcf, "option", timestep="0.005")
    default = ET.SubElement(mjcf, "default")
    ET.SubElement(default, "geom", contype="1", conaffinity="1", condim="3", friction="1. 0.5 0.5")

    asset = ET.SubElement(mjcf, "asset")
    for name, mesh_path in assets.items():
        ET.SubElement(asset, "mesh", name=name, refpos="0 0 0", refquat="1 0 0 0", file=mesh_path)

    worldbody = ET.SubElement(mjcf, "worldbody")

    if mode == 0:
        ET.SubElement(worldbody, "geom", type="box", size="0.8 0.8 0.04", pos="0. 0. 0.", rgba="0 1 0 0.4")
        box1_body = ET.SubElement(worldbody, "body", name="box1", pos="0.0 0.0 0.7")
        ET.SubElement(box1_body, "geom", type="box", size="0.04 0.04 0.005", pos="-0.758 -0.758 0.", rgba="0 0 1 0.4")
    elif mode == 1:
        ET.SubElement(worldbody, "geom", type="box", size="0.8 0.8 0.04", pos="0. 0. 0.", rgba="0 1 0 0.4")
        box1_body = ET.SubElement(worldbody, "body", name="box1", pos="-0.758 -0.758 0.7")
        ET.SubElement(box1_body, "geom", type="box", size="0.04 0.04 0.005", pos="0. 0. 0.", rgba="0 0 1 0.4")
    elif mode == 2:
        ET.SubElement(worldbody, "geom", type="box", size="0.8 0.8 0.04", pos="0. 0. 0.", rgba="0 1 0 0.4")
        box1_body = ET.SubElement(worldbody, "body", name="box1", pos="-0.758 -0.758 1.1")
        ET.SubElement(box1_body, "geom", type="box", size="0.04 0.04 0.005", pos="0. 0. 0.", rgba="0 0 1 0.4")
    elif mode == 3:
        ET.SubElement(worldbody, "geom", type="box", size="0.8 0.8 0.04", pos="0. 0. 0.", rgba="0 1 0 0.4")
        box1_body = ET.SubElement(worldbody, "body", name="box1", pos="0.0 0.0 0.7")
        ET.SubElement(box1_body, "geom", type="mesh", mesh="box1", pos="-0.758 -0.758 0.", rgba="0 0 1 0.4")
    elif mode == 4:
        ET.SubElement(worldbody, "geom", type="mesh", mesh="box0", pos="0. 0. 0.", rgba="0 1 0 0.4")
        box1_body = ET.SubElement(worldbody, "body", name="box1", pos="0.0 0.0 0.7")
        ET.SubElement(box1_body, "geom", type="mesh", mesh="box1", pos="-0.758 -0.758 0.", rgba="0 0 1 0.4")
    elif mode == 5:
        ET.SubElement(worldbody, "geom", type="mesh", mesh="box0", pos="0. 0. 0.", rgba="0 1 0 0.4")
        box1_body = ET.SubElement(worldbody, "body", name="box1", pos="-0.758 -0.758 0.7")
        ET.SubElement(box1_body, "geom", type="mesh", mesh="box1", pos="0. 0. 0.", rgba="0 0 1 0.4")
    elif mode == 6:
        ET.SubElement(worldbody, "geom", type="mesh", mesh="box0", pos="0. 0. 0.", rgba="0 1 0 0.4")
        box1_body = ET.SubElement(worldbody, "body", name="box1", pos="-0.758 -0.758 1.1")
        ET.SubElement(box1_body, "geom", type="mesh", mesh="box1", pos="0. 0. 0.", rgba="0 0 1 0.4")
    elif mode == 7:
        ET.SubElement(worldbody, "geom", type="mesh", mesh="box1", pos=" 0.758  0.758 0.", rgba="0 1 0 0.4")
        ET.SubElement(worldbody, "geom", type="mesh", mesh="box1", pos="-0.758 -0.758 0.", rgba="0 1 0 0.4")
        ET.SubElement(worldbody, "geom", type="mesh", mesh="box1", pos=" 0.758 -0.758 0.", rgba="0 1 0 0.4")
        ET.SubElement(worldbody, "geom", type="mesh", mesh="box1", pos="-0.758  0.758 0.", rgba="0 1 0 0.4")
        box1_body = ET.SubElement(worldbody, "body", name="box1", pos="0. 0. 0.7")
        ET.SubElement(box1_body, "geom", type="mesh", mesh="box0", pos="0. 0. 0.", rgba="0 0 1 0.4")
    elif mode == 8:
        ET.SubElement(worldbody, "geom", type="mesh", mesh="box1", pos=" 0.762  0.762 0.", rgba="0 1 0 0.4")
        ET.SubElement(worldbody, "geom", type="mesh", mesh="box1", pos="-0.762 -0.762 0.", rgba="0 1 0 0.4")
        ET.SubElement(worldbody, "geom", type="mesh", mesh="box1", pos=" 0.762 -0.762 0.", rgba="0 1 0 0.4")
        ET.SubElement(worldbody, "geom", type="mesh", mesh="box1", pos="-0.762  0.762 0.", rgba="0 1 0 0.4")
        box1_body = ET.SubElement(worldbody, "body", name="box1", pos="0. 0. 0.7")
        ET.SubElement(box1_body, "geom", type="mesh", mesh="box0", pos="0. 0. 0.", rgba="0 0 1 0.4")
    else:
        raise ValueError("Invalid mode")

    ET.SubElement(box1_body, "joint", name="root", type="free")

    return mjcf


@pytest.fixture(scope="session")
def two_aligned_hinges():
    mjcf = ET.Element("mujoco", model="two_aligned_hinges")
    ET.SubElement(mjcf, "option", timestep="0.05")
    default = ET.SubElement(mjcf, "default")
    ET.SubElement(default, "geom", contype="1", conaffinity="1", condim="3")
    worldbody = ET.SubElement(mjcf, "worldbody")
    link0 = ET.SubElement(worldbody, "body", name="body0")
    ET.SubElement(link0, "geom", type="capsule", fromto="0 0 0 0.5 0 0", size="0.05")
    ET.SubElement(link0, "joint", type="hinge", name="joint0", axis="0 0 1")
    link1 = ET.SubElement(link0, "body", name="body1", pos="0.5 0 0")
    ET.SubElement(link1, "geom", type="capsule", fromto="0 0 0 0.5 0 0", size="0.05")
    ET.SubElement(link1, "joint", type="hinge", name="joint1", axis="0 0 1")
    return mjcf


def _build_chain_capsule_hinge(asset_tmp_path, enable_mesh):
    if enable_mesh:
        mesh_path = str(asset_tmp_path / "capsule.obj")
        tmesh = trimesh.creation.icosphere(radius=1.0, subdivisions=1)
        tmesh.apply_transform(np.diag([0.05, 0.05, 0.25, 1]))
        tmesh.export(mesh_path, file_type="obj")

    mjcf = ET.Element("mujoco", model="two_stick_robot")
    ET.SubElement(mjcf, "option", timestep="0.05")
    default = ET.SubElement(mjcf, "default")
    ET.SubElement(default, "geom", contype="1", conaffinity="1", condim="3")
    if enable_mesh:
        asset = ET.SubElement(mjcf, "asset")
        ET.SubElement(asset, "mesh", name="capsule", refpos="0 0 -0.25", refquat="0.707 0 -0.707 0", file=mesh_path)
    worldbody = ET.SubElement(mjcf, "worldbody")
    link0 = ET.SubElement(worldbody, "body", name="body1", pos="0.1 0.2 0.0", quat="0.707 0 0.707 0")
    if enable_mesh:
        ET.SubElement(link0, "geom", type="mesh", mesh="capsule", rgba="0 0 1 0.3")
    else:
        ET.SubElement(link0, "geom", type="capsule", fromto="0 0 0 0.5 0 0", size="0.05", rgba="0 0 1 0.3")
    link1 = ET.SubElement(link0, "body", name="body2", pos="0.5 0.2 0.0", quat="0.92388 0 0 0.38268")
    if enable_mesh:
        ET.SubElement(link1, "geom", type="mesh", mesh="capsule")
    else:
        ET.SubElement(link1, "geom", type="capsule", fromto="0 0 0 0.5 0 0", size="0.05")
    ET.SubElement(link1, "joint", type="hinge", name="joint1", axis="0 0 1", pos="0.0 0.0 0.0")
    link2 = ET.SubElement(link1, "body", name="body3", pos="0.5 0.2 0.0", quat="0.92388 0 0.38268 0.0")
    if enable_mesh:
        ET.SubElement(link2, "geom", type="mesh", mesh="capsule")
    else:
        ET.SubElement(link2, "geom", type="capsule", fromto="0 0 0 0.5 0 0", size="0.05")
    ET.SubElement(link2, "joint", type="hinge", name="joint2", axis="0 1 0")
    return mjcf


@pytest.fixture(scope="session")
def chain_capsule_hinge_mesh(asset_tmp_path):
    return _build_chain_capsule_hinge(asset_tmp_path, enable_mesh=True)


@pytest.fixture(scope="session")
def chain_capsule_hinge_capsule(asset_tmp_path):
    return _build_chain_capsule_hinge(asset_tmp_path, enable_mesh=False)


def _build_multi_pendulum(n):
    """Generate an URDF model of a multi-link pendulum with n segments."""
    urdf = ET.Element("robot", name="multi_pendulum")

    # Base link
    ET.SubElement(urdf, "link", name="base")

    parent_link = "base"
    for i in range(n):
        # Continuous joint between parent and this arm
        joint = ET.SubElement(urdf, "joint", name=f"PendulumJoint_{i}", type="continuous")
        ET.SubElement(joint, "origin", xyz="0.0 0.0 0.0", rpy="0.0 0.0 0.0")
        ET.SubElement(joint, "axis", xyz="1 0 0")
        ET.SubElement(joint, "parent", link=parent_link)
        ET.SubElement(joint, "child", link=f"PendulumArm_{i}")
        ET.SubElement(joint, "limit", effort=str(100.0 * (n - i)), velocity="30.0")

        # Arm link
        arm = ET.SubElement(urdf, "link", name=f"PendulumArm_{i}")
        visual = ET.SubElement(arm, "visual")
        ET.SubElement(visual, "origin", xyz="0.0 0.0 0.5", rpy="0.0 0.0 0.0")
        geometry = ET.SubElement(visual, "geometry")
        ET.SubElement(geometry, "box", size="0.01 0.01 1.0")
        material = ET.SubElement(visual, "material", name="")
        ET.SubElement(material, "color", rgba="0.0 0.0 1.0 1.0")
        inertial = ET.SubElement(arm, "inertial")
        ET.SubElement(inertial, "origin", xyz="0.0 0.0 0.0", rpy="0.0 0.0 0.0")
        ET.SubElement(inertial, "mass", value="0.0")
        ET.SubElement(inertial, "inertia", ixx="0.0", ixy="0.0", ixz="0.0", iyy="0.0", iyz="0.0", izz="0.0")

        # Fixed joint to the mass
        joint2 = ET.SubElement(urdf, "joint", name=f"PendulumMassJoint_{i}", type="fixed")
        ET.SubElement(joint2, "origin", xyz="0.0 0.0 1.0", rpy="0.0 0.0 0.0")
        ET.SubElement(joint2, "parent", link=f"PendulumArm_{i}")
        ET.SubElement(joint2, "child", link=f"PendulumMass_{i}")

        # Mass link
        mass = ET.SubElement(urdf, "link", name=f"PendulumMass_{i}")
        visual = ET.SubElement(mass, "visual")
        ET.SubElement(visual, "origin", xyz="0.0 0.0 0.0", rpy="0.0 0.0 0.0")
        geometry = ET.SubElement(visual, "geometry")
        ET.SubElement(geometry, "sphere", radius="0.06")
        material = ET.SubElement(visual, "material", name="")
        ET.SubElement(material, "color", rgba="0.0 0.0 1.0 1.0")
        inertial = ET.SubElement(mass, "inertial")
        ET.SubElement(inertial, "origin", xyz="0.0 0.0 0.0", rpy="0.0 0.0 0.0")
        ET.SubElement(inertial, "mass", value="1.0")
        ET.SubElement(inertial, "inertia", ixx="1e-12", ixy="0.0", ixz="0.0", iyy="1e-12", iyz="0.0", izz="1e-12")

        parent_link = f"PendulumMass_{i}"

    return urdf


@pytest.fixture(scope="session")
def pendulum(asset_tmp_path):
    return _build_multi_pendulum(n=1)


@pytest.fixture(scope="session")
def double_pendulum(asset_tmp_path):
    return _build_multi_pendulum(n=2)


@pytest.fixture(scope="session")
def double_ball_pendulum():
    mjcf = ET.Element("mujoco", model="double_ball_pendulum")

    default = ET.SubElement(mjcf, "default")
    ET.SubElement(default, "joint", armature="0.1", damping="0.5")

    worldbody = ET.SubElement(mjcf, "worldbody")
    base = ET.SubElement(worldbody, "body", name="base", pos="-0.02 0.0 0.0")
    ET.SubElement(base, "joint", name="joint1", type="ball")
    ET.SubElement(
        base, "geom", name="link1_geom", type="capsule", size="0.02", fromto="0 0 0 0 0 0.5", rgba="0.8 0.2 0.2 1.0"
    )
    link2 = ET.SubElement(base, "body", name="link2", pos="0 0 0.5")
    ET.SubElement(link2, "joint", name="joint2", type="ball")
    ET.SubElement(
        link2, "geom", name="link2_geom", type="capsule", size="0.02", fromto="0 0 0 0 0 0.3", rgba="0.2 0.8 0.2 1.0"
    )
    ee = ET.SubElement(link2, "body", name="end_effector", pos="0 0 0.3")
    ET.SubElement(ee, "geom", name="ee_geom", type="sphere", size="0.02", density="200", rgba="1.0 0.8 0.2 1.0")

    return mjcf


@pytest.mark.required
@pytest.mark.parametrize("model_name", ["box_plan"])
@pytest.mark.parametrize("gs_solver", [gs.constraint_solver.CG, gs.constraint_solver.Newton])
@pytest.mark.parametrize("gs_integrator", [gs.integrator.implicitfast, gs.integrator.Euler])
@pytest.mark.parametrize("backend", [gs.cpu])
def test_box_plane_dynamics(gs_sim, mj_sim, tol):
    cube_pos = np.array([0.0, 0.0, 0.6])
    cube_quat = np.random.rand(4)
    cube_quat /= np.linalg.norm(cube_quat)
    qpos = np.concatenate((cube_pos, cube_quat))
    qvel = np.random.rand(6) * 0.2
    simulate_and_check_mujoco_consistency(gs_sim, mj_sim, qpos, qvel, num_steps=150, tol=tol)


@pytest.mark.required
@pytest.mark.adjacent_collision(True)
@pytest.mark.parametrize("model_name", ["chain_capsule_hinge_mesh"])  # FIXME: , "chain_capsule_hinge_capsule"])
@pytest.mark.parametrize("gs_solver", [gs.constraint_solver.CG, gs.constraint_solver.Newton])
@pytest.mark.parametrize("gs_integrator", [gs.integrator.implicitfast, gs.integrator.Euler])
@pytest.mark.parametrize("gjk_collision", [True, False])
@pytest.mark.parametrize("backend", [gs.cpu])
def test_simple_kinematic_chain(gs_sim, mj_sim, tol):
    simulate_and_check_mujoco_consistency(gs_sim, mj_sim, num_steps=200, tol=tol)


# Disable Genesis multi-contact because it relies on discretized geometry unlike Mujoco
@pytest.mark.required
@pytest.mark.multi_contact(False)
@pytest.mark.parametrize("xml_path", ["xml/walker.xml"])
@pytest.mark.parametrize(
    "gs_solver",
    [
        gs.constraint_solver.CG,
        # gs.constraint_solver.Newton,  # FIXME: This test is not passing because collision detection is too sensitive
    ],
)
@pytest.mark.parametrize("gs_integrator", [gs.integrator.implicitfast, gs.integrator.Euler])
@pytest.mark.parametrize("gjk_collision", [True, False])
@pytest.mark.parametrize("backend", [gs.cpu])
def test_walker(gs_sim, mj_sim, gjk_collision, tol):
    # Force numpy seed because this test is very sensitive to the initial condition
    np.random.seed(0)
    (gs_robot,) = gs_sim.entities
    qpos = np.zeros((gs_robot.n_qs,))
    qpos[2] += 0.5
    qvel = np.random.rand(gs_robot.n_dofs) * 0.2

    # Cannot simulate any longer because collision detection is very sensitive
    simulate_and_check_mujoco_consistency(gs_sim, mj_sim, qpos, qvel, num_steps=90, tol=tol)


@pytest.mark.parametrize("model_name", ["mimic_hinges"])
@pytest.mark.parametrize("gs_solver", [gs.constraint_solver.CG, gs.constraint_solver.Newton])
@pytest.mark.parametrize("gs_integrator", [gs.integrator.implicitfast, gs.integrator.Euler])
@pytest.mark.parametrize("backend", [gs.cpu])
def test_equality_joint(gs_sim, mj_sim, gs_solver):
    # there is an equality constraint
    assert gs_sim.rigid_solver.n_equalities == 1

    qpos = np.array((0.0, -1.0))
    qvel = np.array((1.0, -0.3))
    # Note that it is impossible to be more accurate than this because of the inherent stiffness of the problem.
    tol = 2e-8 if gs_solver == gs.constraint_solver.Newton else 1e-8
    simulate_and_check_mujoco_consistency(gs_sim, mj_sim, qpos, qvel, num_steps=300, tol=tol)

    # check if the two joints are equal
    gs_qpos = gs_sim.rigid_solver.qpos.to_numpy()[:, 0]
    assert_allclose(gs_qpos[0], gs_qpos[1], tol=tol)


@pytest.mark.parametrize("xml_path", ["xml/four_bar_linkage_weld.xml"])
@pytest.mark.parametrize("gs_solver", [gs.constraint_solver.CG, gs.constraint_solver.Newton])
@pytest.mark.parametrize("gs_integrator", [gs.integrator.implicitfast, gs.integrator.Euler])
@pytest.mark.parametrize("backend", [gs.cpu])
def test_equality_weld(gs_sim, mj_sim, gs_solver):
    # Must disable self-collision caused by closing the kinematic chain (adjacent link filtering is not enough)
    gs_sim.rigid_solver._enable_collision = False
    mj_sim.model.opt.disableflags |= mujoco.mjtDisableBit.mjDSBL_CONTACT

    # Must increase sol params to improve numerical stability
    sol_params = gu.default_solver_params()
    sol_params[0] = 0.02
    for entity in gs_sim.entities:
        for equality in entity.equalities:
            equality.set_sol_params(sol_params)
    mj_sim.model.eq_solref[:, 0] = sol_params[0]

    assert gs_sim.rigid_solver.n_equalities == 1
    np.random.seed(0)
    qpos = np.random.rand(gs_sim.rigid_solver.n_qs) * 0.1

    # Note that it is impossible to be more accurate than this because of the inherent stiffness of the problem.
    # The pose difference between Mujoco and Genesis (resulting from using quaternion instead of rotation matrices to
    # apply transform internally) is about 1e-15. This is fine and not surprising as it is consistent with machine
    # precision. These rounding errors are then amplified by 1e8 when computing the forces resulting from the kinematic
    # constraints. The constraints could be made softer by changing its impede parameters.
    tol = 1e-7 if gs_solver == gs.constraint_solver.Newton else 2e-5
    simulate_and_check_mujoco_consistency(gs_sim, mj_sim, qpos, num_steps=300, tol=tol)


@pytest.mark.required
@pytest.mark.parametrize("xml_path", ["xml/one_ball_joint.xml"])
@pytest.mark.parametrize("gs_solver", [gs.constraint_solver.CG, gs.constraint_solver.Newton])
@pytest.mark.parametrize("gs_integrator", [gs.integrator.implicitfast, gs.integrator.Euler])
@pytest.mark.parametrize("backend", [gs.cpu])
def test_one_ball_joint(gs_sim, mj_sim, tol):
    # FIXME: Mujoco is detecting collision for some reason...
    mj_sim.model.opt.disableflags |= mujoco.mjtDisableBit.mjDSBL_CONTACT

    simulate_and_check_mujoco_consistency(gs_sim, mj_sim, num_steps=600, tol=tol)


@pytest.mark.required
@pytest.mark.parametrize("xml_path", ["xml/rope_ball.xml", "xml/rope_hinge.xml"])
@pytest.mark.parametrize("gs_solver", [gs.constraint_solver.CG, gs.constraint_solver.Newton])
@pytest.mark.parametrize("gs_integrator", [gs.integrator.implicitfast, gs.integrator.Euler])
@pytest.mark.parametrize("gjk_collision", [True, False])
@pytest.mark.parametrize("backend", [gs.cpu])
def test_rope_ball(gs_sim, mj_sim, gs_solver, tol):
    # Make sure it is possible to set the configuration vector without failure
    gs_sim.rigid_solver.set_dofs_position(gs_sim.rigid_solver.get_dofs_position())

    check_mujoco_model_consistency(gs_sim, mj_sim, tol=tol)
    simulate_and_check_mujoco_consistency(gs_sim, mj_sim, num_steps=300, tol=5e-9)


@pytest.mark.required
@pytest.mark.multi_contact(False)
@pytest.mark.parametrize("gs_solver", [gs.constraint_solver.CG])
@pytest.mark.parametrize("gs_integrator", [gs.integrator.implicitfast])
@pytest.mark.parametrize("gjk_collision", [True, False])
@pytest.mark.parametrize("backend", [gs.cpu])
def test_urdf_rope(
    gs_solver,
    gs_integrator,
    merge_fixed_links,
    multi_contact,
    mujoco_compatibility,
    adjacent_collision,
    gjk_collision,
    dof_damping,
    show_viewer,
):
    asset_path = get_hf_assets(pattern="linear_deformable.urdf")
    xml_path = os.path.join(asset_path, "linear_deformable.urdf")

    mj_sim = build_mujoco_sim(
        xml_path,
        gs_solver,
        gs_integrator,
        merge_fixed_links,
        multi_contact,
        adjacent_collision,
        dof_damping,
        gjk_collision,
    )
    gs_sim = build_genesis_sim(
        xml_path,
        gs_solver,
        gs_integrator,
        merge_fixed_links,
        multi_contact,
        mujoco_compatibility,
        adjacent_collision,
        gjk_collision,
        show_viewer,
        mj_sim,
    )

    # Must increase sol params to improve numerical stability
    sol_params = gu.default_solver_params()
    sol_params[0] = 0.02
    gs_sim.rigid_solver.set_global_sol_params(sol_params)
    mj_sim.model.jnt_solref[:, 0] = sol_params[0]
    mj_sim.model.geom_solref[:, 0] = sol_params[0]
    mj_sim.model.eq_solref[:, 0] = sol_params[0]

    # FIXME: Tolerance must be very large due to small masses and compounding of errors over long kinematic chains
    simulate_and_check_mujoco_consistency(gs_sim, mj_sim, num_steps=300, tol=5e-5)


@pytest.mark.mujoco_compatibility(True)
@pytest.mark.multi_contact(False)  # FIXME: Mujoco has errors with multi-contact, so this test is disabled
@pytest.mark.parametrize("xml_path", ["xml/tet_tet.xml", "xml/tet_ball.xml", "xml/tet_capsule.xml"])
@pytest.mark.parametrize("gs_solver", [gs.constraint_solver.CG, gs.constraint_solver.Newton])
@pytest.mark.parametrize("gs_integrator", [gs.integrator.implicitfast, gs.integrator.Euler])
@pytest.mark.parametrize("gjk_collision", [True])
@pytest.mark.parametrize("backend", [gs.cpu])
def test_tet_primitive_shapes(gs_sim, mj_sim, gs_solver, xml_path, tol):
    # Make sure it is possible to set the configuration vector without failure
    gs_sim.rigid_solver.set_dofs_position(gs_sim.rigid_solver.get_dofs_position())

    check_mujoco_model_consistency(gs_sim, mj_sim, tol=tol)
    # FIXME: Because of very small numerical error, error could be this large even if there is no logical error
    tol = 1e-6 if xml_path == "xml/tet_tet.xml" else 2e-8
    simulate_and_check_mujoco_consistency(gs_sim, mj_sim, num_steps=1000, tol=tol)


@pytest.mark.required
@pytest.mark.parametrize("model_name", ["two_aligned_hinges"])
@pytest.mark.parametrize("gs_solver", [gs.constraint_solver.CG])
@pytest.mark.parametrize("gs_integrator", [gs.integrator.Euler])
def test_link_velocity(gs_sim, tol):
    # Check the velocity for a few "easy" special cases
    init_simulators(gs_sim, qvel=np.array([0.0, 1.0]))
    assert_allclose(gs_sim.rigid_solver.links_state.cd_vel.to_numpy(), 0, tol=tol)

    init_simulators(gs_sim, qvel=np.array([1.0, 0.0]))
    cvel_0, cvel_1 = gs_sim.rigid_solver.links_state.cd_vel.to_numpy()[:, 0]
    assert_allclose(cvel_0, np.array([0.0, 0.5, 0.0]), tol=tol)
    assert_allclose(cvel_1, np.array([0.0, 0.5, 0.0]), tol=tol)

    init_simulators(gs_sim, qpos=np.array([0.0, np.pi / 2.0]), qvel=np.array([0.0, 1.2]))
    COM = gs_sim.rigid_solver.links_state[0, 0].COM
    assert_allclose(COM, np.array([0.375, 0.125, 0.0]), tol=tol)
    xanchor = gs_sim.rigid_solver.joints_state[1, 0].xanchor
    assert_allclose(xanchor, np.array([0.5, 0.0, 0.0]), tol=tol)
    cvel_0, cvel_1 = gs_sim.rigid_solver.links_state.cd_vel.to_numpy()[:, 0]
    assert_allclose(cvel_0, 0, tol=tol)
    assert_allclose(cvel_1, np.array([-1.2 * (0.125 - 0.0), 1.2 * (0.375 - 0.5), 0.0]), tol=tol)

    # Check that the velocity is valid for a random configuration
    init_simulators(gs_sim, qpos=np.array([-0.7, 0.2]), qvel=np.array([3.0, 13.0]))
    xanchor = gs_sim.rigid_solver.joints_state[1, 0].xanchor
    theta_0, theta_1 = gs_sim.rigid_solver.qpos.to_numpy()[:, 0]
    assert_allclose(xanchor[0], 0.5 * np.cos(theta_0), tol=tol)
    assert_allclose(xanchor[1], 0.5 * np.sin(theta_0), tol=tol)
    COM = gs_sim.rigid_solver.links_state[0, 0].COM
    COM_0 = np.array([0.25 * np.cos(theta_0), 0.25 * np.sin(theta_0), 0.0])
    COM_1 = np.array(
        [
            0.5 * np.cos(theta_0) + 0.25 * np.cos(theta_0 + theta_1),
            0.5 * np.sin(theta_0) + 0.25 * np.sin(theta_0 + theta_1),
            0.0,
        ]
    )
    assert_allclose(COM, 0.5 * (COM_0 + COM_1), tol=tol)

    cvel_0, cvel_1 = gs_sim.rigid_solver.links_state.cd_vel.to_numpy()[:, 0]
    omega_0, omega_1 = gs_sim.rigid_solver.links_state.cd_ang.to_numpy()[:, 0, 2]
    assert_allclose(omega_0, 3.0, tol=tol)
    assert_allclose(omega_1 - omega_0, 13.0, tol=tol)
    cvel_0_ = omega_0 * np.array([-COM[1], COM[0], 0.0])
    assert_allclose(cvel_0, cvel_0_, tol=tol)
    cvel_1_ = cvel_0 + (omega_1 - omega_0) * np.array([xanchor[1] - COM[1], COM[0] - xanchor[0], 0.0])
    assert_allclose(cvel_1, cvel_1_, tol=tol)

    xpos_0, xpos_1 = gs_sim.rigid_solver.links_state.pos.to_numpy()[:, 0]
    assert_allclose(xpos_0, 0.0, tol=tol)
    assert_allclose(xpos_1, xanchor, tol=tol)
    xvel_0, xvel_1 = gs_sim.rigid_solver.get_links_vel()
    assert_allclose(xvel_0, 0.0, tol=tol)
    xvel_1_ = omega_0 * np.array([-xpos_1[1], xpos_1[0], 0.0])
    assert_allclose(xvel_1, xvel_1_, tol=tol)
    civel_0, civel_1 = gs_sim.rigid_solver.get_links_vel(ref="link_com")
    civel_0_ = omega_0 * np.array([-COM_0[1], COM_0[0], 0.0])
    assert_allclose(civel_0, civel_0_, tol=tol)
    civel_1_ = omega_0 * np.array([-COM_1[1], COM_1[0], 0.0]) + (omega_1 - omega_0) * np.array(
        [xanchor[1] - COM_1[1], COM_1[0] - xanchor[0], 0.0]
    )
    assert_allclose(civel_1, civel_1_, tol=tol)


@pytest.mark.required
@pytest.mark.merge_fixed_links(False)
@pytest.mark.parametrize("model_name", ["pendulum"])
@pytest.mark.parametrize("gs_solver", [gs.constraint_solver.CG])
@pytest.mark.parametrize("gs_integrator", [gs.integrator.Euler])
def test_pendulum_links_acc(gs_sim, tol):
    pendulum = gs_sim.entities[0]
    g = gs_sim.rigid_solver._gravity.to_numpy()[2]

    # Make sure that the linear and angular acceleration matches expectation
    theta = np.random.rand()
    theta_dot = np.random.rand()
    pendulum.set_qpos([theta])
    pendulum.set_dofs_velocity([theta_dot])
    for _ in range(100):
        # Backup state before integration
        theta = float(gs_sim.rigid_solver.qpos.to_numpy())
        theta_dot = float(gs_sim.rigid_solver.dofs_state.vel.to_numpy())

        # Run one simulation step
        gs_sim.scene.step()

        # Angular acceleration:
        # * acc_ang_x = - sin(theta) * g
        acc_ang = gs_sim.rigid_solver.get_links_acc_ang()
        assert_allclose(acc_ang[0], 0, tol=tol)
        assert_allclose(acc_ang[2], np.array([-np.sin(theta) * g, 0.0, 0.0]), tol=tol)
        # Linear spatial acceleration:
        # * acc_spatial_lin_y = sin(theta) * g
        acc_spatial_lin_world = gs_sim.rigid_solver.links_state.cacc_lin.to_numpy()
        assert_allclose(acc_spatial_lin_world[0], 0, tol=tol)
        R = np.array(
            [
                [1.0, 0.0, 0.0],
                [0.0, np.cos(theta), np.sin(theta)],
                [0.0, -np.sin(theta), np.cos(theta)],
            ]
        )
        acc_spatial_lin_local = R @ acc_spatial_lin_world[2, 0]
        assert_allclose(acc_spatial_lin_local, np.array([0.0, np.sin(theta) * g, 0.0]), tol=tol)
        # Linear true acceleration:
        # * acc_classical_lin_y = sin(theta) * g (tangential angular acceleration effect)
        # * acc_classical_lin_z = - theta_dot ** 2  (radial centripedal effect)
        acc_classical_lin_world = gs_sim.rigid_solver.get_links_acc(mimick_imu=False).cpu()
        assert_allclose(acc_classical_lin_world[0], 0, tol=tol)
        acc_classical_lin_local = R @ acc_classical_lin_world[2].numpy()
        assert_allclose(acc_classical_lin_local, np.array([0.0, np.sin(theta) * g, -(theta_dot**2)]), tol=tol)
        # IMU accelerometer data:
        # * acc_classical_lin_z = - theta_dot ** 2 - cos(theta) * g
        acc_imu = gs_sim.rigid_solver.get_links_acc(mimick_imu=True)[2]
        assert_allclose(acc_imu, np.array([0.0, 0.0, -(theta_dot**2) - np.cos(theta) * g]), tol=tol)

    # Hold the pendulum straight using PD controller and check again
    pendulum.set_dofs_kp([4000.0])
    pendulum.set_dofs_kv([100.0])
    pendulum.control_dofs_position([0.5 * np.pi])
    for _ in range(400):
        gs_sim.scene.step()
    acc_classical_lin_world = gs_sim.rigid_solver.get_links_acc(mimick_imu=False)
    assert_allclose(acc_classical_lin_world, 0, tol=tol)


@pytest.mark.required
@pytest.mark.merge_fixed_links(False)
@pytest.mark.parametrize("model_name", ["double_pendulum"])
@pytest.mark.parametrize("gs_solver", [gs.constraint_solver.CG])
@pytest.mark.parametrize("gs_integrator", [gs.integrator.Euler])
def test_double_pendulum_links_acc(gs_sim, tol):
    robot = gs_sim.entities[0]

    # Make sure that the linear and angular acceleration matches expectation
    qpos = np.random.rand(2)
    qvel = np.random.rand(2)
    robot.set_qpos(qpos)
    robot.set_dofs_velocity(qvel)
    for _ in range(100):
        # Backup state before integration
        theta = gs_sim.rigid_solver.qpos.to_numpy()[:, 0]
        theta_dot = gs_sim.rigid_solver.dofs_state.vel.to_numpy()[:, 0]

        # Run one simulation step
        gs_sim.scene.step()

        # Backup acceleration before integration
        theta_ddot = gs_sim.rigid_solver.dofs_state.acc.to_numpy()[:, 0]

        # Angular acceleration
        acc_ang = tensor_to_array(gs_sim.rigid_solver.get_links_acc_ang())
        assert_allclose(acc_ang[0], 0, tol=tol)
        assert_allclose(acc_ang[1], [theta_ddot[0], 0.0, 0.0], tol=tol)
        assert_allclose(acc_ang[-1], [theta_ddot[0] + theta_ddot[1], 0.0, 0.0], tol=tol)

        # Linear spatial acceleration
        cacc_spatial_lin_world = gs_sim.rigid_solver.links_state.cacc_lin.to_numpy()[[0, 2, 4], 0]
        com = gs_sim.rigid_solver.links_state.COM.to_numpy()[-1, 0]
        pos = gs_sim.rigid_solver.links_state.pos.to_numpy()[[0, 2, 4], 0]
        assert_allclose(cacc_spatial_lin_world[1], np.cross(acc_ang[2], com), tol=tol)
        acc_spatial_lin_world = cacc_spatial_lin_world + np.cross(acc_ang[[0, 2, 4]], pos - com)
        assert_allclose(acc_spatial_lin_world[0], 0, tol=tol)
        theta_world = theta.cumsum()
        R = np.array(
            [
                [np.ones_like(theta), np.zeros_like(theta), np.zeros_like(theta)],
                [np.zeros_like(theta), np.cos(theta_world), np.sin(theta_world)],
                [np.zeros_like(theta), -np.sin(theta_world), np.cos(theta_world)],
            ]
        )
        acc_spatial_lin_local = np.matmul(np.moveaxis(R, 2, 0), acc_spatial_lin_world[1:, :, None])[..., 0]
        assert_allclose(acc_spatial_lin_local[0], np.array([0.0, -theta_ddot[0], 0.0]), tol=tol)
        assert_allclose(
            acc_spatial_lin_local[1],
            R[..., 1] @ (R[..., 0].T @ np.array([0.0, -theta_ddot[0], theta_dot[0] * theta_dot[1]]))
            + np.array([0.0, -theta_ddot.sum(), 0.0]),
            tol=tol,
        )

        # Linear true acceleration
        acc_classical_lin_world = tensor_to_array(gs_sim.rigid_solver.get_links_acc(mimick_imu=False)[[0, 2, 4]])
        assert_allclose(acc_classical_lin_world[0], 0, tol=tol)
        acc_classical_lin_local = np.matmul(np.moveaxis(R, 2, 0), acc_classical_lin_world[1:, :, None])[..., 0]
        assert_allclose(acc_classical_lin_local[0], np.array([0.0, -theta_ddot[0], -theta_dot[0] ** 2]), tol=tol)
        assert_allclose(
            acc_classical_lin_local[1],
            R[..., 1] @ acc_classical_lin_world[1] + np.array([0.0, -theta_ddot.sum(), -theta_dot.sum() ** 2]),
            tol=tol,
        )

    # Hold the double pendulum straight using PD controller and check again
    robot.set_dofs_kp([6000.0, 4000.0])
    robot.set_dofs_kv([200.0, 150.0])
    robot.control_dofs_position([0.5 * np.pi, 0.0])
    for _ in range(900):
        gs_sim.scene.step()
    acc_classical_lin_world = gs_sim.rigid_solver.get_links_acc(mimick_imu=False)
    assert_allclose(acc_classical_lin_world, 0, tol=tol)


@pytest.mark.parametrize("model_name", ["box_box"])
@pytest.mark.parametrize("gs_solver", [gs.constraint_solver.CG, gs.constraint_solver.Newton])
@pytest.mark.parametrize("gs_integrator", [gs.integrator.implicitfast, gs.integrator.Euler])
@pytest.mark.parametrize("backend", [gs.cpu, gs.gpu])
def test_box_box_dynamics(gs_sim):
    (gs_robot,) = gs_sim.entities
    for _ in range(20):
        cube1_pos = np.array([0.0, 0.0, 0.2])
        cube1_quat = np.array([1.0, 0.0, 0.0, 0.0])
        cube2_pos = np.array([0.0, 0.0, 0.65 + 0.1 * np.random.rand()])
        cube2_quat = gu.xyz_to_quat(
            np.array([*(0.15 * np.random.rand(2)), np.pi * np.random.rand()]),
        )
        init_simulators(gs_sim, qpos=np.concatenate((cube1_pos, cube1_quat, cube2_pos, cube2_quat)))
        for i in range(110):
            gs_sim.scene.step()
            if i > 100:
                qvel = gs_robot.get_dofs_velocity()
                assert_allclose(qvel, 0, atol=1e-2)

        qpos = gs_robot.get_dofs_position()
        assert_allclose(qpos[8], 0.6, atol=2e-3)


@pytest.mark.parametrize(
    "box_box_detection, gjk_collision, dynamics",
    [
        (True, False, False),
        (False, False, False),
        (False, False, True),
        (False, True, False),
    ],
)
@pytest.mark.parametrize("backend", [gs.cpu])  # TODO: Cannot afford GPU test for this one
def test_many_boxes_dynamics(box_box_detection, gjk_collision, dynamics, show_viewer):
    scene = gs.Scene(
        rigid_options=gs.options.RigidOptions(
            dt=0.01,
            box_box_detection=box_box_detection,
            max_collision_pairs=1000,
            use_gjk_collision=gjk_collision,
        ),
        viewer_options=gs.options.ViewerOptions(
            camera_pos=(10, 10, 10),
            camera_lookat=(0.0, 0.0, 0.0),
            camera_fov=40,
        ),
        show_viewer=show_viewer,
    )
    plane = scene.add_entity(
        gs.morphs.Plane(),
    )
    for n in range(5**3):
        i, j, k = int(n / 25), int(n / 5) % 5, n % 5
        scene.add_entity(
            gs.morphs.Box(
                pos=(i * 1.01, j * 1.01, k * 1.01 + 0.5),
                size=(1.0, 1.0, 1.0),
            ),
            surface=gs.surfaces.Default(
                color=(*np.random.rand(3), 0.7),
            ),
        )
    scene.build()

    if dynamics:
        for entity in scene.entities[1:]:
            entity.set_dofs_velocity(4.0 * np.random.rand(6))
    num_steps = 650 if dynamics else 150
    for i in range(num_steps):
        scene.step()
        if i > num_steps - 50:
            qvel = scene.rigid_solver.get_dofs_velocity().reshape((6, -1))
            # Checking the average velocity because is always one cube moving depending on the machine.
            assert_allclose(torch.linalg.norm(qvel, dim=0).mean(), 0, atol=0.05)

    for n, entity in enumerate(scene.entities[1:]):
        i, j, k = int(n / 25), int(n / 5) % 5, n % 5
        qpos = entity.get_dofs_position()
        if dynamics:
            assert qpos[:2].norm() < 20.0
            assert qpos[2] < 5.0
        else:
            qpos0 = np.array((i * 1.01, j * 1.01, k * 1.01 + 0.5))
            assert_allclose(qpos[:3], qpos0, atol=0.05)
            assert_allclose(qpos[3:], 0, atol=0.03)


@pytest.mark.required
@pytest.mark.parametrize("xml_path", ["xml/franka_emika_panda/panda.xml"])
@pytest.mark.parametrize("gs_solver", [gs.constraint_solver.CG])
@pytest.mark.parametrize("gs_integrator", [gs.integrator.Euler])
@pytest.mark.parametrize("backend", [gs.cpu, gs.gpu])
def test_robot_kinematics(gs_sim, mj_sim, tol):
    # Disable all constraints and actuation
    mj_sim.model.opt.disableflags |= mujoco.mjtDisableBit.mjDSBL_CONSTRAINT
    mj_sim.model.opt.disableflags |= mujoco.mjtDisableBit.mjDSBL_ACTUATION
    gs_sim.rigid_solver.dofs_state.ctrl_mode.fill(gs.CTRL_MODE.FORCE)
    gs_sim.rigid_solver._enable_collision = False
    gs_sim.rigid_solver._enable_joint_limit = False
    gs_sim.rigid_solver._disable_constraint = True

    check_mujoco_model_consistency(gs_sim, mj_sim, tol=tol)

    (gs_robot,) = gs_sim.entities
    dof_bounds = gs_sim.rigid_solver.dofs_info.limit.to_numpy()
    for _ in range(100):
        qpos = dof_bounds[:, 0] + (dof_bounds[:, 1] - dof_bounds[:, 0]) * np.random.rand(gs_robot.n_qs)
        init_simulators(gs_sim, mj_sim, qpos)
        check_mujoco_data_consistency(gs_sim, mj_sim, tol=tol)


@pytest.mark.required
def test_robot_scaling(show_viewer, tol):
    mass = None
    links_pos = None
    for scale in (0.5, 1.0, 2.0):
        scene = gs.Scene(
            sim_options=gs.options.SimOptions(
                gravity=(0, 0, -10.0),
            ),
            show_viewer=show_viewer,
            show_FPS=False,
        )
        robot = scene.add_entity(
            gs.morphs.MJCF(
                file="xml/franka_emika_panda/panda.xml",
                scale=scale,
            ),
        )
        scene.build()

        mass_ = robot.get_mass() / scale**3
        if mass is None:
            mass = mass_
        assert_allclose(mass, mass_, tol=tol)

        dofs_lower_bound, dofs_upper_bound = robot.get_dofs_limit()
        qpos = dofs_lower_bound
        robot.set_dofs_position(qpos)

        links_pos_ = robot.get_links_pos() / scale
        if links_pos is None:
            links_pos = links_pos_
        assert_allclose(links_pos, links_pos_, tol=tol)

        scene.step()
        qf_passive = scene.rigid_solver.dofs_state.qf_passive.to_numpy()
        assert_allclose(qf_passive, 0, tol=tol)


@pytest.mark.required
def test_info_batching(tol):
    scene = gs.Scene(
        rigid_options=gs.options.RigidOptions(
            batch_dofs_info=True,
            batch_joints_info=True,
            batch_links_info=True,
        ),
        show_viewer=False,
        show_FPS=False,
    )
    plane = scene.add_entity(
        gs.morphs.Plane(),
    )
    robot = scene.add_entity(
        gs.morphs.MJCF(file="xml/franka_emika_panda/panda.xml"),
    )
    scene.build(n_envs=2)

    scene.step()
    qposs = robot.get_qpos()
    assert_allclose(qposs[0], qposs[1], tol=tol)


@pytest.mark.required
@pytest.mark.skipif(sys.platform == "darwin", reason="Segfault inside 'shadow_mapping_pass' on MacOS VM.")
@pytest.mark.xfail(reason="This test is not passing on all platforms for now.")
def test_batched_offscreen_rendering(show_viewer, tol):
    scene = gs.Scene(
        vis_options=gs.options.VisOptions(
            # rendered_envs_idx=(0, 1, 2),
            env_separate_rigid=False,
        ),
        show_viewer=show_viewer,
        show_FPS=False,
    )
    plane = scene.add_entity(
        morph=gs.morphs.Plane(),
        surface=gs.surfaces.Aluminium(
            ior=10.0,
        ),
    )
    scene.add_entity(
        morph=gs.morphs.Mesh(
            file="meshes/sphere.obj",
            scale=0.1,
            pos=(-0.2, -0.8, 0.2),
            fixed=True,
        ),
        surface=gs.surfaces.Rough(
            diffuse_texture=gs.textures.ColorTexture(
                color=(1.0, 0.5, 0.5),
            ),
        ),
    )
    scene.add_entity(
        morph=gs.morphs.Mesh(
            file="meshes/sphere.obj",
            scale=0.1,
            pos=(-0.2, -0.5, 0.2),
            fixed=True,
        ),
        surface=gs.surfaces.Rough(
            color=(1.0, 1.0, 1.0),
        ),
    )
    scene.add_entity(
        morph=gs.morphs.Mesh(
            file="meshes/sphere.obj",
            scale=0.1,
            pos=(-0.2, -0.2, 0.2),
            fixed=True,
        ),
        surface=gs.surfaces.Smooth(
            color=(0.6, 0.8, 1.0),
        ),
    )
    scene.add_entity(
        morph=gs.morphs.Mesh(
            file="meshes/sphere.obj",
            scale=0.1,
            pos=(-0.2, 0.2, 0.2),
            fixed=True,
        ),
        surface=gs.surfaces.Iron(
            color=(1.0, 1.0, 1.0),
        ),
    )
    scene.add_entity(
        morph=gs.morphs.Mesh(
            file="meshes/sphere.obj",
            scale=0.1,
            pos=(-0.2, 0.5, 0.2),
            fixed=True,
        ),
        surface=gs.surfaces.Gold(
            color=(1.0, 1.0, 1.0),
        ),
    )
    scene.add_entity(
        morph=gs.morphs.Mesh(
            file="meshes/sphere.obj",
            scale=0.1,
            pos=(-0.2, 0.8, 0.2),
            fixed=True,
        ),
        surface=gs.surfaces.Glass(
            color=(1.0, 1.0, 1.0),
        ),
    )
    scene.add_entity(
        morph=gs.morphs.Mesh(
            file="meshes/sphere.obj",
            scale=0.1,
            pos=(0.2, -0.8, 0.2),
            fixed=True,
        ),
        surface=gs.surfaces.Smooth(
            color=(1.0, 1.0, 1.0, 0.5),
        ),
    )
    scene.add_entity(
        morph=gs.morphs.Mesh(
            file="meshes/wooden_sphere_OBJ/wooden_sphere.obj",
            scale=0.025,
            pos=(0.2, -0.5, 0.2),
            fixed=True,
        ),
    )
    scene.add_entity(
        morph=gs.morphs.Mesh(
            file="meshes/wooden_sphere_OBJ/wooden_sphere.obj",
            scale=0.025,
            pos=(0.2, -0.2, 0.2),
            fixed=True,
        ),
        surface=gs.surfaces.Rough(
            diffuse_texture=gs.textures.ImageTexture(
                image_path="textures/checker.png",
            )
        ),
    )
    robot = scene.add_entity(
        gs.morphs.MJCF(file="xml/franka_emika_panda/panda.xml"),
    )
    cam = scene.add_camera(
        pos=(0.9, 0.0, 0.4),
        lookat=(0.0, 0.0, 0.4),
        res=(500, 500),
        fov=60,
        spp=512,
        GUI=False,
    )
    scene.build(n_envs=3, env_spacing=(2.0, 2.0))

    for _ in range(10):
        dofs_lower_bound, dofs_upper_bound = robot.get_dofs_limit()
        qpos = dofs_lower_bound + (dofs_upper_bound - dofs_lower_bound) * torch.rand(robot.n_qs)

        steps_rgb_arrays = []
        for _ in range(2):
            scene.step()

            robots_rgb_arrays = []
            robot.set_qpos(torch.tile(qpos, (3, 1)))
            scene.visualizer.update()
            for i in range(3):
                pos_i = scene.envs_offset[i] + np.array([0.9, 0.0, 0.4])
                lookat_i = scene.envs_offset[i] + np.array([0.0, 0.0, 0.4])
                cam.set_pose(pos=pos_i, lookat=lookat_i)
                rgb_array, *_ = cam.render()
                assert np.std(rgb_array) > 10.0
                robots_rgb_arrays.append(rgb_array)

            steps_rgb_arrays.append(robots_rgb_arrays)

        for i in range(3):
            assert_allclose(steps_rgb_arrays[0][i], steps_rgb_arrays[1][i], tol=tol)


@pytest.mark.required
@pytest.mark.parametrize("backend", [gs.cpu])
def test_pd_control(show_viewer):
    scene = gs.Scene(
        sim_options=gs.options.SimOptions(
            substeps=1,  # This is essential to be able to emulate native PD control
        ),
        rigid_options=gs.options.RigidOptions(
            batch_dofs_info=True,
            enable_self_collision=False,
            integrator=gs.integrator.approximate_implicitfast,
        ),
        # vis_options=gs.options.VisOptions(
        #     rendered_envs_idx=(1,),
        # ),
        show_viewer=show_viewer,
        show_FPS=False,
    )
    robot = scene.add_entity(
        gs.morphs.MJCF(
            file="xml/franka_emika_panda/panda.xml",
        ),
    )
    scene.build(n_envs=2)

    MOTORS_POS_TARGET = torch.tensor(
        [0.6900, -0.1100, -0.7200, -2.7300, -0.1500, 2.6400, 0.8900, 0.0400, 0.0400],
        dtype=gs.tc_float,
        device=gs.device,
    )
    MOTORS_KP = torch.tensor(
        [4500.0, 4500.0, 3500.0, 3500.0, 2000.0, 2000.0, 2000.0, 100.0, 100.0],
        dtype=gs.tc_float,
        device=gs.device,
    )
    MOTORS_KD = torch.tensor(
        [450.0, 450.0, 350.0, 350.0, 200.0, 200.0, 200.0, 10.0, 10.0],
        dtype=gs.tc_float,
        device=gs.device,
    )

    robot.set_dofs_kp(MOTORS_KP, envs_idx=0)
    robot.set_dofs_kv(MOTORS_KD, envs_idx=0)
    robot.control_dofs_position(MOTORS_POS_TARGET, envs_idx=0)

    # Must update DoF armature to emulate implicit damping for force control.
    # This is equivalent to the first-order correction term involved in implicit integration scheme,
    # in the particular case where `approximate_implicitfast` integrator is used.
    robot.set_dofs_armature(robot.get_dofs_armature(envs_idx=1) + MOTORS_KD * scene.sim._substep_dt, envs_idx=1)

    for i in range(1000):
        dofs_pos = robot.get_qpos(envs_idx=1)
        dofs_vel = robot.get_dofs_velocity(envs_idx=1)
        dofs_torque = MOTORS_KP * (MOTORS_POS_TARGET - dofs_pos) - MOTORS_KD * dofs_vel
        robot.control_dofs_force(dofs_torque, envs_idx=1)
        scene.step()
        qf_applied = scene.rigid_solver.dofs_state.qf_applied.to_torch(device="cpu").T
        # dofs_torque = robot.get_dofs_control_force().cpu()
        assert_allclose(qf_applied[0], qf_applied[1], tol=1e-6)


@pytest.mark.required
@pytest.mark.parametrize("relative", [False, True])
def test_set_root_pose(relative, show_viewer, tol):
    ROBOT_POS_ZERO = (0.0, 0.4, 0.1)
    ROBOT_EULER_ZERO = (0.0, 0.0, 90.0)
    CUBE_POS_ZERO = (0.65, 0.0, 0.02)
    CUBE_EULER_ZERO = (0.0, 90.0, 0.0)

    scene = gs.Scene(
        show_viewer=show_viewer,
        show_FPS=False,
    )
    robot = scene.add_entity(
        gs.morphs.MJCF(
            file="xml/franka_emika_panda/panda.xml",
            pos=ROBOT_POS_ZERO,
            euler=ROBOT_EULER_ZERO,
        ),
    )
    cube = scene.add_entity(
        gs.morphs.Box(
            size=(0.04, 0.04, 0.04),
            pos=CUBE_POS_ZERO,
            euler=CUBE_EULER_ZERO,
        ),
    )
    scene.build()

    for _ in range(2):
        scene.reset()

        for entity, pos_zero, euler_zero in (
            (robot, ROBOT_POS_ZERO, ROBOT_EULER_ZERO),
            (cube, CUBE_POS_ZERO, CUBE_EULER_ZERO),
        ):
            pos_zero = torch.tensor(pos_zero, device="cpu", dtype=gs.tc_float)
            euler_zero = torch.deg2rad(torch.tensor(euler_zero, dtype=gs.tc_float))

            assert_allclose(entity.get_pos(), pos_zero, tol=tol)
            euler = gu.quat_to_xyz(entity.get_quat(), rpy=True)
            assert_allclose(euler, euler_zero, tol=5e-4)

            pos_delta = torch.rand(3, device="cpu", dtype=gs.tc_float)
            entity.set_pos(pos_delta, relative=relative)
            quat_delta = torch.rand(4, device="cpu", dtype=gs.tc_float)
            quat_delta /= torch.linalg.norm(quat_delta)
            entity.set_quat(quat_delta, relative=relative)

            pos_ref = pos_delta + pos_zero if relative else pos_delta
            assert_allclose(entity.get_pos(), pos_ref, tol=tol)
            euler = gu.quat_to_xyz(entity.get_quat(), rpy=True)
            quat_zero = gu.xyz_to_quat(euler_zero, rpy=True)
            if relative:
                quat_ref = gu.transform_quat_by_quat(quat_zero, quat_delta)
            else:
                quat_ref = quat_delta
            euler_ref = gu.quat_to_xyz(quat_ref, rpy=True)
            assert_allclose(euler, euler_ref, tol=tol)


@pytest.mark.required
@pytest.mark.parametrize("n_envs, batched", [(0, False), (3, True)])
def test_set_sol_params(n_envs, batched, tol):
    scene = gs.Scene(
        sim_options=gs.options.SimOptions(
            dt=0.01,
            substeps=1,
        ),
        rigid_options=gs.options.RigidOptions(
            batch_joints_info=batched,
        ),
        show_viewer=False,
        show_FPS=False,
    )
    robot = scene.add_entity(
        gs.morphs.MJCF(
            file="xml/franka_emika_panda/panda.xml",
            pos=(0.0, 0.4, 0.1),
            euler=(0, 0, 90),
        ),
    )
    scene.build(n_envs=2)
    assert scene.sim._substep_dt == 0.01

    for objs, batched in ((robot.joints, batched), (robot.geoms, False), (robot.equalities, True)):
        for obj in objs:
            sol_params = obj.sol_params + 1.0
            obj.set_sol_params(sol_params)
            with pytest.raises(AssertionError):
                assert_allclose(obj.sol_params, sol_params, tol=tol)
            sol_params = np.zeros(((scene.n_envs,) if scene.n_envs > 0 and batched else ()) + (7,))
            obj.set_sol_params(sol_params)
            sol_params = np.tile(
                [2.0e-02, 0.0, 1e-4, 1e-4, 0.0, 1e-4, 1.0],
                ((scene.n_envs,) if scene.n_envs > 0 and batched else ()) + (1,),
            )
            assert_allclose(obj.sol_params, sol_params, tol=tol)


@pytest.mark.required
@pytest.mark.mujoco_compatibility(False)
@pytest.mark.parametrize("xml_path", ["xml/humanoid.xml"])
@pytest.mark.parametrize("gs_solver", [gs.constraint_solver.Newton])
@pytest.mark.parametrize("gs_integrator", [gs.integrator.Euler])
@pytest.mark.parametrize("gjk_collision", [True])
@pytest.mark.parametrize("backend", [gs.cpu, gs.gpu])
def test_stickman(gs_sim, mj_sim, tol):
    # Make sure that "static" model information are matching
    check_mujoco_model_consistency(gs_sim, mj_sim, tol=tol)

    # Initialize the simulation
    init_simulators(gs_sim)

    # Run the simulation for a few steps
    qvel_norminf_all = []
    for i in range(6000):
        gs_sim.scene.step()
        if i > 4000:
            (gs_robot,) = gs_sim.entities
            qvel = gs_robot.get_dofs_velocity()
            qvel_norminf = torch.linalg.norm(qvel, ord=math.inf)
            qvel_norminf_all.append(qvel_norminf)
    np.testing.assert_array_less(torch.median(torch.stack(qvel_norminf_all, dim=0)).cpu(), 0.1)

    qpos = gs_robot.get_dofs_position()
    assert torch.linalg.norm(qpos[:2]) < 1.3
    body_z = gs_sim.rigid_solver.links_state.pos.to_numpy()[:-1, 0, 2]
    np.testing.assert_array_less(0, body_z + gs.EPS)


def move_cube(use_suction, mode, show_viewer):
    # Add DoF armature to improve numerical stability if not using 'approximate_implicitfast' integrator.
    #
    # This is necessary because the first-order correction term involved in the implicit integration schemes
    # 'implicitfast' and 'Euler' are only able to stabilize each entity independently, from the forces that were
    # obtained from the instable accelerations. As a result, eveything is fine as long as the entities are not
    # interacting with each other, but it induces unrealistic motion otherwise. In this case, the acceleration of the
    # cube being lifted is based on the acceleration that the gripper would have without implicit damping.
    #
    # The only way to correct this would be to take into account the derivative of the Jacobian of the constraints in
    # the first-order correction term. Doing this is challenging and would significantly increase the computation cost.
    #
    # In practice, it is more common to just go for a higher order integrator such as RK4.
    if mode == 0:
        integrator = gs.integrator.approximate_implicitfast
        substeps = 1
        armature = 0.0
    elif mode == 1:
        integrator = gs.integrator.implicitfast
        substeps = 4
        armature = 0.0
    elif mode == 2:
        integrator = gs.integrator.Euler
        substeps = 1
        armature = 2.0

    # Create and build the scene
    scene = gs.Scene(
        sim_options=gs.options.SimOptions(
            dt=0.01,
            substeps=substeps,
        ),
        rigid_options=gs.options.RigidOptions(
            box_box_detection=True,
            integrator=integrator,
        ),
        show_viewer=show_viewer,
        show_FPS=False,
    )
    plane = scene.add_entity(
        gs.morphs.Plane(),
    )
    cube = scene.add_entity(
        gs.morphs.Box(
            size=(0.05, 0.05, 0.05),
            pos=(0.65, 0.0, 0.025),
        ),
        surface=gs.surfaces.Plastic(color=(1, 0, 0)),
    )
    cube_2 = scene.add_entity(
        gs.morphs.Box(
            size=(0.05, 0.05, 0.05),
            pos=(0.4, 0.2, 0.025),
        ),
        surface=gs.surfaces.Plastic(color=(0, 1, 0)),
    )
    franka = scene.add_entity(
        gs.morphs.MJCF(file="xml/franka_emika_panda/panda.xml"),
        vis_mode="collision",
        visualize_contact=True,
    )
    scene.build()

    franka.set_dofs_armature(franka.get_dofs_armature() + armature)

    motors_dof = np.arange(7)
    fingers_dof = np.arange(7, 9)
    end_effector = franka.get_link("hand")

    # set control gains
    franka.set_dofs_kp(
        np.array([4500, 4500, 3500, 3500, 2000, 2000, 2000, 100, 100]),
    )
    franka.set_dofs_kv(
        np.array([450, 450, 350, 350, 200, 200, 200, 10, 10]),
    )
    franka.set_dofs_force_range(
        np.array([-87, -87, -87, -87, -12, -12, -12, -100, -100]),
        np.array([87, 87, 87, 87, 12, 12, 12, 100, 100]),
    )

    # move to pre-grasp pose
    qpos = franka.inverse_kinematics(
        link=end_effector,
        pos=np.array([0.65, 0.0, 0.25]),
        quat=np.array([0, 1, 0, 0]),
    )
    # gripper open pos
    qpos[-2:] = 0.04
    path = franka.plan_path(
        qpos_goal=qpos,
        num_waypoints=100,  # 1s duration
        resolution=0.05,
        timeout=30.0,
    )
    assert path
    # execute the planned path
    franka.control_dofs_position(np.array([0.15, 0.15]), fingers_dof)
    for waypoint in path:
        franka.control_dofs_position(waypoint)
        scene.step()

    # Get more time to the robot to reach the last waypoint
    for i in range(100):
        scene.step()

    # reach
    qpos = franka.inverse_kinematics(
        link=end_effector,
        pos=np.array([0.65, 0.0, 0.13]),
        quat=np.array([0, 1, 0, 0]),
    )
    franka.control_dofs_position(qpos[:-2], motors_dof)
    for i in range(50):
        scene.step()

    # grasp
    if use_suction:
        link_cube = np.array([cube.get_link("box_baselink").idx], dtype=gs.np_int)
        link_franka = np.array([franka.get_link("hand").idx], dtype=gs.np_int)
        scene.sim.rigid_solver.add_weld_constraint(link_cube, link_franka)
    else:
        franka.control_dofs_position(qpos[:-2], motors_dof)
        franka.control_dofs_force(np.array([-1.0, -1.0]), fingers_dof)
        for i in range(50):
            scene.step()

    # lift
    qpos = franka.inverse_kinematics(
        link=end_effector,
        pos=np.array([0.65, 0.0, 0.28]),
        quat=np.array([0, 1, 0, 0]),
    )
    franka.control_dofs_position(qpos[:-2], motors_dof)
    for i in range(50):
        scene.step()

    # reach
    qpos = franka.inverse_kinematics(
        link=end_effector,
        pos=np.array([0.4, 0.2, 0.2]),
        quat=np.array([0, 1, 0, 0]),
    )
    path = franka.plan_path(
        qpos_goal=qpos,
        num_waypoints=150,
        resolution=0.05,
        timeout=30.0,
    )
    assert path
    for waypoint in path:
        franka.control_dofs_position(waypoint[:-2], motors_dof)
        scene.step()

    # Get more time to the robot to reach the last waypoint
    for i in range(50):
        scene.step()

    # release
    if use_suction:
        scene.sim.rigid_solver.delete_weld_constraint(link_cube, link_franka)
    else:
        franka.control_dofs_position(np.array([0.15, 0.15]), fingers_dof)

    for i in range(550):
        scene.step()
        if i > 550:
            qvel = cube.get_dofs_velocity()
            assert_allclose(qvel, 0, atol=0.06)

    qpos = cube.get_dofs_position()
    assert_allclose(qpos[2], 0.075, atol=2e-3)


@pytest.mark.skipif(sys.platform == "win32", reason="OMPL is not supported on Windows OS.")
@pytest.mark.parametrize(
    "mode, backend",
    [
        pytest.param(0, gs.cpu, marks=pytest.mark.required),
        pytest.param(1, gs.cpu),
        pytest.param(2, gs.cpu),
        pytest.param(0, gs.gpu),
        pytest.param(1, gs.gpu),
        pytest.param(2, gs.gpu),
    ],
)
def test_inverse_kinematics(mode, show_viewer):
    move_cube(use_suction=False, mode=mode, show_viewer=show_viewer)


@pytest.mark.skipif(sys.platform == "win32", reason="OMPL is not supported on Windows OS.")
@pytest.mark.parametrize("mode", [0, 1, 2])
@pytest.mark.parametrize("backend", [gs.cpu, gs.gpu])
def test_suction_cup(mode, show_viewer):
    move_cube(use_suction=True, mode=mode, show_viewer=show_viewer)


@pytest.mark.required
@pytest.mark.skipif(sys.platform == "win32", reason="OMPL is not supported on Windows OS.")
@pytest.mark.parametrize("backend", [gs.cpu, gs.gpu])
def test_path_planning_avoidance(show_viewer):
    scene = gs.Scene(
        sim_options=gs.options.SimOptions(
            dt=0.01,
        ),
        viewer_options=gs.options.ViewerOptions(
            camera_pos=(3, 1, 1.5),
            camera_lookat=(0.0, 0.0, 0.5),
            camera_fov=30,
            max_FPS=60,
        ),
        show_viewer=show_viewer,
        show_FPS=False,
    )
    cubes = []
    for pos in (
        (-0.1, 0.2, 0.7),
        (0.0, 0.3, 0.8),
        (-0.1, -0.2, 0.7),
        (0.0, -0.3, 0.8),
        (0.3, 0.2, 0.6),
        (0.3, -0.2, 0.6),
        (0.3, 0.3, 0.7),
        (0.3, -0.3, 0.7),
    ):
        cube = scene.add_entity(
            gs.morphs.Box(
                size=(0.1, 0.1, 0.1),
                pos=pos,
                fixed=True,
            ),
            surface=gs.surfaces.Default(
                color=(*np.random.rand(3), 0.7),
            ),
        )
        cubes.append(cube)
    franka = scene.add_entity(
        gs.morphs.MJCF(
            file="xml/franka_emika_panda/panda.xml",
        ),
        vis_mode="collision",
    )
    scene.build()

    hand = franka.get_link("hand")
    hand_pos_ref = torch.tensor([0.3, 0.25, 0.25], device=gs.device)
    hand_quat_ref = torch.tensor([0.3073, 0.5303, 0.7245, -0.2819], device=gs.device)
    qpos = franka.inverse_kinematics(hand, pos=hand_pos_ref, quat=hand_quat_ref)
    qpos[-2:] = 0.04

    avoidance_path = franka.plan_path(
        qpos_goal=qpos,
        num_waypoints=200,
        ignore_collision=False,
        resolution=0.002,
        timeout=180.0,
        max_retry=5,
    )
    assert avoidance_path
    assert_allclose(avoidance_path[0], 0, tol=gs.EPS)
    assert_allclose(avoidance_path[-1], qpos, tol=gs.EPS)
    free_path = franka.plan_path(
        qpos_goal=qpos,
        num_waypoints=200,
        ignore_collision=True,
        resolution=0.002,
    )
    assert free_path
    assert_allclose(free_path[0], 0.0, tol=gs.EPS)
    assert_allclose(free_path[-1], qpos, tol=gs.EPS)

    for path, ignore_collision in ((free_path, False), (avoidance_path, True)):
        max_penetration = float("-inf")
        for waypoint in path:
            franka.set_qpos(waypoint)
            scene.visualizer.update()

            # Check if the cube is colliding with the robot
            scene.rigid_solver._kernel_forward_dynamics()
            scene.rigid_solver._func_constraint_force()
            for i in range(scene.rigid_solver.collider.n_contacts.to_numpy()[0]):
                contact_data = scene.rigid_solver.collider.contact_data[i, 0]
                if any(i_g in tuple(range(len(cubes))) for i_g in (contact_data.link_a, contact_data.link_b)):
                    max_penetration = max(max_penetration, contact_data.penetration)

        args = (max_penetration, 5e-3)
        np.testing.assert_array_less(*(args if ignore_collision else args[::-1]))

        assert_allclose(hand_pos_ref, hand.get_pos(), tol=5e-4)
        hand_quat_diff = gu.transform_quat_by_quat(gu.inv_quat(hand_quat_ref), hand.get_quat())
        theta = 2 * torch.arctan2(torch.linalg.norm(hand_quat_diff[1:]), torch.abs(hand_quat_diff[0]))
        assert_allclose(theta, 0.0, tol=5e-3)


@pytest.mark.required
@pytest.mark.parametrize("backend", [gs.cpu])
def test_all_fixed(show_viewer):
    scene = gs.Scene(
        sim_options=gs.options.SimOptions(
            dt=0.01,
        ),
        viewer_options=gs.options.ViewerOptions(
            camera_pos=(3, 1, 1.5),
            camera_lookat=(0.0, 0.0, 0.5),
            camera_fov=30,
            max_FPS=60,
        ),
        show_viewer=show_viewer,
        show_FPS=False,
    )
    cube = scene.add_entity(
        gs.morphs.Box(
            size=(0.1, 0.1, 0.1),
            pos=(0.0, 0.0, 0.0),
            fixed=True,
        ),
    )
    scene.build()
    scene.step()

    assert_allclose(cube.get_pos(), 0, tol=gs.EPS)
    assert_allclose(cube.get_quat(), (1.0, 0.0, 0.0, 0.0), tol=gs.EPS)
    assert_allclose(cube.get_vel(), 0, tol=gs.EPS)
    assert_allclose(cube.get_ang(), 0, tol=gs.EPS)
    assert_allclose(scene.rigid_solver.get_links_acc(), 0, tol=gs.EPS)


@pytest.mark.required
def test_contact_forces(show_viewer, tol):
    scene = gs.Scene(
        rigid_options=gs.options.RigidOptions(
            dt=0.01,
            box_box_detection=True,
        ),
        viewer_options=gs.options.ViewerOptions(
            camera_pos=(3, -1, 1.5),
            camera_lookat=(0.0, 0.0, 0.5),
            camera_fov=30,
            res=(960, 640),
            max_FPS=60,
        ),
        show_viewer=show_viewer,
        show_FPS=False,
    )

    plane = scene.add_entity(
        gs.morphs.Plane(),
    )
    franka = scene.add_entity(
        gs.morphs.MJCF(file="xml/franka_emika_panda/panda.xml"),
    )
    cube = scene.add_entity(
        gs.morphs.Box(
            size=(0.04, 0.04, 0.04),
            pos=(0.65, 0.0, 0.02),
        ),
        visualize_contact=True,
    )
    scene.build()

    cube_weight = scene.rigid_solver._gravity.to_numpy()[2] * cube.get_mass()
    motors_dof = np.arange(7)
    fingers_dof = np.arange(7, 9)
    qpos = np.array([-1.0124, 1.5559, 1.3662, -1.6878, -1.5799, 1.7757, 1.4602, 0.04, 0.04])
    franka.set_qpos(qpos)
    scene.step()

    end_effector = franka.get_link("hand")
    qpos = franka.inverse_kinematics(
        link=end_effector,
        pos=np.array([0.65, 0.0, 0.135]),
        quat=np.array([0, 1, 0, 0]),
    )
    franka.control_dofs_position(qpos[:-2], motors_dof)

    # hold
    for i in range(50):
        scene.step()
    contact_forces = cube.get_links_net_contact_force()
    assert_allclose(contact_forces[0], [0.0, 0.0, -cube_weight], atol=1e-5)

    # grasp
    for i in range(20):
        franka.control_dofs_position(qpos[:-2], motors_dof)
        franka.control_dofs_position(np.array([0.0, 0.0]), fingers_dof)
        scene.step()

    # lift
    qpos = franka.inverse_kinematics(
        link=end_effector,
        pos=np.array([0.65, 0.0, 0.3]),
        quat=np.array([0, 1, 0, 0]),
    )
    for i in range(200):
        franka.control_dofs_position(qpos[:-2], motors_dof)
        franka.control_dofs_position(np.array([0.0, 0.0]), fingers_dof)
        scene.step()
    contact_forces = cube.get_links_net_contact_force()
    assert_allclose(contact_forces[0], [0.0, 0.0, -cube_weight], atol=5e-5)


@pytest.mark.required
@pytest.mark.parametrize("model_name", ["double_ball_pendulum"])
def test_apply_external_forces(xml_path, show_viewer):
    scene = gs.Scene(
        viewer_options=gs.options.ViewerOptions(
            camera_pos=(0, -3.5, 2.5),
            camera_lookat=(0.0, 0.0, 1.0),
            camera_fov=40,
        ),
        show_viewer=show_viewer,
        show_FPS=False,
    )

    plane = scene.add_entity(
        gs.morphs.Plane(),
    )
    robot = scene.add_entity(
        gs.morphs.MJCF(
            file=xml_path,
            quat=(1.0, 0, 1.0, 0),
        ),
    )
    scene.build()

    tol = 5e-3
    end_effector_link_idx = robot.links[-1].idx
    for step in range(801):
        ee_pos = scene.rigid_solver.get_links_pos([end_effector_link_idx])[0]
        if step == 0:
            assert_allclose(ee_pos, [0.8, 0.0, 0.02], tol=tol)
        elif step == 600:
            assert_allclose(ee_pos, [0.0, 0.0, 0.82], tol=tol)
        elif step == 800:
            assert_allclose(ee_pos, [-0.8 / math.sqrt(2), 0.8 / math.sqrt(2), 0.02], tol=tol)

        if step >= 600:
            force = np.array([[-5.0, 5.0, 0.0]])
        elif step >= 100:
            force = np.array([[0.0, 0.0, 10.0]])
        else:
            force = np.array([[0.0, 0.0, 0.0]])

        scene.rigid_solver.apply_links_external_force(force=force, links_idx=[end_effector_link_idx])
        scene.step()


@pytest.mark.required
@pytest.mark.parametrize("backend", [gs.cpu])
def test_mass_mat(show_viewer, tol):
    # Create and build the scene
    scene = gs.Scene(
        sim_options=gs.options.SimOptions(
            dt=0.01,
            substeps=1,
        ),
        show_viewer=show_viewer,
        show_FPS=False,
    )
    plane = scene.add_entity(
        gs.morphs.Plane(),
    )
    franka1 = scene.add_entity(
        gs.morphs.MJCF(file="xml/franka_emika_panda/panda.xml", pos=(0, 0, 0)),
        vis_mode="collision",
        visualize_contact=True,
    )
    franka2 = scene.add_entity(
        gs.morphs.MJCF(file="xml/franka_emika_panda/panda.xml", pos=(0, 2, 0)),
        vis_mode="collision",
        visualize_contact=True,
    )
    scene.build()

    mass_mat_1 = franka1.get_mass_mat(decompose=False)
    mass_mat_2 = franka2.get_mass_mat(decompose=False)
    assert mass_mat_1.shape == (franka1.n_dofs, franka1.n_dofs)
    assert_allclose(mass_mat_1, mass_mat_2, tol=tol)

    mass_mat_L, mass_mat_D_inv = franka1.get_mass_mat(decompose=True)
    mass_mat = mass_mat_L.T @ torch.diag(1.0 / mass_mat_D_inv) @ mass_mat_L
    assert_allclose(mass_mat, mass_mat_1, tol=tol)


@pytest.mark.parametrize("backend", [gs.cpu])
def test_nonconvex_collision(show_viewer):
    scene = gs.Scene(
        show_viewer=show_viewer,
        show_FPS=False,
    )
    tank = scene.add_entity(
        gs.morphs.Mesh(
            file="meshes/tank.obj",
            scale=5.0,
            fixed=True,
            euler=(90, 0, 0),
            convexify=False,
        ),
    )
    ball = scene.add_entity(
        gs.morphs.Sphere(
            radius=0.05,
            pos=(0.0, 0.0, 0.8),
        ),
        surface=gs.surfaces.Default(
            color=(0.5, 0.7, 0.9, 1.0),
        ),
        visualize_contact=True,
    )
    scene.build()

    # Force numpy seed because this test is very sensitive to the initial condition
    np.random.seed(0)
    ball.set_dofs_velocity(np.random.rand(ball.n_dofs) * 0.8)
    for i in range(1800):
        scene.step()
        if i > 1700:
            qvel = scene.sim.rigid_solver.dofs_state.vel.to_numpy()[:, 0]
            assert_allclose(qvel, 0, atol=0.65)


@pytest.mark.parametrize("convexify", [True, False])
@pytest.mark.parametrize("gjk_collision", [True, False])
@pytest.mark.parametrize("backend", [gs.cpu])
def test_mesh_repair(convexify, show_viewer, gjk_collision):
    scene = gs.Scene(
        sim_options=gs.options.SimOptions(
            dt=0.004,
        ),
        rigid_options=gs.options.RigidOptions(
            use_gjk_collision=gjk_collision,
        ),
        show_viewer=show_viewer,
        show_FPS=False,
    )
    asset_path = get_hf_assets(pattern="work_table.glb")
    table = scene.add_entity(
        gs.morphs.Mesh(
            file=f"{asset_path}/work_table.glb",
            pos=(0.4, 0.0, -0.54),
            fixed=True,
        ),
        vis_mode="collision",
    )
    asset_path = get_hf_assets(pattern="spoon.glb")
    obj = scene.add_entity(
        gs.morphs.Mesh(
            file=f"{asset_path}/spoon.glb",
            pos=(0.3, 0, 0.015),
            quat=(0.707, 0.707, 0, 0),
            convexify=convexify,
            scale=1.0,
        ),
        vis_mode="collision",
        visualize_contact=True,
    )
    scene.build()

    if convexify:
        assert all(geom.metadata["decomposed"] for geom in obj.geoms)

    # MPR collision detection is significantly less reliable than SDF in terms of penetration depth estimation.
    tol_pos = 0.05 if convexify else 1e-6
    tol_rot = 1.3 if convexify else 1e-4
    for i in range(400):
        scene.step()
        if i > 300:
            qvel = obj.get_dofs_velocity()
            assert_allclose(qvel[:3], 0, atol=tol_pos)
            assert_allclose(qvel[3:], 0, atol=tol_rot)
    qpos = obj.get_dofs_position()
    assert_allclose(qpos[:2], (0.3, 0.0), atol=2e-3)


# FIXME: GJK collision detection algorithm is failing on some platform.
@pytest.mark.required
@pytest.mark.parametrize("euler", [(90, 0, 90), (76, 15, 90)])
@pytest.mark.parametrize("gjk_collision", [False])
@pytest.mark.parametrize("backend", [gs.cpu, gs.gpu])
def test_convexify(euler, backend, show_viewer, gjk_collision):
    OBJ_OFFSET_X = 0.0  # 0.02
    OBJ_OFFSET_Y = 0.15

    # The test check that the volume difference is under a given threshold and
    # that convex decomposition is only used whenever it is necessary.
    # Then run a simulation to see if it explodes, i.e. objects are at reset inside tank.
    scene = gs.Scene(
        rigid_options=gs.options.RigidOptions(
            dt=0.004,
            use_gjk_collision=gjk_collision,
        ),
        show_viewer=show_viewer,
        show_FPS=False,
    )
    box = scene.add_entity(
        gs.morphs.URDF(
            file="urdf/blue_box/model.urdf",
            fixed=True,
            pos=(0.0, 1.0, 0.0),
        ),
        vis_mode="collision",
    )
    tank = scene.add_entity(
        gs.morphs.Mesh(
            file="meshes/tank.obj",
            scale=5.0,
            fixed=True,
            pos=(0.05, -0.1, 0.0),
            euler=euler,
            # coacd_options=gs.options.CoacdOptions(
            #     threshold=0.08,
            # ),
        ),
        vis_mode="collision",
    )
    objs = []
    for i, asset_name in enumerate(("mug_1", "donut_0", "cup_2", "apple_15")):
        asset_path = get_hf_assets(pattern=f"{asset_name}/*")
        obj = scene.add_entity(
            gs.morphs.MJCF(
                file=f"{asset_path}/{asset_name}/output.xml",
                pos=(OBJ_OFFSET_X * (1.5 - i), OBJ_OFFSET_Y * (i - 1.5), 0.4),
            ),
            vis_mode="collision",
            visualize_contact=True,
        )
        objs.append(obj)
    # cam = scene.add_camera(
    #     pos=(0.5, 0.0, 1.0),
    #     lookat=(0.0, 0.0, 0.0),
    #     res=(500, 500),
    #     fov=60,
    #     spp=512,
    #     GUI=False,
    # )
    scene.build()
    gs_sim = scene.sim

    # Make sure that all the geometries in the scene are convex
    assert gs_sim.rigid_solver.geoms_info.is_convex.to_numpy().all()
    assert not gs_sim.rigid_solver.collider._has_nonconvex_nonterrain

    # There should be only one geometry for the apple as it can be convexify without decomposition,
    # but for the others it is hard to tell... Let's use some reasonable guess.
    mug, donut, cup, apple = objs
    assert len(apple.geoms) == 1
    assert all(geom.metadata["decomposed"] for geom in donut.geoms) and 5 <= len(donut.geoms) <= 10
    assert all(geom.metadata["decomposed"] for geom in cup.geoms) and 5 <= len(cup.geoms) <= 20
    assert all(geom.metadata["decomposed"] for geom in mug.geoms) and 5 <= len(mug.geoms) <= 40
    assert all(geom.metadata["decomposed"] for geom in box.geoms) and 5 <= len(box.geoms) <= 20

    # Check resting conditions repeateadly rather not just once, for numerical robustness
    # cam.start_recording()
    qvel_norminf_all = []
    for i in range(1700):
        scene.step()
        # cam.render()
        if i > 1600:
            qvel = gs_sim.rigid_solver.get_dofs_velocity()
            qvel_norminf = torch.linalg.norm(qvel, ord=math.inf)
            qvel_norminf_all.append(qvel_norminf)
    np.testing.assert_array_less(torch.median(torch.stack(qvel_norminf_all, dim=0)).cpu(), 4.0)
    # cam.stop_recording(save_to_filename="video.mp4", fps=60)

    for obj in objs:
        qpos = obj.get_dofs_position().cpu()
        np.testing.assert_array_less(-0.1, qpos[2])
        np.testing.assert_array_less(qpos[2], 0.15)
        np.testing.assert_array_less(torch.linalg.norm(qpos[:2]), 0.5)

    # Check that the mug and donut are landing straight if the tank is horizontal.
    # The cup is tipping because it does not land flat due to convex decomposition error.
    if euler == (90, 0, 90):
        for i, obj in enumerate((mug, donut)):
            qpos = obj.get_dofs_position()
            assert_allclose(qpos[0], OBJ_OFFSET_X * (1.5 - i), atol=7e-3)
            assert_allclose(qpos[1], OBJ_OFFSET_Y * (i - 1.5), atol=5e-3)


@pytest.mark.mujoco_compatibility(False)
@pytest.mark.parametrize("mode", range(9))
@pytest.mark.parametrize("model_name", ["collision_edge_cases"])
@pytest.mark.parametrize("gs_solver", [gs.constraint_solver.CG])
@pytest.mark.parametrize("gs_integrator", [gs.integrator.Euler])
@pytest.mark.parametrize("backend", [gs.cpu, gs.gpu])
def test_collision_edge_cases(gs_sim, mode):
    qpos_0 = gs_sim.rigid_solver.get_dofs_position()
    for _ in range(200):
        gs_sim.scene.step()

    qvel = gs_sim.rigid_solver.get_dofs_velocity()
    assert_allclose(qvel, 0, atol=1e-2)
    qpos = gs_sim.rigid_solver.get_dofs_position()
    assert_allclose(qpos[[0, 1, 3, 4, 5]], qpos_0[[0, 1, 3, 4, 5]], atol=1e-4)


@pytest.mark.required
@pytest.mark.parametrize("backend", [gs.cpu])
def test_collision_plane_convex(show_viewer, tol):
    for morph in (
        gs.morphs.Plane(),
        gs.morphs.Box(
            pos=(0.5, 0.0, -0.5),
            size=(1.0, 1.0, 1.0),
            fixed=True,
        ),
    ):
        scene = gs.Scene(
            sim_options=gs.options.SimOptions(
                dt=0.001,
            ),
            viewer_options=gs.options.ViewerOptions(
                camera_pos=(1.0, -0.5, 0.5),
                camera_lookat=(0.5, 0.0, 0.0),
                camera_fov=30,
                max_FPS=60,
            ),
            show_viewer=show_viewer,
            show_FPS=False,
        )

        scene.add_entity(morph)

        asset_path = get_hf_assets(pattern="image_0000_segmented.glb")
        asset = scene.add_entity(
            gs.morphs.Mesh(
                file=f"{asset_path}/image_0000_segmented.glb",
                scale=0.03196910891804585,
                pos=(0.45184245, 0.05020455, 0.02),
                quat=(0.51982231, 0.44427745, 0.49720965, 0.53402704),
            ),
            vis_mode="collision",
            visualize_contact=True,
        )

        scene.build()

        for i in range(500):
            scene.step()
            if i > 400:
                qvel = asset.get_dofs_velocity()
                assert_allclose(qvel, 0, atol=0.14)


@pytest.mark.xfail(reason="No reliable way to generate nan on all platforms.")
@pytest.mark.parametrize("mode", [3])
@pytest.mark.parametrize("model_name", ["collision_edge_cases"])
@pytest.mark.parametrize("gs_solver", [gs.constraint_solver.CG])
@pytest.mark.parametrize("gs_integrator", [gs.integrator.Euler])
@pytest.mark.parametrize("backend", [gs.cpu])
def test_nan_reset(gs_sim, mode):
    for _ in range(200):
        gs_sim.scene.step()
        qvel = gs_sim.rigid_solver.get_dofs_velocity()
        if torch.isnan(qvel).any():
            break
    else:
        raise AssertionError

    gs_sim.scene.reset()
    for _ in range(5):
        gs_sim.scene.step()
    qvel = gs_sim.rigid_solver.get_dofs_velocity()
    assert not torch.isnan(qvel).any()


@pytest.mark.parametrize("backend", [gs.cpu, gs.gpu])
def test_terrain_generation(show_viewer):
    scene = gs.Scene(
        rigid_options=gs.options.RigidOptions(
            dt=0.01,
        ),
        viewer_options=gs.options.ViewerOptions(
            camera_pos=(-5.0, -5.0, 10.0),
            camera_lookat=(5.0, 5.0, 0.0),
            camera_fov=40,
        ),
        show_viewer=show_viewer,
        show_FPS=False,
    )
    terrain = scene.add_entity(
        morph=gs.morphs.Terrain(
            n_subterrains=(2, 2),
            subterrain_size=(6.0, 6.0),
            horizontal_scale=0.25,
            vertical_scale=0.005,
            subterrain_types=[
                ["flat_terrain", "random_uniform_terrain"],
                ["pyramid_sloped_terrain", "discrete_obstacles_terrain"],
            ],
        ),
    )
    ball = scene.add_entity(
        morph=gs.morphs.Sphere(
            pos=(1.0, 1.0, 1.0),
            radius=0.1,
        ),
    )
    scene.build(n_envs=225)

    ball.set_pos(torch.cartesian_prod(*(torch.linspace(1.0, 10.0, 15),) * 2, torch.tensor((0.6,))))
    for _ in range(400):
        scene.step()

    # Make sure that at least one ball is as minimum height, and some are signficantly higher
    height_field = terrain.geoms[0].metadata["height_field"]
    height_field_min = terrain.terrain_scale[1] * height_field.min()
    height_field_max = terrain.terrain_scale[1] * height_field.max()
    height_balls = ball.get_pos()[:, 2]
    height_balls_min = height_balls.min() - 0.1
    height_balls_max = height_balls.max() - 0.1
    assert_allclose(height_balls_min, height_field_min, atol=2e-3)
    assert height_balls_max - height_balls_min > 0.5 * (height_field_max - height_field_min)


@pytest.mark.required
@pytest.mark.parametrize("backend", [gs.cpu])
def test_terrain_size(show_viewer, tol):
    scene_ref = gs.Scene(show_viewer=show_viewer)
    terrain_ref = scene_ref.add_entity(
        morph=gs.morphs.Terrain(
            n_subterrains=(2, 2),
            subterrain_size=(12.0, 12.0),
            horizontal_scale=0.25,
            subterrain_types="wave_terrain",
        )
    )

    height_ref = terrain_ref.geoms[0].metadata["height_field"]

    scene_test = gs.Scene(show_viewer=show_viewer)
    terrain_test = scene_test.add_entity(
        morph=gs.morphs.Terrain(
            n_subterrains=(2, 2),
            subterrain_size=(12.0, 12.0),
            horizontal_scale=0.25,
            subterrain_types="wave_terrain",
            subterrain_parameters={"wave_terrain": {"amplitude": 0.2}},
        )
    )

    height_test = terrain_test.geoms[0].metadata["height_field"]

    assert_allclose((height_ref * 2.0), height_test, tol=tol)


@pytest.mark.required
@pytest.mark.parametrize("backend", [gs.cpu])
def test_urdf_parsing(show_viewer, tol):
    POS_OFFSET = 0.8
    WOLRD_QUAT = np.array([1.0, 1.0, -0.3, +0.3])
    DOOR_JOINT_DAMPING = 1.5

    scene = gs.Scene(
        rigid_options=gs.options.RigidOptions(
            # Must use GJK to make collision detection independent from the center of each geometry.
            # Note that it is also the case for MPR+SDF most of the time due to warm-start.
            use_gjk_collision=True,
        ),
        show_viewer=show_viewer,
        show_FPS=False,
    )
    asset_path = get_hf_assets(pattern="microwave/*")
    entities = {}
    for i, (fixed, merge_fixed_links) in enumerate(
        ((False, False), (False, True), (True, False), (True, True)),
    ):
        entity = scene.add_entity(
            morph=gs.morphs.URDF(
                file=f"{asset_path}/microwave/microwave.urdf",
                fixed=fixed,
                merge_fixed_links=merge_fixed_links,
                pos=(0.0, (i - 1.5) * POS_OFFSET, 0.0),
                quat=tuple(WOLRD_QUAT / np.linalg.norm(WOLRD_QUAT)),
            ),
            vis_mode="collision",
        )
        entities[(fixed, merge_fixed_links)] = entity
    scene.build()

    def _check_entity_positions(relative, tol):
        nonlocal entities
        AABB_all = []
        for key in ((False, False), (False, True), (True, False), (True, True)):
            AABB = np.array(
                [
                    [np.inf, np.inf, np.inf],
                    [-np.inf, -np.inf, -np.inf],
                ]
            )
            for geom in entities[key].geoms:
                AABB_i = geom.get_AABB()
                AABB[0] = np.minimum(AABB[0], AABB_i[0])
                AABB[1] = np.maximum(AABB[1], AABB_i[1])
            AABB_all.append(AABB)
        AABB_diff = np.diff(AABB_all, axis=0)
        if relative:
            AABB_diff[..., 1] -= POS_OFFSET
        assert_allclose(AABB_diff, 0.0, tol=tol)

    # Check that `set_pos` / `set_quat` applies the same transform in all cases
    for relative in (False, True):
        for key in ((False, False), (False, True), (True, False), (True, True)):
            entities[key].set_pos(np.array([0.5, 0.0, 0.0]), relative=relative)
            entities[key].set_quat(np.array([0.0, 0.0, 0.0, 1.0]), relative=relative)
        if show_viewer:
            scene.visualizer.update()
        _check_entity_positions(relative, tol=gs.EPS)

    # Check that `set_qpos` applies the same absolute transform in all cases
    door_angle = np.array([1.1])
    for i, key in enumerate(((False, False), (False, True))):
        qpos = np.concatenate(
            ((0.0, (i - 1.5) * POS_OFFSET, 0.0), tuple(WOLRD_QUAT / np.linalg.norm(WOLRD_QUAT)), door_angle)
        )
        entities[key].set_qpos(qpos)
    for i, key in enumerate(((True, False), (True, True))):
        entities[key].set_pos(np.array([0.0, 0.0, 0.0]), relative=True)
        entities[key].set_quat(np.array([1.0, 0.0, 0.0, 0.0]), relative=True)
        entities[key].set_qpos(door_angle)
    if show_viewer:
        scene.visualizer.update()
    _check_entity_positions(relative=True, tol=gs.EPS)

    # Add dof damping to stabilitze the physics
    for key in ((False, False), (False, True), (True, False), (True, True)):
        entities[key].set_dofs_damping(entities[key].get_dofs_damping() + DOOR_JOINT_DAMPING)

    # Make sure that the dynamics of the door is the same in all cases
    door_vel = np.array([-0.2])
    entities[(False, False)].set_dofs_velocity(door_vel, 6)
    entities[(False, True)].set_dofs_velocity(door_vel, 6)
    entities[(True, False)].set_dofs_velocity(door_vel)
    entities[(True, True)].set_dofs_velocity(door_vel)
    link_1 = np.array([entities[(True, True)].link_start], dtype=gs.np_int)
    for key in ((False, False), (False, True)):
        link_2 = np.array([entities[key].link_start], dtype=gs.np_int)
        scene.rigid_solver.add_weld_constraint(link_1, link_2)

    for i in range(2000):
        scene.step()
        door_pos_all = (
            entities[(False, False)].get_dofs_position(6),
            entities[(False, True)].get_dofs_position(6),
            entities[(True, False)].get_dofs_position(0),
            entities[(True, True)].get_dofs_position(0),
        )
        door_pos_diff = np.diff(torch.concatenate(door_pos_all))
        assert_allclose(door_pos_diff, 0, tol=5e-3)
    assert_allclose(scene.rigid_solver.dofs_state.vel.to_numpy(), 0.0, tol=1e-3)
    _check_entity_positions(relative=True, tol=2e-3)


@pytest.mark.required
@pytest.mark.parametrize("backend", [gs.cpu])
def test_urdf_mimic(show_viewer, tol):
    # create and build the scene
    scene = gs.Scene(
        show_viewer=show_viewer,
    )
    hand = scene.add_entity(
        gs.morphs.URDF(
            file="urdf/panda_bullet/hand.urdf",
            fixed=True,
        ),
    )
    scene.build()
    assert scene.rigid_solver.n_equalities == 1

    qvel = scene.rigid_solver.dofs_state.vel.to_numpy()
    qvel[-1] = 1
    scene.rigid_solver.dofs_state.vel.from_numpy(qvel)
    for i in range(200):
        scene.step()

    gs_qpos = scene.rigid_solver.qpos.to_numpy()[:, 0]
    assert_allclose(gs_qpos[-1], gs_qpos[-2], tol=tol)


@pytest.mark.required
@pytest.mark.parametrize("backend", [gs.cpu])
<<<<<<< HEAD
def test_gravity(show_viewer, tol):
    scene = gs.Scene(
        show_viewer=show_viewer,
    )

    sphere = scene.add_entity(gs.morphs.Sphere())
    scene.build(n_envs=2)

    scene.sim.set_gravity(torch.tensor([0.0, 0.0, -9.8]), envs_idx=0)
    scene.sim.set_gravity(torch.tensor([0.0, 0.0, 9.8]), envs_idx=1)

    for _ in range(200):
        scene.step()

    first_pos = sphere.get_dofs_position()[0, 2]
    second_pos = sphere.get_dofs_position()[1, 2]

    assert_allclose(first_pos * -1, second_pos, tol=tol)
=======
def test_scene_saver_franka(show_viewer, tol):
    scene1 = gs.Scene(show_viewer=show_viewer)
    franka1 = scene1.add_entity(
        gs.morphs.MJCF(file="xml/franka_emika_panda/panda.xml"),
    )
    scene1.build()

    dof_idx = [j.dofs_idx_local[0] for j in franka1.joints]

    franka1.set_dofs_kp(np.full(len(dof_idx), 3000), dof_idx)
    franka1.set_dofs_kv(np.full(len(dof_idx), 300), dof_idx)

    target_pose = np.array([0.3, -0.8, 0.4, -1.6, 0.5, 1.0, -0.6, 0.03, 0.03], dtype=float)
    franka1.control_dofs_position(target_pose, dof_idx)

    for _ in range(400):
        scene1.step()

    pose_ref = franka1.get_dofs_position(dof_idx)

    ckpt_path = Path(tempfile.gettempdir()) / "franka_unit.pkl"
    scene1.save_checkpoint(ckpt_path)

    scene2 = gs.Scene(show_viewer=show_viewer)
    franka2 = scene2.add_entity(
        gs.morphs.MJCF(file="xml/franka_emika_panda/panda.xml"),
    )
    scene2.build()
    scene2.load_checkpoint(ckpt_path)

    pose_loaded = franka2.get_dofs_position(dof_idx)

    assert_allclose(pose_ref, pose_loaded, tol=tol)
>>>>>>> 95c5a3e7


@pytest.mark.required
@pytest.mark.parametrize("backend", [gs.cpu])
def test_drone_hover_same_with_and_without_substeps(show_viewer, tol):
    base_rpm = 15000
    scene_ref = gs.Scene(
        show_viewer=show_viewer,
        sim_options=gs.options.SimOptions(
            dt=0.002,
            substeps=1,
        ),
    )
    drone_ref = scene_ref.add_entity(
        morph=gs.morphs.Drone(
            file="urdf/drones/cf2x.urdf",
            pos=(0, 0, 1.0),
        ),
    )
    scene_ref.build()

    for _ in range(2500):
        drone_ref.set_propellels_rpm([base_rpm, base_rpm, base_rpm, base_rpm])
        scene_ref.step()

    pos_ref = drone_ref.get_dofs_position()

    scene_test = gs.Scene(
        show_viewer=show_viewer,
        sim_options=gs.options.SimOptions(
            dt=0.01,
            substeps=5,
        ),
    )
    drone_test = scene_test.add_entity(
        morph=gs.morphs.Drone(
            file="urdf/drones/cf2x.urdf",
            pos=(0, 0, 1.0),
        ),
    )
    scene_test.build()

    for _ in range(500):
        drone_test.set_propellels_rpm([base_rpm, base_rpm, base_rpm, base_rpm])
        scene_test.step()

    pos_test = drone_test.get_dofs_position()

    assert_allclose(pos_ref, pos_test, tol=tol)


@pytest.mark.required
@pytest.mark.parametrize("backend", [gs.cpu])
def test_drone_advanced(show_viewer):
    scene = gs.Scene(
        sim_options=gs.options.SimOptions(
            dt=0.005,
        ),
        viewer_options=gs.options.ViewerOptions(
            camera_pos=(2.5, 0.0, 1.5),
            camera_lookat=(0.0, 0.0, 0.5),
            camera_fov=30,
            max_FPS=60,
        ),
        show_viewer=show_viewer,
        show_FPS=False,
    )
    plane = scene.add_entity(gs.morphs.Plane())
    asset_path = get_hf_assets(pattern="drone_sus/*")
    drones = []
    for offset, merge_fixed_links in ((-0.3, False), (0.3, True)):
        drone = scene.add_entity(
            morph=gs.morphs.Drone(
                file=f"{asset_path}/drone_sus/drone_sus.urdf",
                merge_fixed_links=merge_fixed_links,
                pos=(0.0, offset, 1.5),
            ),
            vis_mode="collision",
            visualize_contact=True,
        )
        drones.append(drone)
    scene.build()

    for drone in drones:
        chain_dofs = range(6, drone.n_dofs)
        drone.set_dofs_armature(drone.get_dofs_armature(chain_dofs) + 1e-3, chain_dofs)

    # Wait for the drones to land on the ground and hold straight
    for i in range(400):
        for drone in drones:
            drone.set_propellels_rpm(torch.full((4,), 50000.0))
        scene.step()
        if i > 350:
            assert scene.rigid_solver.collider.n_contacts.to_numpy()[0] == 2
            assert_allclose(scene.rigid_solver.get_dofs_velocity(), 0, tol=2e-3)

    # Push the drones symmetrically and wait for them to collide
    drones[0].set_dofs_velocity([0.2], [1])
    drones[1].set_dofs_velocity([-0.2], [1])
    for i in range(150):
        for drone in drones:
            drone.set_propellels_rpm(torch.full((4,), 50000.0))
        scene.step()
        if scene.rigid_solver.collider.n_contacts.to_numpy()[0] > 2:
            break
    else:
        raise AssertionError

    tol = 1e-2
    pos_1 = drones[0].get_pos()
    pos_2 = drones[1].get_pos()
    assert abs(pos_1[0] - pos_2[0]) < tol
    assert abs(pos_1[1] + pos_2[1]) < tol
    assert abs(pos_1[2] - pos_2[2]) < tol
    quat_1 = drones[0].get_quat()
    quat_2 = drones[1].get_quat()
    assert abs(quat_1[1] + quat_2[1]) < tol
    assert abs(quat_1[2] - quat_2[2]) < tol
    assert abs(quat_1[2] - quat_2[2]) < tol


@pytest.mark.parametrize(
    "n_envs, batched, backend",
    [
        (0, False, gs.cpu),
        (0, False, gs.gpu),
        (3, False, gs.cpu),
        # (3, True, gs.cpu),  # FIXME: Must refactor the unit test to support batching
    ],
)
def test_data_accessor(n_envs, batched, tol):
    # create and build the scene
    scene = gs.Scene(
        rigid_options=gs.options.RigidOptions(
            batch_dofs_info=batched,
            batch_joints_info=batched,
            batch_links_info=batched,
        ),
        show_viewer=False,
    )
    scene.add_entity(gs.morphs.Plane())
    gs_robot = scene.add_entity(
        gs.morphs.URDF(
            file="urdf/go2/urdf/go2.urdf",
        ),
    )
    scene.build(n_envs=n_envs)
    gs_sim = scene.sim
    gs_s = gs_sim.rigid_solver

    # Initialize the simulation
    np.random.seed(0)
    dof_bounds = gs_sim.rigid_solver.dofs_info.limit.to_torch(device="cpu")
    dof_bounds[..., :2, :] = torch.tensor((-1.0, 1.0))
    dof_bounds[..., 2, :] = torch.tensor((0.7, 1.0))
    dof_bounds[..., 3:6, :] = torch.tensor((-np.pi / 2, np.pi / 2))
    for i in range(max(n_envs, 1)):
        qpos = dof_bounds[:, 0] + (dof_bounds[:, 1] - dof_bounds[:, 0]) * np.random.rand(gs_robot.n_dofs)
        gs_robot.set_dofs_position(qpos, envs_idx=([i] if n_envs else None))

    # Simulate for a while, until they collide with something
    for _ in range(400):
        gs_sim.step()

        gs_n_contacts = gs_sim.rigid_solver.collider.n_contacts.to_numpy()
        assert len(gs_n_contacts) == max(n_envs, 1)
        for as_tensor in (False, True):
            for to_torch in (False, True):
                contacts_info = gs_sim.rigid_solver.collider.get_contacts(as_tensor, to_torch)
                for value in contacts_info.values():
                    if n_envs > 0:
                        assert n_envs == len(value)
                    else:
                        assert gs_n_contacts[0] == len(value)
                        value = value[None] if as_tensor else (value,)

                    for i_b in range(n_envs):
                        n_contacts = gs_n_contacts[i_b]
                        if as_tensor:
                            assert isinstance(value, torch.Tensor if to_torch else np.ndarray)
                            if value.dtype in (gs.tc_int, gs.np_int):
                                assert (value[i_b, :n_contacts] != -1).all()
                                assert (value[i_b, n_contacts:] == -1).all()
                            else:
                                assert_allclose(value[i_b, n_contacts:], 0.0, tol=0)
                        else:
                            assert isinstance(value, (list, tuple))
                            assert value[i_b].shape[0] == n_contacts
                            if value[i_b].dtype in (gs.tc_int, gs.np_int):
                                assert (value[i_b] != -1).all()

        if (gs_n_contacts > 0).all():
            break
    else:
        assert False
    gs_sim.rigid_solver._kernel_forward_dynamics()
    gs_sim.rigid_solver._func_constraint_force()

    gs_robot.get_contacts()

    # Make sure that all the robots ends up in the different state
    qposs = gs_robot.get_qpos()
    for i in range(n_envs - 1):
        with np.testing.assert_raises(AssertionError):
            assert_allclose(qposs[i], qposs[i + 1], tol=tol)

    # Check attribute getters / setters.
    # First, without any any row or column masking:
    # * Call 'Get' -> Call 'Set' with random value -> Call 'Get'
    # * Compare first 'Get' ouput with field value
    # Then, for any possible combinations of row and column masking:
    # * Call 'Get' -> Call 'Set' with 'Get' output -> Call 'Get'
    # * Compare first 'Get' output with last 'Get' output
    # * Compare last 'Get' output with corresponding slice of non-masking 'Get' output
    def get_all_supported_masks(i):
        return (
            i,
            [i],
            slice(i, i + 1),
            range(i, i + 1),
            np.array([i], dtype=np.int32),
            torch.tensor([i], dtype=torch.int64),
            torch.tensor([i], dtype=gs.tc_int, device=gs.device),
        )

    def must_cast(value):
        return not (isinstance(value, torch.Tensor) and value.dtype == gs.tc_int and value.device == gs.device)

    for arg1_max, arg2_max, getter, setter, field in (
        (gs_s.n_links, n_envs, gs_s.get_links_pos, None, gs_s.links_state.pos),
        (gs_s.n_links, n_envs, gs_s.get_links_quat, None, gs_s.links_state.quat),
        (gs_s.n_links, n_envs, gs_s.get_links_vel, None, None),
        (gs_s.n_links, n_envs, gs_s.get_links_ang, None, gs_s.links_state.cd_ang),
        (gs_s.n_links, n_envs, gs_s.get_links_acc, None, None),
        (gs_s.n_links, n_envs, gs_s.get_links_root_COM, None, gs_s.links_state.COM),
        (gs_s.n_links, n_envs, gs_s.get_links_mass_shift, gs_s.set_links_mass_shift, gs_s.links_state.mass_shift),
        (gs_s.n_links, n_envs, gs_s.get_links_COM_shift, gs_s.set_links_COM_shift, gs_s.links_state.i_pos_shift),
        (gs_s.n_links, -1, gs_s.get_links_inertial_mass, gs_s.set_links_inertial_mass, gs_s.links_info.inertial_mass),
        (gs_s.n_links, -1, gs_s.get_links_invweight, gs_s.set_links_invweight, gs_s.links_info.invweight),
        (gs_s.n_dofs, n_envs, gs_s.get_dofs_control_force, gs_s.control_dofs_force, None),
        (gs_s.n_dofs, n_envs, gs_s.get_dofs_force, None, gs_s.dofs_state.force),
        (gs_s.n_dofs, n_envs, gs_s.get_dofs_velocity, gs_s.set_dofs_velocity, gs_s.dofs_state.vel),
        (gs_s.n_dofs, n_envs, gs_s.get_dofs_position, gs_s.set_dofs_position, gs_s.dofs_state.pos),
        (gs_s.n_dofs, -1, gs_s.get_dofs_force_range, gs_s.set_dofs_force_range, gs_s.dofs_info.force_range),
        (gs_s.n_dofs, -1, gs_s.get_dofs_limit, None, gs_s.dofs_info.limit),
        (gs_s.n_dofs, -1, gs_s.get_dofs_stiffness, None, gs_s.dofs_info.stiffness),
        (gs_s.n_dofs, -1, gs_s.get_dofs_invweight, None, gs_s.dofs_info.invweight),
        (gs_s.n_dofs, -1, gs_s.get_dofs_armature, gs_s.set_dofs_armature, gs_s.dofs_info.armature),
        (gs_s.n_dofs, -1, gs_s.get_dofs_damping, gs_s.set_dofs_damping, gs_s.dofs_info.damping),
        (gs_s.n_dofs, -1, gs_s.get_dofs_kp, gs_s.set_dofs_kp, gs_s.dofs_info.kp),
        (gs_s.n_dofs, -1, gs_s.get_dofs_kv, gs_s.set_dofs_kv, gs_s.dofs_info.kv),
        (gs_s.n_geoms, n_envs, gs_s.get_geoms_pos, None, gs_s.geoms_state.pos),
        (gs_s.n_geoms, -1, gs_s.get_geoms_friction, gs_s.set_geoms_friction, gs_s.geoms_info.friction),
        (gs_s.n_qs, n_envs, gs_s.get_qpos, gs_s.set_qpos, gs_s.qpos),
        (gs_robot.n_links, n_envs, gs_robot.get_links_pos, None, None),
        (gs_robot.n_links, n_envs, gs_robot.get_links_quat, None, None),
        (gs_robot.n_links, n_envs, gs_robot.get_links_vel, None, None),
        (gs_robot.n_links, n_envs, gs_robot.get_links_ang, None, None),
        (gs_robot.n_links, n_envs, gs_robot.get_links_acc, None, None),
        (gs_robot.n_links, -1, gs_robot.get_links_inertial_mass, gs_robot.set_links_inertial_mass, None),
        (gs_robot.n_links, -1, gs_robot.get_links_invweight, gs_robot.set_links_invweight, None),
        (gs_robot.n_dofs, n_envs, gs_robot.get_dofs_control_force, None, None),
        (gs_robot.n_dofs, n_envs, gs_robot.get_dofs_force, None, None),
        (gs_robot.n_dofs, n_envs, gs_robot.get_dofs_velocity, gs_robot.set_dofs_velocity, None),
        (gs_robot.n_dofs, n_envs, gs_robot.get_dofs_position, gs_robot.set_dofs_position, None),
        (gs_robot.n_dofs, -1, gs_robot.get_dofs_force_range, gs_robot.set_dofs_force_range, None),
        (gs_robot.n_dofs, -1, gs_robot.get_dofs_limit, None, None),
        (gs_robot.n_dofs, -1, gs_robot.get_dofs_stiffness, None, None),
        (gs_robot.n_dofs, -1, gs_robot.get_dofs_invweight, None, None),
        (gs_robot.n_dofs, -1, gs_robot.get_dofs_armature, None, None),
        (gs_robot.n_dofs, -1, gs_robot.get_dofs_damping, None, None),
        (gs_robot.n_dofs, -1, gs_robot.get_dofs_kp, gs_robot.set_dofs_kp, None),
        (gs_robot.n_dofs, -1, gs_robot.get_dofs_kv, gs_robot.set_dofs_kv, None),
        (gs_robot.n_qs, n_envs, gs_robot.get_qpos, gs_robot.set_qpos, None),
        (-1, n_envs, gs_robot.get_mass_mat, None, None),
        (-1, n_envs, gs_robot.get_links_net_contact_force, None, None),
        (-1, n_envs, gs_robot.get_pos, gs_robot.set_pos, None),
        (-1, n_envs, gs_robot.get_quat, gs_robot.set_quat, None),
    ):
        # Check getter and setter without row or column masking
        datas = getter()
        datas = datas.cpu() if isinstance(datas, torch.Tensor) else [val.cpu() for val in datas]
        if field is not None:
            true = field.to_torch(device="cpu")
            true = true.movedim(true.ndim - getattr(field, "ndim", 0) - 1, 0)
            if isinstance(datas, torch.Tensor):
                true = true.reshape(datas.shape)
            else:
                true = torch.unbind(true, dim=-1)
                true = [val.reshape(data.shape) for data, val in zip(datas, true)]
            assert_allclose(datas, true, tol=tol)
        if setter is not None:
            if isinstance(datas, torch.Tensor):
                # Make sure that the vector is normalized and positive just in case it is a quaternion
                datas = torch.abs(torch.randn(datas.shape, dtype=gs.tc_float, device="cpu"))
                datas /= torch.linalg.norm(datas, dim=-1, keepdims=True)
                setter(datas)
            else:
                for val in datas:
                    val[:] = torch.abs(torch.randn(val.shape, dtype=gs.tc_float, device="cpu"))
                    val /= torch.linalg.norm(val, dim=-1, keepdims=True)
                setter(*datas)
        if arg1_max > 0:
            datas_ = getter(range(arg1_max))
            datas_ = datas_.cpu() if isinstance(datas_, torch.Tensor) else [val.cpu() for val in datas_]
            assert_allclose(datas_, datas, tol=tol)

        # Check getter and setter for all possible combinations of row and column masking
        for i in range(arg1_max) if arg1_max > 0 else (None,):
            for arg1 in get_all_supported_masks(i) if arg1_max > 0 else (None,):
                for j in range(max(arg2_max, 1)) if arg2_max >= 0 else (None,):
                    for arg2 in get_all_supported_masks(j) if arg2_max > 0 else (None,):
                        if arg1 is None:
                            unsafe = not must_cast(arg2)
                            data = getter(arg2, unsafe=unsafe)
                            if setter is not None:
                                setter(data, arg2, unsafe=unsafe)
                            if n_envs:
                                if isinstance(datas, torch.Tensor):
                                    data_ = datas[[j]]
                                else:
                                    data_ = [val[[j]] for val in datas]
                            else:
                                data_ = datas
                        elif arg2 is None:
                            unsafe = not must_cast(arg1)
                            data = getter(arg1, unsafe=unsafe)
                            if setter is not None:
                                if isinstance(data, torch.Tensor):
                                    setter(data, arg1, unsafe=unsafe)
                                else:
                                    setter(*data, arg1, unsafe=unsafe)
                            if isinstance(datas, torch.Tensor):
                                data_ = datas[[i]]
                            else:
                                data_ = [val[[i]] for val in datas]
                        else:
                            unsafe = not any(map(must_cast, (arg1, arg2)))
                            data = getter(arg1, arg2, unsafe=unsafe)
                            if setter is not None:
                                setter(data, arg1, arg2, unsafe=unsafe)
                            if isinstance(datas, torch.Tensor):
                                data_ = datas[[j], :][:, [i]]
                            else:
                                data_ = [val[[j], :][:, [i]] for val in datas]
                        data = data.cpu() if isinstance(data, torch.Tensor) else [val.cpu() for val in data]
                        # FIXME: Not sure why tolerance must be increased for test to pass
                        assert_allclose(data_, data, tol=(5 * tol))

    for dofs_idx in (*get_all_supported_masks(0), None):
        for envs_idx in (*(get_all_supported_masks(0) if n_envs > 0 else ()), None):
            unsafe = not any(map(must_cast, (dofs_idx, envs_idx)))
            dofs_pos = gs_s.get_dofs_position(dofs_idx, envs_idx)
            dofs_vel = gs_s.get_dofs_velocity(dofs_idx, envs_idx)
            gs_sim.rigid_solver.control_dofs_position(dofs_pos, dofs_idx, envs_idx)
            gs_sim.rigid_solver.control_dofs_velocity(dofs_vel, dofs_idx, envs_idx)


@pytest.mark.parametrize("backend", [gs.cpu])
def test_mesh_to_heightfield(show_viewer):
    ########################## create a scene ##########################
    scene = gs.Scene(
        show_viewer=show_viewer,
        sim_options=gs.options.SimOptions(
            gravity=(2, 0, -2),
        ),
        viewer_options=gs.options.ViewerOptions(
            camera_pos=(0, -50, 0),
            camera_lookat=(0, 0, 0),
        ),
    )

    horizontal_scale = 2.0
    gs_root = os.path.dirname(os.path.abspath(gs.__file__))
    path_terrain = os.path.join(gs_root, "assets", "meshes", "terrain_45.obj")
    hf_terrain, xs, ys = gs.utils.terrain.mesh_to_heightfield(path_terrain, spacing=horizontal_scale, oversample=1)

    # default heightfield starts at 0, 0, 0
    # translate to the center of the mesh
    translation = np.array([np.nanmin(xs), np.nanmin(ys), 0])

    terrain_heightfield = scene.add_entity(
        morph=gs.morphs.Terrain(
            horizontal_scale=horizontal_scale,
            vertical_scale=1.0,
            height_field=hf_terrain,
            pos=translation,
        ),
        vis_mode="collision",
    )

    ball = scene.add_entity(
        gs.morphs.Sphere(
            pos=(10, 15, 10),
            radius=1,
        ),
        vis_mode="collision",
    )

    scene.build()

    for i in range(1000):
        scene.step()

    # speed is around 0
    qvel = ball.get_dofs_velocity()
    assert_allclose(qvel, 0, atol=1e-2)<|MERGE_RESOLUTION|>--- conflicted
+++ resolved
@@ -2210,7 +2210,6 @@
 
 @pytest.mark.required
 @pytest.mark.parametrize("backend", [gs.cpu])
-<<<<<<< HEAD
 def test_gravity(show_viewer, tol):
     scene = gs.Scene(
         show_viewer=show_viewer,
@@ -2229,7 +2228,10 @@
     second_pos = sphere.get_dofs_position()[1, 2]
 
     assert_allclose(first_pos * -1, second_pos, tol=tol)
-=======
+
+    
+@pytest.mark.required
+@pytest.mark.parametrize("backend", [gs.cpu])
 def test_scene_saver_franka(show_viewer, tol):
     scene1 = gs.Scene(show_viewer=show_viewer)
     franka1 = scene1.add_entity(
@@ -2263,7 +2265,6 @@
     pose_loaded = franka2.get_dofs_position(dof_idx)
 
     assert_allclose(pose_ref, pose_loaded, tol=tol)
->>>>>>> 95c5a3e7
 
 
 @pytest.mark.required
