from typing import Optional
import math

import numpy as np

import genesis as gs

from .misc import FoamOptions
from .options import Options
from .textures import Texture, ColorTexture, ImageTexture, BatchTexture


############################ Base ############################
class Surface(Options):
    """
    Base class for all surfaces types in Genesis.

    A ``Surface`` object encapsulates all visual information used for rendering an entity or its sub-components (links,
    geoms, ...). The surface contains different types textures: diffuse_texture, specular_texture, roughness_texture,
    metallic_texture, transmission_texture, normal_texture, and emissive_texture. Each one of them is a
    `gs.textures.Texture` object.

    Tip
    ---
    If any of the textures only has single value (instead of a map), you can use the shortcut attribute (e.g., `color`,
    `roughness`, `metallic`, `emissive`) instead of creating a texture object.

    Note
    ----
    This class should *not* be instantiated directly.

    Parameters
    ----------
    color : tuple | None, optional
        Diffuse color of the surface. Shortcut for `diffuse_texture` with a single color.
    opacity : float | None, optional
        Opacity of the surface. Shortcut for `opacity_texture` with a single value.
    roughness : float | None, optional
        Roughness of the surface. Shortcut for `roughness_texture` with a single value.
    metallic : float | None, optional
        Metallicness of the surface. Shortcut for `metallic_texture` with a single value.
    emissive : tuple | None, optional
        Emissive color of the surface. Shortcut for `emissive_texture` with a single color.
    ior : float, optional
        Index of Refraction.
    opacity_texture : gs.textures.Texture | None, optional
        Opacity texture of the surface.
    roughness_texture : gs.textures.Texture | None, optional
        Roughness texture of the surface.
    metallic_texture : gs.textures.Texture | None, optional
        Metallic texture of the surface.
    normal_texture : gs.textures.Texture | None, optional
        Normal texture of the surface.
    emissive_texture : gs.textures.Texture | None, optional
        Emissive texture of the surface.
    default_roughness : float, optional
        Default roughness value when `roughness` is not set and the asset does not have a roughness texture. Defaults
        to 1.0.
    vis_mode : str | None, optional
        How the entity should be visualized, e.g.
        - 'visual': Render the entity's visual geometry.
        - 'collision': Render the entity's collision geometry.
        - 'particle': Render the entity's particle representation (if applicable).
        - 'sdf': Render the reconstructed surface mesh of the entity's sdf.
        - 'recon': Render the reconstructed surface mesh of the entity's particle representation.
    smooth : bool, optional
        Whether to smooth face normals by interpolating vertex normals.
    double_sided : bool | None, optional
        Whether to render both sides of the surface. Useful for non-watertight 2D objects. Defaults to True for Cloth
        material and False for others.
    cutoff : float
        The cutoff angle of emission. Defaults to 180.0.
    normal_diff_clamp : float, optional
        Controls the threshold for computing surface normals by interpolating vertex normals.
    recon_backend : str, optional
        Backend for surface reconstruction. Possible values are ['splashsurf', 'openvdb']. Defaults to 'splashsurf'.
    generate_foam : bool, optional
        Whether to generate foam particles for visual effects for particle-based entities.
    foam_options : gs.options.FoamOptions, optional
        Options for foam generation.
    """

    # shortcuts
    color: Optional[tuple] = None
    opacity: Optional[float] = None
    roughness: Optional[float] = None
    metallic: Optional[float] = None
    emissive: Optional[tuple] = None
    ior: Optional[float] = None

    # textures (can be either ColorTexture or ImageTexture)
    opacity_texture: Optional[Texture] = None
    roughness_texture: Optional[Texture] = None
    metallic_texture: Optional[Texture] = None
    normal_texture: Optional[Texture] = None
    emissive_texture: Optional[Texture] = None

    default_roughness: float = 1.0

    vis_mode: Optional[str] = None
    smooth: bool = True
    double_sided: Optional[bool] = None
    cutoff: float = 180.0
    normal_diff_clamp: float = 180.0
    recon_backend: str = "splashsurf"
    generate_foam: bool = False
    foam_options: Optional[FoamOptions] = None

    @staticmethod
    def shortcut_info(name, map_name):
        return f"`{name}` is a shortcut for texture. " f"When {name} is set, {map_name} setting is not allowed."

    def __init__(self, **data):
        super().__init__(**data)

        if self.foam_options is None:
            self.foam_options = FoamOptions()

        if self.color is not None:
            if self.get_texture() is not None:
                gs.raise_exception(self.shortcut_info("color", "texture"))
            self.set_texture(ColorTexture(color=self.color))

        if self.opacity is not None:
            if self.opacity_texture is not None:
                gs.raise_exception(self.shortcut_info("opacity", "opacity_texture"))
            self.opacity_texture = ColorTexture(color=(self.opacity,))

        if self.roughness is not None:
            if self.roughness_texture is not None:
                gs.raise_exception(self.shortcut_info("roughness", "roughness_texture"))
            self.roughness_texture = ColorTexture(color=(self.roughness,))

        if self.metallic is not None:
            if self.metallic_texture is not None:
                gs.raise_exception(self.shortcut_info("metallic", "metallic_texture"))
            self.metallic_texture = ColorTexture(color=(self.metallic,))

        if self.emissive is not None:
            if self.emissive_texture is not None:
                gs.raise_exception(self.shortcut_info("emissive", "emissive_texture"))
            self.emissive_texture = ColorTexture(color=self.emissive)

        color_texture = self.get_texture()
        if color_texture is not None:
            opacity_texture = color_texture.check_dim(3)
            if self.opacity_texture is None:
                self.opacity_texture = opacity_texture
        if self.emissive_texture is not None:
            opacity_texture = self.emissive_texture.check_dim(3)
            if self.opacity_texture is None:
                self.opacity_texture = opacity_texture

    def update_texture(
        self,
        color_texture=None,
        opacity_texture=None,
        roughness_texture=None,
        metallic_texture=None,
        normal_texture=None,
        emissive_texture=None,
        ior=None,
        double_sided=None,
        force=False,
    ):
        """
        Update the surface textures using given attributes.
        Note that if the surface already contains corresponding textures, the existing one have a higher priority and won't be overridden. Force overriding can be enable by setting force=True,
        """
        # diffuse map (or specular for glass and emissive for emission)
        if self.get_texture() is None or force:
            if color_texture is not None:
                self.set_texture(color_texture)
            elif not force:
                self.set_texture(ColorTexture())

        # update opacity
        if self.opacity_texture is None or force:
            if opacity_texture is not None:
                self.opacity_texture = opacity_texture
            elif not force:
                self.opacity_texture = ColorTexture(color=(1.0,))

        # update roughness
        if self.roughness_texture is None or force:
            if roughness_texture is not None:
                self.roughness_texture = roughness_texture
            elif not force:
                self.roughness_texture = ColorTexture(color=(self.default_roughness,))

        # update metallic
        if self.metallic_texture is None or force:
            if metallic_texture is not None:
                self.metallic_texture = metallic_texture

        # update normal
        if self.normal_texture is None or force:
            if normal_texture is not None:
                self.normal_texture = normal_texture

        # update emissive
        if self.emissive_texture is None or force:
            if emissive_texture is not None:
                self.emissive_texture = emissive_texture

        # update ior
        if self.ior is None or force:
            if ior is not None:
                self.ior = ior
            elif not force:
                self.ior = 1.5

        # update double sided
        if self.double_sided is None or force:
            if double_sided is not None:
                self.double_sided = double_sided

    def requires_uv(self):
        textures = (
            self.get_texture(),
            self.opacity_texture,
            self.roughness_texture,
            self.metallic_texture,
            self.normal_texture,
            self.emissive_texture,
        )
        return any(texture is not None and texture.requires_uv() for texture in textures)

    def get_rgba(self, batch=False):
<<<<<<< HEAD

        def fetch_batch(texture):
            if isinstance(texture, BatchTexture):
                return texture.textures if batch else texture.textures[:1]
            else:
                return [texture]

        color_textures = fetch_batch(self.get_texture() if self.emissive_texture is None else self.emissive_texture)
        opacity_textures = fetch_batch(self.opacity_texture)
=======
        all_textures = []
        for texture in (
            self.get_texture() if self.emissive_texture is None else self.emissive_texture,
            self.opacity_texture,
        ):
            textures = texture.textures if isinstance(texture, BatchTexture) else [texture]
            all_textures.append(textures if batch else textures[:1])
        color_textures, opacity_textures = all_textures
>>>>>>> ea4df003

        rgba_textures = []
        num_colors = len(color_textures)
        num_opacities = len(opacity_textures)
        num_rgba = num_colors * num_opacities // math.gcd(num_colors, num_opacities)

        for i in range(num_rgba):
            color_texture = color_textures[i % num_colors]
            opacity_texture = opacity_textures[i % num_opacities]

            if isinstance(color_texture, ColorTexture):
                if isinstance(opacity_texture, ColorTexture):
                    rgba_texture = ColorTexture(color=(*color_texture.color, *opacity_texture.color))
                elif isinstance(opacity_texture, ImageTexture) and opacity_texture.image_array is not None:
                    rgb_color = np.round(np.array(color_texture.color) * 255).astype(np.uint8)
                    rgb_array = np.full((*opacity_texture.image_array.shape[:2], 3), rgb_color, dtype=np.uint8)
                    rgba_array = np.dstack((rgb_array, opacity_texture.image_array))
                    rgba_scale = (1.0, 1.0, 1.0, *opacity_texture.image_color)
                    rgba_texture = ImageTexture(image_array=rgba_array, image_color=rgba_scale)
                else:
                    rgba_texture = ColorTexture(color=(*color_texture.color, 1.0))

            elif isinstance(color_texture, ImageTexture) and color_texture.image_array is not None:
                if isinstance(opacity_texture, ColorTexture):
                    a_color = np.round(np.array(opacity_texture.color) * 255).astype(np.uint8)
                    a_array = np.full((*color_texture.image_array.shape[:2],), a_color, dtype=np.uint8)
                    rgba_array = np.dstack((color_texture.image_array, a_array))
                    rgba_scale = (*color_texture.image_color, 1.0)
                elif (
                    isinstance(opacity_texture, ImageTexture)
                    and opacity_texture.image_array is not None
                    and opacity_texture.image_array.shape[:2] == color_texture.image_array.shape[:2]
                ):
                    rgba_array = np.dstack((color_texture.image_array, opacity_texture.image_array))
                    rgba_scale = (*color_texture.image_color, *opacity_texture.image_color)
                else:
                    if isinstance(opacity_texture, ImageTexture) and opacity_texture.image_array is not None:
                        gs.logger.warning(
                            "Color and opacity image shapes do not match. Fall back to fully opaque texture."
                        )
                    a_array = np.full(color_texture.image_array.shape[:2], 255, dtype=np.uint8)
                    rgba_array = np.dstack((color_texture.image_array, a_array))
                    rgba_scale = (*color_texture.image_color, 1.0)
                rgba_texture = ImageTexture(image_array=rgba_array, image_color=rgba_scale)

            else:
                rgba_texture = ColorTexture(color=(1.0, 1.0, 1.0, 1.0))

            rgba_textures.append(rgba_texture)

        return BatchTexture(textures=rgba_textures) if batch else rgba_textures[0]

    def set_texture(self, texture):
        raise NotImplementedError

    def get_texture(self):
        raise NotImplementedError

    def get_emission(self):
        return self.emissive_texture


############################ Three surface types ############################
class Glass(Surface):
    """
    Base class for all surfaces types in Genesis.
    A ``Surface`` object encapsulates all visual information used for rendering an entity or its sub-components (links, geoms, etc.)
    The surface contains different types textures: diffuse_texture, specular_texture, roughness_texture, metallic_texture, normal_texture, and emissive_texture. Each one of them is a `gs.textures.Texture` object.

    Tip
    ---
    If any of the textures only has single value (instead of a map), you can use the shortcut attribute (e.g., `color`, `roughness`, `metallic`, `emissive`) instead of creating a texture object.

    Note
    ----
    This class should *not* be instantiated directly.

    Parameters
    ----------
    color : tuple | None, optional
        Diffuse color of the surface. Shortcut for `diffuse_texture` with a single color.
    roughness : float | None, optional
        Roughness of the surface. Shortcut for `roughness_texture` with a single value.
    ior : float, optional
        Index of Refraction.
    subsurface : bool
        Whether apply a simple BSSRDF subsurface to the glass material.
    thickness : float | None, optional
        The thickness of the top surface when 'subsurface' is set to True, that is, the maximum distance of subsurface scattering. Shortcut for `thickness_texture` with a single value.
    metallic : float | None, optional
        Metallicness of the surface. Shortcut for `metallic_texture` with a single value.
    emissive : tuple | None, optional
        Emissive color of the surface. Shortcut for `emissive_texture` with a single color.
    specular_texture : gs.textures.Texture | None, optional
        Specular texture of the surface.
    transmission_texture : gs.textures.Texture | None, optional
        Transmission texture of the surface.
    opacity_texture : gs.textures.Texture | None, optional
        Opacity texture of the surface.
    roughness_texture : gs.textures.Texture | None, optional
        Roughness texture of the surface.
    metallic_texture : gs.textures.Texture | None, optional
        Metallic texture of the surface.
    normal_texture : gs.textures.Texture | None, optional
        Normal texture of the surface.
    emissive_texture : gs.textures.Texture | None, optional
        Emissive texture of the surface.
    thickness_texture : gs.textures.Texture | None, optional
        The thickness of the top surface.
    default_roughness : float, optional
        Default roughness value when `roughness` is not set and the asset does not have a roughness texture. Defaults to 1.0.
    vis_mode : str | None, optional
        How the entity should be visualized. Possible values are ['visual', 'particle', 'collision', 'sdf', 'recon'].

        - 'visual': Render the entity's visual geometry.
        - 'collision': Render the entity's collision geometry.
        - 'particle': Render the entity's particle representation (if applicable).
        - 'sdf': Render the reconstructed surface mesh of the entity's sdf.
        - 'recon': Render the reconstructed surface mesh of the entity's particle representation.

    smooth : bool, optional
        Whether to smooth face normals by interpolating vertex normals.
    double_sided : bool | None, optional
        Whether to render both sides of the surface. Useful for non-watertight 2D objects. Defaults to True for Cloth material and False for others.
    normal_diff_clamp : float, optional
        Controls the threshold for computing surface normals by interpolating vertex normals.
    recon_backend : str, optional
        Backend for surface reconstruction. Possible values are ['splashsurf', 'openvdb'].
    generate_foam : bool, optional
        Whether to generate foam particles for visual effects for particle-based entities.
    foam_options : gs.options.FoamOptions, optional
        Options for foam generation.
    """

    roughness: float = 0.0
    ior: float = 1.5
    subsurface: bool = False
    thickness: Optional[float] = None

    thickness_texture: Optional[Texture] = None
    specular_texture: Optional[Texture] = None
    diffuse_texture: Optional[Texture] = None
    transmission_texture: Optional[Texture] = None

    def __init__(self, **data):
        super().__init__(**data)

        if self.thickness is not None:
            if self.thickness_texture is not None:
                gs.raise_exception(self.shortcut_info("thickness", "thickness_texture"))
            self.thickness_texture = ColorTexture(color=(self.thickness,))

    def get_texture(self):
        return self.specular_texture

    def set_texture(self, texture):
        # for simplicity, let's use the same texture for specular and transmission
        self.specular_texture = texture
        self.transmission_texture = texture


class Metal(Surface):
    """
    Metal surface.

    Parameters
    ----------
    color : tuple | None, optional
        Diffuse color of the surface. Shortcut for `diffuse_texture` with a single color.
    roughness : float | None, optional
        Roughness of the surface. Shortcut for `roughness_texture` with a single value.
    metallic : float | None, optional
        Metallicness of the surface. Shortcut for `metallic_texture` with a single value.
    emissive : tuple | None, optional
        Emissive color of the surface. Shortcut for `emissive_texture` with a single color.
    metal_type : str, optional
        Type of metal, indicating a specific index of refraction (IOR). Possible values are ['aluminium', 'gold', 'copper', 'brass', 'iron', 'titanium', 'vanadium', 'lithium'].
    diffuse_texture : gs.textures.Texture | None, optional
        Diffuse (basic color) texture of the surface.
    opacity_texture : gs.textures.Texture | None, optional
        Opacity texture of the surface.
    roughness_texture : gs.textures.Texture | None, optional
        Roughness texture of the surface.
    metallic_texture : gs.textures.Texture | None, optional
        Metallic texture of the surface.
    normal_texture : gs.textures.Texture | None, optional
        Normal texture of the surface.
    emissive_texture : gs.textures.Texture | None, optional
        Emissive texture of the surface.
    default_roughness : float, optional
        Default roughness value when `roughness` is not set and the asset does not have a roughness texture. Defaults to 1.0.
    vis_mode : str | None, optional
        How the entity should be visualized. Possible values are ['visual', 'particle', 'collision', 'sdf', 'recon'].

        - 'visual': Render the entity's visual geometry.
        - 'collision': Render the entity's collision geometry.
        - 'particle': Render the entity's particle representation (if applicable).
        - 'sdf': Render the reconstructed surface mesh of the entity's sdf.
        - 'recon': Render the reconstructed surface mesh of the entity's particle representation.

    smooth : bool, optional
        Whether to smooth face normals by interpolating vertex normals.
    double_sided : bool | None, optional
        Whether to render both sides of the surface. Useful for non-watertight 2D objects. Defaults to True for Cloth material and False for others.
    normal_diff_clamp : float, optional
        Controls the threshold for computing surface normals by interpolating vertex normals.
    recon_backend : str, optional
        Backend for surface reconstruction. Possible values are ['splashsurf', 'openvdb'].
    generate_foam : bool, optional
        Whether to generate foam particles for visual effects for particle-based entities.
    foam_options : gs.options.FoamOptions, optional
        Options for foam generation.
    """

    roughness: Optional[float] = 0.1
    metal_type: Optional[str] = "iron"
    diffuse_texture: Optional[Texture] = None

    def __init__(self, **data):
        super().__init__(**data)

        if self.metal_type not in ["aluminium", "gold", "copper", "brass", "iron", "titanium", "vanadium", "lithium"]:
            gs.raise_exception(f"Invalid metal metal_type: {self.metal_type}.")

    def get_texture(self):
        return self.diffuse_texture

    def set_texture(self, texture):
        self.diffuse_texture = texture


class Plastic(Surface):
    """
    Plastic surface is the most basic type of surface.

    Parameters
    ----------
    color : tuple | None, optional
        Diffuse color of the surface. Shortcut for `diffuse_texture` with a single color.
    roughness : float | None, optional
        Roughness of the surface. Shortcut for `roughness_texture` with a single value.
    metallic : float | None, optional
        Metallicness of the surface. Shortcut for `metallic_texture` with a single value.
    emissive : tuple | None, optional
        Emissive color of the surface. Shortcut for `emissive_texture` with a single color.
    ior : float, optional
        Index of Refraction.
    diffuse_texture : gs.textures.Texture | None, optional
        Diffuse (basic color) texture of the surface.
    specular_texture : gs.textures.Texture | None, optional
        Specular texture of the surface.
    opacity_texture : gs.textures.Texture | None, optional
        Opacity texture of the surface.
    roughness_texture : gs.textures.Texture | None, optional
        Roughness texture of the surface.
    metallic_texture : gs.textures.Texture | None, optional
        Metallic texture of the surface.
    normal_texture : gs.textures.Texture | None, optional
        Normal texture of the surface.
    emissive_texture : gs.textures.Texture | None, optional
        Emissive texture of the surface.
    default_roughness : float, optional
        Default roughness value when `roughness` is not set and the asset does not have a roughness texture. Defaults to 1.0.
    vis_mode : str | None, optional
        How the entity should be visualized. Possible values are ['visual', 'particle', 'collision', 'sdf', 'recon'].

        - 'visual': Render the entity's visual geometry.
        - 'collision': Render the entity's collision geometry.
        - 'particle': Render the entity's particle representation (if applicable).
        - 'sdf': Render the reconstructed surface mesh of the entity's sdf.
        - 'recon': Render the reconstructed surface mesh of the entity's particle representation.

    smooth : bool, optional
        Whether to smooth face normals by interpolating vertex normals.
    double_sided : bool | None, optional
        Whether to render both sides of the surface. Useful for non-watertight 2D objects. Defaults to True for Cloth material and False for others.
    normal_diff_clamp : float, optional
        Controls the threshold for computing surface normals by interpolating vertex normals.
    recon_backend : str, optional
        Backend for surface reconstruction. Possible values are ['splashsurf', 'openvdb'].
    generate_foam : bool, optional
        Whether to generate foam particles for visual effects for particle-based entities.
    foam_options : gs.options.FoamOptions, optional
        Options for foam generation.
    """

    ior: Optional[float] = 1.0
    diffuse_texture: Optional[Texture] = None
    specular_texture: Optional[Texture] = None

    def get_texture(self):
        return self.diffuse_texture

    def set_texture(self, texture):
        self.diffuse_texture = texture


class BSDF(Surface):
    """
    Plastic surface is the most basic type of surface.

    Parameters
    ----------
    color : tuple | None, optional
        Diffuse color of the surface. Shortcut for `diffuse_texture` with a single color.
    roughness : float | None, optional
        Roughness of the surface. Shortcut for `roughness_texture` with a single value.
    metallic : float | None, optional
        Metallicness of the surface. Shortcut for `metallic_texture` with a single value.
    emissive : tuple | None, optional
        Emissive color of the surface. Shortcut for `emissive_texture` with a single color.
    ior : float, optional
        Index of Refraction.
    diffuse_texture : gs.textures.Texture | None, optional
        Diffuse (basic color) texture of the surface.
    specular_tint : gs.textures.Texture | None, optional
        Specular texture of the surface.
    opacity_texture : gs.textures.Texture | None, optional
        Opacity texture of the surface.
    roughness_texture : gs.textures.Texture | None, optional
        Roughness texture of the surface.
    metallic_texture : gs.textures.Texture | None, optional
        Metallic texture of the surface.
    normal_texture : gs.textures.Texture | None, optional
        Normal texture of the surface.
    emissive_texture : gs.textures.Texture | None, optional
        Emissive texture of the surface.
    default_roughness : float, optional
        Default roughness value when `roughness` is not set and the asset does not have a roughness texture. Defaults to 1.0.
    vis_mode : str | None, optional
        How the entity should be visualized. Possible values are ['visual', 'particle', 'collision', 'sdf', 'recon'].

        - 'visual': Render the entity's visual geometry.
        - 'collision': Render the entity's collision geometry.
        - 'particle': Render the entity's particle representation (if applicable).
        - 'sdf': Render the reconstructed surface mesh of the entity's sdf.
        - 'recon': Render the reconstructed surface mesh of the entity's particle representation.

    smooth : bool, optional
        Whether to smooth face normals by interpolating vertex normals.
    double_sided : bool | None, optional
        Whether to render both sides of the surface. Useful for non-watertight 2D objects. Defaults to True for Cloth material and False for others.
    normal_diff_clamp : float, optional
        Controls the threshold for computing surface normals by interpolating vertex normals.
    recon_backend : str, optional
        Backend for surface reconstruction. Possible values are ['splashsurf', 'openvdb'].
    generate_foam : bool, optional
        Whether to generate foam particles for visual effects for particle-based entities.
    foam_options : gs.options.FoamOptions, optional
        Options for foam generation.
    """

    diffuse_texture: Optional[Texture] = None
    specular_trans: Optional[float] = 0.0
    diffuse_trans: Optional[float] = 0.0

    def get_texture(self):
        return self.diffuse_texture

    def set_texture(self, texture):
        self.diffuse_texture = texture


class Emission(Surface):
    """
    Emission surface. This surface emits light. Note that in Genesis's ray tracing pipeline, lights are not a special type of objects, but simply entities with emission surfaces.

    Parameters
    ----------
    emissive : tuple | None, optional
        Emissive color of the surface. Shortcut for `emissive_texture` with a single color.
    emissive_texture : gs.textures.Texture | None, optional
        Emissive texture of the surface.
    """

    def get_texture(self):
        return self.emissive_texture

    def set_texture(self, texture):
        self.emissive_texture = texture


############################ Handy shortcuts ############################
class Default(BSDF):
    """
    The default surface type used in Genesis. This is just an alias for `Plastic`.
    """

    pass


class Rough(Plastic):
    """
    Shortcut for a rough plastic surface.
    """

    roughness: float = 1.0
    ior: float = 1.5


class Smooth(Plastic):
    """
    Shortcut for a smooth plastic surface.
    """

    roughness: float = 0.1
    ior: float = 1.5


class Reflective(Plastic):
    """
    Shortcut for a reflective (smoother than `Smooth`) plastic surface.
    """

    roughness: float = 0.01
    ior: float = 2.0


class Collision(Plastic):
    """
    Default surface type for collision geometry with a grey color by default.
    """

    color: tuple = (0.5, 0.5, 0.5)

    def __init__(self, **data):
        super().__init__(**data)
        self.diffuse_texture = ColorTexture(color=self.color)


class Water(Glass):
    """
    Shortcut for a water surface (using Glass surface with proper values).
    """

    color: tuple = (0.61, 0.98, 0.93)
    roughness: float = 0.2
    ior: float = 1.2

    def __init__(self, **data):
        super().__init__(**data)


class Iron(Metal):
    """
    Shortcut for an metallic surface with `metal_type = 'iron'`.
    """

    metal_type: str = "iron"


class Aluminium(Metal):
    """
    Shortcut for an metallic surface with `metal_type = 'aluminium'`.
    """

    metal_type: str = "aluminium"


class Copper(Metal):
    """
    Shortcut for an metallic surface with `metal_type = 'copper'`.
    """

    metal_type: str = "copper"


class Gold(Metal):
    """
    Shortcut for an metallic surface with `metal_type = 'gold'`.
    """

    metal_type: str = "gold"<|MERGE_RESOLUTION|>--- conflicted
+++ resolved
@@ -227,17 +227,6 @@
         return any(texture is not None and texture.requires_uv() for texture in textures)
 
     def get_rgba(self, batch=False):
-<<<<<<< HEAD
-
-        def fetch_batch(texture):
-            if isinstance(texture, BatchTexture):
-                return texture.textures if batch else texture.textures[:1]
-            else:
-                return [texture]
-
-        color_textures = fetch_batch(self.get_texture() if self.emissive_texture is None else self.emissive_texture)
-        opacity_textures = fetch_batch(self.opacity_texture)
-=======
         all_textures = []
         for texture in (
             self.get_texture() if self.emissive_texture is None else self.emissive_texture,
@@ -246,7 +235,6 @@
             textures = texture.textures if isinstance(texture, BatchTexture) else [texture]
             all_textures.append(textures if batch else textures[:1])
         color_textures, opacity_textures = all_textures
->>>>>>> ea4df003
 
         rgba_textures = []
         num_colors = len(color_textures)
