import taichi as ti
import torch

import genesis as gs
from genesis.engine.boundaries import FloorBoundary
from genesis.engine.entities.fem_entity import FEMEntity
from genesis.engine.states.solvers import FEMSolverState

from .base_solver import Solver
import numpy as np


@ti.data_oriented
class FEMSolver(Solver):
    # ------------------------------------------------------------------------------------
    # --------------------------------- Initialization -----------------------------------
    # ------------------------------------------------------------------------------------

    def __init__(self, scene, sim, options):
        super().__init__(scene, sim, options)

        # options
        self._floor_height = options.floor_height
        self._damping = options.damping
        self._use_implicit_solver = options.use_implicit_solver
        self._n_newton_iterations = options.n_newton_iterations
        self._newton_dx_threshold = options.newton_dx_threshold
        self._n_pcg_iterations = options.n_pcg_iterations
        self._pcg_threshold = options.pcg_threshold
        self._n_linesearch_iterations = options.n_linesearch_iterations
        self._linesearch_c = options.linesearch_c
        self._linesearch_tau = options.linesearch_tau
        self._damping_alpha = options.damping_alpha
        self._damping_beta = options.damping_beta

        # use scaled volume for better numerical stability, similar to p_vol_scale in mpm
        self._vol_scale = float(1e4)

        # materials
        self._mats = list()
        self._mats_idx = list()
        self._mats_update_stress = list()
        self._mats_compute_energy_gradient_hessian = list()
        self._mats_compute_energy = list()

        # boundary
        self.setup_boundary()

    def _batch_shape(self, shape=None, first_dim=False, B=None):
        if B is None:
            B = self._B

        if shape is None:
            return (B,)
        elif isinstance(shape, (list, tuple)):
            return (B,) + shape if first_dim else shape + (B,)
        else:
            return (B, shape) if first_dim else (shape, B)

    def setup_boundary(self):
        self.boundary = FloorBoundary(height=self._floor_height)

    def init_batch_fields(self):
        self.batch_active = ti.field(
            dtype=ti.u1,
            shape=self._batch_shape(),
            needs_grad=False,
        )

        self.batch_pcg_active = ti.field(
            dtype=ti.u1,
            shape=self._batch_shape(),
            needs_grad=False,
        )

        self.batch_linesearch_active = ti.field(
            dtype=ti.u1,
            shape=self._batch_shape(),
            needs_grad=False,
        )

        pcg_state = ti.types.struct(
            rTr=gs.ti_float,
            rTz=gs.ti_float,
            rTr_new=gs.ti_float,
            rTz_new=gs.ti_float,
            pTAp=gs.ti_float,
            alpha=gs.ti_float,
            beta=gs.ti_float,
        )

        self.pcg_state = pcg_state.field(
            shape=self._batch_shape(),
            needs_grad=False,
            layout=ti.Layout.SOA,
        )

        linesearch_state = ti.types.struct(
            prev_energy=gs.ti_float,
            energy=gs.ti_float,
            step_size=gs.ti_float,
            m=gs.ti_float,
        )

        self.linesearch_state = linesearch_state.field(
            shape=self._batch_shape(),
            needs_grad=False,
            layout=ti.Layout.SOA,
        )

    def init_element_fields(self):
        # element state in vertices
        element_state_v = ti.types.struct(
            pos=gs.ti_vec3,  # position
            vel=gs.ti_vec3,  # velocity
        )

        # element state in elements
        element_state_el = ti.types.struct(
            actu=gs.ti_float,  # actuation
        )

        # element state without gradient
        element_state_el_ng = ti.types.struct(
            active=gs.ti_int,
        )

        # element info (properties that remain static through time)
        element_info = ti.types.struct(
            el2v=gs.ti_ivec4,  # vertex index of an element
            mu=gs.ti_float,  # lame parameters (1)
            lam=gs.ti_float,  # lame parameters (2)
            mass_scaled=gs.ti_float,  # scaled element mass. The real mass is mass_scaled / self._vol_scale
            mat_idx=gs.ti_int,  # material model index
            B=gs.ti_mat3,  # inverse of the deformation gradient at rest state
            V=gs.ti_float,  # rest volume of the element
            V_scaled=gs.ti_float,  # scaled rest volume of the element
            friction_mu=gs.ti_float,  # friction coefficient for contact
            # for muscle
            muscle_group=gs.ti_int,
            muscle_direction=gs.ti_vec3,
        )

        # element state for energy
        element_state_el_energy = ti.types.struct(
            energy=gs.ti_float,  # energy density for the element
            gradient=gs.ti_mat3,  # gradient density for the element, del energy / del F
        )

        element_state_v_energy = ti.types.struct(
            inertia=gs.ti_vec3,  # inertia for the vertex
            force=gs.ti_vec3,
        )

        element_v_info = ti.types.struct(
            mass=gs.ti_float,  # mass of the vertex
            mass_over_dt2=gs.ti_float,  # scaled mass of the vertex over dt^2
        )

        pcg_state_v = ti.types.struct(
            diag3x3=gs.ti_mat3,  # diagonal 3-by-3 block of the hessian
            prec=gs.ti_mat3,  # preconditioner
            x=gs.ti_vec3,  # solution vector
            r=gs.ti_vec3,  # residual vector
            z=gs.ti_vec3,  # preconditioned residual vector
            p=gs.ti_vec3,  # search direction vector
            Ap=gs.ti_vec3,  # matrix-vector product
        )

        linesearch_state_v = ti.types.struct(
            x_prev=gs.ti_vec3,  # solution vector
        )

        # construct field
        self.elements_v = element_state_v.field(
            shape=self._batch_shape((self.sim.substeps_local + 1, self.n_vertices)),
            needs_grad=True,
            layout=ti.Layout.SOA,
        )
        self.elements_el = element_state_el.field(
            shape=self._batch_shape((self.sim.substeps_local + 1, self.n_elements)),
            needs_grad=True,
            layout=ti.Layout.SOA,
        )
        self.elements_el_ng = element_state_el_ng.field(
            shape=self._batch_shape((self.sim.substeps_local + 1, self.n_elements)),
            needs_grad=False,
            layout=ti.Layout.SOA,
        )
        self.elements_i = element_info.field(
            shape=(self.n_elements),
            needs_grad=False,
            layout=ti.Layout.SOA,
        )

        self.elements_el_energy = element_state_el_energy.field(
            shape=self._batch_shape((self.n_elements), first_dim=True),
            needs_grad=False,
            layout=ti.Layout.SOA,
        )

        self.elements_el_hessian = ti.field(
            shape=self._batch_shape((3, 3, self.n_elements), first_dim=True), dtype=gs.ti_mat3
        )

        self.elements_v_energy = element_state_v_energy.field(
            shape=self._batch_shape((self.n_vertices), first_dim=True),
            needs_grad=False,
            layout=ti.Layout.SOA,
        )

        self.elements_v_info = element_v_info.field(
            shape=(self.n_vertices),
            needs_grad=False,
            layout=ti.Layout.SOA,
        )

        self.pcg_state_v = pcg_state_v.field(
            shape=self._batch_shape((self.n_vertices), first_dim=True),
            needs_grad=False,
            layout=ti.Layout.SOA,
        )

        self.linesearch_state_v = linesearch_state_v.field(
            shape=self._batch_shape((self.n_vertices), first_dim=True),
            needs_grad=False,
            layout=ti.Layout.SOA,
        )

    def init_surface_fields(self):
        n_vertices_max = self.n_vertices
        n_surfaces_max = self.n_surfaces

        # surface info (for coupling)
        surface_state = ti.types.struct(
            tri2v=gs.ti_ivec3,  # vertex index of a triangle
            tri2el=gs.ti_int,  # element index of a triangle
            active=gs.ti_int,
        )

        # for rendering (this is more of a surface)
        surface_state_render_v = ti.types.struct(
            vertices=gs.ti_vec3,
        )

        surface_state_render_f = ti.types.struct(
            indices=gs.ti_int,
        )

        # construct field
        self.surface = surface_state.field(
            shape=(n_surfaces_max),
            needs_grad=False,
            layout=ti.Layout.SOA,
        )

        self.surface_render_v = surface_state_render_v.field(
            shape=self._batch_shape((n_vertices_max)),
            needs_grad=False,
            layout=ti.Layout.SOA,
        )
        self.surface_render_f = surface_state_render_f.field(
            shape=(n_surfaces_max * 3),
            needs_grad=False,
            layout=ti.Layout.SOA,
        )

    def init_ckpt(self):
        self._ckpt = dict()

    def reset_grad(self):
        self.elements_v.grad.fill(0)
        self.elements_el.grad.fill(0)

        for entity in self._entities:
            entity.reset_grad()

    def build(self):
        self.n_envs = self.sim.n_envs
        self._B = self.sim._B

        # batch fields
        self.init_batch_fields()

        # elements and bodies
        self._n_elements_max = self.n_elements
        self._n_vertices_max = self.n_vertices
        if self.n_elements_max > 0:
            self.init_element_fields()
            self.init_surface_fields()
            self.init_ckpt()

            for entity in self._entities:
                entity._add_to_solver()

        for mat in self._mats:
            mat.build(self)

    def add_entity(self, idx, material, morph, surface):
        # add material's update methods if not matching any existing material
        exist = False
        for mat in self._mats:
            if material == mat:
                material._idx = mat._idx
                exist = True
                break
        self._mats.append(material)
        if not exist:
            material._idx = len(self._mats_idx)
            self._mats_idx.append(material._idx)
            self._mats_update_stress.append(material.update_stress)
            self._mats_compute_energy_gradient_hessian.append(material.compute_energy_gradient_hessian)
            self._mats_compute_energy.append(material.compute_energy)

        # create entity
        entity = FEMEntity(
            scene=self._scene,
            solver=self,
            material=material,
            morph=morph,
            surface=surface,
            idx=idx,
            v_start=self.n_vertices,
            el_start=self.n_elements,
            s_start=self.n_surfaces,
        )

        self._entities.append(entity)
        return entity

    def is_active(self):
        return self.n_elements_max > 0

    # ------------------------------------------------------------------------------------
    # ----------------------------------- simulation -------------------------------------
    # ------------------------------------------------------------------------------------

    @ti.kernel
    def init_pos_and_vel(self, f: ti.i32):
        for i_v, i_b in ti.ndrange(self.n_vertices, self._B):
            self.elements_v[f + 1, i_v, i_b].pos = self.elements_v[f, i_v, i_b].pos
            self.elements_v[f + 1, i_v, i_b].vel = self.elements_v[f, i_v, i_b].vel

    @ti.kernel
    def compute_vel(self, f: ti.i32):
        for i_e, i_b in ti.ndrange(self.n_elements, self._B):
            i_v0, i_v1, i_v2, i_v3 = self.elements_i[i_e].el2v
            pos_v0 = self.elements_v[f, i_v0, i_b].pos
            pos_v1 = self.elements_v[f, i_v1, i_b].pos
            pos_v2 = self.elements_v[f, i_v2, i_b].pos
            pos_v3 = self.elements_v[f, i_v3, i_b].pos
            D = ti.Matrix.cols([pos_v0 - pos_v3, pos_v1 - pos_v3, pos_v2 - pos_v3])

            V_scaled = self.elements_i[i_e].V_scaled
            B = self.elements_i[i_e].B
            F = D @ B
            J = F.determinant()

            stress = ti.Matrix.zero(gs.ti_float, 3, 3)
            for mat_idx in ti.static(self._mats_idx):
                if self.elements_i[i_e].mat_idx == mat_idx:
                    stress = self._mats_update_stress[mat_idx](
                        mu=self.elements_i[i_e].mu,
                        lam=self.elements_i[i_e].lam,
                        J=J,
                        F=F,
                        actu=self.elements_el[f, i_e, i_b].actu,
                        m_dir=self.elements_i[i_e].muscle_direction,
                    )

            verts = self.elements_i[i_e].el2v
            mass_scaled = self.elements_i[i_e].mass_scaled
            H_scaled = -V_scaled * stress @ B.transpose()
            dt = self.substep_dt
            for k in ti.static(range(3)):
                force_scaled = ti.Vector([H_scaled[j, k] for j in range(3)])
                dv = dt * force_scaled / mass_scaled
                self.elements_v[f + 1, verts[k], i_b].vel += dv
                self.elements_v[f + 1, verts[3], i_b].vel -= dv

    @ti.kernel
    def apply_uniform_force(self, f: ti.i32):
        for i_v, i_b in ti.ndrange(self.n_vertices, self._B):
            dt = self.substep_dt

            # NOTE: damping should only be applied to velocity from internal force and thus come first here
            #       given the immediate previous function call is compute_internal_vel --> however, shouldn't
            #       be done at dv only and need to wait for all elements updated (cannot be in the compute_internal_vel kernel)
            #       however, this inevitably damp the gravity.
            self.elements_v[f + 1, i_v, i_b].vel *= ti.exp(-dt * self.damping)
            # Add gravity (avoiding damping on gravity)
            self.elements_v[f + 1, i_v, i_b].vel += dt * self._gravity[None]

    @ti.kernel
    def compute_pos(self, f: ti.i32):
        for i_v, i_b in ti.ndrange(self.n_vertices, self._B):
            dt = self.substep_dt
            self.elements_v[f + 1, i_v, i_b].pos = (
                dt * self.elements_v[f + 1, i_v, i_b].vel + self.elements_v[f, i_v, i_b].pos
            )

    @ti.kernel
    def precompute_material_data(self, f: ti.i32):
        for i_b, i_e in ti.ndrange(self._B, self.n_elements):
            if not self.batch_active[i_b]:
                continue

            J, F = self._compute_ele_J_F(f, i_e, i_b)  # use last time step's pos to compute

            for mat_idx in ti.static(self._mats_idx):
                if self.elements_i[i_e].mat_idx == mat_idx:
<<<<<<< HEAD
                    self._mats[mat_idx].pre_compute(
                        J=J,
                        F=F,
                        i_e=i_e,
                        i_b=i_b,
                    )
=======
                    self._mats[mat_idx].pre_compute(J=J, F=F, i_e=i_e, i_b=i_b)
>>>>>>> fd06778c

    @ti.kernel
    def init_pos_and_inertia(self, f: ti.i32):
        dt = self.substep_dt
        for i_v, i_b in ti.ndrange(self.n_vertices, self._B):
            self.elements_v_energy[i_b, i_v].inertia = (
                self.elements_v[f, i_v, i_b].pos + self.elements_v[f, i_v, i_b].vel * dt + self._gravity[None] * dt**2
            )
            self.elements_v[f + 1, i_v, i_b].pos = self.elements_v[f, i_v, i_b].pos

    @ti.func
    def _compute_ele_J_F(self, f: ti.i32, i_e: ti.i32, i_b: ti.i32):
        """
        Compute the determinant (J) and deformation gradient (F) for an element.
        """
        i_v0, i_v1, i_v2, i_v3 = self.elements_i[i_e].el2v
        pos_v0 = self.elements_v[f, i_v0, i_b].pos
        pos_v1 = self.elements_v[f, i_v1, i_b].pos
        pos_v2 = self.elements_v[f, i_v2, i_b].pos
        pos_v3 = self.elements_v[f, i_v3, i_b].pos
        D = ti.Matrix.cols([pos_v0 - pos_v3, pos_v1 - pos_v3, pos_v2 - pos_v3])

        B = self.elements_i[i_e].B
        F = D @ B
        J = F.determinant()

        return J, F

    @ti.kernel
    def compute_ele_hessian_gradient(self, f: ti.i32):
        for i_b, i_e in ti.ndrange(self._B, self.n_elements):
            if not self.batch_active[i_b]:
                continue

            J, F = self._compute_ele_J_F(f + 1, i_e, i_b)

            for mat_idx in ti.static(self._mats_idx):
                if self.elements_i[i_e].mat_idx == mat_idx:
                    if self._mats[mat_idx].hessian_ready:
                        (
                            self.elements_el_energy[i_b, i_e].energy,
                            self.elements_el_energy[i_b, i_e].gradient,
                        ) = self._mats[mat_idx].compute_energy_gradient(
                            mu=self.elements_i[i_e].mu,
                            lam=self.elements_i[i_e].lam,
                            J=J,
                            F=F,
                            actu=self.elements_el[f, i_e, i_b].actu,
                            m_dir=self.elements_i[i_e].muscle_direction,
                            i_e=i_e,
                            i_b=i_b,
                        )
                    else:
                        (
                            self.elements_el_energy[i_b, i_e].energy,
                            self.elements_el_energy[i_b, i_e].gradient,
                        ) = self._mats[mat_idx].compute_energy_gradient_hessian(
                            mu=self.elements_i[i_e].mu,
                            lam=self.elements_i[i_e].lam,
                            J=J,
                            F=F,
                            actu=self.elements_el[f, i_e, i_b].actu,
                            m_dir=self.elements_i[i_e].muscle_direction,
                            i_e=i_e,
                            i_b=i_b,
                            hessian_field=self.elements_el_hessian,
                        )

    @ti.func
    def _func_compute_ele_energy(self, f: ti.i32):
        """
        Compute the energy for each element in the batch. Should only be used in linesearch.
        """
        for i_b, i_e in ti.ndrange(self._B, self.n_elements):
            if not self.batch_linesearch_active[i_b]:
                continue

            J, F = self._compute_ele_J_F(f + 1, i_e, i_b)

            for mat_idx in ti.static(self._mats_idx):
                if self.elements_i[i_e].mat_idx == mat_idx:
                    self.elements_el_energy[i_b, i_e].energy = self._mats[mat_idx].compute_energy(
                        mu=self.elements_i[i_e].mu,
                        lam=self.elements_i[i_e].lam,
                        J=J,
                        F=F,
                        actu=self.elements_el[f, i_e, i_b].actu,
                        m_dir=self.elements_i[i_e].muscle_direction,
                        i_e=i_e,
                        i_b=i_b,
<<<<<<< HEAD
                    )

            # add linearized damping energy
            if self._damping_beta > gs.EPS:
                damping_beta_over_dt = self._damping_beta / self._substep_dt
                i_v = self.elements_i[i_e].el2v
                S = ti.Matrix.zero(gs.ti_float, 4, 3)
                B = self.elements_i[i_e].B
                S[:3, :] = B
                S[3, :] = -B[0, :] - B[1, :] - B[2, :]

                x_diff = ti.Vector.zero(gs.ti_float, 12)
                for i in ti.static(range(4)):
                    x_diff[i * 3 : i * 3 + 3] = (
                        self.elements_v[f + 1, i_v[i], i_b].pos - self.elements_v[f, i_v[i], i_b].pos
                    )
                St_x_diff = ti.Vector.zero(gs.ti_float, 9)
                for i, j in ti.static(ti.ndrange(3, 4)):
                    St_x_diff[i * 3 : i * 3 + 3] += S[j, i] * x_diff[j * 3 : j * 3 + 3]

                H_St_x_diff = ti.Vector.zero(gs.ti_float, 9)
                for i, j in ti.static(ti.ndrange(3, 3)):
                    H_St_x_diff[i * 3 : i * 3 + 3] += (
                        self.elements_el_hessian[i_b, i, j, i_e] @ St_x_diff[j * 3 : j * 3 + 3]
=======
>>>>>>> fd06778c
                    )

                self.elements_el_energy[i_b, i_e].energy += 0.5 * damping_beta_over_dt * St_x_diff.dot(H_St_x_diff)

            # add linearized damping energy
            if self._damping_beta > gs.EPS:
                damping_beta_over_dt = self._damping_beta / self._substep_dt
                i_v = self.elements_i[i_e].el2v
                S = ti.Matrix.zero(gs.ti_float, 4, 3)
                B = self.elements_i[i_e].B
                S[:3, :] = B
                S[3, :] = -B[0, :] - B[1, :] - B[2, :]

                x_diff = ti.Vector.zero(gs.ti_float, 12)
                for i in ti.static(range(4)):
                    x_diff[i * 3 : i * 3 + 3] = (
                        self.elements_v[f + 1, i_v[i], i_b].pos - self.elements_v[f, i_v[i], i_b].pos
                    )
                St_x_diff = ti.Vector.zero(gs.ti_float, 9)
                for i, j in ti.static(ti.ndrange(3, 4)):
                    St_x_diff[i * 3 : i * 3 + 3] += S[j, i] * x_diff[j * 3 : j * 3 + 3]

                H_St_x_diff = ti.Vector.zero(gs.ti_float, 9)
                for i, j in ti.static(ti.ndrange(3, 3)):
                    H_St_x_diff[i * 3 : i * 3 + 3] += (
                        self.elements_el_hessian[i_b, i, j, i_e] @ St_x_diff[j * 3 : j * 3 + 3]
                    )

                self.elements_el_energy[i_b, i_e].energy += 0.5 * damping_beta_over_dt * St_x_diff.dot(H_St_x_diff)

    @ti.kernel
    def accumulate_vertex_force_preconditioner(self, f: ti.i32):
        damping_alpha_dt = self._damping_alpha * self._substep_dt
        damping_alpha_factor = damping_alpha_dt + 1.0
        damping_beta_over_dt = self._damping_beta / self._substep_dt
        damping_beta_factor = damping_beta_over_dt + 1.0
        # inertia
        for i_b, i_v in ti.ndrange(self._B, self.n_vertices):
            if not self.batch_active[i_b]:
                continue
            self.elements_v_energy[i_b, i_v].force = -self.elements_v_info[i_v].mass_over_dt2 * (
                (self.elements_v[f + 1, i_v, i_b].pos - self.elements_v_energy[i_b, i_v].inertia)
                + (self.elements_v[f + 1, i_v, i_b].pos - self.elements_v[f, i_v, i_b].pos) * damping_alpha_dt
            )
            self.pcg_state_v[i_b, i_v].diag3x3 = ti.Matrix.zero(gs.ti_float, 3, 3)
            for i in ti.static(range(3)):
                self.pcg_state_v[i_b, i_v].diag3x3[i, i] = (
                    self.elements_v_info[i_v].mass_over_dt2 * damping_alpha_factor
                )

        # elastic
        for i_b, i_e in ti.ndrange(self._B, self.n_elements):
            if not self.batch_active[i_b]:
                continue
            V = self.elements_i[i_e].V
            B = self.elements_i[i_e].B
            gradient = self.elements_el_energy[i_b, i_e].gradient
            force = -V * gradient @ B.transpose()
            i_v = self.elements_i[i_e].el2v
            # atomic
            self.elements_v_energy[i_b, i_v[0]].force += force[:, 0]
            self.elements_v_energy[i_b, i_v[1]].force += force[:, 1]
            self.elements_v_energy[i_b, i_v[2]].force += force[:, 2]
            self.elements_v_energy[i_b, i_v[3]].force -= force[:, 0] + force[:, 1] + force[:, 2]
            S = ti.Matrix.zero(gs.ti_float, 4, 3)
            S[:3, :] = B
            S[3, :] = -B[0, :] - B[1, :] - B[2, :]

            if self._damping_beta > gs.EPS:
                x_diff = ti.Vector.zero(gs.ti_float, 12)
                for i in ti.static(range(4)):
                    x_diff[i * 3 : i * 3 + 3] = (
                        self.elements_v[f + 1, i_v[i], i_b].pos - self.elements_v[f, i_v[i], i_b].pos
                    )
                St_x_diff = ti.Vector.zero(gs.ti_float, 9)
                for i, j in ti.static(ti.ndrange(3, 4)):
                    St_x_diff[i * 3 : i * 3 + 3] += S[j, i] * x_diff[j * 3 : j * 3 + 3]

                H_St_x_diff = ti.Vector.zero(gs.ti_float, 9)
                for i, j in ti.static(ti.ndrange(3, 3)):
                    H_St_x_diff[i * 3 : i * 3 + 3] += (
                        self.elements_el_hessian[i_b, i, j, i_e] @ St_x_diff[j * 3 : j * 3 + 3]
                    )
                S_H_St_x_diff = ti.Vector.zero(gs.ti_float, 12)
                for i, j in ti.static(ti.ndrange(4, 3)):
                    S_H_St_x_diff[i * 3 : i * 3 + 3] += S[i, j] * H_St_x_diff[j * 3 : j * 3 + 3]
                # print("S_H_St_x_diff", S_H_St_x_diff)
                for i in ti.static(range(4)):
                    self.elements_v_energy[i_b, i_v[i]].force += (
                        -damping_beta_over_dt * V * S_H_St_x_diff[i * 3 : i * 3 + 3]
                    )

            # diagonal 3-by-3 block of hessian
            for k, i, j in ti.static(ti.ndrange(4, 3, 3)):
                self.pcg_state_v[i_b, i_v[k]].diag3x3 += (
                    V * damping_beta_factor * S[k, i] * S[k, j] * self.elements_el_hessian[i_b, i, j, i_e]
                )

        # inverse
        for i_b, i_v in ti.ndrange(self._B, self.n_vertices):
            if not self.batch_active[i_b]:
                continue
            # Use 3-by-3 diagonal block inverse for preconditioner
            self.pcg_state_v[i_b, i_v].prec = self.pcg_state_v[i_b, i_v].diag3x3.inverse()

            # Other options for preconditioner:
            # Uncomment one of the following lines to test different preconditioners
            # Use identity for preconditioner
            # self.pcg_state[i_v, i_b].prec = ti.Matrix.identity(gs.ti_float, 3)

            # Use diagonal for preconditioner
            # self.pcg_state[i_v, i_b].prec = ti.Matrix([[1 / self.pcg_state[i_v, i_b].diag3x3[0, 0], 0, 0],
            #                                            [0, 1 / self.pcg_state[i_v, i_b].diag3x3[1, 1], 0],
            #                                            [0, 0, 1 / self.pcg_state[i_v, i_b].diag3x3[2, 2]]])

    @ti.func
    def compute_Ap(self):
        damping_alpha_dt = self._damping_alpha * self._substep_dt
        damping_alpha_factor = damping_alpha_dt + 1.0
        damping_beta_over_dt = self._damping_beta / self._substep_dt
        damping_beta_factor = damping_beta_over_dt + 1.0
        for i_b, i_v in ti.ndrange(self._B, self.n_vertices):
            if not self.batch_pcg_active[i_b]:
                continue
            self.pcg_state_v[i_b, i_v].Ap = (
                self.elements_v_info[i_v].mass_over_dt2 * damping_alpha_factor * self.pcg_state_v[i_b, i_v].p
            )

        for i_b, i_e in ti.ndrange(self._B, self.n_elements):
            if not self.batch_pcg_active[i_b]:
                continue
            V = self.elements_i[i_e].V
            B = self.elements_i[i_e].B
            s = -B[0, :] - B[1, :] - B[2, :]  # s is the negative sum of B rows
            p9 = ti.Vector([0.0] * 9, dt=gs.ti_float)
            i_v0, i_v1, i_v2, i_v3 = self.elements_i[i_e].el2v

            for i in ti.static(range(3)):
                p9[i * 3 : i * 3 + 3] = (
                    B[0, i] * self.pcg_state_v[i_b, i_v0].p
                    + B[1, i] * self.pcg_state_v[i_b, i_v1].p
                    + B[2, i] * self.pcg_state_v[i_b, i_v2].p
                    + s[i] * self.pcg_state_v[i_b, i_v3].p
                )

            new_p9 = ti.Vector([0.0] * 9, dt=gs.ti_float)

            for i in ti.static(range(3)):
                new_p9[i * 3 : i * 3 + 3] = (
                    self.elements_el_hessian[i_b, i, 0, i_e] @ p9[0:3]
                    + self.elements_el_hessian[i_b, i, 1, i_e] @ p9[3:6]
                    + self.elements_el_hessian[i_b, i, 2, i_e] @ p9[6:9]
                )

            # atomic
            self.pcg_state_v[i_b, i_v0].Ap += (
                (B[0, 0] * new_p9[0:3] + B[0, 1] * new_p9[3:6] + B[0, 2] * new_p9[6:9]) * V * damping_beta_factor
            )
            self.pcg_state_v[i_b, i_v1].Ap += (
                (B[1, 0] * new_p9[0:3] + B[1, 1] * new_p9[3:6] + B[1, 2] * new_p9[6:9]) * V * damping_beta_factor
            )
            self.pcg_state_v[i_b, i_v2].Ap += (
                (B[2, 0] * new_p9[0:3] + B[2, 1] * new_p9[3:6] + B[2, 2] * new_p9[6:9]) * V * damping_beta_factor
            )
            self.pcg_state_v[i_b, i_v3].Ap += (
                (s[0] * new_p9[0:3] + s[1] * new_p9[3:6] + s[2] * new_p9[6:9]) * V * damping_beta_factor
            )

    @ti.kernel
    def init_pcg_solve(self):
        for i_b in range(self._B):
            self.batch_pcg_active[i_b] = self.batch_active[i_b]
            if not self.batch_pcg_active[i_b]:
                continue
            self.pcg_state[i_b].rTr = 0.0
            self.pcg_state[i_b].rTz = 0.0
        for i_b, i_v in ti.ndrange(self._B, self.n_vertices):
            if not self.batch_pcg_active[i_b]:
                continue
            self.pcg_state_v[i_b, i_v].x = 0
            self.pcg_state_v[i_b, i_v].r = self.elements_v_energy[i_b, i_v].force
            self.pcg_state_v[i_b, i_v].z = self.pcg_state_v[i_b, i_v].prec @ self.pcg_state_v[i_b, i_v].r
            self.pcg_state_v[i_b, i_v].p = self.pcg_state_v[i_b, i_v].z
            ti.atomic_add(self.pcg_state[i_b].rTr, self.pcg_state_v[i_b, i_v].r.dot(self.pcg_state_v[i_b, i_v].r))
            ti.atomic_add(self.pcg_state[i_b].rTz, self.pcg_state_v[i_b, i_v].r.dot(self.pcg_state_v[i_b, i_v].z))
        for i_b in range(self._B):
            if not self.batch_pcg_active[i_b]:
                continue
            self.batch_pcg_active[i_b] = self.pcg_state[i_b].rTr > self._pcg_threshold

    @ti.kernel
    def one_pcg_iter(self):
        self.compute_Ap()

        # compute pTAp
        for i_b in range(self._B):
            if not self.batch_pcg_active[i_b]:
                continue
            self.pcg_state[i_b].pTAp = 0.0
        for i_b, i_v in ti.ndrange(self._B, self.n_vertices):
            if not self.batch_pcg_active[i_b]:
                continue
            ti.atomic_add(self.pcg_state[i_b].pTAp, self.pcg_state_v[i_b, i_v].p.dot(self.pcg_state_v[i_b, i_v].Ap))

        # compute alpha and update x, r, z, rTr, rTz
        for i_b in range(self._B):
            if not self.batch_pcg_active[i_b]:
                continue
            self.pcg_state[i_b].alpha = self.pcg_state[i_b].rTz / self.pcg_state[i_b].pTAp
            self.pcg_state[i_b].rTr_new = 0.0
            self.pcg_state[i_b].rTz_new = 0.0
        for i_b, i_v in ti.ndrange(self._B, self.n_vertices):
            if not self.batch_pcg_active[i_b]:
                continue
            self.pcg_state_v[i_b, i_v].x += self.pcg_state[i_b].alpha * self.pcg_state_v[i_b, i_v].p
            self.pcg_state_v[i_b, i_v].r -= self.pcg_state[i_b].alpha * self.pcg_state_v[i_b, i_v].Ap
            self.pcg_state_v[i_b, i_v].z = self.pcg_state_v[i_b, i_v].prec @ self.pcg_state_v[i_b, i_v].r
            ti.atomic_add(self.pcg_state[i_b].rTr_new, self.pcg_state_v[i_b, i_v].r.dot(self.pcg_state_v[i_b, i_v].r))
            ti.atomic_add(self.pcg_state[i_b].rTz_new, self.pcg_state_v[i_b, i_v].r.dot(self.pcg_state_v[i_b, i_v].z))

        # check convergence
        for i_b in range(self._B):
            if not self.batch_pcg_active[i_b]:
                continue
            self.batch_pcg_active[i_b] = self.pcg_state[i_b].rTr_new > self._pcg_threshold

        # update beta, rTr, rTz
        for i_b in range(self._B):
            if not self.batch_pcg_active[i_b]:
                continue
            self.pcg_state[i_b].beta = self.pcg_state[i_b].rTr_new / self.pcg_state[i_b].rTr
            self.pcg_state[i_b].rTr = self.pcg_state[i_b].rTr_new
            self.pcg_state[i_b].rTz = self.pcg_state[i_b].rTz_new

        # update p
        for i_b, i_v in ti.ndrange(self._B, self.n_vertices):
            if not self.batch_pcg_active[i_b]:
                continue
            self.pcg_state_v[i_b, i_v].p = (
                self.pcg_state_v[i_b, i_v].z + self.pcg_state[i_b].beta * self.pcg_state_v[i_b, i_v].p
            )

    def pcg_solve(self):
        self.init_pcg_solve()
        for i in range(self._n_pcg_iterations):
            self.one_pcg_iter()

    @ti.kernel
    def init_linesearch(self, f: ti.i32):
        for i_b in range(self._B):
            self.batch_linesearch_active[i_b] = self.batch_active[i_b]
            if not self.batch_linesearch_active[i_b]:
                continue
            self.linesearch_state[i_b].prev_energy = 0.0
            self.linesearch_state[i_b].step_size = 1.0
            self.linesearch_state[i_b].m = 0.0

        # Inertia, x_prev, m
        for i_b, i_v in ti.ndrange(self._B, self.n_vertices):
            if not self.batch_linesearch_active[i_b]:
                continue
            diff = self.elements_v[f + 1, i_v, i_b].pos - self.elements_v_energy[i_b, i_v].inertia
            self.linesearch_state[i_b].prev_energy += 0.5 * self.elements_v_info[i_v].mass_over_dt2 * diff.dot(diff)
            self.linesearch_state_v[i_b, i_v].x_prev = self.elements_v[f + 1, i_v, i_b].pos
            self.linesearch_state[i_b].m -= self.pcg_state_v[i_b, i_v].x.dot(self.elements_v_energy[i_b, i_v].force)
        # Elastic
        for i_b, i_e in ti.ndrange(self._B, self.n_elements):
            if not self.batch_linesearch_active[i_b]:
                continue
            self.linesearch_state[i_b].prev_energy += self.elements_el_energy[i_b, i_e].energy * self.elements_i[i_e].V

    @ti.kernel
    def one_linesearch_iter(self, f: ti.i32):
        for i_b in range(self._B):
            if not self.batch_linesearch_active[i_b]:
                continue
            self.linesearch_state[i_b].energy = 0.0

        # update pos and compute Inertia energy
        for i_b, i_v in ti.ndrange(self._B, self.n_vertices):
            if not self.batch_linesearch_active[i_b]:
                continue
            self.elements_v[f + 1, i_v, i_b].pos = (
                self.linesearch_state_v[i_b, i_v].x_prev
                + self.linesearch_state[i_b].step_size * self.pcg_state_v[i_b, i_v].x
            )
            diff = self.elements_v[f + 1, i_v, i_b].pos - self.elements_v_energy[i_b, i_v].inertia
            self.linesearch_state[i_b].energy += 0.5 * self.elements_v_info[i_v].mass_over_dt2 * diff.dot(diff)
            # damping
            if self._damping_alpha > 0.0:
                damping_alpha_dt = self._damping_alpha * self._substep_dt
                diff = self.elements_v[f + 1, i_v, i_b].pos - self.elements_v[f, i_v, i_b].pos
                self.linesearch_state[i_b].energy += (
                    0.5 * self.elements_v_info[i_v].mass_over_dt2 * diff.dot(diff) * damping_alpha_dt
                )

        # compute elastic energy
        self._func_compute_ele_energy(f)
        for i_b, i_e in ti.ndrange(self._B, self.n_elements):
            if not self.batch_linesearch_active[i_b]:
                continue
            self.linesearch_state[i_b].energy += self.elements_el_energy[i_b, i_e].energy * self.elements_i[i_e].V

        # check condition
        for i_b in range(self._B):
            if not self.batch_linesearch_active[i_b]:
                continue
            self.batch_linesearch_active[i_b] = (
                self.linesearch_state[i_b].energy
                > self.linesearch_state[i_b].prev_energy
                + self._linesearch_c * self.linesearch_state[i_b].step_size * self.linesearch_state[i_b].m
            )
            if not self.batch_linesearch_active[i_b]:
                continue
            self.linesearch_state[i_b].step_size *= self._linesearch_tau

    def linesearch(self, f: ti.i32):
        """
        Note
        ------
        https://en.wikipedia.org/wiki/Backtracking_line_search#Algorithm
        """
        self.init_linesearch(f)
        for i in range(self._n_linesearch_iterations):
            self.one_linesearch_iter(f)

    def batch_solve(self, f: ti.i32):
        self.batch_active.fill(True)

        for i in range(self._n_newton_iterations):
            # compute element energy and gradient
            self.compute_ele_hessian_gradient(f)

            # If the hessian is invariant, we only need to compute it once
            for mat_idx in self._mats_idx:
                if self._mats[mat_idx].hessian_invariant:
                    self._mats[mat_idx].hessian_ready = True

            # accumulate vertex force and preconditioner
            self.accumulate_vertex_force_preconditioner(f)

            # solve for the vertex positions
            self.pcg_solve()

            # line search
            self.linesearch(f)

    @ti.kernel
    def setup_pos_vel(self, f: ti.i32):
        for i_v, i_b in ti.ndrange(self.n_vertices, self._B):
            # set pos and vel
            self.elements_v[f + 1, i_v, i_b].vel = (
                self.elements_v[f + 1, i_v, i_b].pos - self.elements_v[f, i_v, i_b].pos
            ) / self.substep_dt

    # ------------------------------------------------------------------------------------
    # ------------------------------------ stepping --------------------------------------
    # ------------------------------------------------------------------------------------

    def process_input(self, in_backward=False):
        for entity in self._entities:
            entity.process_input(in_backward=in_backward)

    def process_input_grad(self):
        for entity in self._entities[::-1]:
            entity.process_input_grad()

    def substep_pre_coupling(self, f):
        if self.is_active():
            if self._use_implicit_solver:
                self.precompute_material_data(f)
                self.init_pos_and_inertia(f)
                self.batch_solve(f)
                self.setup_pos_vel(f)
            else:
                self.init_pos_and_vel(f)
                self.compute_vel(f)
                self.apply_uniform_force(f)

    def substep_pre_coupling_grad(self, f):
        if self.is_active():
            if self._use_implicit_solver:
                gs.raise_exception("Gradient computation is not supported for implicit solver.")
            self.apply_uniform_force.grad(f)
            self.compute_vel.grad(f)
            self.init_pos_and_vel.grad(f)

    def substep_post_coupling(self, f):
        if self.is_active():
            self.compute_pos(f)

    def substep_post_coupling_grad(self, f):
        if self.is_active():
            self.compute_pos.grad(f)

    @ti.kernel
    def copy_frame(self, source: ti.i32, target: ti.i32):
        # Copy pos/vel for all vertices and all batch indices
        for i_v, i_b in ti.ndrange(self.n_vertices_max, self._B):
            self.elements_v[target, i_v, i_b].pos = self.elements_v[source, i_v, i_b].pos
            self.elements_v[target, i_v, i_b].vel = self.elements_v[source, i_v, i_b].vel

        # Copy 'active' for all elements and all batch indices
        for i_e, i_b in ti.ndrange(self.n_elements_max, self._B):
            self.elements_el_ng[target, i_e, i_b].active = self.elements_el_ng[source, i_e, i_b].active

    @ti.kernel
    def copy_grad(self, source: ti.i32, target: ti.i32):
        # Copy gradients for vertices
        for i_v, i_b in ti.ndrange(self.n_vertices_max, self._B):
            self.elements_v.grad[target, i_v, i_b].pos = self.elements_v.grad[source, i_v, i_b].pos
            self.elements_v.grad[target, i_v, i_b].vel = self.elements_v.grad[source, i_v, i_b].vel

        # Copy 'active' for elements
        for i_e, i_b in ti.ndrange(self.n_elements_max, self._B):
            self.elements_el_ng[target, i_e, i_b].active = self.elements_el_ng[source, i_e, i_b].active

    @ti.kernel
    def reset_grad_till_frame(self, f: ti.i32):
        # Zero out v.grad in frame 0..(f-1) for all vertices, all batch indices
        for frame_i, vert_i, i_b in ti.ndrange(f, self.n_vertices_max, self._B):
            self.elements_v.grad[frame_i, vert_i, i_b].pos = 0
            self.elements_v.grad[frame_i, vert_i, i_b].vel = 0

        # Zero out elements_el.grad in frame 0..(f-1) for all elements, all batch indices
        for frame_i, elem_i, i_b in ti.ndrange(f, self.n_elements_max, self._B):
            self.elements_el.grad[frame_i, elem_i, i_b].actu = 0

    # ------------------------------------------------------------------------------------
    # ----------------------------------- gradient ---------------------------------------
    # ------------------------------------------------------------------------------------

    def collect_output_grads(self):
        for entity in self._entities:
            entity.collect_output_grads()

    def add_grad_from_state(self, state):
        if self.is_active():
            if state.pos.grad is not None:
                state.pos.assert_contiguous()
                self._kernel_add_grad_from_pos(self._sim.cur_substep_local, state.pos.grad)

            if state.vel.grad is not None:
                state.vel.assert_contiguous()
                self._kernel_add_grad_from_vel(self._sim.cur_substep_local, state.vel.grad)

    def save_ckpt(self, ckpt_name):
        if self.is_active():
            if not ckpt_name in self._ckpt:
                self._ckpt[ckpt_name] = dict()
                self._ckpt[ckpt_name]["pos"] = torch.zeros(
                    self._batch_shape((self.n_vertices, 3), first_dim=True), dtype=gs.tc_float
                )
                self._ckpt[ckpt_name]["vel"] = torch.zeros(
                    self._batch_shape((self.n_vertices, 3), first_dim=True), dtype=gs.tc_float
                )
                self._ckpt[ckpt_name]["active"] = torch.zeros(
                    self._batch_shape((self.n_elements,), first_dim=True), dtype=gs.tc_int
                )

            self._kernel_get_state(
                0,
                self._ckpt[ckpt_name]["pos"],
                self._ckpt[ckpt_name]["vel"],
                self._ckpt[ckpt_name]["active"],
            )

            self.copy_frame(self.sim.substeps_local, 0)

    def load_ckpt(self, ckpt_name):
        self.copy_frame(0, self._sim.substeps_local)
        self.copy_grad(0, self._sim.substeps_local)

        if self._sim.requires_grad:
            self.reset_grad_till_frame(self._sim.substeps_local)

            self._kernel_set_state(
                0,
                self._ckpt[ckpt_name]["pos"],
                self._ckpt[ckpt_name]["vel"],
                self._ckpt[ckpt_name]["active"],
            )

            for entity in self._entities:
                entity.load_ckpt(ckpt_name=ckpt_name)

    # ------------------------------------------------------------------------------------
    # --------------------------------------- io -----------------------------------------
    # ------------------------------------------------------------------------------------

    def set_state(self, f, state, envs_idx=None):
        if self.is_active():
            self._kernel_set_state(f, state.pos, state.vel, state.active)

    def get_state(self, f):
        if self.is_active():
            state = FEMSolverState(self._scene)
            self._kernel_get_state(f, state.pos, state.vel, state.active)
        else:
            state = None
        return state

    def get_state_render(self, f):
        self.get_state_render_kernel(f)
        vertices = self.surface_render_v.vertices
        indices = self.surface_render_f.indices

        return vertices, indices

    @ti.kernel
    def _kernel_add_elements(
        self,
        f: ti.i32,
        mat_idx: ti.i32,
        mat_mu: ti.f32,
        mat_lam: ti.f32,
        mat_rho: ti.f32,
        mat_friction_mu: ti.f32,
        n_surfaces: ti.i32,
        v_start: ti.i32,
        el_start: ti.i32,
        s_start: ti.i32,
        verts: ti.types.ndarray(),
        elems: ti.types.ndarray(),
        tri2v: ti.types.ndarray(),
        tri2el: ti.types.ndarray(),
    ):
        n_verts_local = verts.shape[0]
        for i_v, i_b in ti.ndrange(n_verts_local, self._B):
            i_global = i_v + v_start
            for j in ti.static(range(3)):
                self.elements_v[f, i_global, i_b].pos[j] = verts[i_v, j]
            self.elements_v[f, i_global, i_b].vel = ti.Vector.zero(gs.ti_float, 3)
            self.elements_v_info[i_global].mass = 0.0
            self.elements_v_info[i_global].mass_over_dt2 = 0.0

        one_over_dt2 = 1.0 / (self.substep_dt**2)
        n_elems_local = elems.shape[0]
        for i_e in range(n_elems_local):
            i_global = i_e + el_start

            a = self.elements_v[f, elems[i_e, 0] + v_start, 0].pos
            b = self.elements_v[f, elems[i_e, 1] + v_start, 0].pos
            c = self.elements_v[f, elems[i_e, 2] + v_start, 0].pos
            d = self.elements_v[f, elems[i_e, 3] + v_start, 0].pos
            B_inv = ti.Matrix.cols([a - d, b - d, c - d])
            self.elements_i[i_global].B = B_inv.inverse()
            V = ti.abs(B_inv.determinant()) / 6
            self.elements_i[i_global].V = V
            V_scaled = V * self._vol_scale
            self.elements_i[i_global].V_scaled = V_scaled

            for j in ti.static(range(4)):
                self.elements_i[i_global].el2v[j] = elems[i_e, j] + v_start
            self.elements_i[i_global].mat_idx = mat_idx
            self.elements_i[i_global].mu = mat_mu
            self.elements_i[i_global].lam = mat_lam
            self.elements_i[i_global].friction_mu = mat_friction_mu
            self.elements_i[i_global].mass_scaled = mat_rho * V_scaled
            for j in ti.static(range(4)):
                mass = 0.25 * mat_rho * V
                self.elements_v_info[self.elements_i[i_global].el2v[j]].mass += mass
                self.elements_v_info[self.elements_i[i_global].el2v[j]].mass_over_dt2 += mass * one_over_dt2
            self.elements_i[i_global].muscle_group = 0
            self.elements_i[i_global].muscle_direction = ti.Vector([0.0, 0.0, 1.0], dt=gs.ti_float)

        for i_e, i_b in ti.ndrange(n_elems_local, self._B):
            i_global = i_e + el_start
            self.elements_el[f, i_global, i_b].actu = 0.0
            self.elements_el_ng[f, i_global, i_b].active = 1

        for i_s in range(n_surfaces):
            i_global = i_s + s_start
            for j in ti.static(range(3)):
                self.surface[i_global].tri2v[j] = tri2v[i_s, j] + v_start
            self.surface[i_global].tri2el = tri2el[i_s] + el_start
            self.surface[i_global].active = 1

    @ti.kernel
    def _kernel_set_elements_pos(
        self,
        f: ti.i32,
        element_v_start: ti.i32,
        n_vertices: ti.i32,
        pos: ti.types.ndarray(),
    ):
        for i_v, i_b in ti.ndrange(n_vertices, self._B):
            i_global = i_v + element_v_start
            for k in ti.static(range(3)):
                self.elements_v[f, i_global, i_b].pos[k] = pos[i_b, i_v, k]

    @ti.kernel
    def _kernel_set_elements_pos_grad(
        self,
        f: ti.i32,
        element_v_start: ti.i32,
        n_vertices: ti.i32,
        pos_grad: ti.types.ndarray(),
    ):
        for i_v, i_b in ti.ndrange(n_vertices, self._B):
            i_global = i_v + element_v_start
            for k in ti.static(range(3)):
                self.elements_v.grad[f, i_global, i_b].pos[k] = pos_grad[i_b, i_v, k]

    @ti.kernel
    def _kernel_set_elements_vel(
        self,
        f: ti.i32,
        element_v_start: ti.i32,
        n_vertices: ti.i32,
        vel: ti.types.ndarray(),  # shape [B, n_vertices, 3]
    ):
        for i_v, i_b in ti.ndrange(n_vertices, self._B):
            i_global = i_v + element_v_start
            for k in ti.static(range(3)):
                self.elements_v[f, i_global, i_b].vel[k] = vel[i_b, i_v, k]

    @ti.kernel
    def _kernel_set_elements_vel_grad(
        self,
        f: ti.i32,
        element_v_start: ti.i32,
        n_vertices: ti.i32,
        vel_grad: ti.types.ndarray(),  # shape [B, n_vertices, 3]
    ):
        for i_v, i_b in ti.ndrange(n_vertices, self._B):
            i_global = i_v + element_v_start
            for k in ti.static(range(3)):
                self.elements_v.grad[f, i_global, i_b].vel[k] = vel_grad[i_b, i_v, k]

    @ti.kernel
    def _kernel_set_elements_actu(
        self,
        f: ti.i32,
        element_el_start: ti.i32,
        n_elements: ti.i32,
        n_groups: ti.i32,
        actu: ti.types.ndarray(),  # shape [B, n_elements, n_groups]
    ):
        for i_e, j_g, i_b in ti.ndrange(n_elements, n_groups, self._B):
            i_global = i_e + element_el_start
            if self.elements_i[i_global].muscle_group == j_g:
                self.elements_el[f, i_global, i_b].actu = actu[i_b, j_g]

    @ti.kernel
    def _kernel_set_elements_actu_grad(
        self,
        f: ti.i32,
        element_el_start: ti.i32,
        n_elements: ti.i32,
        actu_grad: ti.types.ndarray(),  # shape [B, n_elements]
    ):
        for i_e, i_b in ti.ndrange(n_elements, self._B):
            i_global = i_e + element_el_start
            self.elements_el.grad[f, i_global, i_b].actu = actu_grad[i_b, i_e]

    @ti.kernel
    def _kernel_set_active(
        self,
        f: ti.i32,
        element_el_start: ti.i32,
        n_elements: ti.i32,
        active: ti.types.ndarray(),  # shape [B, n_elements]
    ):
        for i_e, i_b in ti.ndrange(n_elements, self._B):
            i_global = i_e + element_el_start
            self.elements_el_ng[f, i_global, i_b].active = active[i_b, i_e]

    @ti.kernel
    def _kernel_set_muscle_group(
        self,
        element_el_start: ti.i32,
        n_elements: ti.i32,
        muscle_group: ti.types.ndarray(),
    ):
        for i_e in range(n_elements):
            i_global = i_e + element_el_start
            self.elements_i[i_global].muscle_group = muscle_group[i_e]

    @ti.kernel
    def _kernel_set_muscle_direction(
        self,
        element_el_start: ti.i32,
        n_elements: ti.i32,
        muscle_direction: ti.types.ndarray(),
    ):
        for i_e in range(n_elements):
            i_global = i_e + element_el_start
            for j in ti.static(range(3)):
                self.elements_i[i_global].muscle_direction[j] = muscle_direction[i_e, j]

    @ti.kernel
    def _kernel_get_el2v(
        self,
        element_el_start: ti.i32,
        n_elements: ti.i32,
        el2v: ti.types.ndarray(),
    ):
        for i_e in range(n_elements):
            i_global = i_e + element_el_start
            for j in ti.static(range(4)):
                el2v[i_global, j] = self.elements_i[i_global].el2v[j]

    @ti.kernel
    def _kernel_get_state(
        self,
        f: ti.i32,
        pos: ti.types.ndarray(),  # shape [B, n_vertices, 3]
        vel: ti.types.ndarray(),  # shape [B, n_vertices, 3]
        active: ti.types.ndarray(),  # shape [B, n_elements]
    ):
        for i_v, i_b in ti.ndrange(self.n_vertices, self._B):
            for j in ti.static(range(3)):
                pos[i_b, i_v, j] = self.elements_v[f, i_v, i_b].pos[j]
                vel[i_b, i_v, j] = self.elements_v[f, i_v, i_b].vel[j]

        for i_e, i_b in ti.ndrange(self.n_elements, self._B):
            active[i_b, i_e] = self.elements_el_ng[f, i_e, i_b].active

    @ti.kernel
    def get_state_render_kernel(self, f: ti.i32):
        for i_v, i_b in ti.ndrange(self.n_vertices, self._B):
            for j in ti.static(range(3)):
                self.surface_render_v[i_v, i_b].vertices[j] = ti.cast(self.elements_v[f, i_v, i_b].pos[j], ti.f32)

        for i_s, i_b in ti.ndrange(self.n_surfaces, self._B):
            for j in ti.static(range(3)):
                self.surface_render_f[i_s * 3 + j].indices = ti.cast(self.surface[i_s].tri2v[j], ti.i32)

    @ti.kernel
    def _kernel_set_state(
        self,
        f: ti.i32,
        pos: ti.types.ndarray(),  # shape [B, n_vertices, 3]
        vel: ti.types.ndarray(),  # shape [B, n_vertices, 3]
        active: ti.types.ndarray(),  # shape [B, n_elements]
    ):
        for i_v, i_b in ti.ndrange(self.n_vertices, self._B):
            for j in ti.static(range(3)):
                self.elements_v[f, i_v, i_b].pos[j] = pos[i_b, i_v, j]
                self.elements_v[f, i_v, i_b].vel[j] = vel[i_b, i_v, j]

        for i_e, i_b in ti.ndrange(self.n_elements, self._B):
            self.elements_el_ng[f, i_e, i_b].active = active[i_b, i_e]

    @ti.kernel
    def _kernel_add_grad_from_pos(self, f: ti.i32, pos_grad: ti.types.ndarray()):
        for i_v, i_b in ti.ndrange(self.n_vertices, self._B):
            for j in ti.static(range(3)):
                self.elements_v.grad[f, i_v, i_b].pos[j] += pos_grad[i_b, i_v, j]

    @ti.kernel
    def _kernel_add_grad_from_vel(self, f: ti.i32, vel_grad: ti.types.ndarray()):
        for i_v, i_b in ti.ndrange(self.n_vertices, self._B):
            for j in ti.static(range(3)):
                self.elements_v.grad[f, i_v, i_b].vel[j] += vel_grad[i_b, i_v, j]

    # ------------------------------------------------------------------------------------
    # ----------------------------------- properties -------------------------------------
    # ------------------------------------------------------------------------------------

    @property
    def floor_height(self):
        return self._floor_height

    @property
    def damping(self):
        return self._damping

    @property
    def n_vertices(self):
        return sum([entity.n_vertices for entity in self._entities])

    @property
    def n_elements(self):
        return sum([entity.n_elements for entity in self._entities])

    @property
    def n_surfaces(self):
        return sum([entity.n_surfaces for entity in self.entities])

    @property
    def n_vertices_max(self):
        return self._n_vertices_max

    @property
    def n_elements_max(self):
        return self._n_elements_max

    @property
    def vol_scale(self):
        return self._vol_scale<|MERGE_RESOLUTION|>--- conflicted
+++ resolved
@@ -409,16 +409,7 @@
 
             for mat_idx in ti.static(self._mats_idx):
                 if self.elements_i[i_e].mat_idx == mat_idx:
-<<<<<<< HEAD
-                    self._mats[mat_idx].pre_compute(
-                        J=J,
-                        F=F,
-                        i_e=i_e,
-                        i_b=i_b,
-                    )
-=======
                     self._mats[mat_idx].pre_compute(J=J, F=F, i_e=i_e, i_b=i_b)
->>>>>>> fd06778c
 
     @ti.kernel
     def init_pos_and_inertia(self, f: ti.i32):
@@ -509,7 +500,6 @@
                         m_dir=self.elements_i[i_e].muscle_direction,
                         i_e=i_e,
                         i_b=i_b,
-<<<<<<< HEAD
                     )
 
             # add linearized damping energy
@@ -534,8 +524,6 @@
                 for i, j in ti.static(ti.ndrange(3, 3)):
                     H_St_x_diff[i * 3 : i * 3 + 3] += (
                         self.elements_el_hessian[i_b, i, j, i_e] @ St_x_diff[j * 3 : j * 3 + 3]
-=======
->>>>>>> fd06778c
                     )
 
                 self.elements_el_energy[i_b, i_e].energy += 0.5 * damping_beta_over_dt * St_x_diff.dot(H_St_x_diff)
