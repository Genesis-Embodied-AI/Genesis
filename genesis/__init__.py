import importlib
import io
import os
import sys
import site
import atexit
import logging as _logging
import traceback
from platform import system
from contextlib import redirect_stdout
from typing import Callable, TypeVar, ParamSpec

# Import gstaichi while collecting its output without printing directly
_ti_outputs = io.StringIO()

os.environ.setdefault("TI_ENABLE_PYBUF", "0" if sys.stdout is sys.__stdout__ else "1")

with redirect_stdout(_ti_outputs):
    import gstaichi as ti

try:
    import torch
except ImportError as e:
    raise ImportError(
        "'torch' module not available. Please install pytorch manually: https://pytorch.org/get-started/locally/"
    ) from e
import numpy as np

from .constants import GS_ARCH, TI_ARCH
from .constants import backend as gs_backend
from .logging import Logger
from .version import __version__
from .utils import redirect_libc_stderr, set_random_seed, get_platform, get_device, get_cache_dir
from .utils.misc import ALLOCATE_TENSOR_WARNING


os.environ.setdefault("NUMBA_CACHE_DIR", os.path.join(get_cache_dir(), "numba"))


_initialized = False
backend = None
exit_callbacks = []
global_scene_list = set()


_P = ParamSpec("P")
_R = TypeVar("R")


def _noop(fn: Callable[_P, _R]) -> Callable[_P, _R]:
    return fn


if os.environ.get("GS_BETA_PURE") == "1":
    maybe_pure: Callable[[Callable[_P, _R]], Callable[_P, _R]] = ti.pure
else:
    maybe_pure = _noop


########################## init ##########################
def init(
    seed=None,
    precision="32",
    debug=False,
    eps=1e-15,
    logging_level=None,
    backend=None,
    theme="dark",
    logger_verbose_time=False,
    performance_mode: bool = False,  # True: compilation up to 6x slower (GJK), but runs ~1-5% faster
):
    global _initialized, maybe_pure
    if _initialized:
        raise_exception("Genesis already initialized.")

    # Make sure evertything is properly destroyed, just in case initialization failed previously
    destroy()

    # Force re-loading genesis right away
    importlib.reload(sys.modules[__name__])

    # genesis._theme
    global _theme
    is_theme_valid = theme in ("dark", "light", "dumb")
    # Set fallback theme if necessary to be able to initialize logger
    _theme = theme if is_theme_valid else "dark"

    # genesis.logger
    global logger
    if logging_level is None:
        logging_level = _logging.DEBUG if debug else _logging.INFO
    logger = Logger(logging_level, logger_verbose_time)
    atexit.register(destroy)

    # FIXME: Disable this warning for now, because it is not useful without printing the entire traceback
    gs.logger.addFilter(lambda record: record.msg != ALLOCATE_TENSOR_WARNING)

    # Must delay raising exception after logger initialization
    if not is_theme_valid:
        raise_exception(f"Unsupported theme: {theme}")

    # Dealing with default backend
    global platform
    platform = get_platform()
    if backend is None:
        if debug:
            backend = gs_backend.cpu
        else:
            backend = gs_backend.gpu

    # verbose repr
    global _verbose
    _verbose = False

    # greeting message
    _display_greeting(logger.INFO_length)

    # genesis.backend
    if backend not in GS_ARCH[platform]:
        raise_exception(f"backend ~~<{backend}>~~ not supported for platform ~~<{platform}>~~")
    if backend == gs_backend.metal:
        logger.info("Beware Apple Metal backend may be unstable.")

    # get default device and compute total device memory
    global device
    device, device_name, total_mem, backend = get_device(backend)

    # dtype
    global ti_float
    global np_float
    global tc_float
    if precision == "32":
        ti_float = ti.f32
        np_float = np.float32
        tc_float = torch.float32
    elif precision == "64":
        ti_float = ti.f64
        np_float = np.float64
        tc_float = torch.float64
    else:
        raise_exception(f"Unsupported precision type: ~~<{precision}>~~")

    # All int uses 32-bit precision, unless under special circumstances.
    global ti_int
    global np_int
    global tc_int
    ti_int = ti.i32
    np_int = np.int32
    tc_int = torch.int32

    # Bool
    # Note that `ti.u1` is broken on Apple Metal and output garbage.
    global ti_bool
    global np_bool
    global tc_bool
    if backend == gs_backend.metal:
        ti_bool = ti.i32
        np_bool = np.int32
        tc_bool = torch.int32
    else:
        ti_bool = ti.u1
        np_bool = np.bool_
        tc_bool = torch.bool

    # let's use GLSL convention: https://learnwebgl.brown37.net/12_shader_language/glsl_data_types.html
    global ti_vec2
    ti_vec2 = ti.types.vector(2, ti_float)
    global ti_vec3
    ti_vec3 = ti.types.vector(3, ti_float)
    global ti_vec4
    ti_vec4 = ti.types.vector(4, ti_float)
    global ti_vec6
    ti_vec6 = ti.types.vector(6, ti_float)
    global ti_vec7
    ti_vec7 = ti.types.vector(7, ti_float)
    global ti_vec11
    ti_vec11 = ti.types.vector(11, ti_float)
    global ti_mat3
    ti_mat3 = ti.types.matrix(3, 3, ti_float)
    global ti_mat4
    ti_mat4 = ti.types.matrix(4, 4, ti_float)
    global ti_ivec2
    ti_ivec2 = ti.types.vector(2, ti_int)
    global ti_ivec3
    ti_ivec3 = ti.types.vector(3, ti_int)
    global ti_ivec4
    ti_ivec4 = ti.types.vector(4, ti_int)

    global EPS
    EPS = max(eps, np.finfo(np_float).eps)

    taichi_kwargs = {}
    if gs.logger.level == _logging.CRITICAL:
        taichi_kwargs.update(log_level=ti.CRITICAL)
    elif gs.logger.level == _logging.ERROR:
        taichi_kwargs.update(log_level=ti.ERROR)
    elif gs.logger.level == _logging.WARNING:
        taichi_kwargs.update(log_level=ti.WARN)
    elif gs.logger.level == _logging.INFO:
        taichi_kwargs.update(log_level=ti.INFO)
    elif gs.logger.level == _logging.DEBUG:
        taichi_kwargs.update(log_level=ti.INFO)
    if debug:
        if backend == gs_backend.cpu:
            taichi_kwargs.update(cpu_max_num_threads=1)
        else:
            logger.warning("Debug mode is partially supported for GPU backend.")
        os.environ["CUBLAS_WORKSPACE_CONFIG"] = ":4096:8"
        torch.use_deterministic_algorithms(True)
        torch.backends.cudnn.deterministic = True
        torch.backends.cudnn.benchmark = False
        logger.info("Beware running Genesis in debug mode dramatically reduces runtime speed.")

    if not performance_mode:
        logger.info(
            "Consider setting 'performance_mode=True' in production to maximise runtime speed, if significantly "
            "increasing compilation time is not a concern."
        )

    if os.environ.get("GS_BETA_PURE") == "1":
        logger.info("Enabling pure kernels for fast cache loading.")

    if seed is not None:
        global SEED
        SEED = seed
        set_random_seed(SEED)
        taichi_kwargs.update(
            random_seed=seed,
        )

    # It is necessary to disable Metal backend manually because it is not working at taichi-level due to a bug
    ti_arch = TI_ARCH[platform][backend]
    if (backend == gs_backend.metal) and (os.environ.get("TI_ENABLE_METAL") == "0"):
        ti_arch = TI_ARCH[platform][gs_backend.cpu]

    # init gstaichi
    with redirect_stdout(_ti_outputs):
        ti.init(
            arch=ti_arch,
            # Add a (hidden) mechanism to forceable disable taichi debug mode as it is still a bit experimental
            debug=debug and backend == gs.cpu and (os.environ.get("TI_DEBUG") != "0"),
            check_out_of_bound=debug,
            # force_scalarize_matrix=True for speeding up kernel compilation
            # Turning off 'force_scalarize_matrix' is causing numerical instabilities ('nan') on MacOS
            force_scalarize_matrix=True,
            # Turning off 'advanced_optimization' is causing issues on MacOS
            advanced_optimization=True,
            cfg_optimization=performance_mode,
            fast_math=not debug,
            default_ip=ti_int,
            default_fp=ti_float,
            **taichi_kwargs,
        )

    # Make sure that gstaichi arch is matching requirement
    ti_runtime = ti.lang.impl.get_runtime()
    ti_arch = ti_runtime.prog.config().arch
    if backend != gs.cpu and ti_arch in (ti._lib.core.Arch.arm64, ti._lib.core.Arch.x64):
        device, device_name, total_mem, backend = get_device(gs.cpu)

    _globalize_backend(backend)

    # Update torch default device
    torch.set_default_device(device)
    torch.set_default_dtype(tc_float)

    logger.info(
        f"Running on ~~<[{device_name}]>~~ with backend ~~<{backend}>~~. Device memory: ~~<{total_mem:.2f}>~~ GB."
    )

    for ti_output in _ti_outputs.getvalue().splitlines():
        logger.debug(ti_output)
    _ti_outputs.truncate(0)
    _ti_outputs.seek(0)

    global exit_callbacks
    exit_callbacks = []

    logger.info(
        f"🚀 Genesis initialized. 🔖 version: ~~<{__version__}>~~, 🌱 seed: ~~<{seed}>~~, 📏 precision: '~~<{precision}>~~', 🐛 debug: ~~<{debug}>~~, 🎨 theme: '~~<{theme}>~~'."
    )

    _initialized = True

<<<<<<< HEAD
    # Reload all Genesis submodules in order.
=======
    # Reload all Genesis submodules.
>>>>>>> 97e34fb2
    # This enables dynamically updating global variables based on environment variables and propagating their new values
    # in all child submodules. Although this mechanism is somewhat fragile as it would not affect any 3rd party module,
    # it is not a big deal as there is no plan to advertise this feature. Still, the feature is essential internally for
    # running the unit tests with different values for the global variables.
<<<<<<< HEAD
    subnames = sorted(
        (subname for subname in sys.modules.keys() if subname.startswith(__name__ + ".")),
        key=lambda m: m.count("."),
    )
    for subname in subnames:
        importlib.reload(sys.modules[subname])
=======
    for subname, submodule in tuple(sys.modules.items()):
        if subname.startswith(__name__ + "."):
            importlib.reload(submodule)
>>>>>>> 97e34fb2


########################## init ##########################
def destroy():
    """
    A simple wrapper for ti.reset(). This call releases all gpu memories allocated and destroyes all runtime data, and also forces caching of compiled kernels.
    gs.init() needs to be called again to reinitialize the system after destroy.
    """
    # Early return if not initialized
    global _initialized
    if not _initialized:
        return

    # Do not consider Genesis as initialized at this point
    _initialized = False

    # Unregister at-exit callback that is not longer relevant.
    # This is important when `init` / `destroy` is called multiple times, which is typically the case for unit tests.
    atexit.unregister(destroy)

    # Display any buffered error message if logger is configured
    global logger
    if logger:
        logger.info("💤 Exiting Genesis and caching compiled kernels...")

    # Call all exit callbacks
    for cb in exit_callbacks:
        cb()
    exit_callbacks.clear()

    # Destroy all scenes
    global global_scene_list
    for scene in global_scene_list:
        if scene._visualizer is not None:
            scene._visualizer.destroy()
        del scene
    global_scene_list.clear()

    # Reset gstaichi
    ti.reset()

    # Delete logger
    logger.removeHandler(logger.handler)
    logger = None


def _globalize_backend(_backend):
    global backend
    backend = _backend


def _display_greeting(INFO_length):
    try:
        terminal_size = os.get_terminal_size()[0]
    except OSError as e:
        terminal_size = 80
    wave_width = int((terminal_size - INFO_length - 11) / 2)
    if wave_width % 2 == 0:
        wave_width -= 1
    wave_width = max(0, min(38, wave_width))
    bar_width = wave_width * 2 + 9
    wave = ("┈┉" * wave_width)[:wave_width]
    global logger
    logger.info(f"~<╭{'─'*(bar_width)}╮>~")
    logger.info(f"~<│{wave}>~ ~~~~<Genesis>~~~~ ~<{wave}│>~")
    logger.info(f"~<╰{'─'*(bar_width)}╯>~")


def set_verbose(verbose):
    global _verbose
    _verbose = verbose


########################## Exception and exit handling ##########################


class GenesisException(Exception):
    def __init__(self, message):
        self.message = message
        super().__init__(self.message)


def _custom_excepthook(exctype, value, tb):
    print("".join(traceback.format_exception(exctype, value, tb)))

    # Logger the exception right before exit if possible
    global logger
    try:
        logger.error(f"{exctype.__name__}: {value}")
    except (AttributeError, NameError):
        # Logger may not be configured at this point
        pass


# Set the custom excepthook to handle GenesisException
sys.excepthook = _custom_excepthook

########################## shortcut imports for users ##########################

from .ext import _trimesh_patch
from .utils.misc import get_src_dir as _get_src_dir

with open(os.devnull, "w") as stderr, redirect_libc_stderr(stderr):
    try:
        sys.path.append(os.path.join(_get_src_dir(), "ext/LuisaRender/build/bin"))
        import LuisaRenderPy as _LuisaRenderPy
    except ImportError:
        pass

from .constants import (
    IntEnum,
    JOINT_TYPE,
    GEOM_TYPE,
    EQUALITY_TYPE,
    CTRL_MODE,
    PARA_LEVEL,
    ACTIVE,
    INACTIVE,
    integrator,
    constraint_solver,
)

from .utils.uid import UID
from .utils import tools
from .utils.geom import *
from .utils.misc import assert_built, assert_unbuilt, assert_initialized, raise_exception, raise_exception_from

from .options import morphs
from .options import renderers
from .options import surfaces
from .options import textures

from .datatypes import List
from .grad.creation_ops import *

with open(os.devnull, "w") as stderr, redirect_libc_stderr(stderr):
    from .engine import states, materials, force_fields
    from .engine.scene import Scene
    from .engine.mesh import Mesh
    from .engine.entities.emitter import Emitter

for name, member in gs_backend.__members__.items():
    globals()[name] = member<|MERGE_RESOLUTION|>--- conflicted
+++ resolved
@@ -282,27 +282,14 @@
 
     _initialized = True
 
-<<<<<<< HEAD
-    # Reload all Genesis submodules in order.
-=======
     # Reload all Genesis submodules.
->>>>>>> 97e34fb2
     # This enables dynamically updating global variables based on environment variables and propagating their new values
     # in all child submodules. Although this mechanism is somewhat fragile as it would not affect any 3rd party module,
     # it is not a big deal as there is no plan to advertise this feature. Still, the feature is essential internally for
     # running the unit tests with different values for the global variables.
-<<<<<<< HEAD
-    subnames = sorted(
-        (subname for subname in sys.modules.keys() if subname.startswith(__name__ + ".")),
-        key=lambda m: m.count("."),
-    )
-    for subname in subnames:
-        importlib.reload(sys.modules[subname])
-=======
     for subname, submodule in tuple(sys.modules.items()):
         if subname.startswith(__name__ + "."):
             importlib.reload(submodule)
->>>>>>> 97e34fb2
 
 
 ########################## init ##########################
