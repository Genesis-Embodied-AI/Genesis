--- conflicted
+++ resolved
@@ -4242,6 +4242,7 @@
             force_update_fixed_geoms=force_update_fixed_geoms,
         )
 
+
 @ti.kernel
 def kernel_forward_kinematics(
     links_state: array_class.LinksState,
@@ -4272,6 +4273,7 @@
             static_rigid_sim_config=static_rigid_sim_config,
         )
 
+
 @ti.kernel
 def kernel_COM_links(
     links_state: array_class.LinksState,
@@ -4301,6 +4303,7 @@
             rigid_global_info=rigid_global_info,
             static_rigid_sim_config=static_rigid_sim_config,
         )
+
 
 @ti.func
 def func_update_cartesian_space(
@@ -5491,13 +5494,9 @@
             )
         ):
             i_g = i_1 + entities_info.geom_start[i_e] if ti.static(static_rigid_sim_config.use_hibernation) else i_0
-<<<<<<< HEAD
             if func_check_index_range(
                 i_g, entities_info.geom_start[i_e], entities_info.geom_end[i_e], static_rigid_sim_config.use_hibernation
             ):
-=======
-            if func_check_index_range(i_g, entities_info.geom_start[i_e], entities_info.geom_end[i_e], BW):
->>>>>>> 1352d0a6
                 if force_update_fixed_geoms or not geoms_info.is_fixed[i_g]:
                     (
                         geoms_state.pos[i_g, i_b],
