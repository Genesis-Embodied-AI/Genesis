--- conflicted
+++ resolved
@@ -1482,11 +1482,7 @@
             qvel = gs_sim.rigid_solver.get_dofs_velocity().cpu()
             qvel_norminf = torch.linalg.norm(qvel, ord=math.inf)
             qvel_norminf_all.append(qvel_norminf)
-<<<<<<< HEAD
-    np.testing.assert_array_less(torch.median(torch.stack(qvel_norminf_all, dim=0)), 0.1)
-=======
     np.testing.assert_array_less(torch.median(torch.stack(qvel_norminf_all, dim=0)), 0.2)
->>>>>>> e69b4b67
     # cam.stop_recording(save_to_filename="video.mp4", fps=60)
 
     for obj in objs:
