[build-system]
requires = ["setuptools", "wheel", "cython>=3.0.0", "numpy>=1.26.4"]
build-backend = "setuptools.build_meta"

[project]
name = "genesis-world"
version = "0.3.3"
description = "A universal and generative physics engine"
readme = "README.md"
requires-python = ">=3.10,<3.14"
dependencies = [
    "psutil",
<<<<<<< HEAD
    "gstaichi==2.7.0b2",
    "pydantic>=2.7.1",
=======
    "gstaichi==2.6.0",
    "pydantic>=2.11.0",
>>>>>>> 12d9b959
    "numpy>=1.26.4",
    "trimesh",
    "scipy>=1.14",
    "libigl",
    # Cross-platform library to get various kind of CPU information such as model name
    "py-cpuinfo",
    "mujoco>=3.2.5",
    "moviepy>=2.0.0",
    # Used by `pyrender` to manage onscreen graphical windows
    # * 2.1.8 breaks headless windowing, which is used in unit tests of the interactive viewer.
    "pyglet>=1.5,!=2.1.8",
    # Used by `pyrender` to load fonts
    "freetype-py",
    # Used by `pyrender` to write low-level OpenGL rendering pipeline
    "PyOpenGL>=3.1.4",
    # Use by `pyrender` to compile low-level OpenGL rendering pipeline
    "numba",
    # Use by `Mesh.remesh`, which is involve in `PBDTetEntity.sample`
    "pymeshlab",
    # Optional `trimesh` dependency for loading `.dae` mesh files
    "pycollada",
    # Used for parsing `.glb` mesh files
    "pygltflib==1.16.0",
    # Used for parsing `.usd` mesh files
    "usd-core",
    # Use by `PBD3DEntity.sample` to tetrahedralize a mesh
    "tetgen>=0.6.4",
    # Used for some advanced mesh processing such as `skeletonization`
    "PyGEL3D",
    # Used here and there to load and export images
    # * 11.0 dramatically improves performance when exporting images to PNG
    "Pillow>11.0",
    # Use to display camera images and export images
    "opencv-python",
    # Use by `RigidGeom.visualize_sdf` to render SDF as level 0 marching cubes
    "scikit-image",
    # Convex decomposition library
    "coacd",
    # Ray casting used in mesh to height field conversion
    "rtree",
    # Constraint Satisfaction Solver.
    # Used to compute contype and conaffinity bitmasks from complete list of excluded collision pairs.
    "z3-solver",
    # Used for loading raytracing special texture images used by LuisaRender
    "OpenEXR",
    # Native batch renderer specifically designed for Genesis
    "gs-madrona==0.0.5; platform_system=='Linux' and (platform_machine=='x86_64' or platform_machine=='AMD64')",
    # Used for mesh simplification
    "fast_simplification>=0.1.12",
    # Surface reconstruction library for particle data from SPH simulations.
    # 0.13.0.0 changes removes enable_multi_threading argument an enable it by default
    # and AttributeError: 'builtins.MeshWithData' object has no attribute 'get_point_attribute'.
    # Did you mean: 'add_point_attribute'?
    "pysplashsurf<=0.12.0.2",
]

[project.optional-dependencies]
dev = [
    "black",
    "pytest",
    "pytest-xdist",
    "pytest-forked",
    "pytest-random-order",
    "pytest-print",
    # - 16.0 is causing pytest-xdist to crash in case of failure or skipped tests
    "pytest-rerunfailures<16.0",
    "syrupy",
    "huggingface_hub[hf_xet]",
    "wandb",
    "ipython",
    # * Mujoco 3.3.6 made contact islands an opt-out option instead of opt-in,
    #   which requires setting the disableflags 'mjDSBL_ISLAND'.
    "mujoco>=3.3.6,<3.4.0",
    # Used internally by 'MPLPlotter'
    # * 3.7.0: introduces Button blitting and 'outside' keyword legend location
    "matplotlib>=3.7.0",
    # Used internally by 'VideoFileWriter'
    "av",
]
docs = [
    # Note that currently sphinx 7 does not work, so we must use v6.2.1. Once fixed we can use a later version.
    # See https://github.com/kivy/kivy/issues/8230 which tracks this issue.
    "sphinx==6.2.1",
    "sphinx-autobuild",
    "pydata_sphinx_theme",
    # For spelling
    "sphinxcontrib.spelling",
    # Type hints support
    "sphinx-autodoc-typehints",
    # Copy button for code snippets
    "sphinx_copybutton",
    # Markdown parser
    "myst-parser",
    "sphinx-subfigure",
    "sphinxcontrib-video",
    "sphinx-togglebutton",
    "sphinx_design",
]
render = [
    "pybind11[global]",
    "open3d",
]
usd = [
    # Used for parsing `.usd` mesh files
    "usd-core",
]

[project.scripts]
gs = "genesis._main:main"

[tool.setuptools.packages.find]
where = ["."]
include = ["genesis", "genesis.*"]

[tool.setuptools.package-data]
genesis = [
    "assets/*",
    "ext/pyrender/fonts/*",
    "ext/pyrender/shaders/*",
    "ext/VolumeSampling",
]

[tool.black]
line-length = 120
force-exclude = '''
/(
    genesis/ext
)/
'''

[tool.pytest.ini_options]
addopts = [
    "--color=yes",
    "--import-mode=importlib",
    "--pdbcls=IPython.terminal.debugger:TerminalPdb",
    # "--exitfirst",
    "--numprocesses=auto",
    "--dist=worksteal",
    "--random-order-bucket=global",
    "--random-order-seed=0",
    # "--max-worker-restart=0",
    "--durations=0",
    "--durations-min=100.0",
    "-m not (benchmarks or examples)",
]
filterwarnings = [
    "ignore::_pytest.warning_types.PytestUnknownMarkWarning",
    "ignore::DeprecationWarning",
]
markers = [
    "examples: example scripts.",
    "benchmarks: benchmarks for profiling and monitoring.",
    "required: minimal test set that must pass systematically on any environment before merging.",
    "field_only: tests that are not compatible with gstaichi ndarrays."
]
log_cli_level = "WARNING"<|MERGE_RESOLUTION|>--- conflicted
+++ resolved
@@ -10,13 +10,8 @@
 requires-python = ">=3.10,<3.14"
 dependencies = [
     "psutil",
-<<<<<<< HEAD
     "gstaichi==2.7.0b2",
-    "pydantic>=2.7.1",
-=======
-    "gstaichi==2.6.0",
     "pydantic>=2.11.0",
->>>>>>> 12d9b959
     "numpy>=1.26.4",
     "trimesh",
     "scipy>=1.14",
