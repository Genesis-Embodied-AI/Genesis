--- conflicted
+++ resolved
@@ -182,7 +182,6 @@
         self.set_pose(transform=transform)
 
     @gs.assert_built
-<<<<<<< HEAD
     def _batch_render(
         self,
         rgb=True,
@@ -226,18 +225,6 @@
         force_render=False,
         antialiasing=False,
     ):
-=======
-    def read(self):
-        """
-        Obtain the RGB camera view.
-        This is a temporary implementation to make Camera a Sensor.
-        """
-        rgb, _, _, _ = self.render()
-        return rgb
-
-    @gs.assert_built
-    def render(self, rgb=True, depth=False, segmentation=False, colorize_seg=False, normal=False):
->>>>>>> 511dd044
         """
         Render the camera view. Note that the segmentation mask can be colorized, and if not colorized, it will store an object index in each pixel based on the segmentation level specified in `VisOptions.segmentation_level`. For example, if `segmentation_level='link'`, the segmentation mask will store `link_idx`, which can then be used to retrieve the actual link objects using `scene.rigid_solver.links[link_idx]`.
         If `env_separate_rigid` in `VisOptions` is set to True, each component will return a stack of images, with the number of images equal to `len(rendered_envs_idx)`.
