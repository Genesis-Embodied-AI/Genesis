--- conflicted
+++ resolved
@@ -47,13 +47,8 @@
     invalid_mask = (timeconst > gs.EPS) & (timeconst + gs.EPS < min_timeconst)
     if invalid_mask.any():
         gs.logger.warning(
-<<<<<<< HEAD
-            "Constraint solver time constant should be greater than 2*subste_dt. timeconst is changed from "
-            f"`{timeconst.min():0.6g}` to `{min_timeconst:0.6g}`). Decrease simulation timestep or "
-=======
             "Constraint solver time constant should be greater than 2*substep_dt. timeconst is changed from "
             f"`{min(timeconst[invalid_mask]):0.6g}` to `{min_timeconst:0.6g}`). Decrease simulation timestep or "
->>>>>>> a4838466
             "increase timeconst to avoid altering the original value."
         )
     timeconst[:] = timeconst.clip(min_timeconst)
