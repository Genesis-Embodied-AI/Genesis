--- conflicted
+++ resolved
@@ -204,7 +204,7 @@
     bw_y: V_ANNOTATION
     bw_w: V_ANNOTATION
 
-
+      
 def get_constraint_state(constraint_solver, solver):
     _B = solver._B
     len_constraints_ = constraint_solver.len_constraints_
@@ -225,101 +225,6 @@
         efc_AR_shape = (len_constraints_, len_constraints_, _B)
         efc_b_shape = (len_constraints_, _B)
     else:
-<<<<<<< HEAD
-        efc_AR_shape = 1
-        efc_b_shape = 1
-
-    kwargs = {
-        "n_constraints": V(dtype=gs.ti_int, shape=f_batch()),
-        "ti_n_equalities": V(gs.ti_int, shape=f_batch()),
-        "jac": V(dtype=gs.ti_float, shape=f_batch((len_constraints_, solver.n_dofs_))),
-        "diag": V(dtype=gs.ti_float, shape=f_batch(len_constraints_)),
-        "aref": V(dtype=gs.ti_float, shape=f_batch(len_constraints_)),
-        "jac_relevant_dofs": V(gs.ti_int, shape=f_batch((len_constraints_, solver.n_dofs_))),
-        "jac_n_relevant_dofs": V(gs.ti_int, shape=f_batch(len_constraints_)),
-        "n_constraints_equality": V(gs.ti_int, shape=f_batch()),
-        "n_constraints_frictionloss": V(gs.ti_int, shape=f_batch()),
-        "improved": V(gs.ti_int, shape=f_batch()),
-        "Jaref": V(dtype=gs.ti_float, shape=f_batch(len_constraints_)),
-        "Ma": V(dtype=gs.ti_float, shape=f_batch(solver.n_dofs_)),
-        "Ma_ws": V(dtype=gs.ti_float, shape=f_batch(solver.n_dofs_)),
-        "grad": V(dtype=gs.ti_float, shape=f_batch(solver.n_dofs_)),
-        "Mgrad": V(dtype=gs.ti_float, shape=f_batch(solver.n_dofs_)),
-        "search": V(dtype=gs.ti_float, shape=f_batch(solver.n_dofs_)),
-        "efc_D": V(dtype=gs.ti_float, shape=f_batch(len_constraints_)),
-        "efc_frictionloss": V(dtype=gs.ti_float, shape=f_batch(len_constraints_)),
-        "efc_force": V(dtype=gs.ti_float, shape=f_batch(len_constraints_)),
-        "efc_b": V(dtype=gs.ti_float, shape=efc_b_shape),
-        "efc_AR": V(dtype=gs.ti_float, shape=efc_AR_shape),
-        "active": V(dtype=gs.ti_bool, shape=f_batch(len_constraints_)),
-        "prev_active": V(dtype=gs.ti_bool, shape=f_batch(len_constraints_)),
-        "qfrc_constraint": V(dtype=gs.ti_float, shape=f_batch(solver.n_dofs_)),
-        "qacc": V(dtype=gs.ti_float, shape=f_batch(solver.n_dofs_)),
-        "qacc_ws": V(dtype=gs.ti_float, shape=f_batch(solver.n_dofs_)),
-        "qacc_prev": V(dtype=gs.ti_float, shape=f_batch(solver.n_dofs_)),
-        "cost_ws": V(gs.ti_float, shape=f_batch()),
-        "gauss": V(gs.ti_float, shape=f_batch()),
-        "cost": V(gs.ti_float, shape=f_batch()),
-        "prev_cost": V(gs.ti_float, shape=f_batch()),
-        "gtol": V(gs.ti_float, shape=f_batch()),
-        "mv": V(dtype=gs.ti_float, shape=f_batch(solver.n_dofs_)),
-        "jv": V(dtype=gs.ti_float, shape=f_batch(len_constraints_)),
-        "quad_gauss": V(dtype=gs.ti_float, shape=f_batch(3)),
-        "quad": V(dtype=gs.ti_float, shape=f_batch((len_constraints_, 3))),
-        "candidates": V(dtype=gs.ti_float, shape=f_batch(12)),
-        "ls_it": V(gs.ti_float, shape=f_batch()),
-        "ls_result": V(gs.ti_int, shape=f_batch()),
-        "cg_prev_grad": V(dtype=gs.ti_float, shape=f_batch(solver.n_dofs_)),
-        "cg_prev_Mgrad": V(dtype=gs.ti_float, shape=f_batch(solver.n_dofs_)),
-        "cg_beta": V(gs.ti_float, shape=f_batch()),
-        "cg_pg_dot_pMg": V(gs.ti_float, shape=f_batch()),
-        "nt_H": V(dtype=gs.ti_float, shape=f_batch((solver.n_dofs_, solver.n_dofs_))),
-        "nt_vec": V(dtype=gs.ti_float, shape=f_batch(solver.n_dofs_)),
-        # Backward gradients
-        "dL_dqacc": V(dtype=gs.ti_float, shape=f_batch(solver.n_dofs_)),
-        "dL_dM": V(dtype=gs.ti_float, shape=f_batch((solver.n_dofs_, solver.n_dofs_))),
-        "dL_djac": V(dtype=gs.ti_float, shape=f_batch((len_constraints_, solver.n_dofs_))),
-        "dL_daref": V(dtype=gs.ti_float, shape=f_batch(len_constraints_)),
-        "dL_defc_D": V(dtype=gs.ti_float, shape=f_batch(len_constraints_)),
-        "dL_dforce": V(dtype=gs.ti_float, shape=f_batch(solver.n_dofs_)),
-        "bw_u": V(dtype=gs.ti_float, shape=f_batch(solver.n_dofs_)),
-        "bw_r": V(dtype=gs.ti_float, shape=f_batch(solver.n_dofs_)),
-        "bw_p": V(dtype=gs.ti_float, shape=f_batch(solver.n_dofs_)),
-        "bw_Ap": V(dtype=gs.ti_float, shape=f_batch(solver.n_dofs_)),
-        "bw_Ju": V(dtype=gs.ti_float, shape=f_batch(len_constraints_)),
-        "bw_y": V(dtype=gs.ti_float, shape=f_batch(len_constraints_)),
-        "bw_w": V(dtype=gs.ti_float, shape=f_batch(len_constraints_)),
-    }
-
-    # Add solver-specific fields
-    # if constraint_solver._solver_type == gs.constraint_solver.CG:
-    #     kwargs.update(
-    #         {
-    #         }
-    #     )
-
-    # if constraint_solver._solver_type == gs.constraint_solver.Newton:
-    #     kwargs.update(
-    #         {
-    #         }
-    #     )
-
-    if gs.use_ndarray:
-        obj = StructConstraintState(**kwargs)
-        # Initialize ti_n_equalities
-        obj.ti_n_equalities.from_numpy(np.full((solver._B,), solver.n_equalities, dtype=gs.np_int))
-        return obj
-    else:
-
-        @ti.data_oriented
-        class ClassConstraintState:
-            def __init__(self):
-                for k, v in kwargs.items():
-                    setattr(self, k, v)
-                self.ti_n_equalities.from_numpy(np.full((solver._B,), solver.n_equalities, dtype=gs.np_int))
-
-        return ClassConstraintState()
-=======
         efc_AR_shape = (1,)
         efc_b_shape = (1,)
 
@@ -369,8 +274,21 @@
         cg_pg_dot_pMg=V(gs.ti_float, shape=(_B,)),
         nt_H=V(dtype=gs.ti_float, shape=(solver.n_dofs_, solver.n_dofs_, _B)),
         nt_vec=V(dtype=gs.ti_float, shape=(solver.n_dofs_, _B)),
-    )
->>>>>>> 499a89b2
+        # Backward gradients
+        dL_dqacc=V(dtype=gs.ti_float, shape=(solver.n_dofs_, _B)),
+        dL_dM=V(dtype=gs.ti_float, shape=(solver.n_dofs_, solver.n_dofs_, _B)),
+        dL_djac=V(dtype=gs.ti_float, shape=(len_constraints_, solver.n_dofs_, _B)),
+        dL_daref=V(dtype=gs.ti_float, shape=(len_constraints_, _B)),
+        dL_defc_D=V(dtype=gs.ti_float, shape=(len_constraints_, _B)),
+        dL_dforce=V(dtype=gs.ti_float, shape=(solver.n_dofs_, _B)),
+        bw_u=V(dtype=gs.ti_float, shape=(solver.n_dofs_, _B)),
+        bw_r=V(dtype=gs.ti_float, shape=(solver.n_dofs_, _B)),
+        bw_p=V(dtype=gs.ti_float, shape=(solver.n_dofs_, _B)),
+        bw_Ap=V(dtype=gs.ti_float, shape=(solver.n_dofs_, _B)),
+        bw_Ju=V(dtype=gs.ti_float, shape=(len_constraints_, _B)),
+        bw_y=V(dtype=gs.ti_float, shape=(len_constraints_, _B)),
+        bw_w=V(dtype=gs.ti_float, shape=(len_constraints_, _B)),
+    )
 
 
 # =========================================== Collider ===========================================
