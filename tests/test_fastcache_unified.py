--- conflicted
+++ resolved
@@ -172,7 +172,6 @@
         if expected_src_ll_cache_hit:
             cmd_line += ["--expected-src-ll-cache-hit"]
         proc = subprocess.run(cmd_line, capture_output=True, text=True, env=env)
-<<<<<<< HEAD
         if proc.returncode != 0:
             print("============================")
             print("it", it, "num_env", num_env)
@@ -180,7 +179,6 @@
             print("env", env)
             print("stderr", proc.stderr)
             print("stdout", proc.stdout)
-=======
         assert proc.returncode == 0
 
 
@@ -282,7 +280,6 @@
         print(proc.stdout)  # needs to do this to see error messages
         print("-" * 100)
         print(proc.stderr)
->>>>>>> bdea10c4
         assert proc.returncode == 0
 
 
